# Changelog
All notable changes to this project will be documented in this file.

The format is based on [Keep a Changelog](https://keepachangelog.com/en/1.0.0/),
and this project adheres to [Semantic Versioning](https://semver.org/spec/v2.0.0.html).

## Unreleased

### Added
- New `isEditable` API to `editor.selection` that returns true or false if the current selection is editable. #TINY-9462
- New `isEditable` API to `editor.dom` that returns true or false if the specified node is editable. #TINY-9462
- New `highlight_on_focus` option which enables highlighting the content area on focus. #TINY-9277
- New `fontsizeinput` toolbar item which allows the user to set the size via input and also increase and decrease it with `+` and `-` buttons. #TINY-9429

### Improved
- Direct invalid child text nodes of list elements will be wrapped in list item elements. #TINY-4818

### Changed
- The `link` plugins context menu items will no longer appear for noneditable links. #TINY-9491
- The formatting of `contenteditable="false"` elements are no longer cloned to new cells while creating new table rows. #TINY-9449
- Changed the color of `@dialog-table-border-color`, and added right padding to the first cell of dialog table. #TINY-9380

### Fixed
- The searchreplace modal would close incorrectly when clicking outside of the alert that pops up when no match is found. #TINY-9443
- Color picker on toolbar would not update when changing forecolor or backcolor from menu. #TINY-9439
- The `onSetup` api function would not run when defining custom group toolbar button. #TINY-9496
- An element could be dropped onto the decendants of a noneditable element. #TINY-9364
- Checkmark did not show in menu colorswatches. #TINY-9395
- Toolbar split buttons in advlist plugin to show the correct state when the cursor is in a checklist. #TINY-5167
- Dragging transparent elements into transparent blocks elements could produce invalid nesting of transparents. #TINY-9231
- The `editor.insertContent` API would insert contents inside noneditable elements if the selection was inside the element. #TINY-9462
- Closing a dialog would scroll down the document in Safari. #TINY-9148
- Quick toolbars were incorrectly rendered during the dragging of `contenteditable="false"` elements. #TINY-9305
- Selection of images, hrs, tables or noneditable elements was possible if they were within a noneditable element. #TINY-9473
- Ranged deletion of formatted text using selection or keyboard shortcut would sometimes cause Blink and Webkit browsers to insert interpreted tags upon typing, which may result in inconsistent tags. #TINY-9302
- Visual characters were rendered inside noneditable elements. #TINY-9474
- Removed a workaround for ensuring stylesheets are loaded in an outdated version of webkit. #TINY-9433
- Lists in a noneditable root were incorrectly editable using list API commands, toolbar buttons and menu items. #TINY-9458
- Color picker dialog would not update the preview color if the hex input value was prefixed with `#` symbol. #TINY-9457
<<<<<<< HEAD
- Table cell selection was possible even if the element was in a noneditable root element. #TINY-9459
- Table commands were modifying tables in a noneditable root element. #TINY-9459
- Fake carets were rendered for noneditable elements and tables in a noneditable root element. #TINY-9459
=======
- Textareas with scrollbars in dialogs would not render rounded corners correctly on some browsers. #TINY-9331
- It was possible to open links inside the editor if the editor root was noneditable. #TINY-9470
- Inline boundary was rendered for noneditable inline boundary elements. #TINY-9471
- Clicking on a disabled split button will no longer call the `onAction` callback. #TINY-9504
- The "Edit Link" dialog incorrectly retrieved the URL value when opened immediately after the link insertion. #TINY-7993
>>>>>>> 7c2cf973

## 6.3.1 - 2022-12-06

### Fixed
- HTML in messages for the `WindowManager.alert` and `WindowManager.confirm` APIs were not properly sanitized. #TINY-3548

## 6.3.0 - 2022-11-23

### Added
- New `expand` function added to `tinymce.selection` which expands the selection around the nearest word. #TINY-9001
- New `expand` function added to `tinymce.dom.RangeUtils` to return a new range expanded around the nearest word. #TINY-9001
- New `color_map_background` and `color_map_foreground` options which set the base colors used in the `backcolor` and `forecolor` toolbar buttons and menu items. #TINY-9184
- Added optional `storageKey` property to `colorinput` component and `colorswatch` fancy menu item. #TINY-9184
- New `addView` function added to `editor.ui.registry` which makes it possible to register custom editor views. #TINY-9210
- New `ToggleView` command which makes it possible to hide or show registered custom views. #TINY-9210
- New `color_default_foreground` and `color_default_background` options to set the initial default color for the `forecolor` and `backcolor` toolbar buttons and menu items. #TINY-9183
- New `getTransparentElements` function added to `tinymce.html.Schema` to return a map object of transparent HTML elements. #TINY-9172
- Added `ToggleToolbarDrawer` event to subscribe to toolbar’s opening and closing. #TINY-9271
- Added `skipFocus` option to the `ToggleToolbarDrawer` command to preserve focus. #TINY-9337

### Changed
- Transparent elements, like anchors, are now allowed in the root of the editor body if they contain blocks. #TINY-9172
- Colorswatch keyboard navigation now starts on currently selected color if present in the colorswatch. #TINY-9283
- `setContent` is now allowed to accept any custom keys and values as a second options argument. #TINY-9143

### Improved
- Transparent elements, like anchors, can now contain block elements. #TINY-9172
- Colorswatch now displays a checkmark for selected color. #TINY-9283
- Color picker dialog now starts on the appropriate color for the cursor position. #TINY-9213

### Fixed
- Creating a list in a table cell when the caret is in front of an anchor element would not properly include the anchor in the list. #TINY-6853
- Parsing media content would cause a memory leak, which for example occurred when using the `getContent` API. #TINY-9186
- Dragging a noneditable element toward the bottom edge would cause the page to scroll up. #TINY-9025
- Range expanding capabilities would behave inconsistently depending on where the cursor was placed. #TINY-9029
- Compilation errors were thrown when using TypeScript 4.8. #TINY-9161
- Line separator scrolling in floating toolbars. #TINY-8948
- A double bottom border appeared on inline mode editor for the `tinymce-5` skin. #TINY-9108
- The editor header showed up even with no menubar and toolbar configured. #TINY-8819
- Inline text pattern no longer triggers if it matches only the end but not the start. #TINY-8947
- Matches of inline text patterns that are similar are now managed correctly. #TINY-8949
- Using `editor.selection.getContent({ format: 'text' })` or `editor.getContent({ format: 'text' })` would sometimes deselect selected radio buttons. #TINY-9213
- The context toolbar prevented the user from placing the cursor at the edges of the editor. #TINY-8890
- The Quick Insert context toolbar provided by the `quickbars` plugin showed when the cursor was in a fake block caret. #TINY-9190
- The `editor.selection.getRng()` API was not returning a proper range on hidden editors in Firefox. #TINY-9259
- The `editor.selection.getBookmark()` API was not returning a proper bookmark on hidden editors in Firefox. #TINY-9259
- Dragging a noneditable element before or after another noneditable element now works correctly. #TINY-9253
- The restored selection after a redo or undo action was not scrolled into view. #TINY-9222
- A newline could not be inserted when the selection was restored from a bookmark after an inline element with a `contenteditable="false"` attribute. #TINY-9194
- The global `tinymce.dom.styleSheetLoader` was not affected by the `content_css_cors` option. #TINY-6037
- The caret was moved to the previous line when a text pattern executed a `mceInsertContent` command on Enter key when running on Firefox. #TINY-9193
- The `autoresize` plugin used to cause infinite resize when `content_css` is set to `document`. #TINY-8872

## 6.2.0 - 2022-09-08

### Added
- New `text_patterns_lookup` option to provide additional text patterns dynamically. #TINY-8778
- New promotion element has been added to the default UI. It can be disabled using the new `promotion` option. #TINY-8840
- New `format_noneditable_selector` option to specify the `contenteditable="false"` elements that can be wrapped in a format. #TINY-8905
- Added `allow` as a valid attribute for the `iframe` element in the editor schema. #TINY-8939
- New `search` field in the `MenuButton` that shows a search field at the top of the menu, and refetches items when the search field updates. #TINY-8952

### Improved
- The formatter can now apply a format to a `contenteditable="false"` element by wrapping it. Configurable using the `format_noneditable_selector` option. #TINY-8905
- The autocompleter now supports a multiple character trigger using the new `trigger` configuration. #TINY-8887
- The formatter now applies some inline formats, such as color and font size, to list item elements when the entire item content is selected. #TINY-8961
- The installed and available plugin lists in the Help dialog are now sorted alphabetically. #TINY-9019
- Alignment can now be applied to more types of embedded media elements. #TINY-8687

### Changed
- The `@menubar-row-separator-color` oxide variable no longer affects the divider between the Menubar and Toolbar. It only controls the color of the separator lines drawn in multiline Menubars. #TINY-8632
- The `@toolbar-separator-color` oxide variable now affects the color of the separator between the Menubar and Toolbar only. #TINY-8632
- Available Premium plugins, which are listed by name in the Help dialog, are no longer translated. #TINY-9019

### Fixed
- The Autolink plugin did not work when text nodes in the content were fragmented. #TINY-3723
- Fixed multiple incorrect types on public APIs found while enabling TypeScript strict mode. #TINY-8806
- The number of blank lines returned from `editor.getContent({format: 'text'})` differed between browsers. #TINY-8579
- The editor focused via the `auto_focus` option was not scrolled into the viewport. #TINY-8785
- Adding spaces immediately after a `contenteditable="false"` block did not work properly in some circumstances. #TINY-8814
- Elements with only `data-*` custom attributes were sometimes removed when they should not be removed. #TINY-8755
- Selecting a figure with `class="image"` incorrectly highlighted the link toolbar button. #TINY-8832
- Specifying a single, non-default list style for the `advlist_bullet_styles` and `advlist_number_styles` options was not respected. #TINY-8721
- Fixed multiple issues that occurred when formatting `contenteditable` elements. #TINY-8905
- Spaces could be incorrectly added to `urlinput` dialog components (commonly but not exclusively presented in the *Insert/Edit Link* dialog) in certain cases. #TINY-8775
- The text patterns logic threw an error when there were fragmented text nodes in a paragraph. #TINY-8779
- Dragging a `contentEditable=false` element towards a document’s edge did not cause scrolling. #TINY-8874
- Parsing large documents no longer throws a `Maximum call stack size exceeded` exception. #TINY-6945
- DomParser filter matching was not checked between filters, which could lead to an exception in the parser. #TINY-8888
- `contenteditable="false"` lists can no longer be toggled; and `contenteditable="true"` list elements within these lists can no longer be indented, split into another list element, or appended to the previous list element by deletion. #TINY-8920
- Removed extra bottom padding in the context toolbar of the `tinymce-5` skin. #TINY-8980
- Fixed a regression where pressing **Enter** added or deleted content outside the selection. #TINY-9101
- Fixed a bug where pressing **Enter** deleted selected `contenteditable="false"` `<pre>` elements. #TINY-9101
- The `editor.insertContent()` API did not respect the `no_events` argument. #TINY-9140

### Deprecated
- The autocompleter configuration property, `ch`, has been deprecated. It will be removed in the next major release. Use the `trigger` property instead. #TINY-8887

## 6.1.2 - 2022-07-29

### Fixed
- Reverted the undo level fix in the `autolink` plugin as it caused duplicated content in some edge cases. #TINY-8936

## 6.1.1 - 2022-07-27

### Fixed
- Invalid special elements were not cleaned up correctly during sanitization. #TINY-8780
- An exception was thrown when deleting all content if the start or end of the document had a `contenteditable="false"` element. #TINY-8877
- When a sidebar was opened using the `sidebar_show` option, its associated toolbar button was not highlighted. #TINY-8873
- When converting a URL to a link, the `autolink` plugin did not fire an `ExecCommand` event, nor did it create an undo level. #TINY-8896
- Worked around a Firefox bug which resulted in cookies not being available inside the editor content. #TINY-8916
- `<pre>` content pasted into a `<pre>` block that had inline styles or was `noneditable` now merges correctly with the surrounding content. #TINY-8860
- After a `codesample` was pasted, the insertion point was placed incorrectly. #TINY-8861

## 6.1.0 - 2022-06-29

### Added
- New `sidebar_show` option to show the specified sidebar on initialization. #TINY-8710
- New `newline_behavior` option controls what happens when the Return or Enter key is pressed or the `mceInsertNewLine` command is used. #TINY-8458
- New `iframe_template_callback` option in the Media plugin. Patch provided by Namstel. #TINY-8684
- New `transparent` property for `iframe` dialog component. #TINY-8534
- New `removeAttributeFilter` and `removeNodeFilter` functions added to the DomParser and DOM Serializer APIs. #TINY-7847
- New `dispatchChange` function added to the UndoManager API to fire the change with current editor status as level and current undoManager layer as lastLevel. #TINY-8641

### Improved
- Clearer focus states for buttons while navigating with a keyboard. #TINY-8557
- Support annotating certain block elements directly when using the editor's Annotation API. #TINY-8698
- The `mceLink` command can now take the value `{ dialog: true }` to always open the link dialog. #TINY-8057
- All help dialog links to `https://www.tiny.cloud` now include `rel="noopener"` to avoid potential security issues. #TINY-8834

### Changed
- The `end_container_on_empty_block` option can now take a string of blocks, allowing the exiting of a blockquote element by pressing Enter or Return twice. #TINY-6559
- The default value for `end_container_on_empty_block` option has been changed to `'blockquote'`. #TINY-6559
- Link menu and toolbar buttons now always execute the `mceLink` command. #TINY-8057
- Toggling fullscreen mode when using the Fullscreen plugin now also fires the `ResizeEditor` event. #TINY-8701
- Getting the editor's text content now returns newlines instead of an empty string if more than one empty paragraph exists. #TINY-8578
- Custom elements are now treated as non-empty elements by the schema. #TINY-4784
- The autocompleter's menu HTML element is now positioned instead of the wrapper. #TINY-6476
- Choice menu items will now use the `'menuitemradio'` aria role to better reflect that only a single item can be active. #TINY-8602

### Fixed
- Some Template plugin option values were not escaped properly when doing replacement lookups with Regular Expressions. #TINY-7433
- Copy events were not dispatched in readonly mode. #TINY-6800
- `<pre>` tags were not preserved when copying and pasting. #TINY-7719
- The URL detection used for autolink and smart paste did not work if a path segment contained valid characters such as `!` and `:`. #TINY-8069
- In some cases pressing the Backspace or Delete key would incorrectly step into tables rather than remain outside. #TINY-8592
- Links opened when Alt+Enter or Option+Return was typed even when `preventDefault()` was called on the keydown event. #TINY-8661
- Inconsistent visual behavior between choosing Edit -> Select All and typing Ctrl+A or Cmd+A when a document contained an image. #TINY-4550
- Ctrl+Shift+Home/End or Cmd+Shift+Up-arrow/Down-arrow did not expand the selection to a `contenteditable="false"` element if the element was at the beginning or end of a document. #TINY-7795
- Triple-clicking did not select a paragraph in Google Chrome in some circumstances. #TINY-8215
- Images were not showing as selected when selected along with other content. #TINY-5947
- Selection direction was not stored or restored when getting or setting selection bookmarks. #TINY-8599
- When text within an inline boundary element was selected and the right-arrow key was pressed, the insertion point incorrectly moved to the left. #TINY-8601
- In some versions of Safari, the `editor.selection.isForward()` API could throw an exception due to an invalid selection. #TINY-8686
- The selection is no longer incorrectly moved inside a comment by the `editor.selection.normalize()` API. #TINY-7817
- The `InsertParagraph` or `mceInsertNewLine` commands did not delete the current selection like the native command does. #TINY-8606
- The `InsertLineBreak` command did not replace selected content. #TINY-8458
- If selected content straddled a parent and nested list, cutting the selection did not always set the list style to `'none'` on the parent list. #TINY-8078
- Delete operations could behave incorrectly if the selection contains a `contenteditable="false"` element located at the edge of content. #TINY-8729
- Spaces were not added correctly on some browsers when the insertion point was immediately before or after a `contenteditable="false"` block element. #TINY-8588
- Images that used a Data URI were corrupted when the data wasn't base64 encoded. #TINY-8337
- `uploadImages` no longer triggers two change events if there is a removal of images on upload. #TINY-8641
- Preview and Insert Template dialogs now display the correct content background color when using dark skins. #TINY-8534
- Dialogs no longer exceed window height on smaller screens. #TINY-8146
- UI components, such as dialogs, would in some cases cause the Esc keyup event to incorrectly trigger inside the editor. #TINY-7005
- Fixed incorrect word breaks in menus when the menu presented with a scrollbar. #TINY-8572
- Notifications did not properly reposition when toggling fullscreen mode. #TINY-8701
- Text alignments, such as flush left and centered, could not be applied to `<pre>` elements. #TINY-7715
- Indenting or outdenting list items inside a block element that was inside another list item did not work. #TINY-7209
- Changing the list type of a list within another block element altered the parent element that contained that list. #TINY-8068
- Pasting columns in tables could, in some circumstances, result in an invalid table. #TINY-8040
- Copying columns in tables could sometimes result in an invalid copy. #TINY-8040
- Changing table properties with the `table_style_by_css` option set to `false` would sometimes reset the table width. #TINY-8758
- Custom elements added to otherwise blank lines were removed during serialization. #TINY-4784
- The editor's autocompleter was not triggered at the start of nested list items. #TINY-8759
- Some function types in the TreeWalker API missed that it could return `undefined`. #TINY-8592
- Nuget packages for .NET and .NET Core are now configured to copy TinyMCE into `/wwwroot/lib/` when TinyMCE is installed into a project. #TINY-8611

## 6.0.3 - 2022-05-25

### Fixed
- Could not remove values when multiple cells were selected with the cell properties dialog. #TINY-8625
- Could not remove values when multiple rows were selected with the row properties dialog. #TINY-8625
- Empty lines that were formatted in a ranged selection using the `format_empty_lines` option were not kept in the serialized content. #TINY-8639
- The `s` element was missing from the default schema text inline elements. #TINY-8639
- Some text inline elements specified via the schema were not removed when empty by default. #TINY-8639

## 6.0.2 - 2022-04-27

### Fixed
- Some media elements wouldn't update when changing the source URL. #TINY-8660
- Inline toolbars flickered when switching between editors. #TINY-8594
- Multiple inline toolbars were shown if focused too quickly. #TINY-8503
- Added background and additional spacing for the text labeled buttons in the toolbar to improve visual clarity. #TINY-8617
- Toolbar split buttons with text used an incorrect width on touch devices. #TINY-8647

## 6.0.1 - 2022-03-23

### Fixed
- Fixed the dev ZIP missing the required `bin` scripts to build from the source. #TINY-8542
- Fixed a regression whereby text patterns couldn't be updated at runtime. #TINY-8540
- Fixed an issue where tables with colgroups could be copied incorrectly in some cases. #TINY-8568
- Naked buttons better adapt to various background colors, improved text contrast in notifications. #TINY-8533
- The autocompleter would not fire the `AutocompleterStart` event nor close the menu in some cases. #TINY-8552
- It wasn't possible to select text right after an inline noneditable element. #TINY-8567
- Fixed a double border showing for the `tinymce-5` skin when using `toolbar_location: 'bottom'`. #TINY-8564
- Clipboard content was not generated correctly when cutting and copying `contenteditable="false"` elements. #TINY-8563
- Fixed the box-shadow getting clipped in autocompletor popups. #TINY-8573
- The `buttonType` property did not work for dialog footer buttons. #TINY-8582
- Fix contrast ratio for error messages. #TINY-8586

## 6.0.0 - 2022-03-03

### Added
- New `editor.options` API to replace the old `editor.settings` and `editor.getParam` APIs. #TINY-8206
- New `editor.annotator.removeAll` API to remove all annotations by name. #TINY-8195
- New `Resource.unload` API to make it possible to unload resources. #TINY-8431
- New `FakeClipboard` API on the `tinymce` global. #TINY-8353
- New `dispatch()` function to replace the now deprecated `fire()` function in various APIs. #TINY-8102
- New `AutocompleterStart`, `AutocompleterUpdate` and `AutocompleterEnd` events. #TINY-8279
- New `mceAutocompleterClose`, `mceAutocompleterReload` commands. #TINY-8279
- New `mceInsertTableDialog` command to open the insert table dialog. #TINY-8273
- New `slider` dialog component. #TINY-8304
- New `imagepreview` dialog component, allowing preview and zoom of any image URL. #TINY-8333
- New `buttonType` property on dialog button components, supporting `toolbar` style in addition to `primary` and `secondary`. #TINY-8304
- The `tabindex` attribute is now copied from the target element to the iframe. #TINY-8315

### Improved
- New default theme styling for TinyMCE 6 facelift with old skin available as `tinymce-5` and `tinymce-5-dark`. #TINY-8373
- The default height of editor has been increased from `200px` to `400px` to improve the usability of the editor. #TINY-6860
- The upload results returned from the `editor.uploadImages()` API now includes a `removed` flag, reflecting if the image was removed after a failed upload. #TINY-7735
- The `ScriptLoader`, `StyleSheetLoader`, `AddOnManager`, `PluginManager` and `ThemeManager` APIs will now return a `Promise` when loading resources instead of using callbacks. #TINY-8325
- A `ThemeLoadError` event is now fired if the theme fails to load. #TINY-8325
- The `BeforeSetContent` event will now include the actual serialized content when passing in an `AstNode` to the `editor.setContent` API. #TINY-7996
- Improved support for placing the caret before or after noneditable elements within the editor. #TINY-8169
- Calls to `editor.selection.setRng` now update the caret position bookmark used when focus is returned to the editor. #TINY-8450
- The `emoticon` plugin dialog, toolbar and menu item has been updated to use the more accurate `Emojis` term. #TINY-7631
- The dialog `redial` API will now only rerender the changed components instead of the whole dialog. #TINY-8334
- The dialog API `setData` method now uses a deep merge algorithm to support partial nested objects. #TINY-8333
- The dialog spec `initialData` type is now `Partial<T>` to match the underlying implementation details. #TINY-8334
- Notifications no longer require a timeout to disable the close button. #TINY-6679
- The editor theme is now fetched in parallel with the icons, language pack and plugins. #TINY-8453

### Changed
- TinyMCE is now MIT licensed. #TINY-2316
- Moved the `paste` plugin's functionality to TinyMCE core. #TINY-8310
- The `paste_data_images` option now defaults to `true`. #TINY-8310
- Moved the `noneditable` plugin to TinyMCE core. #TINY-8311
- Renamed the `noneditable_noneditable_class` option to `noneditable_class`. #TINY-8311
- Renamed the `noneditable_editable_class` option to `editable_class`. #TINY-8311
- Moved the `textpattern` plugin to TinyMCE core. #TINY-8312
- Renamed the `textpattern_patterns` option to `text_patterns`. #TINY-8312
- Moved the `hr` plugin's functionality to TinyMCE core. #TINY-8313
- Moved the `print` plugin's functionality to TinyMCE core. #TINY-8314
- Moved non-UI table functionality to core. #TINY-8273
- The `DomParser` API no longer uses a custom parser internally and instead uses the native `DOMParser` API. #TINY-4627
- The `editor.getContent()` API can provide custom content by preventing and overriding `content` in the `BeforeGetContent` event. This makes it consistent with the `editor.selection.getContent()` API. #TINY-8018
- The `editor.setContent()` API can now be prevented using the `BeforeSetContent` event. This makes it consistent with the `editor.selection.setContent()` API. #TINY-8018
- Add-ons such as plugins and themes are no longer constructed using the `new` operator. #TINY-8256
- A number of APIs that were not proper classes, are no longer constructed using the `new` operator. #TINY-8322
- The Editor commands APIs will no longer fallback to executing the browsers native command functionality. #TINY-7829
- The Editor query command APIs will now return `false` or an empty string on removed editors. #TINY-7829
- The `mceAddEditor` and `mceToggleEditor` commands now take an object as their value to specify the id and editor options. #TINY-8138
- The `mceInsertTable` command can no longer open the insert table dialog. Use the `mceInsertTableDialog` command instead. #TINY-8273
- The `plugins` option now returns a `string` array instead of a space separated string. #TINY-8455
- The `media` plugin no longer treats `iframe`, `video`, `audio` or `object` elements as "special" and will validate the contents against the schema. #TINY-8382
- The `images_upload_handler` option is no longer passed a `success` or `failure` callback and instead requires a `Promise` to be returned with the upload result. #TINY-8325
- The `tinymce.settings` global property is no longer set upon initialization. #TINY-7359
- The `change` event is no longer fired on first modification. #TINY-6920
- The `GetContent` event will now always pass a `string` for the `content` property. #TINY-7996
- Changed the default tag for the strikethrough format to the `s` tag when using a html 5 schema. #TINY-8262
- The `strike` tag is automatically converted to the `s` tag when using a html 5 schema. #TINY-8262
- Aligning a table to the left or right will now use margin styling instead of float styling. #TINY-6558
- The `:` control character has been changed to `~` for the schema `valid_elements` and `extended_valid_elements` options. #TINY-6726
- The `primary` property on dialog buttons has been deprecated. Use the new `buttonType` property instead. #TINY-8304
- Changed the default statusbar element path delimiter from `»` to `›`. #TINY-8372
- Replaced the `Powered by Tiny` branding text with the Tiny logo. #TINY-8371
- The default minimum height of editor has been changed to 100px to prevent the UI disappearing while resizing. #TINY-6860
- RGB colors are no longer converted to hex values when parsing or serializing content. #TINY-8163
- Replaced the `isDisabled()` function with an `isEnabled()` function for various APIs. #TINY-8101
- Replaced the `enable()` and `disable()` functions with a `setEnabled(state)` function in various APIs. #TINY-8101
- Replaced the `disabled` property with an `enabled` property in various APIs. #TINY-8101
- Replaced the `disable(name)` and `enable(name)` functions with a `setEnabled(name, state)` function in the Dialog APIs. #TINY-8101
- Renamed the `tinymce.Env.os.isOSX` API to `tinymce.Env.os.isMacOS`. #TINY-8175
- Renamed the `tinymce.Env.browser.isChrome` API to `tinymce.Env.browser.isChromium` to better reflect its functionality. #TINY-8300
- Renamed the `getShortEndedElements` Schema API to `getVoidElements`. #TINY-8344
- Renamed the `font_formats` option to `font_family_formats`. #TINY-8328
- Renamed the `fontselect` toolbar button and `fontformats` menu item to `fontfamily`. #TINY-8328
- Renamed the `fontsize_formats` option to `font_size_formats`. #TINY-8328
- Renamed the `fontsizeselect` toolbar button and `fontsizes` menu item to `fontsize`. #TINY-8328
- Renamed the `formatselect` toolbar button and `blockformats` menu item to `blocks`. #TINY-8328
- Renamed the `styleselect` toolbar button and `formats` menu item to `styles`. #TINY-8328
- Renamed the `lineheight_formats` option to `line_height_formats`. #TINY-8328
- Renamed the `getWhiteSpaceElements()` function to `getWhitespaceElements()` in the `Schema` API. #TINY-8102
- Renamed the `mceInsertClipboardContent` command `content` property to `html` to better reflect what data is passed. #TINY-8310
- Renamed the `default_link_target` option to `link_default_target` for both `link` and `autolink` plugins. #TINY-4603
- Renamed the `rel_list` option to `link_rel_list` for the `link` plugin. #TINY-4603
- Renamed the `target_list` option to `link_target_list` for the `link` plugin. #TINY-4603
- The default value for the `link_default_protocol` option has been changed to `https` instead of `http`. #TINY-7824
- The default value for the `element_format` option has been changed to `html`. #TINY-8263
- The default value for the `schema` option has been changed to `html5`. #TINY-8261
- The default value for the `table_style_by_css` option has been changed to `true`. #TINY-8259
- The default value for the `table_use_colgroups` option has been changed to `true`. #TINY-8259

### Fixed
- The object returned from the `editor.fire()` API was incorrect if the editor had been removed. #TINY-8018
- The `editor.selection.getContent()` API did not respect the `no_events` argument. #TINY-8018
- The `editor.annotator.remove` API did not keep selection when removing the annotation. #TINY-8195
- The `GetContent` event was not fired when getting `tree` or `text` formats using the `editor.selection.getContent()` API. #TINY-8018
- The `beforeinput` and `input` events would sometimes not fire as expected when deleting content. #TINY-8168 #TINY-8329
- The `table` plugin would sometimes not correctly handle headers in the `tfoot` section. #TINY-8104
- The `silver` theme UI was incorrectly rendered before plugins had initialized. #TINY-8288
- The aria labels for the color picker dialog were not translated. #TINY-8381
- Fixed sub-menu items not read by screen readers. Patch contributed by westonkd. #TINY-8417
- Dialog labels and other text-based UI properties did not escape HTML markup. #TINY-7524
- Anchor elements would render incorrectly when using the `allow_html_in_named_anchor` option. #TINY-3799
- The `AstNode` HTML serializer did not serialize `pre` or `textarea` elements correctly when they contained newlines. #TINY-8446
- Fixed sub-menu items not read by screen readers. Patch contributed by westonkd. #TINY-8417
- The Home or End keys would move out of a editable element contained within a noneditable element. #TINY-8201
- Dialogs could not be opened in inline mode before the editor had been rendered. #TINY-8397
- Clicking on menu items could cause an unexpected console warning if the `onAction` function caused the menu to close. #TINY-8513
- Fixed various color and contrast issues for the dark skins. #TINY-8527

### Removed
- Removed support for Microsoft Internet Explorer 11. #TINY-8194 #TINY-8241
- Removed support for Microsoft Word from the opensource paste functionality. #TINY-7493
- Removed support for the `plugins` option allowing a mixture of a string array and of space separated strings. #TINY-8399
- Removed support for the deprecated `false` value for the `forced_root_block` option. #TINY-8260
- Removed the jQuery integration. #TINY-4519
- Removed the `imagetools` plugin, which is now classified as a Premium plugin. #TINY-8209
- Removed the `imagetools` dialog component. #TINY-8333
- Removed the `toc` plugin, which is now classified as a Premium plugin. #TINY-8250
- Removed the `tabfocus` plugin. #TINY-8315
- Removed the `textpattern` plugin's API as part of moving it to core. #TINY-8312
- Removed the `table` plugin's API. #TINY-8273
- Removed the callback for the `EditorUpload` API. #TINY-8325
- Removed the legacy browser detection properties from the `Env` API. #TINY-8162
- Removed the `filterNode` method from the `DomParser` API. #TINY-8249
- Removed the `SaxParser` API. #TINY-8218
- Removed the `tinymce.utils.Promise` API. #TINY-8241
- Removed the `toHex` function for the `DOMUtils` and `Styles` APIs. #TINY-8163
- Removed the `execCommand` handler function from the plugin and theme interfaces. #TINY-7829
- Removed the `editor.settings` property as it has been replaced by the new Options API. #TINY-8236
- Removed the `shortEnded` and `fixed` properties on `tinymce.html.Node` class. #TINY-8205
- Removed the `mceInsertRawHTML` command. #TINY-8214
- Removed the style field from the `image` plugin dialog advanced tab. #TINY-3422
- Removed the `paste_filter_drop` option as native drag and drop handling is no longer supported. #TINY-8511
- Removed the legacy `mobile` theme. #TINY-7832
- Removed the deprecated `$`, `Class`, `DomQuery` and `Sizzle` APIs. #TINY-4520 #TINY-8326
- Removed the deprecated `Color`, `JSON`, `JSONP` and `JSONRequest`. #TINY-8162
- Removed the deprecated `XHR` API. #TINY-8164
- Removed the deprecated `setIconStroke` Split Toolbar Button API. #TINY-8162
- Removed the deprecated `editors` property from `EditorManager`. #TINY-8162
- Removed the deprecated `execCallback` and `setMode` APIs from `Editor`. #TINY-8162
- Removed the deprecated `addComponents` and `dependencies` APIs from `AddOnManager`. #TINY-8162
- Removed the deprecated `clearInterval`, `clearTimeout`, `debounce`, `requestAnimationFrame`, `setInterval`, `setTimeout` and `throttle` APIs from `Delay`. #TINY-8162
- Removed the deprecated `Schema` options. #TINY-7821
- Removed the deprecated `file_browser_callback_types`, `force_hex_style_colors` and `images_dataimg_filter` options. #TINY-7823
- Removed the deprecated `filepicker_validator_handler`, `force_p_newlines`, `gecko_spellcheck`, `tab_focus`, `table_responsive_width` and `toolbar_drawer` options. #TINY-7820
- Removed the deprecated `media_scripts` option in the `media` plugin. #TINY-8421
- Removed the deprecated `editor_deselector`, `editor_selector`, `elements`, `mode` and `types` legacy TinyMCE init options. #TINY-7822
- Removed the deprecated `content_editable_state` and `padd_empty_with_br` options. #TINY-8400
- Removed the deprecated `autoresize_on_init` option from the `autoresize` plugin. #TINY-8400
- Removed the deprecated `fullpage`, `spellchecker`, `bbcode`, `legacyoutput`, `colorpicker`, `contextmenu` and `textcolor` plugins. #TINY-8192
- Removed the undocumented `editor.editorCommands.hasCustomCommand` API. #TINY-7829
- Removed the undocumented `mceResetDesignMode`, `mceRepaint` and `mceBeginUndoLevel` commands. #TINY-7829

### Deprecated
- The dialog button component's `primary` property has been deprecated and will be removed in the next major release. Use the new `buttonType` property instead. #TINY-8304
- The `fire()` function of `tinymce.Editor`, `tinymce.dom.EventUtils`, `tinymce.dom.DOMUtils`, `tinymce.util.Observable` and `tinymce.util.EventDispatcher` has been deprecated and will be removed in the next major release. Use the `dispatch()` function instead. #TINY-8102
- The `content` property on the `SetContent` event has been deprecated and will be removed in the next major release. #TINY-8457
- The return value of the `editor.setContent` API has been deprecated and will be removed in the next major release. #TINY-8457

## 5.10.3 - 2022-02-09

### Fixed
- Alignment would sometimes be removed on parent elements when changing alignment on certain inline nodes, such as images. #TINY-8308
- The `fullscreen` plugin would reset the scroll position when exiting fullscreen mode. #TINY-8418

## 5.10.2 - 2021-11-17

### Fixed
- Internal selectors were appearing in the style list when using the `importcss` plugin. #TINY-8238

## 5.10.1 - 2021-11-03

### Fixed
- The iframe aria help text was not read by some screen readers. #TINY-8171
- Clicking the `forecolor` or `backcolor` toolbar buttons would do nothing until selecting a color. #TINY-7836
- Crop functionality did not work in the `imagetools` plugin when the editor was rendered in a shadow root. #TINY-6387
- Fixed an exception thrown on Safari when closing the `searchreplace` plugin dialog. #TINY-8166
- The `autolink` plugin did not convert URLs to links when starting with a bracket. #TINY-8091
- The `autolink` plugin incorrectly created nested links in some cases. #TINY-8091
- Tables could have an incorrect height set on rows when rendered outside of the editor. #TINY-7699
- In certain circumstances, the table of contents plugin would incorrectly add an extra empty list item. #TINY-4636
- The insert table grid menu displayed an incorrect size when re-opening the grid. #TINY-6532
- The word count plugin was treating the zero width space character (`&#8203;`) as a word. #TINY-7484

## 5.10.0 - 2021-10-11

### Added
- Added a new `URI.isDomSafe(uri)` API to check if a URI is considered safe to be inserted into the DOM. #TINY-7998
- Added the `ESC` key code constant to the `VK` API. #TINY-7917
- Added a new `deprecation_warnings` setting for turning off deprecation console warning messages. #TINY-8049

### Improved
- The `element` argument of the `editor.selection.scrollIntoView()` API is now optional, and if it is not provided the current selection will be scrolled into view. #TINY-7291

### Changed
- The deprecated `scope` attribute is no longer added to `td` cells when converting a row to a header row. #TINY-7731
- The number of `col` elements is normalized to match the number of columns in a table after a table action. #TINY-8011

### Fixed
- Fixed a regression that caused block wrapper formats to apply and remove incorrectly when using a collapsed selection with multiple words. #TINY-8036
- Resizing table columns in some scenarios would resize the column to an incorrect position. #TINY-7731
- Inserting a table where the parent element had padding would cause the table width to be incorrect. #TINY-7991
- The resize backdrop element did not have the `data-mce-bogus="all"` attribute set to prevent it being included in output. #TINY-7854
- Resize handles appeared on top of dialogs and menus when using an inline editor. #TINY-3263
- Fixed the `autoresize` plugin incorrectly scrolling to the top of the editor content in some cases when changing content. #TINY-7291
- Fixed the `editor.selection.scrollIntoView()` type signature, as it incorrectly required an `Element` instead of `HTMLElement`. #TINY-7291
- Table cells that were both row and column headers did not retain the correct state when converting back to a regular row or column. #TINY-7709
- Clicking beside a non-editable element could cause the editor to incorrectly scroll to the top of the content. #TINY-7062
- Clicking in a table cell, with a non-editable element in an adjacent cell, incorrectly caused the non-editable element to be selected. #TINY-7736
- Split toolbar buttons incorrectly had nested `tabindex="-1"` attributes. #TINY-7879
- Fixed notifications rendering in the wrong place initially and when the page was scrolled. #TINY-7894
- Fixed an exception getting thrown when the number of `col` elements didn't match the number of columns in a table. #TINY-7041 #TINY-8011
- The table selection state could become incorrect after selecting a noneditable table cell. #TINY-8053
- As of Mozilla Firefox 91, toggling fullscreen mode with `toolbar_sticky` enabled would cause the toolbar to disappear. #TINY-7873
- Fixed URLs not cleaned correctly in some cases in the `link` and `image` plugins. #TINY-7998
- Fixed the `image` and `media` toolbar buttons incorrectly appearing to be in an inactive state in some cases. #TINY-3463
- Fixed the `editor.selection.selectorChanged` API not firing if the selector matched the current selection when registered in some cases. #TINY-3463
- Inserting content into a `contenteditable="true"` element that was contained within a `contenteditable="false"` element would move the selection to an incorrect location. #TINY-7842
- Dragging and dropping `contenteditable="false"` elements could result in the element being placed in an unexpected location. #TINY-7917
- Pressing the Escape key would not cancel a drag action that started on a `contenteditable="false"` element within the editor. #TINY-7917
- `video` and `audio` elements were unable to be played when the `media` plugin live embeds were enabled in some cases. #TINY-7674
- Pasting images would throw an exception if the clipboard `items` were not files (for example, screenshots taken from gnome-software). Patch contributed by cedric-anne. #TINY-8079

### Deprecated
- Several APIs have been deprecated. See the release notes section for information. #TINY-8023 #TINY-8063
- Several Editor settings have been deprecated. See the release notes section for information. #TINY-8086
- The Table of Contents and Image Tools plugins will be classified as Premium plugins in the next major release. #TINY-8087
- Word support in the `paste` plugin has been deprecated and will be removed in the next major release. #TINY-8087

## 5.9.2 - 2021-09-08

### Fixed
- Fixed an exception getting thrown when disabling events and setting content. #TINY-7956
- Delete operations could behave incorrectly if the selection crossed a table boundary. #TINY-7596

## 5.9.1 - 2021-08-27

### Fixed
- Published TinyMCE types failed to compile in strict mode. #TINY-7915
- The `TableModified` event sometimes didn't fire when performing certain table actions. #TINY-7916

## 5.9.0 - 2021-08-26

### Added
- Added a new `mceFocus` command that focuses the editor. Equivalent to using `editor.focus()`. #TINY-7373
- Added a new `mceTableToggleClass` command which toggles the provided class on the currently selected table. #TINY-7476
- Added a new `mceTableCellToggleClass` command which toggles the provided class on the currently selected table cells. #TINY-7476
- Added a new `tablecellvalign` toolbar button and menu item for vertical table cell alignment. #TINY-7477
- Added a new `tablecellborderwidth` toolbar button and menu item to change table cell border width. #TINY-7478
- Added a new `tablecellborderstyle` toolbar button and menu item to change table cell border style. #TINY-7478
- Added a new `tablecaption` toolbar button and menu item to toggle captions on tables. #TINY-7479
- Added a new `mceTableToggleCaption` command that toggles captions on a selected table. #TINY-7479
- Added a new `tablerowheader` toolbar button and menu item to toggle the header state of row cells. #TINY-7478
- Added a new `tablecolheader` toolbar button and menu item to toggle the header state of column cells. #TINY-7482
- Added a new `tablecellbordercolor` toolbar button and menu item to select table cell border colors, with an accompanying setting `table_border_color_map` to customize the available values. #TINY-7480
- Added a new `tablecellbackgroundcolor` toolbar button and menu item to select table cell background colors, with an accompanying setting `table_background_color_map` to customize the available values. #TINY-7480
- Added a new `language` menu item and toolbar button to add `lang` attributes to content, with an accompanying `content_langs` setting to specify the languages available. #TINY-6149
- A new `lang` format is now available that can be used with `editor.formatter`, or applied with the `Lang` editor command. #TINY-6149
- Added a new `language` icon for the `language` toolbar button. #TINY-7670
- Added a new `table-row-numbering` icon. #TINY-7327
- Added new plugin commands: `mceEmoticons` (Emoticons), `mceWordCount` (Word Count), and `mceTemplate` (Template). #TINY-7619
- Added a new `iframe_aria_text` setting to set the iframe title attribute. #TINY-1264
- Added a new DomParser `Node.children()` API to return all the children of a `Node`. #TINY-7756

### Improved
- Sticky toolbars can now be offset from the top of the page using the new `toolbar_sticky_offset` setting. #TINY-7337
- Fancy menu items now accept an `initData` property to allow custom initialization data. #TINY-7480
- Improved the load time of the `fullpage` plugin by using the existing editor schema rather than creating a new one. #TINY-6504
- Improved the performance when UI components are rendered. #TINY-7572
- The context toolbar no longer unnecessarily repositions to the top of large elements when scrolling. #TINY-7545
- The context toolbar will now move out of the way when it overlaps with the selection, such as in table cells. #TINY-7192
- The context toolbar now uses a short animation when transitioning between different locations. #TINY-7740
- `Env.browser` now uses the User-Agent Client Hints API where it is available. #TINY-7785
- Icons with a `-rtl` suffix in their name will now automatically be used when the UI is rendered in right-to-left mode. #TINY-7782
- The `formatter.match` API now accepts an optional `similar` parameter to check if the format partially matches. #TINY-7712
- The `formatter.formatChanged` API now supports providing format variables when listening for changes. #TINY-7713
- The formatter will now fire `FormatApply` and `FormatRemove` events for the relevant actions. #TINY-7713
- The `autolink` plugin link detection now permits custom protocols. #TINY-7714
- The `autolink` plugin valid link detection has been improved. #TINY-7714

### Changed
- Changed the load order so content CSS is loaded before the editor is populated with content. #TINY-7249
- Changed the `emoticons`, `wordcount`, `code`, `codesample`, and `template` plugins to open dialogs using commands. #TINY-7619
- The context toolbar will no longer show an arrow when it overlaps the content, such as in table cells. #TINY-7665
- The context toolbar will no longer overlap the statusbar for toolbars using `node` or `selection` positions. #TINY-7666

### Fixed
- The `editor.fire` API was incorrectly mutating the original `args` provided. #TINY-3254
- Unbinding an event handler did not take effect immediately while the event was firing. #TINY-7436
- Binding an event handler incorrectly took effect immediately while the event was firing. #TINY-7436
- Unbinding a native event handler inside the `remove` event caused an exception that blocked editor removal. #TINY-7730
- The `SetContent` event contained the incorrect `content` when using the `editor.selection.setContent()` API. #TINY-3254
- The editor content could be edited after calling `setProgressState(true)` in iframe mode. #TINY-7373
- Tabbing out of the editor after calling `setProgressState(true)` behaved inconsistently in iframe mode. #TINY-7373
- Flash of unstyled content while loading the editor because the content CSS was loaded after the editor content was rendered. #TINY-7249
- Partially transparent RGBA values provided in the `color_map` setting were given the wrong hex value. #TINY-7163
- HTML comments with mismatched quotes were parsed incorrectly under certain circumstances. #TINY-7589
- The editor could crash when inserting certain HTML content. #TINY-7756
- Inserting certain HTML content into the editor could result in invalid HTML once parsed. #TINY-7756
- Links in notification text did not show the correct mouse pointer. #TINY-7661
- Using the Tab key to navigate into the editor on Microsoft Internet Explorer 11 would incorrectly focus the toolbar. #TINY-3707
- The editor selection could be placed in an incorrect location when undoing or redoing changes in a document containing `contenteditable="false"` elements. #TINY-7663
- Menus and context menus were not closed when clicking into a different editor. #TINY-7399
- Context menus on Android were not displayed when more than one HTML element was selected. #TINY-7688
- Disabled nested menu items could still be opened. #TINY-7700
- The nested menu item chevron icon was not fading when the menu item was disabled. #TINY-7700
- `imagetools` buttons were incorrectly enabled for remote images without `imagetools_proxy` set. #TINY-7772
- Only table content would be deleted when partially selecting a table and content outside the table. #TINY-6044
- The table cell selection handling was incorrect in some cases when dealing with nested tables. #TINY-6298
- Removing a table row or column could result in the cursor getting placed in an invalid location. #TINY-7695
- Pressing the Tab key to navigate through table cells did not skip noneditable cells. #TINY-7705
- Clicking on a noneditable table cell did not show a visual selection like other noneditable elements. #TINY-7724
- Some table operations would incorrectly cause table row attributes and styles to be lost. #TINY-6666
- The selection was incorrectly lost when using the `mceTableCellType` and `mceTableRowType` commands. #TINY-6666
- The `mceTableRowType` was reversing the order of the rows when converting multiple header rows back to body rows. #TINY-6666
- The table dialog did not always respect the `table_style_with_css` option. #TINY-4926
- Pasting into a table with multiple cells selected could cause the content to be pasted in the wrong location. #TINY-7485
- The `TableModified` event was not fired when pasting cells into a table. #TINY-6939
- The table paste column before and after icons were not flipped in RTL mode. #TINY-7851
- Fixed table corruption when deleting a `contenteditable="false"` cell. #TINY-7891
- The `dir` attribute was being incorrectly applied to list items. #TINY-4589
- Applying selector formats would sometimes not apply the format correctly to elements in a list. #TINY-7393
- For formats that specify an attribute or style that should be removed, the formatter `match` API incorrectly returned `false`. #TINY-6149
- The type signature on the `formatter.matchNode` API had the wrong return type (was `boolean` but should have been `Formatter | undefined`). #TINY-6149
- The `formatter.formatChanged` API would ignore the `similar` parameter if another callback had already been registered for the same format. #TINY-7713
- The `formatter.formatChanged` API would sometimes not run the callback the first time the format was removed. #TINY-7713
- Base64 encoded images with spaces or line breaks in the data URI were not displayed correctly. Patch contributed by RoboBurned.

### Deprecated
- The `bbcode`, `fullpage`, `legacyoutput`, and `spellchecker` plugins have been deprecated and marked for removal in the next major release. #TINY-7260

## 5.8.2 - 2021-06-23

### Fixed
- Fixed an issue when pasting cells from tables containing `colgroup`s into tables without `colgroup`s. #TINY-6675
- Fixed an issue that could cause an invalid toolbar button state when multiple inline editors were on a single page. #TINY-6297

## 5.8.1 - 2021-05-20

### Fixed
- An unexpected exception was thrown when switching to readonly mode and adjusting the editor width. #TINY-6383
- Content could be lost when the `pagebreak_split_block` setting was enabled. #TINY-3388
- The `list-style-type: none;` style on nested list items was incorrectly removed when clearing formatting. #TINY-6264
- URLs were not always detected when pasting over a selection. Patch contributed by jwcooper. #TINY-6997
- Properties on the `OpenNotification` event were incorrectly namespaced. #TINY-7486

## 5.8.0 - 2021-05-06

### Added
- Added the `PAGE_UP` and `PAGE_DOWN` key code constants to the `VK` API. #TINY-4612
- The editor resize handle can now be controlled using the keyboard. #TINY-4823
- Added a new `fixed_toolbar_container_target` setting which renders the toolbar in the specified `HTMLElement`. Patch contributed by pvrobays.

### Improved
- The `inline_boundaries` feature now supports the `home`, `end`, `pageup`, and `pagedown` keys. #TINY-4612
- Updated the `formatter.matchFormat` API to support matching formats with variables in the `classes` property. #TINY-7227
- Added HTML5 `audio` and `video` elements to the default alignment formats. #TINY-6633
- Added support for alpha list numbering to the list properties dialog. #TINY-6891

### Changed
- Updated the `image` dialog to display the class list dropdown as full-width if the caption checkbox is not present. #TINY-6400
- Renamed the "H Align" and "V Align" input labels in the Table Cell Properties dialog to "Horizontal align" and "Vertical align" respectively. #TINY-7285

### Deprecated
- The undocumented `setIconStroke` Split Toolbar Button API has been deprecated and will be removed in a future release. #TINY-3551

### Fixed
- Fixed a bug where it wasn't possible to align nested list items. #TINY-6567
- The RGB fields in the color picker dialog were not staying in sync with the color palette and hue slider. #TINY-6952
- The color preview box in the color picker dialog was not correctly displaying the saturation and value of the chosen color. #TINY-6952
- The color picker dialog will now show an alert if it is submitted with an invalid hex color code. #TINY-2814
- Fixed a bug where the `TableModified` event was not fired when adding a table row with the Tab key. #TINY-7006
- Added missing `images_file_types` setting to the exported TypeScript types. #GH-6607
- Fixed a bug where lists pasted from Word with Roman numeral markers were not displayed correctly. Patch contributed by aautio. #GH-6620
- The `editor.insertContent` API was incorrectly handling nested `span` elements with matching styles. #TINY-6263
- The HTML5 `small` element could not be removed when clearing text formatting. #TINY-6633
- The Oxide button text transform variable was incorrectly using `capitalize` instead of `none`. Patch contributed by dakur. #GH-6341
- Fix dialog button text that was using title-style capitalization. #TINY-6816
- Table plugin could perform operations on tables containing the inline editor. #TINY-6625
- Fixed Tab key navigation inside table cells with a ranged selection. #TINY-6638
- The foreground and background toolbar button color indicator is no longer blurry. #TINY-3551
- Fixed a regression in the `tinymce.create()` API that caused issues when multiple objects were created. #TINY-7358
- Fixed the `LineHeight` command causing the `change` event to be fired inconsistently. #TINY-7048

## 5.7.1 - 2021-03-17

### Fixed
- Fixed the `help` dialog incorrectly linking to the changelog of TinyMCE 4 instead of TinyMCE 5. #TINY-7031
- Fixed a bug where error messages were displayed incorrectly in the image dialog. #TINY-7099
- Fixed an issue where URLs were not correctly filtered in some cases. #TINY-7025
- Fixed a bug where context menu items with names that contained uppercase characters were not displayed. #TINY-7072
- Fixed context menu items lacking support for the `disabled` and `shortcut` properties. #TINY-7073
- Fixed a regression where the width and height were incorrectly set when embedding content using the `media` dialog. #TINY-7074

## 5.7.0 - 2021-02-10

### Added
- Added IPv6 address support to the URI API. Patch contributed by dev7355608. #GH-4409
- Added new `structure` and `style` properties to the `TableModified` event to indicate what kinds of modifications were made. #TINY-6643
- Added `video` and `audio` live embed support for the `media` plugin. #TINY-6229
- Added the ability to resize `video` and `iframe` media elements. #TINY-6229
- Added a new `font_css` setting for adding fonts to both the editor and the parent document. #TINY-6199
- Added a new `ImageUploader` API to simplify uploading image data to the configured `images_upload_url` or `images_upload_handler`. #TINY-4601
- Added an Oxide variable to define the container background color in fullscreen mode. #TINY-6903
- Added Oxide variables for setting the toolbar background colors for inline and sticky toolbars. #TINY-6009
- Added a new `AfterProgressState` event that is fired after `editor.setProgressState` calls complete. #TINY-6686
- Added support for `table_column_resizing` when inserting or deleting columns. #TINY-6711

### Changed
- Changed table and table column copy behavior to retain an appropriate width when pasted. #TINY-6664
- Changed the `lists` plugin to apply list styles to all text blocks within a selection. #TINY-3755
- Changed the `advlist` plugin to log a console error message when the `list` plugin isn't enabled. #TINY-6585
- Changed the z-index of the `setProgressState(true)` throbber so it does not hide notifications. #TINY-6686
- Changed the type signature for `editor.selection.getRng()` incorrectly returning `null`. #TINY-6843
- Changed some `SaxParser` regular expressions to improve performance. #TINY-6823
- Changed `editor.setProgressState(true)` to close any open popups. #TINY-6686

### Fixed
- Fixed `codesample` highlighting performance issues for some languages. #TINY-6996
- Fixed an issue where cell widths were lost when merging table cells. #TINY-6901
- Fixed `col` elements incorrectly transformed to `th` elements when converting columns to header columns. #TINY-6715
- Fixed a number of table operations not working when selecting 2 table cells on Mozilla Firefox. #TINY-3897
- Fixed a memory leak by backporting an upstream Sizzle fix. #TINY-6859
- Fixed table `width` style was removed when copying. #TINY-6664
- Fixed focus lost while typing in the `charmap` or `emoticons` dialogs when the editor is rendered in a shadow root. #TINY-6904
- Fixed corruption of base64 URLs used in style attributes when parsing HTML. #TINY-6828
- Fixed the order of CSS precedence of `content_style` and `content_css` in the `preview` and `template` plugins. `content_style` now has precedence. #TINY-6529
- Fixed an issue where the image dialog tried to calculate image dimensions for an empty image URL. #TINY-6611
- Fixed an issue where `scope` attributes on table cells would not change as expected when merging or unmerging cells. #TINY-6486
- Fixed the plugin documentation links in the `help` plugin. #DOC-703
- Fixed events bound using `DOMUtils` not returning the correct result for `isDefaultPrevented` in some cases. #TINY-6834
- Fixed the "Dropped file type is not supported" notification incorrectly showing when using an inline editor. #TINY-6834
- Fixed an issue with external styles bleeding into TinyMCE. #TINY-6735
- Fixed an issue where parsing malformed comments could cause an infinite loop. #TINY-6864
- Fixed incorrect return types on `editor.selection.moveToBookmark`. #TINY-6504
- Fixed the type signature for `editor.selection.setCursorLocation()` incorrectly allowing a node with no `offset`. #TINY-6843
- Fixed incorrect behavior when editor is destroyed while loading stylesheets. #INT-2282
- Fixed figure elements incorrectly splitting from a valid parent element when editing the image within. #TINY-6592
- Fixed inserting multiple rows or columns in a table cloning from the incorrect source row or column. #TINY-6906
- Fixed an issue where new lines were not scrolled into view when pressing Shift+Enter or Shift+Return. #TINY-6964
- Fixed an issue where list elements would not be removed when outdenting using the Enter or Return key. #TINY-5974
- Fixed an issue where file extensions with uppercase characters were treated as invalid. #TINY-6940
- Fixed dialog block messages were not passed through TinyMCE's translation system. #TINY-6971

## 5.6.2 - 2020-12-08

### Fixed
- Fixed a UI rendering regression when the document body is using `display: flex`. #TINY-6783

## 5.6.1 - 2020-11-25

### Fixed
- Fixed the `mceTableRowType` and `mceTableCellType` commands were not firing the `newCell` event. #TINY-6692
- Fixed the HTML5 `s` element was not recognized when editing or clearing text formatting. #TINY-6681
- Fixed an issue where copying and pasting table columns resulted in invalid HTML when using colgroups. #TINY-6684
- Fixed an issue where the toolbar would render with the wrong width for inline editors in some situations. #TINY-6683

## 5.6.0 - 2020-11-18

### Added
- Added new `BeforeOpenNotification` and `OpenNotification` events which allow internal notifications to be captured and modified before display. #TINY-6528
- Added support for `block` and `unblock` methods on inline dialogs. #TINY-6487
- Added new `TableModified` event which is fired whenever changes are made to a table. #TINY-6629
- Added new `images_file_types` setting to determine which image file formats will be automatically processed into `img` tags on paste when using the `paste` plugin. #TINY-6306
- Added support for `images_file_types` setting in the image file uploader to determine which image file extensions are valid for upload. #TINY-6224
- Added new `format_empty_lines` setting to control if empty lines are formatted in a ranged selection. #TINY-6483
- Added template support to the `autocompleter` for customizing the autocompleter items. #TINY-6505
- Added new user interface `enable`, `disable`, and `isDisabled` methods. #TINY-6397
- Added new `closest` formatter API to get the closest matching selection format from a set of formats. #TINY-6479
- Added new `emojiimages` emoticons database that uses the twemoji CDN by default. #TINY-6021
- Added new `emoticons_database` setting to configure which emoji database to use. #TINY-6021
- Added new `name` field to the `style_formats` setting object to enable specifying a name for the format. #TINY-4239

### Changed
- Changed `readonly` mode to allow hyperlinks to be clickable. #TINY-6248

### Fixed
- Fixed the `change` event not firing after a successful image upload. #TINY-6586
- Fixed the type signature for the `entity_encoding` setting not accepting delimited lists. #TINY-6648
- Fixed layout issues when empty `tr` elements were incorrectly removed from tables. #TINY-4679
- Fixed image file extensions lost when uploading an image with an alternative extension, such as `.jfif`. #TINY-6622
- Fixed a security issue where URLs in attributes weren't correctly sanitized. #TINY-6518
- Fixed `DOMUtils.getParents` incorrectly including the shadow root in the array of elements returned. #TINY-6540
- Fixed an issue where the root document could be scrolled while an editor dialog was open inside a shadow root. #TINY-6363
- Fixed `getContent` with text format returning a new line when the editor is empty. #TINY-6281
- Fixed table column and row resizers not respecting the `data-mce-resize` attribute. #TINY-6600
- Fixed inserting a table via the `mceInsertTable` command incorrectly creating 2 undo levels. #TINY-6656
- Fixed nested tables with `colgroup` elements incorrectly always resizing the inner table. #TINY-6623
- Fixed the `visualchars` plugin causing the editor to steal focus when initialized. #TINY-6282
- Fixed `fullpage` plugin altering text content in `editor.getContent()`. #TINY-6541
- Fixed `fullscreen` plugin not working correctly with multiple editors and shadow DOM. #TINY-6280
- Fixed font size keywords such as `medium` not displaying correctly in font size menus. #TINY-6291
- Fixed an issue where some attributes in table cells were not copied over to new rows or columns. #TINY-6485
- Fixed incorrectly removing formatting on adjacent spaces when removing formatting on a ranged selection. #TINY-6268
- Fixed the `Cut` menu item not working in the latest version of Mozilla Firefox. #TINY-6615
- Fixed some incorrect types in the new TypeScript declaration file. #TINY-6413
- Fixed a regression where a fake offscreen selection element was incorrectly created for the editor root node. #TINY-6555
- Fixed an issue where menus would incorrectly collapse in small containers. #TINY-3321
- Fixed an issue where only one table column at a time could be converted to a header. #TINY-6326
- Fixed some minor memory leaks that prevented garbage collection for editor instances. #TINY-6570
- Fixed resizing a `responsive` table not working when using the column resize handles. #TINY-6601
- Fixed incorrectly calculating table `col` widths when resizing responsive tables. #TINY-6646
- Fixed an issue where spaces were not preserved in pre-blocks when getting text content. #TINY-6448
- Fixed a regression that caused the selection to be difficult to see in tables with backgrounds. #TINY-6495
- Fixed content pasted multiple times in the editor when using Microsoft Internet Explorer 11. Patch contributed by mattford. #GH-4905

## 5.5.1 - 2020-10-01

### Fixed
- Fixed pressing the down key near the end of a document incorrectly raising an exception. #TINY-6471
- Fixed incorrect Typescript types for the `Tools` API. #TINY-6475

## 5.5.0 - 2020-09-29

### Added
- Added a TypeScript declaration file to the bundle output for TinyMCE core. #TINY-3785
- Added new `table_column_resizing` setting to control how table columns are resized when using the resize bars. #TINY-6001
- Added the ability to remove images on a failed upload using the `images_upload_handler` failure callback. #TINY-6011
- Added `hasPlugin` function to the editor API to determine if a plugin exists or not. #TINY-766
- Added new `ToggleToolbarDrawer` command and query state handler to allow the toolbar drawer to be programmatically toggled and the toggle state to be checked. #TINY-6032
- Added the ability to use `colgroup` elements in tables. #TINY-6050
- Added a new setting `table_use_colgroups` for toggling whether colgroups are used in new tables. #TINY-6050
- Added the ability to delete and navigate HTML media elements without the `media` plugin. #TINY-4211
- Added `fullscreen_native` setting to the `fullscreen` plugin to enable use of the entire monitor. #TINY-6284
- Added table related oxide variables to the Style API for more granular control over table cell selection appearance. #TINY-6311
- Added new `toolbar_persist` setting to control the visibility of the inline toolbar. #TINY-4847
- Added new APIs to allow for programmatic control of the inline toolbar visibility. #TINY-4847
- Added the `origin` property to the `ObjectResized` and `ObjectResizeStart` events, to specify which handle the resize was performed on. #TINY-6242
- Added new StyleSheetLoader `unload` and `unloadAll` APIs to allow loaded stylesheets to be removed. #TINY-3926
- Added the `LineHeight` query command and action to the editor. #TINY-4843
- Added the `lineheight` toolbar and menu items, and added `lineheight` to the default format menu. #TINY-4843
- Added a new `contextmenu_avoid_overlap` setting to allow context menus to avoid overlapping matched nodes. #TINY-6036
- Added new listbox dialog UI component for rendering a dropdown that allows nested options. #TINY-2236
- Added back the ability to use nested items in the `image_class_list`, `link_class_list`, `link_list`, `table_class_list`, `table_cell_class_list`, and `table_row_class_list` settings. #TINY-2236

### Changed
- Changed how CSS manipulates table cells when selecting multiple cells to achieve a semi-transparent selection. #TINY-6311
- Changed the `target` property on fired events to use the native event target. The original target for an open shadow root can be obtained using `event.getComposedPath()`. #TINY-6128
- Changed the editor to clean-up loaded CSS stylesheets when all editors using the stylesheet have been removed. #TINY-3926
- Changed `imagetools` context menu icon for accessing the `image` dialog to use the `image` icon. #TINY-4141
- Changed the `editor.insertContent()` and `editor.selection.setContent()` APIs to retain leading and trailing whitespace. #TINY-5966
- Changed the `table` plugin `Column` menu to include the cut, copy and paste column menu items. #TINY-6374
- Changed the default table styles in the content CSS files to better support the styling options available in the `table` dialog. #TINY-6179

### Deprecated
- Deprecated the `Env.experimentalShadowDom` flag. #TINY-6128

### Fixed
- Fixed tables with no borders displaying with the default border styles in the `preview` dialog. #TINY-6179
- Fixed loss of whitespace when inserting content after a non-breaking space. #TINY-5966
- Fixed the `event.getComposedPath()` function throwing an exception for events fired from the editor. #TINY-6128
- Fixed notifications not appearing when the editor is within a ShadowRoot. #TINY-6354
- Fixed focus issues with inline dialogs when the editor is within a ShadowRoot. #TINY-6360
- Fixed the `template` plugin previews missing some content styles. #TINY-6115
- Fixed the `media` plugin not saving the alternative source url in some situations. #TINY-4113
- Fixed an issue where column resizing using the resize bars was inconsistent between fixed and relative table widths. #TINY-6001
- Fixed an issue where dragging and dropping within a table would select table cells. #TINY-5950
- Fixed up and down keyboard navigation not working for inline `contenteditable="false"` elements. #TINY-6226
- Fixed dialog not retrieving `close` icon from icon pack. #TINY-6445
- Fixed the `unlink` toolbar button not working when selecting multiple links. #TINY-4867
- Fixed the `link` dialog not showing the "Text to display" field in some valid cases. #TINY-5205
- Fixed the `DOMUtils.split()` API incorrectly removing some content. #TINY-6294
- Fixed pressing the escape key not focusing the editor when using multiple toolbars. #TINY-6230
- Fixed the `dirty` flag not being correctly set during an `AddUndo` event. #TINY-4707
- Fixed `editor.selection.setCursorLocation` incorrectly placing the cursor outside `pre` elements in some circumstances. #TINY-4058
- Fixed an exception being thrown when pressing the enter key inside pre elements while `br_in_pre` setting is false. #TINY-4058

## 5.4.2 - 2020-08-17

### Fixed
- Fixed the editor not resizing when resizing the browser window in fullscreen mode. #TINY-3511
- Fixed clicking on notifications causing inline editors to hide. #TINY-6058
- Fixed an issue where link URLs could not be deleted or edited in the link dialog in some cases. #TINY-4706
- Fixed a regression where setting the `anchor_top` or `anchor_bottom` options to `false` was not working. #TINY-6256
- Fixed the `anchor` plugin not supporting the `allow_html_in_named_anchor` option. #TINY-6236
- Fixed an exception thrown when removing inline formats that contained additional styles or classes. #TINY-6288
- Fixed an exception thrown when positioning the context toolbar on Internet Explorer 11 in some edge cases. #TINY-6271
- Fixed inline formats not removed when more than one `removeformat` format rule existed. #TINY-6216
- Fixed an issue where spaces were sometimes removed when removing formating on nearby text. #TINY-6251
- Fixed the list toolbar buttons not showing as active when a list is selected. #TINY-6286
- Fixed an issue where the UI would sometimes not be shown or hidden when calling the show or hide API methods on the editor. #TINY-6048
- Fixed the list type style not retained when copying list items. #TINY-6289
- Fixed the Paste plugin converting tabs in plain text to a single space character. A `paste_tab_spaces` option has been included for setting the number of spaces used to replace a tab character. #TINY-6237

## 5.4.1 - 2020-07-08

### Fixed
- Fixed the Search and Replace plugin incorrectly including zero-width caret characters in search results. #TINY-4599
- Fixed dragging and dropping unsupported files navigating the browser away from the editor. #TINY-6027
- Fixed undo levels not created on browser handled drop or paste events. #TINY-6027
- Fixed content in an iframe element parsing as DOM elements instead of text content. #TINY-5943
- Fixed Oxide checklist styles not showing when printing. #TINY-5139
- Fixed bug with `scope` attribute not being added to the cells of header rows. #TINY-6206

## 5.4.0 - 2020-06-30

### Added
- Added keyboard navigation support to menus and toolbars when the editor is in a ShadowRoot. #TINY-6152
- Added the ability for menus to be clicked when the editor is in an open shadow root. #TINY-6091
- Added the `Editor.ui.styleSheetLoader` API for loading stylesheets within the Document or ShadowRoot containing the editor UI. #TINY-6089
- Added the `StyleSheetLoader` module to the public API. #TINY-6100
- Added Oxide variables for styling the `select` element and headings in dialog content. #TINY-6070
- Added icons for `table` column and row cut, copy, and paste toolbar buttons. #TINY-6062
- Added all `table` menu items to the UI registry, so they can be used by name in other menus. #TINY-4866
- Added new `mceTableApplyCellStyle` command to the `table` plugin. #TINY-6004
- Added new `table` cut, copy, and paste column editor commands and menu items. #TINY-6006
- Added font related Oxide variables for secondary buttons, allowing for custom styling. #TINY-6061
- Added new `table_header_type` setting to control how table header rows are structured. #TINY-6007
- Added new `table_sizing_mode` setting to replace the `table_responsive_width` setting, which has now been deprecated. #TINY-6051
- Added new `mceTableSizingMode` command for changing the sizing mode of a table. #TINY-6000
- Added new `mceTableRowType`, `mceTableColType`, and `mceTableCellType` commands and value queries. #TINY-6150

### Changed
- Changed `advlist` toolbar buttons to only show a dropdown list if there is more than one option. #TINY-3194
- Changed `mceInsertTable` command and `insertTable` API method to take optional header rows and columns arguments. #TINY-6012
- Changed stylesheet loading, so that UI skin stylesheets can load in a ShadowRoot if required. #TINY-6089
- Changed the DOM location of menus so that they display correctly when the editor is in a ShadowRoot. #TINY-6093
- Changed the table plugin to correctly detect all valid header row structures. #TINY-6007

### Fixed
- Fixed tables with no defined width being converted to a `fixed` width table when modifying the table. #TINY-6051
- Fixed the `autosave` `isEmpty` API incorrectly detecting non-empty content as empty. #TINY-5953
- Fixed table `Paste row after` and `Paste row before` menu items not disabled when nothing was available to paste. #TINY-6006
- Fixed a selection performance issue with large tables on Microsoft Internet Explorer and Edge. #TINY-6057
- Fixed filters for screening commands from the undo stack to be case-insensitive. #TINY-5946
- Fixed `fullscreen` plugin now removes all classes when the editor is closed. #TINY-4048
- Fixed handling of mixed-case icon identifiers (names) for UI elements. #TINY-3854
- Fixed leading and trailing spaces lost when using `editor.selection.getContent({ format: 'text' })`. #TINY-5986
- Fixed an issue where changing the URL with the quicklink toolbar caused unexpected undo behavior. #TINY-5952
- Fixed an issue where removing formatting within a table cell would cause Internet Explorer 11 to scroll to the end of the table. #TINY-6049
- Fixed an issue where the `allow_html_data_urls` setting was not correctly applied. #TINY-5951
- Fixed the `autolink` feature so that it no longer treats a string with multiple "@" characters as an email address. #TINY-4773
- Fixed an issue where removing the editor would leave unexpected attributes on the target element. #TINY-4001
- Fixed the `link` plugin now suggest `mailto:` when the text contains an '@' and no slashes (`/`). #TINY-5941
- Fixed the `valid_children` check of custom elements now allows a wider range of characters in names. #TINY-5971

## 5.3.2 - 2020-06-10

### Fixed
- Fixed a regression introduced in 5.3.0, where `images_dataimg_filter` was no-longer called. #TINY-6086

## 5.3.1 - 2020-05-27

### Fixed
- Fixed the image upload error alert also incorrectly closing the image dialog. #TINY-6020
- Fixed editor content scrolling incorrectly on focus in Firefox by reverting default content CSS html and body heights added in 5.3.0. #TINY-6019

## 5.3.0 - 2020-05-21

### Added
- Added html and body height styles to the default oxide content CSS. #TINY-5978
- Added `uploadUri` and `blobInfo` to the data returned by `editor.uploadImages()`. #TINY-4579
- Added a new function to the `BlobCache` API to lookup a blob based on the base64 data and mime type. #TINY-5988
- Added the ability to search and replace within a selection. #TINY-4549
- Added the ability to set the list start position for ordered lists and added new `lists` context menu item. #TINY-3915
- Added `icon` as an optional config option to the toggle menu item API. #TINY-3345
- Added `auto` mode for `toolbar_location` which positions the toolbar and menu bar at the bottom if there is no space at the top. #TINY-3161

### Changed
- Changed the default `toolbar_location` to `auto`. #TINY-3161
- Changed toggle menu items and choice menu items to have a dedicated icon with the checkmark displayed on the far right side of the menu item. #TINY-3345
- Changed the `link`, `image`, and `paste` plugins to use Promises to reduce the bundle size. #TINY-4710
- Changed the default icons to be lazy loaded during initialization. #TINY-4729
- Changed the parsing of content so base64 encoded urls are converted to blob urls. #TINY-4727
- Changed context toolbars so they concatenate when more than one is suitable for the current selection. #TINY-4495
- Changed inline style element formats (strong, b, em, i, u, strike) to convert to a span on format removal if a `style` or `class` attribute is present. #TINY-4741

### Fixed
- Fixed the `selection.setContent()` API not running parser filters. #TINY-4002
- Fixed formats incorrectly applied or removed when table cells were selected. #TINY-4709
- Fixed the `quickimage` button not restricting the file types to images. #TINY-4715
- Fixed search and replace ignoring text in nested contenteditable elements. #TINY-5967
- Fixed resize handlers displaying in the wrong location sometimes for remote images. #TINY-4732
- Fixed table picker breaking in Firefox on low zoom levels. #TINY-4728
- Fixed issue with loading or pasting contents with large base64 encoded images on Safari. #TINY-4715
- Fixed supplementary special characters being truncated when inserted into the editor. Patch contributed by mlitwin. #TINY-4791
- Fixed toolbar buttons not set to disabled when the editor is in readonly mode. #TINY-4592
- Fixed the editor selection incorrectly changing when removing caret format containers. #TINY-3438
- Fixed bug where title, width, and height would be set to empty string values when updating an image and removing those attributes using the image dialog. #TINY-4786
- Fixed `ObjectResized` event firing when an object wasn't resized. #TINY-4161
- Fixed `ObjectResized` and `ObjectResizeStart` events incorrectly fired when adding or removing table rows and columns. #TINY-4829
- Fixed the placeholder not hiding when pasting content into the editor. #TINY-4828
- Fixed an issue where the editor would fail to load if local storage was disabled. #TINY-5935
- Fixed an issue where an uploaded image would reuse a cached image with a different mime type. #TINY-5988
- Fixed bug where toolbars and dialogs would not show if the body element was replaced (e.g. with Turbolinks). Patch contributed by spohlenz. #GH-5653
- Fixed an issue where multiple formats would be removed when removing a single format at the end of lines or on empty lines. #TINY-1170
- Fixed zero-width spaces incorrectly included in the `wordcount` plugin character count. #TINY-5991
- Fixed a regression introduced in 5.2.0 whereby the desktop `toolbar_mode` setting would incorrectly override the mobile default setting. #TINY-5998
- Fixed an issue where deleting all content in a single cell table would delete the entire table. #TINY-1044

## 5.2.2 - 2020-04-23

### Fixed
- Fixed an issue where anchors could not be inserted on empty lines. #TINY-2788
- Fixed text decorations (underline, strikethrough) not consistently inheriting the text color. #TINY-4757
- Fixed `format` menu alignment buttons inconsistently applying to images. #TINY-4057
- Fixed the floating toolbar drawer height collapsing when the editor is rendered in modal dialogs or floating containers. #TINY-4837
- Fixed `media` embed content not processing safely in some cases. #TINY-4857

## 5.2.1 - 2020-03-25

### Fixed
- Fixed the "is decorative" checkbox in the image dialog clearing after certain dialog events. #FOAM-11
- Fixed possible uncaught exception when a `style` attribute is removed using a content filter on `setContent`. #TINY-4742
- Fixed the table selection not functioning correctly in Microsoft Edge 44 or higher. #TINY-3862
- Fixed the table resize handles not functioning correctly in Microsoft Edge 44 or higher. #TINY-4160
- Fixed the floating toolbar drawer disconnecting from the toolbar when adding content in inline mode. #TINY-4725 #TINY-4765
- Fixed `readonly` mode not returning the appropriate boolean value. #TINY-3948
- Fixed the `forced_root_block_attrs` setting not applying attributes to new blocks consistently. #TINY-4564
- Fixed the editor incorrectly stealing focus during initialization in Microsoft Internet Explorer. #TINY-4697
- Fixed dialogs stealing focus when opening an alert or confirm dialog using an `onAction` callback. #TINY-4014
- Fixed inline dialogs incorrectly closing when clicking on an opened alert or confirm dialog. #TINY-4012
- Fixed the context toolbar overlapping the menu bar and toolbar. #TINY-4586
- Fixed notification and inline dialog positioning issues when using `toolbar_location: 'bottom'`. #TINY-4586
- Fixed the `colorinput` popup appearing offscreen on mobile devices. #TINY-4711
- Fixed special characters not being found when searching by "whole words only". #TINY-4522
- Fixed an issue where dragging images could cause them to be duplicated. #TINY-4195
- Fixed context toolbars activating without the editor having focus. #TINY-4754
- Fixed an issue where removing the background color of text did not always work. #TINY-4770
- Fixed an issue where new rows and columns in a table did not retain the style of the previous row or column. #TINY-4788

## 5.2.0 - 2020-02-13

### Added
- Added the ability to apply formats to spaces. #TINY-4200
- Added new `toolbar_location` setting to allow for positioning the menu and toolbar at the bottom of the editor. #TINY-4210
- Added new `toolbar_groups` setting to allow a custom floating toolbar group to be added to the toolbar when using `floating` toolbar mode. #TINY-4229
- Added new `link_default_protocol` setting to `link` and `autolink` plugin to allow a protocol to be used by default. #TINY-3328
- Added new `placeholder` setting to allow a placeholder to be shown when the editor is empty. #TINY-3917
- Added new `tinymce.dom.TextSeeker` API to allow searching text across different DOM nodes. #TINY-4200
- Added a drop shadow below the toolbar while in sticky mode and introduced Oxide variables to customize it when creating a custom skin. #TINY-4343
- Added `quickbars_image_toolbar` setting to allow for the image quickbar to be turned off. #TINY-4398
- Added iframe and img `loading` attribute to the default schema. Patch contributed by ataylor32. #GH-5112
- Added new `getNodeFilters`/`getAttributeFilters` functions to the `editor.serializer` instance. #TINY-4344
- Added new `a11y_advanced_options` setting to allow additional accessibility options to be added. #FOAM-11
- Added new accessibility options and behaviours to the image dialog using `a11y_advanced_options`. #FOAM-11
- Added the ability to use the window `PrismJS` instance for the `codesample` plugin instead of the bundled version to allow for styling custom languages. #TINY-4504
- Added error message events that fire when a resource loading error occurs. #TINY-4509

### Changed
- Changed the default schema to disallow `onchange` for select elements. #TINY-4614
- Changed default `toolbar_mode` value from false to `wrap`. The value false has been deprecated. #TINY-4617
- Changed `toolbar_drawer` setting to `toolbar_mode`. `toolbar_drawer` has been deprecated. #TINY-4416
- Changed iframe mode to set selection on content init if selection doesn't exist. #TINY-4139
- Changed table related icons to align them with the visual style of the other icons. #TINY-4341
- Changed and improved the visual appearance of the color input field. #TINY-2917
- Changed fake caret container to use `forced_root_block` when possible. #TINY-4190
- Changed the `requireLangPack` API to wait until the plugin has been loaded before loading the language pack. #TINY-3716
- Changed the formatter so `style_formats` are registered before the initial content is loaded into the editor. #TINY-4238
- Changed media plugin to use https protocol for media urls by default. #TINY-4577
- Changed the parser to treat CDATA nodes as bogus HTML comments to match the HTML parsing spec. A new `preserve_cdata` setting has been added to preserve CDATA nodes if required. #TINY-4625

### Fixed
- Fixed incorrect parsing of malformed/bogus HTML comments. #TINY-4625
- Fixed `quickbars` selection toolbar appearing on non-editable elements. #TINY-4359
- Fixed bug with alignment toolbar buttons sometimes not changing state correctly. #TINY-4139
- Fixed the `codesample` toolbar button not toggling when selecting code samples other than HTML. #TINY-4504
- Fixed content incorrectly scrolling to the top or bottom when pressing enter if when the content was already in view. #TINY-4162
- Fixed `scrollIntoView` potentially hiding elements behind the toolbar. #TINY-4162
- Fixed editor not respecting the `resize_img_proportional` setting due to legacy code. #TINY-4236
- Fixed flickering floating toolbar drawer in inline mode. #TINY-4210
- Fixed an issue where the template plugin dialog would be indefinitely blocked on a failed template load. #TINY-2766
- Fixed the `mscontrolselect` event not being unbound on IE/Edge. #TINY-4196
- Fixed Confirm dialog footer buttons so only the "Yes" button is highlighted. #TINY-4310
- Fixed `file_picker_callback` functionality for Image, Link and Media plugins. #TINY-4163
- Fixed issue where floating toolbar drawer sometimes would break if the editor is resized while the drawer is open. #TINY-4439
- Fixed incorrect `external_plugins` loading error message. #TINY-4503
- Fixed resize handler was not hidden for ARIA purposes. Patch contributed by Parent5446. #GH-5195
- Fixed an issue where content could be lost if a misspelled word was selected and spellchecking was disabled. #TINY-3899
- Fixed validation errors in the CSS where certain properties had the wrong default value. #TINY-4491
- Fixed an issue where forced root block attributes were not applied when removing a list. #TINY-4272
- Fixed an issue where the element path isn't being cleared when there are no parents. #TINY-4412
- Fixed an issue where width and height in svg icons containing `rect` elements were overridden by the CSS reset. #TINY-4408
- Fixed an issue where uploading images with `images_reuse_filename` enabled and that included a query parameter would generate an invalid URL. #TINY-4638
- Fixed the `closeButton` property not working when opening notifications. #TINY-4674
- Fixed keyboard flicker when opening a context menu on mobile. #TINY-4540
- Fixed issue where plus icon svg contained strokes. #TINY-4681

## 5.1.6 - 2020-01-28

### Fixed
- Fixed `readonly` mode not blocking all clicked links. #TINY-4572
- Fixed legacy font sizes being calculated inconsistently for the `FontSize` query command value. #TINY-4555
- Fixed changing a tables row from `Header` to `Body` incorrectly moving the row to the bottom of the table. #TINY-4593
- Fixed the context menu not showing in certain cases with hybrid devices. #TINY-4569
- Fixed the context menu opening in the wrong location when the target is the editor body. #TINY-4568
- Fixed the `image` plugin not respecting the `automatic_uploads` setting when uploading local images. #TINY-4287
- Fixed security issue related to parsing HTML comments and CDATA. #TINY-4544

## 5.1.5 - 2019-12-19

### Fixed
- Fixed the UI not working with hybrid devices that accept both touch and mouse events. #TNY-4521
- Fixed the `charmap` dialog initially focusing the first tab of the dialog instead of the search input field. #TINY-4342
- Fixed an exception being raised when inserting content if the caret was directly before or after a `contenteditable="false"` element. #TINY-4528
- Fixed a bug with pasting image URLs when paste as text is enabled. #TINY-4523

## 5.1.4 - 2019-12-11

### Fixed
- Fixed dialog contents disappearing when clicking a checkbox for right-to-left languages. #TINY-4518
- Fixed the `legacyoutput` plugin registering legacy formats after editor initialization, causing legacy content to be stripped on the initial load. #TINY-4447
- Fixed search and replace not cycling through results when searching using special characters. #TINY-4506
- Fixed the `visualchars` plugin converting HTML-like text to DOM elements in certain cases. #TINY-4507
- Fixed an issue with the `paste` plugin not sanitizing content in some cases. #TINY-4510
- Fixed HTML comments incorrectly being parsed in certain cases. #TINY-4511

## 5.1.3 - 2019-12-04

### Fixed
- Fixed sticky toolbar not undocking when fullscreen mode is activated. #TINY-4390
- Fixed the "Current Window" target not applying when updating links using the link dialog. #TINY-4063
- Fixed disabled menu items not highlighting when focused. #TINY-4339
- Fixed touch events passing through dialog collection items to the content underneath on Android devices. #TINY-4431
- Fixed keyboard navigation of the Help dialog's Keyboard Navigation tab. #TINY-4391
- Fixed search and replace dialog disappearing when finding offscreen matches on iOS devices. #TINY-4350
- Fixed performance issues where sticky toolbar was jumping while scrolling on slower browsers. #TINY-4475

## 5.1.2 - 2019-11-19

### Fixed
- Fixed desktop touch devices using `mobile` configuration overrides. #TINY-4345
- Fixed unable to disable the new scrolling toolbar feature. #TINY-4345
- Fixed touch events passing through any pop-up items to the content underneath on Android devices. #TINY-4367
- Fixed the table selector handles throwing JavaScript exceptions for non-table selections. #TINY-4338
- Fixed `cut` operations not removing selected content on Android devices when the `paste` plugin is enabled. #TINY-4362
- Fixed inline toolbar not constrained to the window width by default. #TINY-4314
- Fixed context toolbar split button chevrons pointing right when they should be pointing down. #TINY-4257
- Fixed unable to access the dialog footer in tabbed dialogs on small screens. #TINY-4360
- Fixed mobile table selectors were hard to select with touch by increasing the size. #TINY-4366
- Fixed mobile table selectors moving when moving outside the editor. #TINY-4366
- Fixed inline toolbars collapsing when using sliding toolbars. #TINY-4389
- Fixed block textpatterns not treating NBSPs as spaces. #TINY-4378
- Fixed backspace not merging blocks when the last element in the preceding block was a `contenteditable="false"` element. #TINY-4235
- Fixed toolbar buttons that only contain text labels overlapping on mobile devices. #TINY-4395
- Fixed quickbars quickimage picker not working on mobile. #TINY-4377
- Fixed fullscreen not resizing in an iOS WKWebView component. #TINY-4413

## 5.1.1 - 2019-10-28

### Fixed
- Fixed font formats containing spaces being wrapped in `&quot;` entities instead of single quotes. #TINY-4275
- Fixed alert and confirm dialogs losing focus when clicked. #TINY-4248
- Fixed clicking outside a modal dialog focusing on the document body. #TINY-4249
- Fixed the context toolbar not hiding when scrolled out of view. #TINY-4265

## 5.1.0 - 2019-10-17

### Added
- Added touch selector handles for table selections on touch devices. #TINY-4097
- Added border width field to Table Cell dialog. #TINY-4028
- Added touch event listener to media plugin to make embeds playable. #TINY-4093
- Added oxide styling options to notifications and tweaked the default variables. #TINY-4153
- Added additional padding to split button chevrons on touch devices, to make them easier to interact with. #TINY-4223
- Added new platform detection functions to `Env` and deprecated older detection properties. #TINY-4184
- Added `inputMode` config field to specify inputmode attribute of `input` dialog components. #TINY-4062
- Added new `inputMode` property to relevant plugins/dialogs. #TINY-4102
- Added new `toolbar_sticky` setting to allow the iframe menubar/toolbar to stick to the top of the window when scrolling. #TINY-3982

### Changed
- Changed default setting for `toolbar_drawer` to `floating`. #TINY-3634
- Changed mobile phones to use the `silver` theme by default. #TINY-3634
- Changed some editor settings to default to `false` on touch devices:
  - `menubar`(phones only). #TINY-4077
  - `table_grid`. #TINY-4075
  - `resize`. #TINY-4157
  - `object_resizing`. #TINY-4157
- Changed toolbars and context toolbars to sidescroll on mobile. #TINY-3894 #TINY-4107
- Changed context menus to render as horizontal menus on touch devices. #TINY-4107
- Changed the editor to use the `VisualViewport` API of the browser where possible. #TINY-4078
- Changed visualblocks toolbar button icon and renamed `paragraph` icon to `visualchars`. #TINY-4074
- Changed Oxide default for `@toolbar-button-chevron-color` to follow toolbar button icon color. #TINY-4153
- Changed the `urlinput` dialog component to use the `url` type attribute. #TINY-4102

### Fixed
- Fixed Safari desktop visual viewport fires resize on fullscreen breaking the restore function. #TINY-3976
- Fixed scroll issues on mobile devices. #TINY-3976
- Fixed context toolbar unable to refresh position on iOS12. #TINY-4107
- Fixed ctrl+left click not opening links on readonly mode and the preview dialog. #TINY-4138
- Fixed Slider UI component not firing `onChange` event on touch devices. #TINY-4092
- Fixed notifications overlapping instead of stacking. #TINY-3478
- Fixed inline dialogs positioning incorrectly when the page is scrolled. #TINY-4018
- Fixed inline dialogs and menus not repositioning when resizing. #TINY-3227
- Fixed inline toolbar incorrectly stretching to the full width when a width value was provided. #TINY-4066
- Fixed menu chevrons color to follow the menu text color. #TINY-4153
- Fixed table menu selection grid from staying black when using dark skins, now follows border color. #TINY-4153
- Fixed Oxide using the wrong text color variable for menubar button focused state. #TINY-4146
- Fixed the autoresize plugin not keeping the selection in view when resizing. #TINY-4094
- Fixed textpattern plugin throwing exceptions when using `forced_root_block: false`. #TINY-4172
- Fixed missing CSS fill styles for toolbar button icon active state. #TINY-4147
- Fixed an issue where the editor selection could end up inside a short ended element (such as `br`). #TINY-3999
- Fixed browser selection being lost in inline mode when opening split dropdowns. #TINY-4197
- Fixed backspace throwing an exception when using `forced_root_block: false`. #TINY-4099
- Fixed floating toolbar drawer expanding outside the bounds of the editor. #TINY-3941
- Fixed the autocompleter not activating immediately after a `br` or `contenteditable=false` element. #TINY-4194
- Fixed an issue where the autocompleter would incorrectly close on IE 11 in certain edge cases. #TINY-4205

## 5.0.16 - 2019-09-24

### Added
- Added new `referrer_policy` setting to add the `referrerpolicy` attribute when loading scripts or stylesheets. #TINY-3978
- Added a slight background color to dialog tab links when focused to aid keyboard navigation. #TINY-3877

### Fixed
- Fixed media poster value not updating on change. #TINY-4013
- Fixed openlink was not registered as a toolbar button. #TINY-4024
- Fixed failing to initialize if a script tag was used inside a SVG. #TINY-4087
- Fixed double top border showing on toolbar without menubar when toolbar_drawer is enabled. #TINY-4118
- Fixed unable to drag inline dialogs to the bottom of the screen when scrolled. #TINY-4154
- Fixed notifications appearing on top of the toolbar when scrolled in inline mode. #TINY-4159
- Fixed notifications displaying incorrectly on IE 11. #TINY-4169

## 5.0.15 - 2019-09-02

### Added
- Added a dark `content_css` skin to go with the dark UI skin. #TINY-3743

### Changed
- Changed the enabled state on toolbar buttons so they don't get the hover effect. #TINY-3974

### Fixed
- Fixed missing CSS active state on toolbar buttons. #TINY-3966
- Fixed `onChange` callback not firing for the colorinput dialog component. #TINY-3968
- Fixed context toolbars not showing in fullscreen mode. #TINY-4023

## 5.0.14 - 2019-08-19

### Added
- Added an API to reload the autocompleter menu with additional fetch metadata #MENTIONS-17

### Fixed
- Fixed missing toolbar button border styling options. #TINY-3965
- Fixed image upload progress notification closing before the upload is complete. #TINY-3963
- Fixed inline dialogs not closing on escape when no dialog component is in focus. #TINY-3936
- Fixed plugins not being filtered when defaulting to mobile on phones. #TINY-3537
- Fixed toolbar more drawer showing the content behind it when transitioning between opened and closed states. #TINY-3878
- Fixed focus not returning to the dialog after pressing the "Replace all" button in the search and replace dialog. #TINY-3961

### Removed
- Removed Oxide variable `@menubar-select-disabled-border-color` and replaced it with `@menubar-select-disabled-border`. #TINY-3965

## 5.0.13 - 2019-08-06

### Changed
- Changed modal dialogs to prevent dragging by default and added new `draggable_modal` setting to restore dragging. #TINY-3873
- Changed the nonbreaking plugin to insert nbsp characters wrapped in spans to aid in filtering. This can be disabled using the `nonbreaking_wrap` setting. #TINY-3647
- Changed backspace behaviour in lists to outdent nested list items when the cursor is at the start of the list item. #TINY-3651

### Fixed
- Fixed sidebar growing beyond editor bounds in IE 11. #TINY-3937
- Fixed issue with being unable to keyboard navigate disabled toolbar buttons. #TINY-3350
- Fixed issues with backspace and delete in nested contenteditable true and false elements. #TINY-3868
- Fixed issue with losing keyboard navigation in dialogs due to disabled buttons. #TINY-3914
- Fixed `MouseEvent.mozPressure is deprecated` warning in Firefox. #TINY-3919
- Fixed `default_link_target` not being respected when `target_list` is disabled. #TINY-3757
- Fixed mobile plugin filter to only apply to the mobile theme, rather than all mobile platforms. #TINY-3405
- Fixed focus switching to another editor during mode changes. #TINY-3852
- Fixed an exception being thrown when clicking on an uninitialized inline editor. #TINY-3925
- Fixed unable to keyboard navigate to dialog menu buttons. #TINY-3933
- Fixed dialogs being able to be dragged outside the window viewport. #TINY-3787
- Fixed inline dialogs appearing above modal dialogs. #TINY-3932

## 5.0.12 - 2019-07-18

### Added
- Added ability to utilize UI dialog panels inside other panels. #TINY-3305
- Added help dialog tab explaining keyboard navigation of the editor. #TINY-3603

### Changed
- Changed the "Find and Replace" design to an inline dialog. #TINY-3054

### Fixed
- Fixed issue where autolink spacebar event was not being fired on Edge. #TINY-3891
- Fixed table selection missing the background color. #TINY-3892
- Fixed removing shortcuts not working for function keys. #TINY-3871
- Fixed non-descriptive UI component type names. #TINY-3349
- Fixed UI registry components rendering as the wrong type when manually specifying a different type. #TINY-3385
- Fixed an issue where dialog checkbox, input, selectbox, textarea and urlinput components couldn't be disabled. #TINY-3708
- Fixed the context toolbar not using viable screen space in inline/distraction free mode. #TINY-3717
- Fixed the context toolbar overlapping the toolbar in various conditions. #TINY-3205
- Fixed IE11 edge case where items were being inserted into the wrong location. #TINY-3884

## 5.0.11 - 2019-07-04

### Fixed
- Fixed packaging errors caused by a rollup treeshaking bug (https://github.com/rollup/rollup/issues/2970). #TINY-3866
- Fixed the customeditor component not able to get data from the dialog api. #TINY-3866
- Fixed collection component tooltips not being translated. #TINY-3855

## 5.0.10 - 2019-07-02

### Added
- Added support for all HTML color formats in `color_map` setting. #TINY-3837

### Changed
- Changed backspace key handling to outdent content in appropriate circumstances. #TINY-3685
- Changed default palette for forecolor and backcolor to include some lighter colors suitable for highlights. #TINY-2865
- Changed the search and replace plugin to cycle through results. #TINY-3800

### Fixed
- Fixed inconsistent types causing some properties to be unable to be used in dialog components. #TINY-3778
- Fixed an issue in the Oxide skin where dialog content like outlines and shadows were clipped because of overflow hidden. #TINY-3566
- Fixed the search and replace plugin not resetting state when changing the search query. #TINY-3800
- Fixed backspace in lists not creating an undo level. #TINY-3814
- Fixed the editor to cancel loading in quirks mode where the UI is not supported. #TINY-3391
- Fixed applying fonts not working when the name contained spaces and numbers. #TINY-3801
- Fixed so that initial content is retained when initializing on list items. #TINY-3796
- Fixed inefficient font name and font size current value lookup during rendering. #TINY-3813
- Fixed mobile font copied into the wrong folder for the oxide-dark skin. #TINY-3816
- Fixed an issue where resizing the width of tables would produce inaccurate results. #TINY-3827
- Fixed a memory leak in the Silver theme. #TINY-3797
- Fixed alert and confirm dialogs using incorrect markup causing inconsistent padding. #TINY-3835
- Fixed an issue in the Table plugin with `table_responsive_width` not enforcing units when resizing. #TINY-3790
- Fixed leading, trailing and sequential spaces being lost when pasting plain text. #TINY-3726
- Fixed exception being thrown when creating relative URIs. #TINY-3851
- Fixed focus is no longer set to the editor content during mode changes unless the editor already had focus. #TINY-3852

## 5.0.9 - 2019-06-26

### Fixed
- Fixed print plugin not working in Firefox. #TINY-3834

## 5.0.8 - 2019-06-18

### Added
- Added back support for multiple toolbars. #TINY-2195
- Added support for .m4a files to the media plugin. #TINY-3750
- Added new base_url and suffix editor init options. #TINY-3681

### Fixed
- Fixed incorrect padding for select boxes with visible values. #TINY-3780
- Fixed selection incorrectly changing when programmatically setting selection on contenteditable false elements. #TINY-3766
- Fixed sidebar background being transparent. #TINY-3727
- Fixed the build to remove duplicate iife wrappers. #TINY-3689
- Fixed bogus autocompleter span appearing in content when the autocompleter menu is shown. #TINY-3752
- Fixed toolbar font size select not working with legacyoutput plugin. #TINY-2921
- Fixed the legacyoutput plugin incorrectly aligning images. #TINY-3660
- Fixed remove color not working when using the legacyoutput plugin. #TINY-3756
- Fixed the font size menu applying incorrect sizes when using the legacyoutput plugin. #TINY-3773
- Fixed scrollIntoView not working when the parent window was out of view. #TINY-3663
- Fixed the print plugin printing from the wrong window in IE11. #TINY-3762
- Fixed content CSS loaded over CORS not loading in the preview plugin with content_css_cors enabled. #TINY-3769
- Fixed the link plugin missing the default "None" option for link list. #TINY-3738
- Fixed small dot visible with menubar and toolbar disabled in inline mode. #TINY-3623
- Fixed space key properly inserts a nbsp before/after block elements. #TINY-3745
- Fixed native context menu not showing with images in IE11. #TINY-3392
- Fixed inconsistent browser context menu image selection. #TINY-3789

## 5.0.7 - 2019-06-05

### Added
- Added new toolbar button and menu item for inserting tables via dialog. #TINY-3636
- Added new API for adding/removing/changing tabs in the Help dialog. #TINY-3535
- Added highlighting of matched text in autocompleter items. #TINY-3687
- Added the ability for autocompleters to work with matches that include spaces. #TINY-3704
- Added new `imagetools_fetch_image` callback to allow custom implementations for cors loading of images. #TINY-3658
- Added `'http'` and `https` options to `link_assume_external_targets` to prepend `http://` or `https://` prefixes when URL does not contain a protocol prefix. Patch contributed by francoisfreitag. #GH-4335

### Changed
- Changed annotations navigation to work the same as inline boundaries. #TINY-3396
- Changed tabpanel API by adding a `name` field and changing relevant methods to use it. #TINY-3535

### Fixed
- Fixed text color not updating all color buttons when choosing a color. #TINY-3602
- Fixed the autocompleter not working with fragmented text. #TINY-3459
- Fixed the autosave plugin no longer overwrites window.onbeforeunload. #TINY-3688
- Fixed infinite loop in the paste plugin when IE11 takes a long time to process paste events. Patch contributed by lRawd. #GH-4987
- Fixed image handle locations when using `fixed_toolbar_container`. Patch contributed by t00. #GH-4966
- Fixed the autoresize plugin not firing `ResizeEditor` events. #TINY-3587
- Fixed editor in fullscreen mode not extending to the bottom of the screen. #TINY-3701
- Fixed list removal when pressing backspace after the start of the list item. #TINY-3697
- Fixed autocomplete not triggering from compositionend events. #TINY-3711
- Fixed `file_picker_callback` could not set the caption field on the insert image dialog. #TINY-3172
- Fixed the autocompleter menu showing up after a selection had been made. #TINY-3718
- Fixed an exception being thrown when a file or number input has focus during initialization. Patch contributed by t00. #GH-2194

## 5.0.6 - 2019-05-22

### Added
- Added `icons_url` editor settings to enable icon packs to be loaded from a custom url. #TINY-3585
- Added `image_uploadtab` editor setting to control the visibility of the upload tab in the image dialog. #TINY-3606
- Added new api endpoints to the wordcount plugin and improved character count logic. #TINY-3578

### Changed
- Changed plugin, language and icon loading errors to log in the console instead of a notification. #TINY-3585

### Fixed
- Fixed the textpattern plugin not working with fragmented text. #TINY-3089
- Fixed various toolbar drawer accessibility issues and added an animation. #TINY-3554
- Fixed issues with selection and ui components when toggling readonly mode. #TINY-3592
- Fixed so readonly mode works with inline editors. #TINY-3592
- Fixed docked inline toolbar positioning when scrolled. #TINY-3621
- Fixed initial value not being set on bespoke select in quickbars and toolbar drawer. #TINY-3591
- Fixed so that nbsp entities aren't trimmed in white-space: pre-line elements. #TINY-3642
- Fixed `mceInsertLink` command inserting spaces instead of url encoded characters. #GH-4990
- Fixed text content floating on top of dialogs in IE11. #TINY-3640

## 5.0.5 - 2019-05-09

### Added
- Added menu items to match the forecolor/backcolor toolbar buttons. #TINY-2878
- Added default directionality based on the configured language. #TINY-2621
- Added styles, icons and tests for rtl mode. #TINY-2621

### Fixed
- Fixed autoresize not working with floating elements or when media elements finished loading. #TINY-3545
- Fixed incorrect vertical caret positioning in IE 11. #TINY-3188
- Fixed submenu anchoring hiding overflowed content. #TINY-3564

### Removed
- Removed unused and hidden validation icons to avoid displaying phantom tooltips. #TINY-2329

## 5.0.4 - 2019-04-23

### Added
- Added back URL dialog functionality, which is now available via `editor.windowManager.openUrl()`. #TINY-3382
- Added the missing throbber functionality when calling `editor.setProgressState(true)`. #TINY-3453
- Added function to reset the editor content and undo/dirty state via `editor.resetContent()`. #TINY-3435
- Added the ability to set menu buttons as active. #TINY-3274
- Added `editor.mode` API, featuring a custom editor mode API. #TINY-3406
- Added better styling to floating toolbar drawer. #TINY-3479
- Added the new premium plugins to the Help dialog plugins tab. #TINY-3496
- Added the linkchecker context menu items to the default configuration. #TINY-3543

### Fixed
- Fixed image context menu items showing on placeholder images. #TINY-3280
- Fixed dialog labels and text color contrast within notifications/alert banners to satisfy WCAG 4.5:1 contrast ratio for accessibility. #TINY-3351
- Fixed selectbox and colorpicker items not being translated. #TINY-3546
- Fixed toolbar drawer sliding mode to correctly focus the editor when tabbing via keyboard navigation. #TINY-3533
- Fixed positioning of the styleselect menu in iOS while using the mobile theme. #TINY-3505
- Fixed the menubutton `onSetup` callback to be correctly executed when rendering the menu buttons. #TINY-3547
- Fixed `default_link_target` setting to be correctly utilized when creating a link. #TINY-3508
- Fixed colorpicker floating marginally outside its container. #TINY-3026
- Fixed disabled menu items displaying as active when hovered. #TINY-3027

### Removed
- Removed redundant mobile wrapper. #TINY-3480

## 5.0.3 - 2019-03-19

### Changed
- Changed empty nested-menu items within the style formats menu to be disabled or hidden if the value of `style_formats_autohide` is `true`. #TINY-3310
- Changed the entire phrase 'Powered by Tiny' in the status bar to be a link instead of just the word 'Tiny'. #TINY-3366
- Changed `formatselect`, `styleselect` and `align` menus to use the `mceToggleFormat` command internally. #TINY-3428

### Fixed
- Fixed toolbar keyboard navigation to work as expected when `toolbar_drawer` is configured. #TINY-3432
- Fixed text direction buttons to display the correct pressed state in selections that have no explicit `dir` property. #TINY-3138
- Fixed the mobile editor to clean up properly when removed. #TINY-3445
- Fixed quickbar toolbars to add an empty box to the screen when it is set to `false`. #TINY-3439
- Fixed an issue where pressing the **Delete/Backspace** key at the edge of tables was creating incorrect selections. #TINY-3371
- Fixed an issue where dialog collection items (emoticon and special character dialogs) couldn't be selected with touch devices. #TINY-3444
- Fixed a type error introduced in TinyMCE version 5.0.2 when calling `editor.getContent()` with nested bookmarks. #TINY-3400
- Fixed an issue that prevented default icons from being overridden. #TINY-3449
- Fixed an issue where **Home/End** keys wouldn't move the caret correctly before or after `contenteditable=false` inline elements. #TINY-2995
- Fixed styles to be preserved in IE 11 when editing via the `fullpage` plugin. #TINY-3464
- Fixed the `link` plugin context toolbar missing the open link button. #TINY-3461
- Fixed inconsistent dialog component spacing. #TINY-3436

## 5.0.2 - 2019-03-05

### Added
- Added presentation and document presets to `htmlpanel` dialog component. #TINY-2694
- Added missing fixed_toolbar_container setting has been reimplemented in the Silver theme. #TINY-2712
- Added a new toolbar setting `toolbar_drawer` that moves toolbar groups which overflow the editor width into either a `sliding` or `floating` toolbar section. #TINY-2874

### Changed
- Updated the build process to include package lock files in the dev distribution archive. #TINY-2870

### Fixed
- Fixed inline dialogs did not have aria attributes. #TINY-2694
- Fixed default icons are now available in the UI registry, allowing use outside of toolbar buttons. #TINY-3307
- Fixed a memory leak related to select toolbar items. #TINY-2874
- Fixed a memory leak due to format changed listeners that were never unbound. #TINY-3191
- Fixed an issue where content may have been lost when using permanent bookmarks. #TINY-3400
- Fixed the quicklink toolbar button not rendering in the quickbars plugin. #TINY-3125
- Fixed an issue where menus were generating invalid HTML in some cases. #TINY-3323
- Fixed an issue that could cause the mobile theme to show a blank white screen when the editor was inside an `overflow:hidden` element. #TINY-3407
- Fixed mobile theme using a transparent background and not taking up the full width on iOS. #TINY-3414
- Fixed the template plugin dialog missing the description field. #TINY-3337
- Fixed input dialog components using an invalid default type attribute. #TINY-3424
- Fixed an issue where backspace/delete keys after/before pagebreak elements wouldn't move the caret. #TINY-3097
- Fixed an issue in the table plugin where menu items and toolbar buttons weren't showing correctly based on the selection. #TINY-3423
- Fixed inconsistent button focus styles in Firefox. #TINY-3377
- Fixed the resize icon floating left when all status bar elements were disabled. #TINY-3340
- Fixed the resize handle to not show in fullscreen mode. #TINY-3404

## 5.0.1 - 2019-02-21

### Added
- Added H1-H6 toggle button registration to the silver theme. #TINY-3070
- Added code sample toolbar button will now toggle on when the cursor is in a code section. #TINY-3040
- Added new settings to the emoticons plugin to allow additional emoticons to be added. #TINY-3088

### Fixed
- Fixed an issue where adding links to images would replace the image with text. #TINY-3356
- Fixed an issue where the inline editor could use fractional pixels for positioning. #TINY-3202
- Fixed an issue where uploading non-image files in the Image Plugin upload tab threw an error. #TINY-3244
- Fixed an issue in the media plugin that was causing the source url and height/width to be lost in certain circumstances. #TINY-2858
- Fixed an issue with the Context Toolbar not being removed when clicking outside of the editor. #TINY-2804
- Fixed an issue where clicking 'Remove link' wouldn't remove the link in certain circumstances. #TINY-3199
- Fixed an issue where the media plugin would fail when parsing dialog data. #TINY-3218
- Fixed an issue where retrieving the selected content as text didn't create newlines. #TINY-3197
- Fixed incorrect keyboard shortcuts in the Help dialog for Windows. #TINY-3292
- Fixed an issue where JSON serialization could produce invalid JSON. #TINY-3281
- Fixed production CSS including references to source maps. #TINY-3920
- Fixed development CSS was not included in the development zip. #TINY-3920
- Fixed the autocompleter matches predicate not matching on the start of words by default. #TINY-3306
- Fixed an issue where the page could be scrolled with modal dialogs open. #TINY-2252
- Fixed an issue where autocomplete menus would show an icon margin when no items had icons. #TINY-3329
- Fixed an issue in the quickbars plugin where images incorrectly showed the text selection toolbar. #TINY-3338
- Fixed an issue that caused the inline editor to fail to render when the target element already had focus. #TINY-3353

### Removed
- Removed paste as text notification banner and paste_plaintext_inform setting. #POW-102

## 5.0.0 - 2019-02-04

Full documentation for the version 5 features and changes is available at https://www.tiny.cloud/docs/tinymce/5/release-notes/release-notes50/

### Added
- Added links and registered names with * to denote premium plugins in Plugins tab of Help dialog. #TINY-3223

### Changed
- Changed Tiny 5 mobile skin to look more uniform with desktop. #TINY-2650
- Blacklisted table, th and td as inline editor target. #TINY-717

### Fixed
- Fixed an issue where tab panel heights weren't sizing properly on smaller screens and weren't updating on resize. #TINY-3242
- Fixed image tools not having any padding between the label and slider. #TINY-3220
- Fixed context toolbar toggle buttons not showing the correct state. #TINY-3022
- Fixed missing separators in the spellchecker context menu between the suggestions and actions. #TINY-3217
- Fixed notification icon positioning in alert banners. #TINY-2196
- Fixed a typo in the word count plugin name. #TINY-3062
- Fixed charmap and emoticons dialogs not having a primary button. #TINY-3233
- Fixed an issue where resizing wouldn't work correctly depending on the box-sizing model. #TINY-3278

## 5.0.0-rc-2 - 2019-01-22

### Added
- Added screen reader accessibility for sidebar and statusbar. #TINY-2699

### Changed
- Changed formatting menus so they are registered and made the align toolbar button use an icon instead of text. #TINY-2880
- Changed checkboxes to use a boolean for its state, instead of a string. #TINY-2848
- Updated the textpattern plugin to properly support nested patterns and to allow running a command with a value for a pattern with a start and an end. #TINY-2991
- Updated Emoticons and Charmap dialogs to be screen reader accessible. #TINY-2693

### Fixed
- Fixed the link dialog such that it will now retain class attributes when updating links. #TINY-2825
- Fixed "Find and replace" not showing in the "Edit" menu by default. #TINY-3061
- Fixed dropdown buttons missing the 'type' attribute, which could cause forms to be incorrectly submitted. #TINY-2826
- Fixed emoticon and charmap search not returning expected results in certain cases. #TINY-3084
- Fixed blank rel_list values throwing an exception in the link plugin. #TINY-3149

### Removed
- Removed unnecessary 'flex' and unused 'colspan' properties from the new dialog APIs. #TINY-2973

## 5.0.0-rc-1 - 2019-01-08

### Added
- Added editor settings functionality to specify title attributes for toolbar groups. #TINY-2690
- Added icons instead of button text to improve Search and Replace dialog footer appearance. #TINY-2654
- Added `tox-dialog__table` instead of `mce-table-striped` class to enhance Help dialog appearance. #TINY-2360
- Added title attribute to iframes so, screen readers can announce iframe labels. #TINY-2692
- Added a wordcount menu item, that defaults to appearing in the tools menu. #TINY-2877

### Changed
- Updated the font select dropdown logic to try to detect the system font stack and show "System Font" as the font name. #TINY-2710
- Updated the autocompleter to only show when it has matched items. #TINY-2350
- Updated SizeInput labels to "Height" and "Width" instead of Dimensions. #TINY-2833
- Updated the build process to minify and generate ASCII only output for the emoticons database. #TINY-2744

### Fixed
- Fixed readonly mode not fully disabling editing content. #TINY-2287
- Fixed accessibility issues with the font select, font size, style select and format select toolbar dropdowns. #TINY-2713
- Fixed accessibility issues with split dropdowns. #TINY-2697
- Fixed the legacyoutput plugin to be compatible with TinyMCE 5.0. #TINY-2301
- Fixed icons not showing correctly in the autocompleter popup. #TINY-3029
- Fixed an issue where preview wouldn't show anything in Edge under certain circumstances. #TINY-3035
- Fixed the height being incorrectly calculated for the autoresize plugin. #TINY-2807

## 5.0.0-beta-1 - 2018-11-30

### Added
- Added a new `addNestedMenuItem()` UI registry function and changed all nested menu items to use the new registry functions. #TINY-2230
- Added title attribute to color swatch colors. #TINY-2669
- Added anchorbar component to anchor inline toolbar dialogs to instead of the toolbar. #TINY-2040
- Added support for toolbar<n> and toolbar array config options to be squashed into a single toolbar and not create multiple toolbars. #TINY-2195
- Added error handling for when forced_root_block config option is set to true. #TINY-2261
- Added functionality for the removed_menuitems config option. #TINY-2184
- Added the ability to use a string to reference menu items in menu buttons and submenu items. #TINY-2253

### Changed
- Changed the name of the "inlite" plugin to "quickbars". #TINY-2831
- Changed the background color icon to highlight background icon. #TINY-2258
- Changed Help dialog to be accessible to screen readers. #TINY-2687
- Changed the color swatch to save selected custom colors to local storage for use across sessions. #TINY-2722
- Changed `WindowManager` API - methods `getParams`, `setParams` and `getWindows`, and the legacy `windows` property, have been removed. `alert` and `confirm` dialogs are no longer tracked in the window list. #TINY-2603

### Fixed
- Fixed an inline mode issue where the save plugin upon saving can cause content loss. #TINY-2659
- Fixed an issue in IE 11 where calling selection.getContent() would return an empty string when the editor didn't have focus. #TINY-2325

### Removed
- Removed compat3x plugin. #TINY-2815

## 5.0.0-preview-4 - 2018-11-12

### Added
- Added width and height placeholder text to image and media dialog dimensions input. #AP-296
- Added the ability to keyboard navigate through menus, toolbars, sidebar and the status bar sequentially. #AP-381
- Added translation capability back to the editor's UI. #AP-282
- Added `label` component type for dialogs to group components under a label.

### Changed
- Changed the editor resize handle so that it should be disabled when the autoresize plugin is turned on. #AP-424
- Changed UI text for microcopy improvements. #TINY-2281

### Fixed
- Fixed distraction free plugin. #AP-470
- Fixed contents of the input field being selected on focus instead of just recieving an outline highlight. #AP-464
- Fixed styling issues with dialogs and menus in IE 11. #AP-456
- Fixed custom style format control not honoring custom formats. #AP-393
- Fixed context menu not appearing when clicking an image with a caption. #AP-382
- Fixed directionality of UI when using an RTL language. #AP-423
- Fixed page responsiveness with multiple inline editors. #AP-430
- Fixed empty toolbar groups appearing through invalid configuration of the `toolbar` property. #AP-450
- Fixed text not being retained when updating links through the link dialog. #AP-293
- Fixed edit image context menu, context toolbar and toolbar items being incorrectly enabled when selecting invalid images. #AP-323
- Fixed emoji type ahead being shown when typing URLs. #AP-366
- Fixed toolbar configuration properties incorrectly expecting string arrays instead of strings. #AP-342
- Fixed the block formatting toolbar item not showing a "Formatting" title when there is no selection. #AP-321
- Fixed clicking disabled toolbar buttons hiding the toolbar in inline mode. #AP-380
- Fixed `EditorResize` event not being fired upon editor resize. #AP-327
- Fixed tables losing styles when updating through the dialog. #AP-368
- Fixed context toolbar positioning to be more consistent near the edges of the editor. #AP-318
- Fixed table of contents plugin now works with v5 toolbar APIs correctly. #AP-347
- Fixed the `link_context_toolbar` configuration not disabling the context toolbar. #AP-458
- Fixed the link context toolbar showing incorrect relative links. #AP-435
- Fixed the alignment of the icon in alert banner dialog components. #TINY-2220
- Fixed the visual blocks and visual char menu options not displaying their toggled state. #TINY-2238
- Fixed the editor not displaying as fullscreen when toggled. #TINY-2237

### Removed
- Removed the tox-custom-editor class that was added to the wrapping element of codemirror. #TINY-2211

## 5.0.0-preview-3 - 2018-10-18

### Changed
- Changed editor layout to use modern CSS properties over manually calculating dimensions. #AP-324
- Changed `autoresize_min_height` and `autoresize_max_height` configurations to `min_height` and `max_height`. #AP-324
- Changed `Whole word` label in Search and Replace dialog to `Find whole words only`. #AP-387

### Fixed
- Fixed bugs with editor width jumping when resizing and the iframe not resizing to smaller than 150px in height. #AP-324
- Fixed mobile theme bug that prevented the editor from loading. #AP-404
- Fixed long toolbar groups extending outside of the editor instead of wrapping.
- Fixed dialog titles so they are now proper case. #AP-384
- Fixed color picker default to be #000000 instead of #ff00ff. #AP-216
- Fixed "match case" option on the Find and Replace dialog is no longer selected by default. #AP-298
- Fixed vertical alignment of toolbar icons. #DES-134
- Fixed toolbar icons not appearing on IE11. #DES-133

## 5.0.0-preview-2 - 2018-10-10

### Added
- Added swatch is now shown for colorinput fields, instead of the colorpicker directly. #AP-328
- Added fontformats and fontsizes menu items. #AP-390

### Changed
- Changed configuration of color options has been simplified to `color_map`, `color_cols`, and `custom_colors`. #AP-328
- Changed `height` configuration to apply to the editor frame (including menubar, toolbar, status bar) instead of the content area. #AP-324

### Fixed
- Fixed styleselect not updating the displayed item as the cursor moved. #AP-388
- Fixed preview iframe not expanding to the dialog size. #AP-252
- Fixed 'meta' shortcuts not translated into platform-specific text. #AP-270
- Fixed tabbed dialogs (Charmap and Emoticons) shrinking when no search results returned.
- Fixed a bug where alert banner icons were not retrieved from icon pack. #AP-330
- Fixed component styles to flex so they fill large dialogs. #AP-252
- Fixed editor flashing unstyled during load (still in progress). #AP-349

### Removed
- Removed `colorpicker` plugin, it is now in the theme. #AP-328
- Removed `textcolor` plugin, it is now in the theme. #AP-328

## 5.0.0-preview-1 - 2018-10-01

Developer preview 1.

Initial list of features and changes is available at https://www.tiny.cloud/docs/tinymce/5/release-notes/release-notes50/.

## 4.9.11 - 2020-07-13

### Fixed
- Fixed the `selection.setContent()` API not running parser filters. #TINY-4002
- Fixed content in an iframe element parsing as DOM elements instead of text content. #TINY-5943
- Fixed up and down keyboard navigation not working for inline `contenteditable="false"` elements. #TINY-6226

## 4.9.10 - 2020-04-23

### Fixed
- Fixed an issue where the editor selection could end up inside a short ended element (eg br). #TINY-3999
- Fixed a security issue related to CDATA sanitization during parsing. #TINY-4669
- Fixed `media` embed content not processing safely in some cases. #TINY-4857

## 4.9.9 - 2020-03-25

### Fixed
- Fixed the table selection not functioning correctly in Microsoft Edge 44 or higher. #TINY-3862
- Fixed the table resize handles not functioning correctly in Microsoft Edge 44 or higher. #TINY-4160
- Fixed the `forced_root_block_attrs` setting not applying attributes to new blocks consistently. #TINY-4564
- Fixed the editor failing to initialize if a script tag was used inside an SVG. #TINY-4087

## 4.9.8 - 2020-01-28

### Fixed
- Fixed the `mobile` theme failing to load due to a bundling issue. #TINY-4613
- Fixed security issue related to parsing HTML comments and CDATA. #TINY-4544

## 4.9.7 - 2019-12-19

### Fixed
- Fixed the `visualchars` plugin converting HTML-like text to DOM elements in certain cases. #TINY-4507
- Fixed an issue with the `paste` plugin not sanitizing content in some cases. #TINY-4510
- Fixed HTML comments incorrectly being parsed in certain cases. #TINY-4511

## 4.9.6 - 2019-09-02

### Fixed
- Fixed image browse button sometimes displaying the browse window twice. #TINY-3959

## 4.9.5 - 2019-07-02

### Changed
- Changed annotations navigation to work the same as inline boundaries. #TINY-3396

### Fixed
- Fixed the print plugin printing from the wrong window in IE11. #TINY-3762
- Fixed an exception being thrown when a file or number input has focus during initialization. Patch contributed by t00. #GH-2194
- Fixed positioning of the styleselect menu in iOS while using the mobile theme. #TINY-3505
- Fixed native context menu not showing with images in IE11. #TINY-3392
- Fixed selection incorrectly changing when programmatically setting selection on contenteditable false elements. #TINY-3766
- Fixed image browse button not working on touch devices. #TINY-3751
- Fixed so that nbsp entities aren't trimmed in white-space: pre-line elements. #TINY-3642
- Fixed space key properly inserts a nbsp before/after block elements. #TINY-3745
- Fixed infinite loop in the paste plugin when IE11 takes a long time to process paste events. Patch contributed by lRawd. #GH-4987

## 4.9.4 - 2019-03-20

### Fixed
- Fixed an issue where **Home/End** keys wouldn't move the caret correctly before or after `contenteditable=false` inline elements. #TINY-2995
- Fixed an issue where content may have been lost when using permanent bookmarks. #TINY-3400
- Fixed the mobile editor to clean up properly when removed. #TINY-3445
- Fixed an issue where retrieving the selected content as text didn't create newlines. #TINY-3197
- Fixed an issue where typing space between images would cause issues with nbsp not being inserted. #TINY-3346

## 4.9.3 - 2019-01-31

### Added
- Added a visualchars_default_state setting to the Visualchars Plugin. Patch contributed by mat3e.

### Fixed
- Fixed a bug where scrolling on a page with more than one editor would cause a ResizeWindow event to fire. #TINY-3247
- Fixed a bug where if a plugin threw an error during initialisation the whole editor would fail to load. #TINY-3243
- Fixed a bug where getContent would include bogus elements when valid_elements setting was set up in a specific way. #TINY-3213
- Fixed a bug where only a few function key names could be used when creating keyboard shortcuts. #TINY-3146
- Fixed a bug where it wasn't possible to enter spaces into an editor after pressing shift+enter. #TINY-3099
- Fixed a bug where no caret would be rendered after backspacing to a contenteditable false element. #TINY-2998
- Fixed a bug where deletion to/from indented lists would leave list fragments in the editor. #TINY-2981

## 4.9.2 - 2018-12-17

### Fixed
- Fixed a bug with pressing the space key on IE 11 would result in nbsp characters being inserted between words at the end of a block. #TINY-2996
- Fixed a bug where character composition using quote and space on US International keyboards would produce a space instead of a quote. #TINY-2999
- Fixed a bug where remove format wouldn't remove the inner most inline element in some situations. #TINY-2982
- Fixed a bug where outdenting an list item would affect attributes on other list items within the same list. #TINY-2971
- Fixed a bug where the DomParser filters wouldn't be applied for elements created when parsing invalid html. #TINY-2978
- Fixed a bug where setProgressState wouldn't automatically close floating ui elements like menus. #TINY-2896
- Fixed a bug where it wasn't possible to navigate out of a figcaption element using the arrow keys. #TINY-2894
- Fixed a bug where enter key before an image inside a link would remove the image. #TINY-2780

## 4.9.1 - 2018-12-04

### Added
- Added functionality to insert html to the replacement feature of the Textpattern Plugin. #TINY-2839

### Fixed
- Fixed a bug where `editor.selection.getContent({format: 'text'})` didn't work as expected in IE11 on an unfocused editor. #TINY-2862
- Fixed a bug in the Textpattern Plugin where the editor would get an incorrect selection after inserting a text pattern on Safari. #TINY-2838
- Fixed a bug where the space bar didn't work correctly in editors with the forced_root_block setting set to false. #TINY-2816

## 4.9.0 - 2018-11-27

### Added
- Added a replace feature to the Textpattern Plugin. #TINY-1908
- Added functionality to the Lists Plugin that improves the indentation logic. #TINY-1790

### Fixed
- Fixed a bug where it wasn't possible to delete/backspace when the caret was between a contentEditable=false element and a BR. #TINY-2372
- Fixed a bug where copying table cells without a text selection would fail to copy anything. #TINY-1789
- Implemented missing `autosave_restore_when_empty` functionality in the Autosave Plugin. Patch contributed by gzzo. #GH-4447
- Reduced insertion of unnecessary nonbreaking spaces in the editor. #TINY-1879

## 4.8.5 - 2018-10-30

### Added
- Added a content_css_cors setting to the editor that adds the crossorigin="anonymous" attribute to link tags added by the StyleSheetLoader. #TINY-1909

### Fixed
- Fixed a bug where trying to remove formatting with a collapsed selection range would throw an exception. #GH-4636
- Fixed a bug in the image plugin that caused updating figures to split contenteditable elements. #GH-4563
- Fixed a bug that was causing incorrect viewport calculations for fixed position UI elements. #TINY-1897
- Fixed a bug where inline formatting would cause the delete key to do nothing. #TINY-1900

## 4.8.4 - 2018-10-23

### Added
- Added support for the HTML5 `main` element. #TINY-1877

### Changed
- Changed the keyboard shortcut to move focus to contextual toolbars to Ctrl+F9. #TINY-1812

### Fixed
- Fixed a bug where content css could not be loaded from another domain. #TINY-1891
- Fixed a bug on FireFox where the cursor would get stuck between two contenteditable false inline elements located inside of the same block element divided by a BR. #TINY-1878
- Fixed a bug with the insertContent method where nonbreaking spaces would be inserted incorrectly. #TINY-1868
- Fixed a bug where the toolbar of the inline editor would not be visible in some scenarios. #TINY-1862
- Fixed a bug where removing the editor while more than one notification was open would throw an error. #TINY-1845
- Fixed a bug where the menubutton would be rendered on top of the menu if the viewport didn't have enough height. #TINY-1678
- Fixed a bug with the annotations api where annotating collapsed selections caused problems. #TBS-2449
- Fixed a bug where wbr elements were being transformed into whitespace when using the Paste Plugin's paste as text setting. #GH-4638
- Fixed a bug where the Search and Replace didn't replace spaces correctly. #GH-4632
- Fixed a bug with sublist items not persisting selection. #GH-4628
- Fixed a bug with mceInsertRawHTML command not working as expected. #GH-4625

## 4.8.3 - 2018-09-13

### Fixed
- Fixed a bug where the Wordcount Plugin didn't correctly count words within tables on IE11. #TINY-1770
- Fixed a bug where it wasn't possible to move the caret out of a table on IE11 and Firefox. #TINY-1682
- Fixed a bug where merging empty blocks didn't work as expected, sometimes causing content to be deleted. #TINY-1781
- Fixed a bug where the Textcolor Plugin didn't show the correct current color. #TINY-1810
- Fixed a bug where clear formatting with a collapsed selection would sometimes clear formatting from more content than expected. #TINY-1813 #TINY-1821
- Fixed a bug with the Table Plugin where it wasn't possible to keyboard navigate to the caption. #TINY-1818

## 4.8.2 - 2018-08-09

### Changed
- Moved annotator from "experimental" to "annotator" object on editor. #TBS-2398
- Improved the multiclick normalization across browsers. #TINY-1788

### Fixed
- Fixed a bug where running getSelectedBlocks with a collapsed selection between block elements would produce incorrect results. #TINY-1787
- Fixed a bug where the ScriptLoaders loadScript method would not work as expected in FireFox when loaded on the same page as a ShadowDOM polyfill. #TINY-1786
- Removed reference to ShadowDOM event.path as Blink based browsers now support event.composedPath. #TINY-1785
- Fixed a bug where a reference to localStorage would throw an "access denied" error in IE11 with strict security settings. #TINY-1782
- Fixed a bug where pasting using the toolbar button on an inline editor in IE11 would cause a looping behaviour. #TINY-1768

## 4.8.1 - 2018-07-26

### Fixed
- Fixed a bug where the content of inline editors was being cleaned on every call of `editor.save()`. #TINY-1783
- Fixed a bug where the arrow of the Inlite Theme toolbar was being rendered incorrectly in RTL mode. #TINY-1776
- Fixed a bug with the Paste Plugin where pasting after inline contenteditable false elements moved the caret to the end of the line. #TINY-1758

## 4.8.0 - 2018-06-27

### Added
- Added new "experimental" object in editor, with initial Annotator API. #TBS-2374

### Fixed
- Fixed a bug where deleting paragraphs inside of table cells would delete the whole table cell. #TINY-1759
- Fixed a bug in the Table Plugin where removing row height set on the row properties dialog did not update the table. #TINY-1730
- Fixed a bug with the font select toolbar item didn't update correctly. #TINY-1683
- Fixed a bug where all bogus elements would not be deleted when removing an inline editor. #TINY-1669

## 4.7.13 - 2018-05-16

### Added
- Added missing code menu item from the default menu config. #TINY-1648
- Added new align button for combining the separate align buttons into a menu button. #TINY-1652

### Fixed
- Fixed a bug where Edge 17 wouldn't be able to select images or tables. #TINY-1679
- Fixed issue where whitespace wasn't preserved when the editor was initialized on pre elements. #TINY-1649
- Fixed a bug with the fontselect dropdowns throwing an error if the editor was hidden in Firefox. #TINY-1664
- Fixed a bug where it wasn't possible to merge table cells on IE 11. #TINY-1671
- Fixed a bug where textcolor wasn't applying properly on IE 11 in some situations. #TINY-1663
- Fixed a bug where the justifyfull command state wasn't working correctly. #TINY-1677
- Fixed a bug where the styles wasn't updated correctly when resizing some tables. #TINY-1668

## 4.7.12 - 2018-05-03

### Added
- Added an option to filter out image svg data urls.
- Added support for html5 details and summary elements.

### Changed
- Changed so the mce-abs-layout-item css rule targets html instead of body. Patch contributed by nazar-pc.

### Fixed
- Fixed a bug where the "read" step on the mobile theme was still present on android mobile browsers.
- Fixed a bug where all images in the editor document would reload on any editor change.
- Fixed a bug with the Table Plugin where ObjectResized event wasn't being triggered on column resize.
- Fixed so the selection is set to the first suitable caret position after editor.setContent called.
- Fixed so links with xlink:href attributes are filtered correctly to prevent XSS.
- Fixed a bug on IE11 where pasting content into an inline editor initialized on a heading element would create new editable elements.
- Fixed a bug where readonly mode would not work as expected when the editor contained contentEditable=true elements.
- Fixed a bug where the Link Plugin would throw an error when used together with the webcomponents polyfill. Patch contributed by 4esnog.
- Fixed a bug where the "Powered by TinyMCE" branding link would break on XHTML pages. Patch contributed by tistre.
- Fixed a bug where the same id would be used in the blobcache for all pasted images. Patch contributed by thorn0.

## 4.7.11 - 2018-04-11

### Added
- Added a new imagetools_credentials_hosts option to the Imagetools Plugin.

### Fixed
- Fixed a bug where toggling a list containing empty LIs would throw an error. Patch contributed by bradleyke.
- Fixed a bug where applying block styles to a text with the caret at the end of the paragraph would select all text in the paragraph.
- Fixed a bug where toggling on the Spellchecker Plugin would trigger isDirty on the editor.
- Fixed a bug where it was possible to enter content into selection bookmark spans.
- Fixed a bug where if a non paragraph block was configured in forced_root_block the editor.getContent method would return incorrect values with an empty editor.
- Fixed a bug where dropdown menu panels stayed open and fixed in position when dragging dialog windows.
- Fixed a bug where it wasn't possible to extend table cells with the space button in Safari.
- Fixed a bug where the setupeditor event would thrown an error when using the Compat3x Plugin.
- Fixed a bug where an error was thrown in FontInfo when called on a detached element.

## 4.7.10 - 2018-04-03

### Added
- Added normalization of triple clicks across browsers in the editor.
- Added a `hasFocus` method to the editor that checks if the editor has focus.
- Added correct icon to the Nonbreaking Plugin menu item.

### Fixed
- Fixed so the `getContent`/`setContent` methods work even if the editor is not initialized.
- Fixed a bug with the Media Plugin where query strings were being stripped from youtube links.
- Fixed a bug where image styles were changed/removed when opening and closing the Image Plugin dialog.
- Fixed a bug in the Table Plugin where some table cell styles were not correctly added to the content html.
- Fixed a bug in the Spellchecker Plugin where it wasn't possible to change the spellchecker language.
- Fixed so the the unlink action in the Link Plugin has a menu item and can be added to the contextmenu.
- Fixed a bug where it wasn't possible to keyboard navigate to the start of an inline element on a new line within the same block element.
- Fixed a bug with the Text Color Plugin where if used with an inline editor located at the bottom of the screen the colorpicker could appear off screen.
- Fixed a bug with the UndoManager where undo levels were being added for nbzwsp characters.
- Fixed a bug with the Table Plugin where the caret would sometimes be lost when keyboard navigating up through a table.
- Fixed a bug where FontInfo.getFontFamily would throw an error when called on a removed editor.
- Fixed a bug in Firefox where undo levels were not being added correctly for some specific operations.
- Fixed a bug where initializing an inline editor inside of a table would make the whole table resizeable.
- Fixed a bug where the fake cursor that appears next to tables on Firefox was positioned incorrectly when switching to fullscreen.
- Fixed a bug where zwsp's weren't trimmed from the output from `editor.getContent({ format: 'text' })`.
- Fixed a bug where the fontsizeselect/fontselect toolbar items showed the body info rather than the first possible caret position info on init.
- Fixed a bug where it wasn't possible to select all content if the editor only contained an inline boundary element.
- Fixed a bug where `content_css` urls with query strings wasn't working.
- Fixed a bug in the Table Plugin where some table row styles were removed when changing other styles in the row properties dialog.

### Removed
- Removed the "read" step from the mobile theme.

## 4.7.9 - 2018-02-27

### Fixed
- Fixed a bug where the editor target element didn't get the correct style when removing the editor.

## 4.7.8 - 2018-02-26

### Fixed
- Fixed an issue with the Help Plugin where the menuitem name wasn't lowercase.
- Fixed an issue on MacOS where text and bold text did not have the same line-height in the autocomplete dropdown in the Link Plugin dialog.
- Fixed a bug where the "paste as text" option in the Paste Plugin didn't work.
- Fixed a bug where dialog list boxes didn't get positioned correctly in documents with scroll.
- Fixed a bug where the Inlite Theme didn't use the Table Plugin api to insert correct tables.
- Fixed a bug where the Inlite Theme panel didn't hide on blur in a correct way.
- Fixed a bug where placing the cursor before a table in Firefox would scroll to the bottom of the table.
- Fixed a bug where selecting partial text in table cells with rowspans and deleting would produce faulty tables.
- Fixed a bug where the Preview Plugin didn't work on Safari due to sandbox security.
- Fixed a bug where table cell selection using the keyboard threw an error.
- Fixed so the font size and font family doesn't toggle the text but only sets the selected format on the selected text.
- Fixed so the built-in spellchecking on Chrome and Safari creates an undo level when replacing words.

## 4.7.7 - 2018-02-19

### Added
- Added a border style selector to the advanced tab of the Image Plugin.
- Added better controls for default table inserted by the Table Plugin.
- Added new `table_responsive_width` option to the Table Plugin that controls whether to use pixel or percentage widths.

### Fixed
- Fixed a bug where the Link Plugin text didn't update when a URL was pasted using the context menu.
- Fixed a bug with the Spellchecker Plugin where using "Add to dictionary" in the context menu threw an error.
- Fixed a bug in the Media Plugin where the preview node for iframes got default width and height attributes that interfered with width/height styles.
- Fixed a bug where backslashes were being added to some font family names in Firefox in the fontselect toolbar item.
- Fixed a bug where errors would be thrown when trying to remove an editor that had not yet been fully initialized.
- Fixed a bug where the Imagetools Plugin didn't update the images atomically.
- Fixed a bug where the Fullscreen Plugin was throwing errors when being used on an inline editor.
- Fixed a bug where drop down menus weren't positioned correctly in inline editors on scroll.
- Fixed a bug with a semicolon missing at the end of the bundled javascript files.
- Fixed a bug in the Table Plugin with cursor navigation inside of tables where the cursor would sometimes jump into an incorrect table cells.
- Fixed a bug where indenting a table that is a list item using the "Increase indent" button would create a nested table.
- Fixed a bug where text nodes containing only whitespace were being wrapped by paragraph elements.
- Fixed a bug where whitespace was being inserted after br tags inside of paragraph tags.
- Fixed a bug where converting an indented paragraph to a list item would cause the list item to have extra padding.
- Fixed a bug where Copy/Paste in an editor with a lot of content would cause the editor to scroll to the top of the content in IE11.
- Fixed a bug with a memory leak in the DragHelper. Path contributed by ben-mckernan.
- Fixed a bug where the advanced tab in the Media Plugin was being shown even if it didn't contain anything. Patch contributed by gabrieeel.
- Fixed an outdated eventname in the EventUtils. Patch contributed by nazar-pc.
- Fixed an issue where the Json.parse function would throw an error when being used on a page with strict CSP settings.
- Fixed so you can place the curser before and after table elements within the editor in Firefox and Edge/IE.

## 4.7.6 - 2018-01-29

### Fixed
- Fixed a bug in the jquery integration where it threw an error saying that "global is not defined".
- Fixed a bug where deleting a table cell whose previous sibling was set to contenteditable false would create a corrupted table.
- Fixed a bug where highlighting text in an unfocused editor did not work correctly in IE11/Edge.
- Fixed a bug where the table resize handles were not being repositioned when activating the Fullscreen Plugin.
- Fixed a bug where the Imagetools Plugin dialog didn't honor editor RTL settings.
- Fixed a bug where block elements weren't being merged correctly if you deleted from after a contenteditable false element to the beginning of another block element.
- Fixed a bug where TinyMCE didn't work with module loaders like webpack.

## 4.7.5 - 2018-01-22

### Fixed
- Fixed bug with the Codesample Plugin where it wasn't possible to edit codesamples when the editor was in inline mode.
- Fixed bug where focusing on the status bar broke the keyboard navigation functionality.
- Fixed bug where an error would be thrown on Edge by the Table Plugin when pasting using the PowerPaste Plugin.
- Fixed bug in the Table Plugin where selecting row border style from the dropdown menu in advanced row properties would throw an error.
- Fixed bug with icons being rendered incorrectly on Chrome on Mac OS.
- Fixed bug in the Textcolor Plugin where the font color and background color buttons wouldn't trigger an ExecCommand event.
- Fixed bug in the Link Plugin where the url field wasn't forced LTR.
- Fixed bug where the Nonbreaking Plugin incorrectly inserted spaces into tables.
- Fixed bug with the inline theme where the toolbar wasn't repositioned on window resize.

## 4.7.4 - 2017-12-05

### Fixed
- Fixed bug in the Nonbreaking Plugin where the nonbreaking_force_tab setting was being ignored.
- Fixed bug in the Table Plugin where changing row height incorrectly converted column widths to pixels.
- Fixed bug in the Table Plugin on Edge and IE11 where resizing the last column after resizing the table would cause invalid column heights.
- Fixed bug in the Table Plugin where keyboard navigation was not normalized between browsers.
- Fixed bug in the Table Plugin where the colorpicker button would show even without defining the colorpicker_callback.
- Fixed bug in the Table Plugin where it wasn't possible to set the cell background color.
- Fixed bug where Firefox would throw an error when intialising an editor on an element that is hidden or not yet added to the DOM.
- Fixed bug where Firefox would throw an error when intialising an editor inside of a hidden iframe.

## 4.7.3 - 2017-11-23

### Added
- Added functionality to open the Codesample Plugin dialog when double clicking on a codesample. Patch contributed by dakuzen.

### Fixed
- Fixed bug where undo/redo didn't work correctly with some formats and caret positions.
- Fixed bug where the color picker didn't show up in Table Plugin dialogs.
- Fixed bug where it wasn't possible to change the width of a table through the Table Plugin dialog.
- Fixed bug where the Charmap Plugin couldn't insert some special characters.
- Fixed bug where editing a newly inserted link would not actually edit the link but insert a new link next to it.
- Fixed bug where deleting all content in a table cell made it impossible to place the caret into it.
- Fixed bug where the vertical alignment field in the Table Plugin cell properties dialog didn't do anything.
- Fixed bug where an image with a caption showed two sets of resize handles in IE11.
- Fixed bug where pressing the enter button inside of an h1 with contenteditable set to true would sometimes produce a p tag.
- Fixed bug with backspace not working as expected before a noneditable element.
- Fixed bug where operating on tables with invalid rowspans would cause an error to be thrown.
- Fixed so a real base64 representation of the image is available on the blobInfo that the images_upload_handler gets called with.
- Fixed so the image upload tab is available when the images_upload_handler is defined (and not only when the images_upload_url is defined).

## 4.7.2 - 2017-11-07

### Added
- Added newly rewritten Table Plugin.
- Added support for attributes with colon in valid_elements and addValidElements.
- Added support for dailymotion short url in the Media Plugin. Patch contributed by maat8.
- Added support for converting to half pt when converting font size from px to pt. Patch contributed by danny6514.
- Added support for location hash to the Autosave plugin to make it work better with SPAs using hash routing.
- Added support for merging table cells when pasting a table into another table.

### Changed
- Changed so the language packs are only loaded once. Patch contributed by 0xor1.
- Simplified the css for inline boundaries selection by switching to an attribute selector.

### Fixed
- Fixed bug where an error would be thrown on editor initialization if the window.getSelection() returned null.
- Fixed bug where holding down control or alt keys made the keyboard navigation inside an inline boundary not work as expected.
- Fixed bug where applying formats in IE11 produced extra, empty paragraphs in the editor.
- Fixed bug where the Word Count Plugin didn't count some mathematical operators correctly.
- Fixed bug where removing an inline editor removed the element that the editor had been initialized on.
- Fixed bug where setting the selection to the end of an editable container caused some formatting problems.
- Fixed bug where an error would be thrown sometimes when an editor was removed because of the selection bookmark was being stored asynchronously.
- Fixed a bug where an editor initialized on an empty list did not contain any valid cursor positions.
- Fixed a bug with the Context Menu Plugin and webkit browsers on Mac where right-clicking inside a table would produce an incorrect selection.
- Fixed bug where the Image Plugin constrain proportions setting wasn't working as expected.
- Fixed bug where deleting the last character in a span with decorations produced an incorrect element when typing.
- Fixed bug where focusing on inline editors made the toolbar flicker when moving between elements quickly.
- Fixed bug where the selection would be stored incorrectly in inline editors when the mouseup event was fired outside the editor body.
- Fixed bug where toggling bold at the end of an inline boundary would toggle off the whole word.
- Fixed bug where setting the skin to false would not stop the loading of some skin css files.
- Fixed bug in mobile theme where pinch-to-zoom would break after exiting the editor.
- Fixed bug where sublists of a fully selected list would not be switched correctly when changing list style.
- Fixed bug where inserting media by source would break the UndoManager.
- Fixed bug where inserting some content into the editor with a specific selection would replace some content incorrectly.
- Fixed bug where selecting all content with ctrl+a in IE11 caused problems with untoggling some formatting.
- Fixed bug where the Search and Replace Plugin left some marker spans in the editor when undoing and redoing after replacing some content.
- Fixed bug where the editor would not get a scrollbar when using the Fullscreen and Autoresize plugins together.
- Fixed bug where the font selector would stop working correctly after selecting fonts three times.
- Fixed so pressing the enter key inside of an inline boundary inserts a br after the inline boundary element.
- Fixed a bug where it wasn't possible to use tab navigation inside of a table that was inside of a list.
- Fixed bug where end_container_on_empty_block would incorrectly remove elements.
- Fixed bug where content_styles weren't added to the Preview Plugin iframe.
- Fixed so the beforeSetContent/beforeGetContent events are preventable.
- Fixed bug where changing height value in Table Plugin advanced tab didn't do anything.
- Fixed bug where it wasn't possible to remove formatting from content in beginning of table cell.

## 4.7.1 - 2017-10-09

### Fixed
- Fixed bug where theme set to false on an inline editor produced an extra div element after the target element.
- Fixed bug where the editor drag icon was misaligned with the branding set to false.
- Fixed bug where doubled menu items were not being removed as expected with the removed_menuitems setting.
- Fixed bug where the Table of contents plugin threw an error when initialized.
- Fixed bug where it wasn't possible to add inline formats to text selected right to left.
- Fixed bug where the paste from plain text mode did not work as expected.
- Fixed so the style previews do not set color and background color when selected.
- Fixed bug where the Autolink plugin didn't work as expected with some formats applied on an empty editor.
- Fixed bug where the Textpattern plugin were throwing errors on some patterns.
- Fixed bug where the Save plugin saved all editors instead of only the active editor. Patch contributed by dannoe.

## 4.7.0 - 2017-10-03

### Added
- Added new mobile ui that is specifically designed for mobile devices.

### Changed
- Updated the default skin to be more modern and white since white is preferred by most implementations.
- Restructured the default menus to be more similar to common office suites like Google Docs.

### Fixed
- Fixed so theme can be set to false on both inline and iframe editor modes.
- Fixed bug where inline editor would add/remove the visualblocks css multiple times.
- Fixed bug where selection wouldn't be properly restored when editor lost focus and commands where invoked.
- Fixed bug where toc plugin would generate id:s for headers even though a toc wasn't inserted into the content.
- Fixed bug where is wasn't possible to drag/drop contents within the editor if paste_data_images where set to true.
- Fixed bug where getParam and close in WindowManager would get the first opened window instead of the last opened window.
- Fixed bug where delete would delete between cells inside a table in Firefox.

## 4.6.7 - 2017-09-18

### Added
- Added some missing translations to Image, Link and Help plugins.

### Fixed
- Fixed bug where paste wasn't working in IOS.
- Fixed bug where the Word Count Plugin didn't count some mathematical operators correctly.
- Fixed bug where inserting a list in a table caused the cell to expand in height.
- Fixed bug where pressing enter in a list located inside of a table deleted list items instead of inserting new list item.
- Fixed bug where copy and pasting table cells produced inconsistent results.
- Fixed bug where initializing an editor with an ID of 'length' would throw an exception.
- Fixed bug where it was possible to split a non merged table cell.
- Fixed bug where copy and pasting a list with a very specific selection into another list would produce a nested list.
- Fixed bug where copy and pasting ordered lists sometimes produced unordered lists.
- Fixed bug where padded elements inside other elements would be treated as empty.
- Fixed so you can resize images inside a figure element.
- Fixed bug where an inline TinyMCE editor initialized on a table did not set selection on load in Chrome.
- Fixed the positioning of the inlite toolbar when the target element wasn't big enough to fit the toolbar.

## 4.6.6 - 2017-08-30

### Fixed
- Fixed so that notifications wrap long text content instead of bleeding outside the notification element.
- Fixed so the content_style css is added after the skin and custom stylesheets.
- Fixed bug where it wasn't possible to remove a table with the Cut button.
- Fixed bug where the center format wasn't getting the same font size as the other formats in the format preview.
- Fixed bug where the wordcount plugin wasn't counting hyphenated words correctly.
- Fixed bug where all content pasted into the editor was added to the end of the editor.
- Fixed bug where enter keydown on list item selection only deleted content and didn't create a new line.
- Fixed bug where destroying the editor while the content css was still loading caused error notifications on Firefox.
- Fixed bug where undoing cut operation in IE11 left some unwanted html in the editor content.
- Fixed bug where enter keydown would throw an error in IE11.
- Fixed bug where duplicate instances of an editor were added to the editors array when using the createEditor API.
- Fixed bug where the formatter applied formats on the wrong content when spellchecker was activated.
- Fixed bug where switching formats would reset font size on child nodes.
- Fixed bug where the table caption element weren't always the first descendant to the table tag.
- Fixed bug where pasting some content into the editor on chrome some newlines were removed.
- Fixed bug where it wasn't possible to remove a list if a list item was a table element.
- Fixed bug where copy/pasting partial selections of tables wouldn't produce a proper table.
- Fixed bug where the searchreplace plugin could not find consecutive spaces.
- Fixed bug where background color wasn't applied correctly on some partially selected contents.

## 4.6.5 - 2017-08-02

### Added
- Added new inline_boundaries_selector that allows you to specify the elements that should have boundaries.
- Added new local upload feature this allows the user to upload images directly from the image dialog.
- Added a new api for providing meta data for plugins. It will show up in the help dialog if it's provided.

### Fixed
- Fixed so that the notifications created by the notification manager are more screen reader accessible.
- Fixed bug where changing the list format on multiple selected lists didn't change all of the lists.
- Fixed bug where the nonbreaking plugin would insert multiple undo levels when pressing the tab key.
- Fixed bug where delete/backspace wouldn't render a caret when all editor contents where deleted.
- Fixed bug where delete/backspace wouldn't render a caret if the deleted element was a single contentEditable false element.
- Fixed bug where the wordcount plugin wouldn't count words correctly if word where typed after applying a style format.
- Fixed bug where the wordcount plugin would count mathematical formulas as multiple words for example 1+1=2.
- Fixed bug where formatting of triple clicked blocks on Chrome/Safari would result in styles being added outside the visual selection.
- Fixed bug where paste would add the contents to the end of the editor area when inline mode was used.
- Fixed bug where toggling off bold formatting on text entered in a new paragraph would add an extra line break.
- Fixed bug where autolink plugin would only produce a link on every other consecutive link on Firefox.
- Fixed bug where it wasn't possible to select all contents if the content only had one pre element.
- Fixed bug where sizzle would produce lagging behavior on some sites due to repaints caused by feature detection.
- Fixed bug where toggling off inline formats wouldn't include the space on selected contents with leading or trailing spaces.
- Fixed bug where the cut operation in UI wouldn't work in Chrome.
- Fixed bug where some legacy editor initialization logic would throw exceptions about editor settings not being defined.
- Fixed bug where it wasn't possible to apply text color to links if they where part of a non collapsed selection.
- Fixed bug where an exception would be thrown if the user selected a video element and then moved the focus outside the editor.
- Fixed bug where list operations didn't work if there where block elements inside the list items.
- Fixed bug where applying block formats to lists wrapped in block elements would apply to all elements in that wrapped block.

## 4.6.4 - 2017-06-13

### Fixed
- Fixed bug where the editor would move the caret when clicking on the scrollbar next to a content editable false block.
- Fixed bug where the text color select dropdowns wasn't placed correctly when they didn't fit the width of the screen.
- Fixed bug where the default editor line height wasn't working for mixed font size contents.
- Fixed bug where the content css files for inline editors were loaded multiple times for multiple editor instances.
- Fixed bug where the initial value of the font size/font family dropdowns wasn't displayed.
- Fixed bug where the I18n api was not supporting arrays as the translation replacement values.
- Fixed bug where chrome would display "The given range isn't in document." errors for invalid ranges passed to setRng.
- Fixed bug where the compat3x plugin wasn't working since the global tinymce references wasn't resolved correctly.
- Fixed bug where the preview plugin wasn't encoding the base url passed into the iframe contents producing a xss bug.
- Fixed bug where the dom parser/serializer wasn't handling some special elements like noframes, title and xmp.
- Fixed bug where the dom parser/serializer wasn't handling cdata sections with comments inside.
- Fixed bug where the editor would scroll to the top of the editable area if a dialog was closed in inline mode.
- Fixed bug where the link dialog would not display the right rel value if rel_list was configured.
- Fixed bug where the context menu would select images on some platforms but not others.
- Fixed bug where the filenames of images were not retained on dragged and drop into the editor from the desktop.
- Fixed bug where the paste plugin would misrepresent newlines when pasting plain text and having forced_root_block configured.
- Fixed so that the error messages for the imagetools plugin is more human readable.
- Fixed so the internal validate setting for the parser/serializer can't be set from editor initialization settings.

## 4.6.3 - 2017-05-30

### Fixed
- Fixed bug where the arrow keys didn't work correctly when navigating on nested inline boundary elements.
- Fixed bug where delete/backspace didn't work correctly on nested inline boundary elements.
- Fixed bug where image editing didn't work on subsequent edits of the same image.
- Fixed bug where charmap descriptions wouldn't properly wrap if they exceeded the width of the box.
- Fixed bug where the default image upload handler only accepted 200 as a valid http status code.
- Fixed so rel on target=_blank links gets forced with only noopener instead of both noopener and noreferrer.

## 4.6.2 - 2017-05-23

### Fixed
- Fixed bug where the SaxParser would run out of memory on very large documents.
- Fixed bug with formatting like font size wasn't applied to del elements.
- Fixed bug where various api calls would be throwing exceptions if they where invoked on a removed editor instance.
- Fixed bug where the branding position would be incorrect if the editor was inside a hidden tab and then later showed.
- Fixed bug where the color levels feature in the imagetools dialog wasn't working properly.
- Fixed bug where imagetools dialog wouldn't pre-load images from CORS domains, before trying to prepare them for editing.
- Fixed bug where the tab key would move the caret to the next table cell if being pressed inside a list inside a table.
- Fixed bug where the cut/copy operations would loose parent context like the current format etc.
- Fixed bug with format preview not working on invalid elements excluded by valid_elements.
- Fixed bug where blocks would be merged in incorrect order on backspace/delete.
- Fixed bug where zero length text nodes would cause issues with the undo logic if there where iframes present.
- Fixed bug where the font size/family select lists would throw errors if the first node was a comment.
- Fixed bug with csp having to allow local script evaluation since it was used to detect global scope.
- Fixed bug where CSP required a relaxed option for javascript: URLs in unsupported legacy browsers.
- Fixed bug where a fake caret would be rendered for td with the contenteditable=false.
- Fixed bug where typing would be blocked on IE 11 when within a nested contenteditable=true/false structure.

## 4.6.1 - 2017-05-10

### Added
- Added configuration option to list plugin to disable tab indentation.

### Fixed
- Fixed bug where format change on very specific content could cause the selection to change.
- Fixed bug where TinyMCE could not be lazyloaded through jquery integration.
- Fixed bug where entities in style attributes weren't decoded correctly on paste in webkit.
- Fixed bug where fontsize_formats option had been renamed incorrectly.
- Fixed bug with broken backspace/delete behaviour between contenteditable=false blocks.
- Fixed bug where it wasn't possible to backspace to the previous line with the inline boundaries functionality turned on.
- Fixed bug where is wasn't possible to move caret left and right around a linked image with the inline boundaries functionality turned on.
- Fixed bug where pressing enter after/before hr element threw exception. Patch contributed bradleyke.
- Fixed so the CSS in the visualblocks plugin doesn't overwrite background color. Patch contributed by Christian Rank.
- Fixed bug where multibyte characters weren't encoded correctly. Patch contributed by James Tarkenton.
- Fixed bug where shift-click to select within contenteditable=true fields wasn't working.

## 4.6.0 - 2017-05-04

### Added
- Added an inline boundary caret position feature that makes it easier to type at the beginning/end of links/code elements.
- Added a help plugin that adds a button and a dialog showing the editor shortcuts and loaded plugins.
- Added an inline_boundaries option that allows you to disable the inline boundary feature if it's not desired.
- Added a new ScrollIntoView event that allows you to override the default scroll to element behavior.
- Added role and aria- attributes as valid elements in the default valid elements config.
- Added new internal flag for PastePreProcess/PastePostProcess this is useful to know if the paste was coming from an external source.
- Added new ignore function to UndoManager this works similar to transact except that it doesn't add an undo level by default.

### Fixed
- Fixed so that urls gets retained for images when being edited. This url is then passed on to the upload handler.
- Fixed so that the editors would be initialized on readyState interactive instead of complete.
- Fixed so that the init event of the editor gets fired once all contentCSS files have been properly loaded.
- Fixed so that width/height of the editor gets taken from the textarea element if it's explicitly specified in styles.
- Fixed so that keep_styles set to false no longer clones class/style from the previous paragraph on enter.
- Fixed so that the default line-height is 1.2em to avoid zwnbsp characters from producing text rendering glitches on Windows.
- Fixed so that loading errors of content css gets presented by a notification message.
- Fixed so figure image elements can be linked when selected this wraps the figure image in a anchor element.
- Fixed bug where it wasn't possible to copy/paste rows with colspans by using the table copy/paste feature.
- Fixed bug where the protect setting wasn't properly applied to header/footer parts when using the fullpage plugin.
- Fixed bug where custom formats that specified upper case element names where not applied correctly.
- Fixed bug where some screen readers weren't reading buttons due to an aria specific fix for IE 8.
- Fixed bug where cut wasn't working correctly on iOS due to it's clipboard API not working correctly.
- Fixed bug where Edge would paste div elements instead of paragraphs when pasting plain text.
- Fixed bug where the textpattern plugin wasn't dealing with trailing punctuations correctly.
- Fixed bug where image editing would some times change the image format from jpg to png.
- Fixed bug where some UI elements could be inserted into the toolbar even if they where not registered.
- Fixed bug where it was possible to click the TD instead of the character in the character map and that caused an exception.
- Fixed bug where the font size/font family dropdowns would sometimes show an incorrect value due to css not being loaded in time.
- Fixed bug with the media plugin inserting undefined instead of retaining size when media_dimensions was set to false.
- Fixed bug with deleting images when forced_root_blocks where set to false.
- Fixed bug where input focus wasn't properly handled on nested content editable elements.
- Fixed bug where Chrome/Firefox would throw an exception when selecting images due to recent change of setBaseAndExtent support.
- Fixed bug where malformed blobs would throw exceptions now they are simply ignored.
- Fixed bug where backspace/delete wouldn't work properly in some cases where all contents was selected in WebKit.
- Fixed bug with Angular producing errors since it was expecting events objects to be patched with their custom properties.
- Fixed bug where the formatter would apply formatting to spellchecker errors now all bogus elements are excluded.
- Fixed bug with backspace/delete inside table caption elements wouldn't behave properly on IE 11.
- Fixed bug where typing after a contenteditable false inline element could move the caret to the end of that element.
- Fixed bug where backspace before/after contenteditable false blocks wouldn't properly remove the right element.
- Fixed bug where backspace before/after contenteditable false inline elements wouldn't properly empty the current block element.
- Fixed bug where vertical caret navigation with a custom line-height would sometimes match incorrect positions.
- Fixed bug with paste on Edge where character encoding wasn't handled properly due to a browser bug.
- Fixed bug with paste on Edge where extra fragment data was inserted into the contents when pasting.
- Fixed bug with pasting contents when having a whole block element selected on WebKit could cause WebKit spans to appear.
- Fixed bug where the visualchars plugin wasn't working correctly showing invisible nbsp characters.
- Fixed bug where browsers would hang if you tried to load some malformed html contents.
- Fixed bug where the init call promise wouldn't resolve if the specified selector didn't find any matching elements.
- Fixed bug where the Schema isValidChild function was case sensitive.

### Removed
- Dropped support for IE 8-10 due to market share and lack of support from Microsoft. See tinymce docs for details.

## 4.5.3 - 2017-02-01

### Added
- Added keyboard navigation for menu buttons when the menu is in focus.
- Added api to the list plugin for setting custom classes/attributes on lists.
- Added validation for the anchor plugin input field according to W3C id naming specifications.

### Fixed
- Fixed bug where media placeholders were removed after resize with the forced_root_block setting set to false.
- Fixed bug where deleting selections with similar sibling nodes sometimes deleted the whole document.
- Fixed bug with inlite theme where several toolbars would appear scrolling when more than one instance of the editor was in use.
- Fixed bug where the editor would throw error with the fontselect plugin on hidden editor instances in Firefox.
- Fixed bug where the background color would not stretch to the font size.
- Fixed bug where font size would be removed when changing background color.
- Fixed bug where the undomanager trimmed away whitespace between nodes on undo/redo.
- Fixed bug where media_dimensions=false in media plugin caused the editor to throw an error.
- Fixed bug where IE was producing font/u elements within links on paste.
- Fixed bug where some button tooltips were broken when compat3x was in use.
- Fixed bug where backspace/delete/typeover would remove the caption element.
- Fixed bug where powerspell failed to function when compat3x was enabled.
- Fixed bug where it wasn't possible to apply sub/sup on text with large font size.
- Fixed bug where pre tags with spaces weren't treated as content.
- Fixed bug where Meta+A would select the entire document instead of all contents in nested ce=true elements.

## 4.5.2 - 2017-01-04

### Fixed
- Added missing keyboard shortcut description for the underline menu item in the format menu.
- Fixed bug where external blob urls wasn't properly handled by editor upload logic. Patch contributed by David Oviedo.
- Fixed bug where urls wasn't treated as a single word by the wordcount plugin.
- Fixed bug where nbsp characters wasn't treated as word delimiters by the wordcount plugin.
- Fixed bug where editor instance wasn't properly passed to the format preview logic. Patch contributed by NullQuery.
- Fixed bug where the fake caret wasn't hidden when you moved selection to a cE=false element.
- Fixed bug where it wasn't possible to edit existing code sample blocks.
- Fixed bug where it wasn't possible to delete editor contents if the selection included an empty block.
- Fixed bug where the formatter wasn't expanding words on some international characters. Patch contributed by Martin Larochelle.
- Fixed bug where the open link feature wasn't working correctly on IE 11.
- Fixed bug where enter before/after a cE=false block wouldn't properly padd the paragraph with an br element.
- Fixed so font size and font family select boxes always displays a value by using the runtime style as a fallback.
- Fixed so missing plugins will be logged to console as warnings rather than halting the initialization of the editor.
- Fixed so splitbuttons become normal buttons in advlist plugin if styles are empty. Patch contributed by René Schleusner.
- Fixed so you can multi insert rows/cols by selecting table cells and using insert rows/columns.

## 4.5.1 - 2016-12-07

### Fixed
- Fixed bug where the lists plugin wouldn't initialize without the advlist plugins if served from cdn.
- Fixed bug where selectors with "*" would cause the style format preview to throw an error.
- Fixed bug with toggling lists off on lists with empty list items would throw an error.
- Fixed bug where editing images would produce non existing blob uris.
- Fixed bug where the offscreen toc selection would be treated as the real toc element.
- Fixed bug where the aria level attribute for element path would have an incorrect start index.
- Fixed bug where the offscreen selection of cE=false that where very wide would be shown onscreen. Patch contributed by Steven Bufton.
- Fixed so the default_link_target gets applied to links created by the autolink plugin.
- Fixed so that the name attribute gets removed by the anchor plugin if editing anchors.

## 4.5.0 - 2016-11-23

### Added
- Added new toc plugin allows you to insert table of contents based on editor headings.
- Added new auto complete menu to all url fields. Adds history, link to anchors etc.
- Added new sidebar api that allows you to add custom sidebar panels and buttons to toggle these.
- Added new insert menu button that allows you to have multiple insert functions under the same menu button.
- Added new open link feature to ctrl+click, alt+enter and context menu.
- Added new media_embed_handler option to allow the media plugin to be populated with custom embeds.
- Added new support for editing transparent images using the image tools dialog.
- Added new images_reuse_filename option to allow filenames of images to be retained for upload.
- Added new security feature where links with target="_blank" will by default get rel="noopener noreferrer".
- Added new allow_unsafe_link_target to allow you to opt-out of the target="_blank" security feature.
- Added new style_formats_autohide option to automatically hide styles based on context.
- Added new codesample_content_css option to specify where the code sample prism css is loaded from.
- Added new support for Japanese/Chinese word count following the unicode standards on this.
- Added new fragmented undo levels this dramatically reduces flicker on contents with iframes.
- Added new live previews for complex elements like table or lists.

### Fixed
- Fixed bug where it wasn't possible to properly tab between controls in a dialog with a disabled form item control.
- Fixed bug where firefox would generate a rectangle on elements produced after/before a cE=false elements.
- Fixed bug with advlist plugin not switching list element format properly in some edge cases.
- Fixed bug where col/rowspans wasn't correctly computed by the table plugin in some cases.
- Fixed bug where the table plugin would thrown an error if object_resizing was disabled.
- Fixed bug where some invalid markup would cause issues when running in XHTML mode. Patch contributed by Charles Bourasseau.
- Fixed bug where the fullscreen class wouldn't be removed properly when closing dialogs.
- Fixed bug where the PastePlainTextToggle event wasn't fired by the paste plugin when the state changed.
- Fixed bug where table the row type wasn't properly updated in table row dialog. Patch contributed by Matthias Balmer.
- Fixed bug where select all and cut wouldn't place caret focus back to the editor in WebKit. Patch contributed by Daniel Jalkut.
- Fixed bug where applying cell/row properties to multiple cells/rows would reset other unchanged properties.
- Fixed bug where some elements in the schema would have redundant/incorrect children.
- Fixed bug where selector and target options would cause issues if used together.
- Fixed bug where drag/drop of images from desktop on chrome would thrown an error.
- Fixed bug where cut on WebKit/Blink wouldn't add an undo level.
- Fixed bug where IE 11 would scroll to the cE=false elements when they where selected.
- Fixed bug where keys like F5 wouldn't work when a cE=false element was selected.
- Fixed bug where the undo manager wouldn't stop the typing state when commands where executed.
- Fixed bug where unlink on wrapped links wouldn't work properly.
- Fixed bug with drag/drop of images on WebKit where the image would be deleted form the source editor.
- Fixed bug where the visual characters mode would be disabled when contents was extracted from the editor.
- Fixed bug where some browsers would toggle of formats applied to the caret when clicking in the editor toolbar.
- Fixed bug where the custom theme function wasn't working correctly.
- Fixed bug where image option for custom buttons required you to have icon specified as well.
- Fixed bug where the context menu and contextual toolbars would be visible at the same time and sometimes overlapping.
- Fixed bug where the noneditable plugin would double wrap elements when using the noneditable_regexp option.
- Fixed bug where tables would get padding instead of margin when you used the indent button.
- Fixed bug where the charmap plugin wouldn't properly insert non breaking spaces.
- Fixed bug where the color previews in color input boxes wasn't properly updated.
- Fixed bug where the list items of previous lists wasn't merged in the right order.
- Fixed bug where it wasn't possible to drag/drop inline-block cE=false elements on IE 11.
- Fixed bug where some table cell merges would produce incorrect rowspan/colspan.
- Fixed so the font size of the editor defaults to 14px instead of 11px this can be overridden by custom css.
- Fixed so wordcount is debounced to reduce cpu hogging on larger texts.
- Fixed so tinymce global gets properly exported as a module when used with some module bundlers.
- Fixed so it's possible to specify what css properties you want to preview on specific formats.
- Fixed so anchors are contentEditable=false while within the editor.
- Fixed so selected contents gets wrapped in a inline code element by the codesample plugin.
- Fixed so conditional comments gets properly stripped independent of case. Patch contributed by Georgii Dolzhykov.
- Fixed so some escaped css sequences gets properly handled. Patch contributed by Georgii Dolzhykov.
- Fixed so notifications with the same message doesn't get displayed at the same time.
- Fixed so F10 can be used as an alternative key to focus to the toolbar.
- Fixed various api documentation issues and typos.

### Removed
- Removed layer plugin since it wasn't really ported from 3.x and there doesn't seem to be much use for it.
- Removed moxieplayer.swf from the media plugin since it wasn't used by the media plugin.
- Removed format state from the advlist plugin to be more consistent with common word processors.

## 4.4.3 - 2016-09-01

### Fixed
- Fixed bug where copy would produce an exception on Chrome.
- Fixed bug where deleting lists on IE 11 would merge in correct text nodes.
- Fixed bug where deleting partial lists with indentation wouldn't cause proper normalization.

## 4.4.2 - 2016-08-25

### Added
- Added new importcss_exclusive option to disable unique selectors per group.
- Added new group specific selector_converter option to importcss plugin.
- Added new codesample_languages option to apply custom languages to codesample plugin.
- Added new codesample_dialog_width/codesample_dialog_height options.

### Fixed
- Fixed bug where fullscreen button had an incorrect keyboard shortcut.
- Fixed bug where backspace/delete wouldn't work correctly from a block to a cE=false element.
- Fixed bug where smartpaste wasn't detecting links with special characters in them like tilde.
- Fixed bug where the editor wouldn't get proper focus if you clicked on a cE=false element.
- Fixed bug where it wasn't possible to copy/paste table rows that had merged cells.
- Fixed bug where merging cells could some times produce invalid col/rowspan attibute values.
- Fixed bug where getBody would sometimes thrown an exception now it just returns null if the iframe is clobbered.
- Fixed bug where drag/drop of cE=false element wasn't properly constrained to viewport.
- Fixed bug where contextmenu on Mac would collapse any selection to a caret.
- Fixed bug where rtl mode wasn't rendered properly when loading a language pack with the rtl flag.
- Fixed bug where Kamer word bounderies would be stripped from contents.
- Fixed bug where lists would sometimes render two dots or numbers on the same line.
- Fixed bug where the skin_url wasn't used by the inlite theme.
- Fixed so data attributes are ignored when comparing formats in the formatter.
- Fixed so it's possible to disable inline toolbars in the inlite theme.
- Fixed so template dialog gets resized if it doesn't fit the window viewport.

## 4.4.1 - 2016-07-26

### Added
- Added smart_paste option to paste plugin to allow disabling the paste behavior if needed.

### Fixed
- Fixed bug where png urls wasn't properly detected by the smart paste logic.
- Fixed bug where the element path wasn't working properly when multiple editor instances where used.
- Fixed bug with creating lists out of multiple paragraphs would just create one list item instead of multiple.
- Fixed bug where scroll position wasn't properly handled by the inlite theme to place the toolbar properly.
- Fixed bug where multiple instances of the editor using the inlite theme didn't render the toolbar properly.
- Fixed bug where the shortcut label for fullscreen mode didn't match the actual shortcut key.
- Fixed bug where it wasn't possible to select cE=false blocks using touch devices on for example iOS.
- Fixed bug where it was possible to select the child image within a cE=false on IE 11.
- Fixed so inserts of html containing lists doesn't merge with any existing lists unless it's a paste operation.

## 4.4.0 - 2016-06-30

### Added
- Added new inlite theme this is a more lightweight inline UI.
- Added smarter paste logic that auto detects urls in the clipboard and inserts images/links based on that.
- Added a better image resize algorithm for better image quality in the imagetools plugin.

### Fixed
- Fixed bug where it wasn't possible to drag/dropping cE=false elements on FF.
- Fixed bug where backspace/delete before/after a cE=false block would produce a new paragraph.
- Fixed bug where list style type css property wasn't preserved when indenting lists.
- Fixed bug where merging of lists where done even if the list style type was different.
- Fixed bug where the image_dataimg_filter function wasn't used when pasting images.
- Fixed bug where nested editable within a non editable element would cause scroll on focus in Chrome.
- Fixed so invalid targets for inline mode is blocked on initialization. We only support elements that can have children.

## 4.3.13 - 2016-06-08

### Added
- Added characters with a diacritical mark to charmap plugin. Patch contributed by Dominik Schilling.
- Added better error handling if the image proxy service would produce errors.

### Fixed
- Fixed issue with pasting list items into list items would produce nested list rather than a merged list.
- Fixed bug where table selection could get stuck in selection mode for inline editors.
- Fixed bug where it was possible to place the caret inside the resize grid elements.
- Fixed bug where it wasn't possible to place in elements horizontally adjacent cE=false blocks.
- Fixed bug where multiple notifications wouldn't be properly placed on screen.
- Fixed bug where multiple editor instance of the same id could be produces in some specific integrations.

## 4.3.12 - 2016-05-10

### Fixed
- Fixed bug where focus calls couldn't be made inside the editors PostRender event handler.
- Fixed bug where some translations wouldn't work as expected due to a bug in editor.translate.
- Fixed bug where the node change event could fire with a node out side the root of the editor.
- Fixed bug where Chrome wouldn't properly present the keyboard paste clipboard details when paste was clicked.
- Fixed bug where merged cells in tables couldn't be selected from right to left.
- Fixed bug where insert row wouldn't properly update a merged cells rowspan property.
- Fixed bug where the color input boxes preview field wasn't properly set on initialization.
- Fixed bug where IME composition inside table cells wouldn't work as expected on IE 11.
- Fixed so all shadow dom support is under and experimental flag due to flaky browser support.

## 4.3.11 - 2016-04-25

### Fixed
- Fixed bug where it wasn't possible to insert empty blocks though the API unless they where padded.
- Fixed bug where you couldn't type the Euro character on Windows.
- Fixed bug where backspace/delete from a cE=false element to a text block didn't work properly.
- Fixed bug where the text color default grid would render incorrectly.
- Fixed bug where the codesample plugin wouldn't load the css in the editor for multiple editors.
- Fixed so the codesample plugin textarea gets focused by default.

## 4.3.10 - 2016-04-12

### Fixed
- Fixed bug where the key "y" on WebKit couldn't be entered due to conflict with keycode for F10 on keypress.

## 4.3.9 - 2016-04-12

### Added
- Added support for focusing the contextual toolbars using keyboard.
- Added keyboard support for slider UI controls. You can no increase/decrease using arrow keys.
- Added url pattern matching for Dailymotion to media plugin. Patch contributed by Bertrand Darbon.
- Added body_class to template plugin preview. Patch contributed by Milen Petrinski.
- Added options to better override textcolor pickers with custom colors. Patch contributed by Xavier Boubert.
- Added visual arrows to inline contextual toolbars so that they point to the element being active.

### Changed
- Changed the Meta+Shift+F shortcut to Ctrl+Shift+F since Czech, Slovak, Polish languages used the first one for input.

### Fixed
- Fixed so toolbars for tables or other larger elements get better positioned below the scrollable viewport.
- Fixed bug where it was possible to click links inside cE=false blocks.
- Fixed bug where event targets wasn't properly handled in Safari Technical Preview.
- Fixed bug where drag/drop text in FF 45 would make the editor caret invisible.
- Fixed bug where the remove state wasn't properly set on editor instances when detected as clobbered.
- Fixed bug where offscreen selection of some cE=false elements would render onscreen. Patch contributed by Steven Bufton
- Fixed bug where enter would clone styles out side the root on editors inside a span. Patch contributed by ChristophKaser.
- Fixed bug where drag/drop of images into the editor didn't work correctly in FF.
- Fixed so the first item in panels for the imagetools dialog gets proper keyboard focus.

## 4.3.8 - 2016-03-15

### Fixed
- Fixed bug where inserting HR at the end of a block element would produce an extra empty block.
- Fixed bug where links would be clickable when readonly mode was enabled.
- Fixed bug where the formatter would normalize to the wrong node on very specific content.
- Fixed bug where some nested list items couldn't be indented properly.
- Fixed bug where links where clickable in the preview dialog.
- Fixed so the alt attribute doesn't get padded with an empty value by default.
- Fixed so nested alignment works more correctly. You will now alter the alignment to the closest block parent.

## 4.3.7 - 2016-03-02

### Fixed
- Fixed bug where incorrect icons would be rendered for imagetools edit and color levels.
- Fixed bug where navigation using arrow keys inside a SelectBox didn't move up/down.
- Fixed bug where the visualblocks plugin would render borders round internal UI elements.

## 4.3.6 - 2016-03-01

### Added
- Added new paste_remember_plaintext_info option to allow a global disable of the plain text mode notification.
- Added new PastePlainTextToggle event that fires when plain text mode toggles on/off.

### Fixed
- Fixed bug where it wasn't possible to select media elements since the drag logic would snap it to mouse cursor.
- Fixed bug where it was hard to place the caret inside nested cE=true elements when the outer cE=false element was focused.
- Fixed bug where editors wouldn't properly initialize if both selector and mode where used.
- Fixed bug where IME input inside table cells would switch the IME off.
- Fixed bug where selection inside the first table cell would cause the whole table cell to get selected.
- Fixed bug where error handling of images being uploaded wouldn't properly handle faulty statuses.
- Fixed bug where inserting contents before a HR would cause an exception to be thrown.
- Fixed bug where copy/paste of Excel data would be inserted as an image.
- Fixed caret position issues with copy/paste of inline block cE=false elements.
- Fixed issues with various menu item focus bugs in Chrome. Where the focused menu bar item wasn't properly blurred.
- Fixed so the notifications have a solid background since it would be hard to read if there where text under it.
- Fixed so notifications gets animated similar to the ones used by dialogs.
- Fixed so larger images that gets pasted is handled better.
- Fixed so the window close button is more uniform on various platform and also increased it's hit area.

## 4.3.5 - 2016-02-11

Npm version bump due to package not being fully updated.

## 4.3.4 - 2016-02-11

### Added
- Added new OpenWindow/CloseWindow events that gets fired when windows open/close.
- Added new NewCell/NewRow events that gets fired when table cells/rows are created.
- Added new Promise return value to tinymce.init makes it easier to handle initialization.

### Fixed
- Fixed various bugs with drag/drop of contentEditable:false elements.
- Fixed bug where deleting of very specific nested list items would result in an odd list.
- Fixed bug where lists would get merged with adjacent lists outside the editable inline root.
- Fixed bug where MS Edge would crash when closing a dialog then clicking a menu item.
- Fixed bug where table cell selection would add undo levels.
- Fixed bug where table cell selection wasn't removed when inline editor where removed.
- Fixed bug where table cell selection wouldn't work properly on nested tables.
- Fixed bug where table merge menu would be available when merging between thead and tbody.
- Fixed bug where table row/column resize wouldn't get properly removed when the editor was removed.
- Fixed bug where Chrome would scroll to the editor if there where a empty hash value in document url.
- Fixed bug where the cache suffix wouldn't work correctly with the importcss plugin.
- Fixed bug where selection wouldn't work properly on MS Edge on Windows Phone 10.
- Fixed so adjacent pre blocks gets joined into one pre block since that seems like the user intent.
- Fixed so events gets properly dispatched in shadow dom. Patch provided by Nazar Mokrynskyi.

### Removed
- Removed the jQuery version the jQuery plugin is now moved into the main package.
- Removed jscs from build process since eslint can now handle code style checking.

## 4.3.3 - 2016-01-14

### Added
- Added new table_resize_bars configuration setting.  This setting allows you to disable the table resize bars.
- Added new beforeInitialize event to tinymce.util.XHR lets you modify XHR properties before open. Patch contributed by Brent Clintel.
- Added new autolink_pattern setting to autolink plugin. Enables you to override the default autolink formats. Patch contributed by Ben Tiedt.
- Added new charmap option that lets you override the default charmap of the charmap plugin.
- Added new charmap_append option that lets you add new characters to the default charmap of the charmap plugin.
- Added new insertCustomChar event that gets fired when a character is inserted by the charmap plugin.

### Fixed
- Fixed bug where table cells started with a superfluous &nbsp; in IE10+.
- Fixed bug where table plugin would retain all BR tags when cells were merged.
- Fixed bug where media plugin would strip underscores from youtube urls.
- Fixed bug where IME input would fail on IE 11 if you typed within a table.
- Fixed bug where double click selection of a word would remove the space before the word on insert contents.
- Fixed bug where table plugin would produce exceptions when hovering tables with invalid structure.
- Fixed bug where fullscreen wouldn't scroll back to it's original position when untoggled.
- Fixed so the template plugins templates setting can be a function that gets a callback that can provide templates.

## 4.3.2 - 2015-12-14

### Fixed
- Fixed bug where the resize bars for table cells were not affected by the object_resizing property.
- Fixed bug where the contextual table toolbar would appear incorrectly if TinyMCE was initialized inline inside a table.
- Fixed bug where resizing table cells did not fire a node change event or add an undo level.
- Fixed bug where double click selection of text on IE 11 wouldn't work properly.
- Fixed bug where codesample plugin would incorrectly produce br elements inside code elements.
- Fixed bug where media plugin would strip dashes from youtube urls.
- Fixed bug where it was possible to move the caret into the table resize bars.
- Fixed bug where drag/drop into a cE=false element was possible on IE.

## 4.3.1 - 2015-11-30

### Fixed
- Fixed so it's possible to disable the table inline toolbar by setting it to false or an empty string.
- Fixed bug where it wasn't possible to resize some tables using the drag handles.
- Fixed bug where unique id:s would clash for multiple editor instances and cE=false selections.
- Fixed bug where the same plugin could be initialized multiple times.
- Fixed bug where the table inline toolbars would be displayed at the same time as the image toolbars.
- Fixed bug where the table selection rect wouldn't be removed when selecting another control element.

## 4.3.0 - 2015-11-23

### Added
- Added new table column/row resize support. Makes it a lot more easy to resize the columns/rows in a table.
- Added new table inline toolbar. Makes it easier to for example add new rows or columns to a table.
- Added new notification API. Lets you display floating notifications to the end user.
- Added new codesample plugin that lets you insert syntax highlighted pre elements into the editor.
- Added new image_caption to images. Lets you create images with captions using a HTML5 figure/figcaption elements.
- Added new live previews of embeded videos. Lets you play the video right inside the editor.
- Added new setDirty method and "dirty" event to the editor. Makes it easier to track the dirty state change.
- Added new setMode method to Editor instances that lets you dynamically switch between design/readonly.
- Added new core support for contentEditable=false elements within the editor overrides the browsers broken behavior.

### Changed
- Rewrote the noneditable plugin to use the new contentEditable false core logic.

### Fixed
- Fixed so the dirty state doesn't set to false automatically when the undo index is set to 0.
- Fixed the Selection.placeCaretAt so it works better on IE when the coordinate is between paragraphs.
- Fixed bug where data-mce-bogus="all" element contents where counted by the word count plugin.
- Fixed bug where contentEditable=false elements would be indented by the indent buttons.
- Fixed bug where images within contentEditable=false would be selected in WebKit on mouse click.
- Fixed bug in DOMUntils split method where the replacement parameter wouldn't work on specific cases.
- Fixed bug where the importcss plugin would import classes from the skin content css file.
- Fixed so all button variants have a wrapping span for it's text to make it easier to skin.
- Fixed so it's easier to exit pre block using the arrow keys.
- Fixed bug where listboxes with fix widths didn't render correctly.

## 4.2.8 - 2015-11-13

### Fixed
- Fixed bug where it was possible to delete tables as the inline root element if all columns where selected.
- Fixed bug where the UI buttons active state wasn't properly updated due to recent refactoring of that logic.

## 4.2.7 - 2015-10-27

### Fixed
- Fixed bug where backspace/delete would remove all formats on the last paragraph character in WebKit/Blink.
- Fixed bug where backspace within a inline format element with a bogus caret container would move the caret.
- Fixed bug where backspace/delete on selected table cells wouldn't add an undo level.
- Fixed bug where script tags embedded within the editor could sometimes get a mce- prefix prepended to them
- Fixed bug where validate: false option could produce an error to be thrown from the Serialization step.
- Fixed bug where inline editing of a table as the root element could let the user delete that table.
- Fixed bug where inline editing of a table as the root element wouldn't properly handle enter key.
- Fixed bug where inline editing of a table as the root element would normalize the selection incorrectly.
- Fixed bug where inline editing of a list as the root element could let the user delete that list.
- Fixed bug where inline editing of a list as the root element could let the user split that list.
- Fixed bug where resize handles would be rendered on editable root elements such as table.

## 4.2.6 - 2015-09-28

### Added
- Added capability to set request headers when using XHRs.
- Added capability to upload local images automatically default delay is set to 30 seconds after editing images.
- Added commands ids mceEditImage, mceAchor and mceMedia to be avaiable from execCommand.
- Added Edge browser to saucelabs grunt task. Patch contributed by John-David Dalton.

### Fixed
- Fixed bug where blob uris not produced by tinymce would produce HTML invalid markup.
- Fixed bug where selection of contents of a nearly empty editor in Edge would sometimes fail.
- Fixed bug where color styles woudln't be retained on copy/paste in Blink/Webkit.
- Fixed bug where the table plugin would throw an error when inserting rows after a child table.
- Fixed bug where the template plugin wouldn't handle functions as variable replacements.
- Fixed bug where undo/redo sometimes wouldn't work properly when applying formatting collapsed ranges.
- Fixed bug where shift+delete wouldn't do a cut operation on Blink/WebKit.
- Fixed bug where cut action wouldn't properly store the before selection bookmark for the undo level.
- Fixed bug where backspace in side an empty list element on IE would loose editor focus.
- Fixed bug where the save plugin wouldn't enable the buttons when a change occurred.
- Fixed bug where Edge wouldn't initialize the editor if a document.domain was specified.
- Fixed bug where enter key before nested images would sometimes not properly expand the previous block.
- Fixed bug where the inline toolbars wouldn't get properly hidden when blurring the editor instance.
- Fixed bug where Edge would paste Chinese characters on some Windows 10 installations.
- Fixed bug where IME would loose focus on IE 11 due to the double trailing br bug fix.
- Fixed bug where the proxy url in imagetools was incorrect. Patch contributed by Wong Ho Wang.

## 4.2.5 - 2015-08-31

### Added
- Added fullscreen capability to embedded youtube and vimeo videos.

### Fixed
- Fixed bug where the uploadImages call didn't work on IE 10.
- Fixed bug where image place holders would be uploaded by uploadImages call.
- Fixed bug where images marked with bogus would be uploaded by the uploadImages call.
- Fixed bug where multiple calls to uploadImages would result in decreased performance.
- Fixed bug where pagebreaks were editable to imagetools patch contributed by Rasmus Wallin.
- Fixed bug where the element path could cause too much recursion exception.
- Fixed bug for domains containing ".min". Patch contributed by Loïc Février.
- Fixed so validation of external links to accept a number after www. Patch contributed by Victor Carvalho.
- Fixed so the charmap is exposed though execCommand. Patch contributed by Matthew Will.
- Fixed so that the image uploads are concurrent for improved performance.
- Fixed various grammar problems in inline documentation. Patches provided by nikolas.

## 4.2.4 - 2015-08-17

### Added
- Added picture as a valid element to the HTML 5 schema. Patch contributed by Adam Taylor.

### Fixed
- Fixed bug where contents would be duplicated on drag/drop within the same editor.
- Fixed bug where floating/alignment of images on Edge wouldn't work properly.
- Fixed bug where it wasn't possible to drag images on IE 11.
- Fixed bug where image selection on Edge would sometimes fail.
- Fixed bug where contextual toolbars icons wasn't rendered properly when using the toolbar_items_size.
- Fixed bug where searchreplace dialog doesn't get prefilled with the selected text.
- Fixed bug where fragmented matches wouldn't get properly replaced by the searchreplace plugin.
- Fixed bug where enter key wouldn't place the caret if was after a trailing space within an inline element.
- Fixed bug where the autolink plugin could produce multiple links for the same text on Gecko.
- Fixed bug where EditorUpload could sometimes throw an exception if the blob wasn't found.
- Fixed xss issues with media plugin not properly filtering out some script attributes.

## 4.2.3 - 2015-07-30

### Fixed
- Fixed bug where image selection wasn't possible on Edge due to incompatible setBaseAndExtend API.
- Fixed bug where image blobs urls where not properly destroyed by the imagetools plugin.
- Fixed bug where keyboard shortcuts wasn't working correctly on IE 8.
- Fixed skin issue where the borders of panels where not visible on IE 8.

## 4.2.2 - 2015-07-22

### Fixed
- Fixed bug where float panels were not being hidden on inline editor blur when fixed_toolbar_container config option was in use.
- Fixed bug where combobox states wasn't properly updated if contents where updated without keyboard.
- Fixed bug where pasting into textbox or combobox would move the caret to the end of text.
- Fixed bug where removal of bogus span elements before block elements would remove whitespace between nodes.
- Fixed bug where repositioning of inline toolbars where async and producing errors if the editor was removed from DOM to early. Patch by iseulde.
- Fixed bug where element path wasn't working correctly. Patch contributed by iseulde.
- Fixed bug where menus wasn't rendered correctly when custom images where added to a menu. Patch contributed by Naim Hammadi.

## 4.2.1 - 2015-06-29

### Fixed
- Fixed bug where back/forward buttons in the browser would render blob images as broken images.
- Fixed bug where Firefox would throw regexp to big error when replacing huge base64 chunks.
- Fixed bug rendering issues with resize and context toolbars not being placed properly until next animation frame.
- Fixed bug where the rendering of the image while cropping would some times not be centered correctly.
- Fixed bug where listbox items with submenus would me selected as active.
- Fixed bug where context menu where throwing an error when rendering.
- Fixed bug where resize both option wasn't working due to resent addClass API change. Patch contributed by Jogai.
- Fixed bug where a hideAll call for container rendered inline toolbars would throw an error.
- Fixed bug where onclick event handler on combobox could cause issues if element.id was a function by some polluting libraries.
- Fixed bug where listboxes wouldn't get proper selected sub menu item when using link_list or image_list.
- Fixed so the UI controls are as wide as 4.1.x to avoid wrapping controls in toolbars.
- Fixed so the imagetools dialog is adaptive for smaller screen sizes.

## 4.2.0 - 2015-06-25

### Added
- Added new flat default skin to make the UI more modern.
- Added new imagetools plugin, lets you crop/resize and apply filters to images.
- Added new contextual toolbars support to the API lets you add floating toolbars for specific CSS selectors.
- Added new promise feature fill as tinymce.util.Promise.
- Added new built in image upload feature lets you upload any base64 encoded image within the editor as files.

### Fixed
- Fixed bug where resize handles would appear in the right position in the wrong editor when switching between resizable content in different inline editors.
- Fixed bug where tables would not be inserted in inline mode due to previous float panel fix.
- Fixed bug where floating panels would remain open when focus was lost on inline editors.
- Fixed bug where cut command on Chrome would thrown a browser security exception.
- Fixed bug where IE 11 sometimes would report an incorrect size for images in the image dialog.
- Fixed bug where it wasn't possible to remove inline formatting at the end of block elements.
- Fixed bug where it wasn't possible to delete table cell contents when cell selection was vertical.
- Fixed bug where table cell wasn't emptied from block elements if delete/backspace where pressed in empty cell.
- Fixed bug where cmd+shift+arrow didn't work correctly on Firefox mac when selecting to start/end of line.
- Fixed bug where removal of bogus elements would sometimes remove whitespace between nodes.
- Fixed bug where the resize handles wasn't updated when the main window was resized.
- Fixed so script elements gets removed by default to prevent possible XSS issues in default config implementations.
- Fixed so the UI doesn't need manual reflows when using non native layout managers.
- Fixed so base64 encoded images doesn't slow down the editor on modern browsers while editing.
- Fixed so all UI elements uses touch events to improve mobile device support.
- Removed the touch click quirks patch for iOS since it did more harm than good.
- Removed the non proportional resize handles since. Unproportional resize can still be done by holding the shift key.

## 4.1.10 - 2015-05-05

### Fixed
- Fixed bug where plugins loaded with compat3x would sometimes throw errors when loading using the jQuery version.
- Fixed bug where extra empty paragraphs would get deleted in WebKit/Blink due to recent Quriks fix.
- Fixed bug where the editor wouldn't work properly on IE 12 due to some required browser sniffing.
- Fixed bug where formatting shortcut keys where interfering with Mac OS X screenshot keys.
- Fixed bug where the caret wouldn't move to the next/previous line boundary on Cmd+Left/Right on Gecko.
- Fixed bug where it wasn't possible to remove formats from very specific nested contents.
- Fixed bug where undo levels wasn't produced when typing letters using the shift or alt+ctrl modifiers.
- Fixed bug where the dirty state wasn't properly updated when typing using the shift or alt+ctrl modifiers.
- Fixed bug where an error would be thrown if an autofocused editor was destroyed quickly after its initialization. Patch provided by thorn0.
- Fixed issue with dirty state not being properly updated on redo operation.
- Fixed issue with entity decoder not handling incorrectly written numeric entities.
- Fixed issue where some PI element values wouldn't be properly encoded.

## 4.1.9 - 2015-03-10

### Fixed
- Fixed bug where indentation wouldn't work properly for non list elements.
- Fixed bug with image plugin not pulling the image dimensions out correctly if a custom document_base_url was used.
- Fixed bug where ctrl+alt+[1-9] would conflict with the AltGr+[1-9] on Windows. New shortcuts is ctrl+shift+[1-9].
- Fixed bug with removing formatting on nodes in inline mode would sometimes include nodes outside the editor body.
- Fixed bug where extra nbsp:s would be inserted when you replaced a word surrounded by spaces using insertContent.
- Fixed bug with pasting from Google Docs would produce extra strong elements and line feeds.

## 4.1.8 - 2015-03-05

### Added
- Added new html5 sizes attribute to img elements used together with srcset.
- Added new elementpath option that makes it possible to disable the element path but keep the statusbar.
- Added new option table_style_by_css for the table plugin to set table styling with css rather than table attributes.
- Added new link_assume_external_targets option to prompt the user to prepend http:// prefix if the supplied link does not contain a protocol prefix.
- Added new image_prepend_url option to allow a custom base path/url to be added to images.
- Added new table_appearance_options option to make it possible to disable some options.
- Added new image_title option to make it possible to alter the title of the image, disabled by default.

### Fixed
- Fixed bug where selection starting from out side of the body wouldn't produce a proper selection range on IE 11.
- Fixed bug where pressing enter twice before a table moves the cursor in the table and causes a javascript error.
- Fixed bug where advanced image styles were not respected.
- Fixed bug where the less common Shift+Delete didn't produce a proper cut operation on WebKit browsers.
- Fixed bug where image/media size constrain logic would produce NaN when handling non number values.
- Fixed bug where internal classes where removed by the removeformat command.
- Fixed bug with creating links table cell contents with a specific selection would throw a exceptions on WebKit/Blink.
- Fixed bug where valid_classes option didn't work as expected according to docs. Patch provided by thorn0.
- Fixed bug where jQuery plugin would patch the internal methods multiple times. Patch provided by Drew Martin.
- Fixed bug where backspace key wouldn't delete the current selection of newly formatted content.
- Fixed bug where type over of inline formatting elements wouldn't properly keep the format on WebKit/Blink.
- Fixed bug where selection needed to be properly normalized on modern IE versions.
- Fixed bug where Command+Backspace didn't properly delete the whole line of text but the previous word.
- Fixed bug where UI active states wheren't properly updated on IE if you placed caret within the current range.
- Fixed bug where delete/backspace on WebKit/Blink would remove span elements created by the user.
- Fixed bug where delete/backspace would produce incorrect results when deleting between two text blocks with br elements.
- Fixed bug where captions where removed when pasting from MS Office.
- Fixed bug where lists plugin wouldn't properly remove fully selected nested lists.
- Fixed bug where the ttf font used for icons would throw an warning message on Gecko on Mac OS X.
- Fixed a bug where applying a color to text did not update the undo/redo history.
- Fixed so shy entities gets displayed when using the visualchars plugin.
- Fixed so removeformat removes ins/del by default since these might be used for strikethough.
- Fixed so multiple language packs can be loaded and added to the global I18n data structure.
- Fixed so transparent color selection gets treated as a normal color selection. Patch contributed by Alexander Hofbauer.
- Fixed so it's possible to disable autoresize_overflow_padding, autoresize_bottom_margin options by setting them to false.
- Fixed so the charmap plugin shows the description of the character in the dialog. Patch contributed by Jelle Hissink.
- Removed address from the default list of block formats since it tends to be missused.
- Fixed so the pre block format is called preformatted to make it more verbose.
- Fixed so it's possible to context scope translation strings this isn't needed most of the time.
- Fixed so the max length of the width/height input fields of the media dialog is 5 instead of 3.
- Fixed so drag/dropped contents gets properly processed by paste plugin since it's basically a paste. Patch contributed by Greg Fairbanks.
- Fixed so shortcut keys for headers is ctrl+alt+[1-9] instead of ctrl+[1-9] since these are for switching tabs in the browsers.
- Fixed so "u" doesn't get converted into a span element by the legacy input filter. Since this is now a valid HTML5 element.
- Fixed font families in order to provide appropriate web-safe fonts.

## 4.1.7 - 2014-11-27

### Added
- Added HTML5 schema support for srcset, source and picture. Patch contributed by mattheu.
- Added new cache_suffix setting to enable cache busting by producing unique urls.
- Added new paste_convert_word_fake_lists option to enable users to disable the fake lists convert logic.

### Fixed
- Fixed so advlist style changes adds undo levels for each change.
- Fixed bug where WebKit would sometimes produce an exception when the autolink plugin where looking for URLs.
- Fixed bug where IE 7 wouldn't be rendered properly due to aggressive css compression.
- Fixed bug where DomQuery wouldn't accept window as constructor element.
- Fixed bug where the color picker in 3.x dialogs wouldn't work properly. Patch contributed by Callidior.
- Fixed bug where the image plugin wouldn't respect the document_base_url.
- Fixed bug where the jQuery plugin would fail to append to elements named array prototype names.

## 4.1.6 - 2014-10-08

### Changed
- Replaced jake with grunt since it is more mainstream and has better plugin support.

### Fixed
- Fixed bug with clicking on the scrollbar of the iframe would cause a JS error to be thrown.
- Fixed bug where null would produce an exception if you passed it to selection.setRng.
- Fixed bug where Ctrl/Cmd+Tab would indent the current list item if you switched tabs in the browser.
- Fixed bug where pasting empty cells from Excel would result in a broken table.
- Fixed bug where it wasn't possible to switch back to default list style type.
- Fixed issue where the select all quirk fix would fire for other modifiers than Ctrl/Cmd combinations.


## 4.1.5 - 2014-09-09

### Fixed
- Fixed bug where sometimes the resize rectangles wouldn't properly render on images on WebKit/Blink.
- Fixed bug in list plugin where delete/backspace would merge empty LI elements in lists incorrectly.
- Fixed bug where empty list elements would result in empty LI elements without it's parent container.
- Fixed bug where backspace in empty caret formatted element could produce an type error exception of Gecko.
- Fixed bug where lists pasted from word with a custom start index above 9 wouldn't be properly handled.
- Fixed bug where tabfocus plugin would tab out of the editor instance even if the default action was prevented.
- Fixed bug where tabfocus wouldn't tab properly to other adjacent editor instances.
- Fixed bug where the DOMUtils setStyles wouldn't properly removed or update the data-mce-style attribute.
- Fixed bug where dialog select boxes would be placed incorrectly if document.body wasn't statically positioned.
- Fixed bug where pasting would sometimes scroll to the top of page if the user was using the autoresize plugin.
- Fixed bug where caret wouldn't be properly rendered by Chrome when clicking on the iframes documentElement.
- Fixed so custom images for menubutton/splitbutton can be provided. Patch contributed by Naim Hammadi.
- Fixed so the default action of windows closing can be prevented by blocking the default action of the close event.
- Fixed so nodeChange and focus of the editor isn't automatically performed when opening sub dialogs.

## 4.1.4 - 2014-08-21

### Added
- Added new media_filter_html option to media plugin that blocks any conditional comments, scripts etc within a video element.
- Added new content_security_policy option allows you to set custom policy for iframe contents. Patch contributed by Francois Chagnon.

### Fixed
- Fixed bug where activate/deactivate events wasn't firing properly when switching between editors.
- Fixed bug where placing the caret on iOS was difficult due to a WebKit bug with touch events.
- Fixed bug where the resize helper wouldn't render properly on older IE versions.
- Fixed bug where resizing images inside tables on older IE versions would sometimes fail depending mouse position.
- Fixed bug where editor.insertContent would produce an exception when inserting select/option elements.
- Fixed bug where extra empty paragraphs would be produced if block elements where inserted inside span elements.
- Fixed bug where the spellchecker menu item wouldn't be properly checked if spell checking was started before it was rendered.
- Fixed bug where the DomQuery filter function wouldn't remove non elements from collection.
- Fixed bug where document with custom document.domain wouldn't properly render the editor.
- Fixed bug where IE 8 would throw exception when trying to enter invalid color values into colorboxes.
- Fixed bug where undo manager could incorrectly add an extra undo level when custom resize handles was removed.
- Fixed bug where it wouldn't be possible to alter cell properties properly on table cells on IE 8.
- Fixed so the color picker button in table dialog isn't shown unless you include the colorpicker plugin or add your own custom color picker.
- Fixed so activate/deactivate events fire when windowManager opens a window since.
- Fixed so the table advtab options isn't separated by an underscore to normalize naming with image_advtab option.
- Fixed so the table cell dialog has proper padding when the advanced tab in disabled.

## 4.1.3 - 2014-07-29

### Added
- Added event binding logic to tinymce.util.XHR making it possible to override headers and settings before any request is made.

### Fixed
- Fixed bug where drag events wasn't fireing properly on older IE versions since the event handlers where bound to document.
- Fixed bug where drag/dropping contents within the editor on IE would force the contents into plain text mode even if it was internal content.
- Fixed bug where IE 7 wouldn't open menus properly due to a resize bug in the browser auto closing them immediately.
- Fixed bug where the DOMUtils getPos logic wouldn't produce a valid coordinate inside the body if the body was positioned non static.
- Fixed bug where the element path and format state wasn't properly updated if you had the wordcount plugin enabled.
- Fixed bug where a comment at the beginning of source would produce an exception in the formatter logic.
- Fixed bug where setAttrib/getAttrib on null would throw exception together with any hooked attributes like style.
- Fixed bug where table sizes wasn't properly retained when copy/pasting on WebKit/Blink.
- Fixed bug where WebKit/Blink would produce colors in RGB format instead of the forced HEX format when deleting contents.
- Fixed bug where the width attribute wasn't updated on tables if you changed the size inside the table dialog.
- Fixed bug where control selection wasn't properly handled when the caret was placed directly after an image.
- Fixed bug where selecting the contents of table cells using the selection.select method wouldn't place the caret properly.
- Fixed bug where the selection state for images wasn't removed when placing the caret right after an image on WebKit/Blink.
- Fixed bug where all events wasn't properly unbound when and editor instance was removed or destroyed by some external innerHTML call.
- Fixed bug where it wasn't possible or very hard to select images on iOS when the onscreen keyboard was visible.
- Fixed so auto_focus can take a boolean argument this will auto focus the last initialized editor might be useful for single inits.
- Fixed so word auto detect lists logic works better for faked lists that doesn't have specific markup.
- Fixed so nodeChange gets fired on mouseup as it used to before 4.1.1 we optimized that event to fire less often.

### Removed
- Removed the finish menu item from spellchecker menu since it's redundant you can stop spellchecking by toggling menu item or button.

## 4.1.2 - 2014-07-15

### Added
- Added offset/grep to DomQuery class works basically the same as it's jQuery equivalent.

### Fixed
- Fixed bug where backspace/delete or setContent with an empty string would remove header data when using the fullpage plugin.
- Fixed bug where tinymce.remove with a selector not matching any editors would remove all editors.
- Fixed bug where resizing of the editor didn't work since the theme was calling setStyles instead of setStyle.
- Fixed bug where IE 7 would fail to append html fragments to iframe document when using DomQuery.
- Fixed bug where the getStyle DOMUtils method would produce an exception if it was called with null as it's element.
- Fixed bug where the paste plugin would remove the element if the none of the paste_webkit_styles rules matched the current style.
- Fixed bug where contextmenu table items wouldn't work properly on IE since it would some times fire an incorrect selection change.
- Fixed bug where the padding/border values wasn't used in the size calculation for the body size when using autoresize. Patch contributed by Matt Whelan.
- Fixed bug where conditional word comments wouldn't be properly removed when pasting plain text.
- Fixed bug where resizing would sometime fail on IE 11 when the mouseup occurred inside the resizable element.
- Fixed so the iframe gets initialized without any inline event handlers for better CSP support. Patch contributed by Matt Whelan.
- Fixed so the tinymce.dom.Sizzle is the latest version of sizzle this resolves the document context bug.

## 4.1.1 - 2014-07-08

### Fixed
- Fixed bug where pasting plain text on some WebKit versions would result in an empty line.
- Fixed bug where resizing images inside tables on IE 11 wouldn't work properly.
- Fixed bug where IE 11 would sometimes throw "Invalid argument" exception when editor contents was set to an empty string.
- Fixed bug where document.activeElement would throw exceptions on IE 9 when that element was hidden or removed from dom.
- Fixed bug where WebKit/Blink sometimes produced br elements with the Apple-interchange-newline class.
- Fixed bug where table cell selection wasn't properly removed when copy/pasting table cells.
- Fixed bug where pasting nested list items from Word wouldn't produce proper semantic nested lists.
- Fixed bug where right clicking using the contextmenu plugin on WebKit/Blink on Mac OS X would select the target current word or line.
- Fixed bug where it wasn't possible to alter table cell properties on IE 8 using the context menu.
- Fixed bug where the resize helper wouldn't be correctly positioned on older IE versions.
- Fixed bug where fullpage plugin would produce an error if you didn't specify a doctype encoding.
- Fixed bug where anchor plugin would get the name/id of the current element even if it wasn't anchor element.
- Fixed bug where visual aids for tables wouldn't be properly disabled when changing the border size.
- Fixed bug where some control selection events wasn't properly fired on older IE versions.
- Fixed bug where table cell selection on older IE versions would prevent resizing of images.
- Fixed bug with paste_data_images paste option not working properly on modern IE versions.
- Fixed bug where custom elements with underscores in the name wasn't properly parsed/serialized.
- Fixed bug where applying inline formats to nested list elements would produce an incorrect formatting result.
- Fixed so it's possible to hide items from elements path by using preventDefault/stopPropagation.
- Fixed so inline mode toolbar gets rendered right aligned if the editable element positioned to the documents right edge.
- Fixed so empty inline elements inside empty block elements doesn't get removed if configured to be kept intact.
- Fixed so DomQuery parentsUntil/prevUntil/nextUntil supports selectors/elements/filters etc.
- Fixed so legacyoutput plugin overrides fontselect and fontsizeselect controls and handles font elements properly.

## 4.1.0 - 2014-06-18

### Added
- Added new file_picker_callback option to replace the old file_browser_callback the latter will still work though.
- Added new custom colors to textcolor plugin will be displayed if a color picker is provided also shows the latest colors.
- Added new color_picker_callback option to enable you to add custom color pickers to the editor.
- Added new advanced tabs to table/cell/row dialogs to enable you to select colors for border/background.
- Added new colorpicker plugin that lets you select colors from a hsv color picker.
- Added new tinymce.util.Color class to handle color parsing and converting.
- Added new colorpicker UI widget element lets you add a hsv color picker to any form/window.
- Added new textpattern plugin that allows you to use markdown like text patterns to format contents.
- Added new resize helper element that shows the current width & height while resizing.
- Added new "once" method to Editor and EventDispatcher enables since callback execution events.
- Added new jQuery like class under tinymce.dom.DomQuery it's exposed on editor instances (editor.$) and globally under (tinymce.$).

### Fixed
- Fixed so the default resize method for images are proportional shift/ctrl can be used to make an unproportional size.
- Fixed bug where the image_dimensions option of the image plugin would cause exceptions when it tried to update the size.
- Fixed bug where table cell dialog class field wasn't properly updated when editing an a table cell with an existing class.
- Fixed bug where Safari on Mac would produce webkit-fake-url for pasted images so these are now removed.
- Fixed bug where the nodeChange event would get fired before the selection was changed when clicking inside the current selection range.
- Fixed bug where valid_classes option would cause exception when it removed internal prefixed classes like mce-item-.
- Fixed bug where backspace would cause navigation in IE 8 on an inline element and after a caret formatting was applied.
- Fixed so placeholder images produced by the media plugin gets selected when inserted/edited.
- Fixed so it's possible to drag in images when the paste_data_images option is enabled. Might be useful for mail clients.
- Fixed so images doesn't get a width/height applied if the image_dimensions option is set to false useful for responsive contents.
- Fixed so it's possible to pass in an optional arguments object for the nodeChanged function to be passed to all nodechange event listeners.
- Fixed bug where media plugin embed code didn't update correctly.<|MERGE_RESOLUTION|>--- conflicted
+++ resolved
@@ -37,17 +37,14 @@
 - Removed a workaround for ensuring stylesheets are loaded in an outdated version of webkit. #TINY-9433
 - Lists in a noneditable root were incorrectly editable using list API commands, toolbar buttons and menu items. #TINY-9458
 - Color picker dialog would not update the preview color if the hex input value was prefixed with `#` symbol. #TINY-9457
-<<<<<<< HEAD
 - Table cell selection was possible even if the element was in a noneditable root element. #TINY-9459
 - Table commands were modifying tables in a noneditable root element. #TINY-9459
 - Fake carets were rendered for noneditable elements and tables in a noneditable root element. #TINY-9459
-=======
 - Textareas with scrollbars in dialogs would not render rounded corners correctly on some browsers. #TINY-9331
 - It was possible to open links inside the editor if the editor root was noneditable. #TINY-9470
 - Inline boundary was rendered for noneditable inline boundary elements. #TINY-9471
 - Clicking on a disabled split button will no longer call the `onAction` callback. #TINY-9504
 - The "Edit Link" dialog incorrectly retrieved the URL value when opened immediately after the link insertion. #TINY-7993
->>>>>>> 7c2cf973
 
 ## 6.3.1 - 2022-12-06
 
