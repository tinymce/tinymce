--- conflicted
+++ resolved
@@ -12,11 +12,8 @@
 
 ### Fixed
 - Dialogs will not exceed the window height on smaller screens #TINY-8146
-<<<<<<< HEAD
+- Text alignment could not be applied to `pre` elements #TINY-7715
 - On triple click selection was incorrectly collapsed in the Chrome browser when occurring around nested noneditable content #TINY-8215
-=======
-- Text alignment could not be applied to `pre` elements #TINY-7715
->>>>>>> 3d750fcc
 
 ## 6.0.1 - 2022-03-23
 
