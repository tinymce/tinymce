# Changelog
All notable changes to this project will be documented in this file.

The format is based on [Keep a Changelog](https://keepachangelog.com/en/1.0.0/),
and this project adheres to [Semantic Versioning](https://semver.org/spec/v2.0.0.html).

## Unreleased

### Added
- New `expand` function added to `tinymce.selection` which expands the selection around the nearest word. #TINY-9001
- New `expand` function added to `tinymce.dom.RangeUtils` to return a new range expanded around the nearest word. #TINY-9001
- New `color_map_background` and `color_map_foreground` option which sets the base colors used in the `backcolor` and `forecolor` toolbar buttons and menu items. #TINY-9184
- Added optional `storageKey` property to colorinput component #TINY-9184
- New `addView` function added to `editor.ui.registry` which makes it possible to register custom editor views. #TINY-9210
- New `ToggleView` command which makes it possible to hide or show registered custom views. #TINY-9210
- New `color_default_foreground` and `color_default_background` options to set the initial default color for the `forecolor` and `backcolor` toolbar buttons and menu items. #TINY-9183
- New `getTransparentElements` function added to `tinymce.html.Schema` to return a map object of transparent HTML elements. #TINY-9172

### Changed
- Transparent elements, like anchors, are now allowed in the root of the editor body if they contain blocks. #TINY-9172

### Improved
- Transparent elements, like anchors, can now contain block elements. #TINY-9172

### Fixed
- Parsing media content would cause a memory leak, which for example occurred when using the `getContent` API. #TINY-9186
- Dragging a noneditable element toward the bottom edge would cause the page to scroll up. #TINY-9025
- Range expanding capabilities would behave inconsistently depending on where the cursor was placed. #TINY-9029
- Compilation errors were thrown when using TypeScript 4.8. #TINY-9161
- Line separator scrolling in floating toolbars. #TINY-8948
- A double bottom border appeared on inline mode editor for the `tinymce-5` skin. #TINY-9108
- The editor header showed up even with no menubar and toolbar configured. #TINY-8819
<<<<<<< HEAD
- The Quick Insert context toolbar provided by the `quickbars` plugin showed when the cursor was in a fake block caret. #TINY-9190
=======
- Inline text pattern no longer triggers if it matches only the end but not the start. #TINY-8947
- Matches of inline text patterns that are similar are now managed correctly. #TINY-8949
- The context toolbar prevented the user from placing the cursor at the edges of the editor. #TINY-8890
>>>>>>> e1df231d

## 6.2.0 - 2022-09-08

### Added
- New `text_patterns_lookup` option to provide additional text patterns dynamically. #TINY-8778
- New promotion element has been added to the default UI. It can be disabled using the new `promotion` option. #TINY-8840
- New `format_noneditable_selector` option to specify the `contenteditable="false"` elements that can be wrapped in a format. #TINY-8905
- Added `allow` as a valid attribute for the `iframe` element in the editor schema. #TINY-8939
- New `search` field in the `MenuButton` that shows a search field at the top of the menu, and refetches items when the search field updates. #TINY-8952

### Improved
- The formatter can now apply a format to a `contenteditable="false"` element by wrapping it. Configurable using the `format_noneditable_selector` option. #TINY-8905
- The autocompleter now supports a multiple character trigger using the new `trigger` configuration. #TINY-8887
- The formatter now applies some inline formats, such as color and font size, to list item elements when the entire item content is selected. #TINY-8961
- The installed and available plugin lists in the Help dialog are now sorted alphabetically. #TINY-9019
- Alignment can now be applied to more types of embedded media elements. #TINY-8687

### Changed
- The `@menubar-row-separator-color` oxide variable no longer affects the divider between the Menubar and Toolbar. It only controls the color of the separator lines drawn in multiline Menubars. #TINY-8632
- The `@toolbar-separator-color` oxide variable now affects the color of the separator between the Menubar and Toolbar only. #TINY-8632
- Available Premium plugins, which are listed by name in the Help dialog, are no longer translated. #TINY-9019

### Fixed
- The Autolink plugin did not work when text nodes in the content were fragmented. #TINY-3723
- Fixed multiple incorrect types on public APIs found while enabling TypeScript strict mode. #TINY-8806
- The number of blank lines returned from `editor.getContent({format: 'text'})` differed between browsers. #TINY-8579
- The editor focused via the `auto_focus` option was not scrolled into the viewport. #TINY-8785
- Adding spaces immediately after a `contenteditable="false"` block did not work properly in some circumstances. #TINY-8814
- Elements with only `data-*` custom attributes were sometimes removed when they should not be removed. #TINY-8755
- Selecting a figure with `class="image"` incorrectly highlighted the link toolbar button. #TINY-8832
- Specifying a single, non-default list style for the `advlist_bullet_styles` and `advlist_number_styles` options was not respected. #TINY-8721
- Fixed multiple issues that occurred when formatting `contenteditable` elements. #TINY-8905
- Spaces could be incorrectly added to `urlinput` dialog components (commonly but not exclusively presented in the *Insert/Edit Link* dialog) in certain cases. #TINY-8775
- The text patterns logic threw an error when there were fragmented text nodes in a paragraph. #TINY-8779
- Dragging a `contentEditable=false` element towards a document’s edge did not cause scrolling. #TINY-8874
- Parsing large documents no longer throws a `Maximum call stack size exceeded` exception. #TINY-6945
- DomParser filter matching was not checked between filters, which could lead to an exception in the parser. #TINY-8888
- `contenteditable="false"` lists can no longer be toggled; and `contenteditable="true"` list elements within these lists can no longer be indented, split into another list element, or appended to the previous list element by deletion. #TINY-8920
- Removed extra bottom padding in the context toolbar of the `tinymce-5` skin. #TINY-8980
- Fixed a regression where pressing **Enter** added or deleted content outside the selection. #TINY-9101
- Fixed a bug where pressing **Enter** deleted selected `contenteditable="false"` `<pre>` elements. #TINY-9101
- The `editor.insertContent()` API did not respect the `no_events` argument. #TINY-9140

### Deprecated
- The autocompleter configuration property, `ch`, has been deprecated. It will be removed in the next major release. Use the `trigger` property instead. #TINY-8887

## 6.1.2 - 2022-07-29

### Fixed
- Reverted the undo level fix in the `autolink` plugin as it caused duplicated content in some edge cases. #TINY-8936

## 6.1.1 - 2022-07-27

### Fixed
- Invalid special elements were not cleaned up correctly during sanitization. #TINY-8780
- An exception was thrown when deleting all content if the start or end of the document had a `contenteditable="false"` element. #TINY-8877
- When a sidebar was opened using the `sidebar_show` option, its associated toolbar button was not highlighted. #TINY-8873
- When converting a URL to a link, the `autolink` plugin did not fire an `ExecCommand` event, nor did it create an undo level. #TINY-8896
- Worked around a Firefox bug which resulted in cookies not being available inside the editor content. #TINY-8916
- `<pre>` content pasted into a `<pre>` block that had inline styles or was `noneditable` now merges correctly with the surrounding content. #TINY-8860
- After a `codesample` was pasted, the insertion point was placed incorrectly. #TINY-8861

## 6.1.0 - 2022-06-29

### Added
- New `sidebar_show` option to show the specified sidebar on initialization. #TINY-8710
- New `newline_behavior` option controls what happens when the Return or Enter key is pressed or the `mceInsertNewLine` command is used. #TINY-8458
- New `iframe_template_callback` option in the Media plugin. Patch provided by Namstel. #TINY-8684
- New `transparent` property for `iframe` dialog component. #TINY-8534
- New `removeAttributeFilter` and `removeNodeFilter` functions added to the DomParser and DOM Serializer APIs. #TINY-7847
- New `dispatchChange` function added to the UndoManager API to fire the change with current editor status as level and current undoManager layer as lastLevel. #TINY-8641

### Improved
- Clearer focus states for buttons while navigating with a keyboard. #TINY-8557
- Support annotating certain block elements directly when using the editor's Annotation API. #TINY-8698
- The `mceLink` command can now take the value `{ dialog: true }` to always open the link dialog. #TINY-8057
- All help dialog links to `https://www.tiny.cloud` now include `rel="noopener"` to avoid potential security issues. #TINY-8834

### Changed
- The `end_container_on_empty_block` option can now take a string of blocks, allowing the exiting of a blockquote element by pressing Enter or Return twice. #TINY-6559
- The default value for `end_container_on_empty_block` option has been changed to `'blockquote'`. #TINY-6559
- Link menu and toolbar buttons now always execute the `mceLink` command. #TINY-8057
- Toggling fullscreen mode when using the Fullscreen plugin now also fires the `ResizeEditor` event. #TINY-8701
- Getting the editor's text content now returns newlines instead of an empty string if more than one empty paragraph exists. #TINY-8578
- Custom elements are now treated as non-empty elements by the schema. #TINY-4784
- The autocompleter's menu HTML element is now positioned instead of the wrapper. #TINY-6476
- Choice menu items will now use the `'menuitemradio'` aria role to better reflect that only a single item can be active. #TINY-8602

### Fixed
- Some Template plugin option values were not escaped properly when doing replacement lookups with Regular Expressions. #TINY-7433
- Copy events were not dispatched in readonly mode. #TINY-6800
- `<pre>` tags were not preserved when copying and pasting. #TINY-7719
- The URL detection used for autolink and smart paste did not work if a path segment contained valid characters such as `!` and `:`. #TINY-8069
- In some cases pressing the Backspace or Delete key would incorrectly step into tables rather than remain outside. #TINY-8592
- Links opened when Alt+Enter or Option+Return was typed even when `preventDefault()` was called on the keydown event. #TINY-8661
- Inconsistent visual behavior between choosing Edit -> Select All and typing Ctrl+A or Cmd+A when a document contained an image. #TINY-4550
- Ctrl+Shift+Home/End or Cmd+Shift+Up-arrow/Down-arrow did not expand the selection to a `contenteditable="false"` element if the element was at the beginning or end of a document. #TINY-7795
- Triple-clicking did not select a paragraph in Google Chrome in some circumstances. #TINY-8215
- Images were not showing as selected when selected along with other content. #TINY-5947
- Selection direction was not stored or restored when getting or setting selection bookmarks. #TINY-8599
- When text within an inline boundary element was selected and the right-arrow key was pressed, the insertion point incorrectly moved to the left. #TINY-8601
- In some versions of Safari, the `editor.selection.isForward()` API could throw an exception due to an invalid selection. #TINY-8686
- The selection is no longer incorrectly moved inside a comment by the `editor.selection.normalize()` API. #TINY-7817
- The `InsertParagraph` or `mceInsertNewLine` commands did not delete the current selection like the native command does. #TINY-8606
- The `InsertLineBreak` command did not replace selected content. #TINY-8458
- If selected content straddled a parent and nested list, cutting the selection did not always set the list style to `'none'` on the parent list. #TINY-8078
- Delete operations could behave incorrectly if the selection contains a `contenteditable="false"` element located at the edge of content. #TINY-8729
- Spaces were not added correctly on some browsers when the insertion point was immediately before or after a `contenteditable="false"` block element. #TINY-8588
- Images that used a Data URI were corrupted when the data wasn't base64 encoded. #TINY-8337
- `uploadImages` no longer triggers two change events if there is a removal of images on upload. #TINY-8641
- Preview and Insert Template dialogs now display the correct content background color when using dark skins. #TINY-8534
- Dialogs no longer exceed window height on smaller screens. #TINY-8146
- UI components, such as dialogs, would in some cases cause the Esc keyup event to incorrectly trigger inside the editor. #TINY-7005
- Fixed incorrect word breaks in menus when the menu presented with a scrollbar. #TINY-8572
- Notifications did not properly reposition when toggling fullscreen mode. #TINY-8701
- Text alignments, such as flush left and centered, could not be applied to `<pre>` elements. #TINY-7715
- Indenting or outdenting list items inside a block element that was inside another list item did not work. #TINY-7209
- Changing the list type of a list within another block element altered the parent element that contained that list. #TINY-8068
- Pasting columns in tables could, in some circumstances, result in an invalid table. #TINY-8040
- Copying columns in tables could sometimes result in an invalid copy. #TINY-8040
- Changing table properties with the `table_style_by_css` option set to `false` would sometimes reset the table width. #TINY-8758
- Custom elements added to otherwise blank lines were removed during serialization. #TINY-4784
- The editor's autocompleter was not triggered at the start of nested list items. #TINY-8759
- Some function types in the TreeWalker API missed that it could return `undefined`. #TINY-8592
- Nuget packages for .NET and .NET Core are now configured to copy TinyMCE into `/wwwroot/lib/` when TinyMCE is installed into a project. #TINY-8611

## 6.0.3 - 2022-05-25

### Fixed
- Could not remove values when multiple cells were selected with the cell properties dialog. #TINY-8625
- Could not remove values when multiple rows were selected with the row properties dialog. #TINY-8625
- Empty lines that were formatted in a ranged selection using the `format_empty_lines` option were not kept in the serialized content. #TINY-8639
- The `s` element was missing from the default schema text inline elements. #TINY-8639
- Some text inline elements specified via the schema were not removed when empty by default. #TINY-8639

## 6.0.2 - 2022-04-27

### Fixed
- Some media elements wouldn't update when changing the source URL. #TINY-8660
- Inline toolbars flickered when switching between editors. #TINY-8594
- Multiple inline toolbars were shown if focused too quickly. #TINY-8503
- Added background and additional spacing for the text labeled buttons in the toolbar to improve visual clarity. #TINY-8617
- Toolbar split buttons with text used an incorrect width on touch devices. #TINY-8647

## 6.0.1 - 2022-03-23

### Fixed
- Fixed the dev ZIP missing the required `bin` scripts to build from the source. #TINY-8542
- Fixed a regression whereby text patterns couldn't be updated at runtime. #TINY-8540
- Fixed an issue where tables with colgroups could be copied incorrectly in some cases. #TINY-8568
- Naked buttons better adapt to various background colors, improved text contrast in notifications. #TINY-8533
- The autocompleter would not fire the `AutocompleterStart` event nor close the menu in some cases. #TINY-8552
- It wasn't possible to select text right after an inline noneditable element. #TINY-8567
- Fixed a double border showing for the `tinymce-5` skin when using `toolbar_location: 'bottom'`. #TINY-8564
- Clipboard content was not generated correctly when cutting and copying `contenteditable="false"` elements. #TINY-8563
- Fixed the box-shadow getting clipped in autocompletor popups. #TINY-8573
- The `buttonType` property did not work for dialog footer buttons. #TINY-8582
- Fix contrast ratio for error messages. #TINY-8586

## 6.0.0 - 2022-03-03

### Added
- New `editor.options` API to replace the old `editor.settings` and `editor.getParam` APIs. #TINY-8206
- New `editor.annotator.removeAll` API to remove all annotations by name. #TINY-8195
- New `Resource.unload` API to make it possible to unload resources. #TINY-8431
- New `FakeClipboard` API on the `tinymce` global. #TINY-8353
- New `dispatch()` function to replace the now deprecated `fire()` function in various APIs. #TINY-8102
- New `AutocompleterStart`, `AutocompleterUpdate` and `AutocompleterEnd` events. #TINY-8279
- New `mceAutocompleterClose`, `mceAutocompleterReload` commands. #TINY-8279
- New `mceInsertTableDialog` command to open the insert table dialog. #TINY-8273
- New `slider` dialog component. #TINY-8304
- New `imagepreview` dialog component, allowing preview and zoom of any image URL. #TINY-8333
- New `buttonType` property on dialog button components, supporting `toolbar` style in addition to `primary` and `secondary`. #TINY-8304
- The `tabindex` attribute is now copied from the target element to the iframe. #TINY-8315

### Improved
- New default theme styling for TinyMCE 6 facelift with old skin available as `tinymce-5` and `tinymce-5-dark`. #TINY-8373
- The default height of editor has been increased from `200px` to `400px` to improve the usability of the editor. #TINY-6860
- The upload results returned from the `editor.uploadImages()` API now includes a `removed` flag, reflecting if the image was removed after a failed upload. #TINY-7735
- The `ScriptLoader`, `StyleSheetLoader`, `AddOnManager`, `PluginManager` and `ThemeManager` APIs will now return a `Promise` when loading resources instead of using callbacks. #TINY-8325
- A `ThemeLoadError` event is now fired if the theme fails to load. #TINY-8325
- The `BeforeSetContent` event will now include the actual serialized content when passing in an `AstNode` to the `editor.setContent` API. #TINY-7996
- Improved support for placing the caret before or after noneditable elements within the editor. #TINY-8169
- Calls to `editor.selection.setRng` now update the caret position bookmark used when focus is returned to the editor. #TINY-8450
- The `emoticon` plugin dialog, toolbar and menu item has been updated to use the more accurate `Emojis` term. #TINY-7631
- The dialog `redial` API will now only rerender the changed components instead of the whole dialog. #TINY-8334
- The dialog API `setData` method now uses a deep merge algorithm to support partial nested objects. #TINY-8333
- The dialog spec `initialData` type is now `Partial<T>` to match the underlying implementation details. #TINY-8334
- Notifications no longer require a timeout to disable the close button. #TINY-6679
- The editor theme is now fetched in parallel with the icons, language pack and plugins. #TINY-8453

### Changed
- TinyMCE is now MIT licensed. #TINY-2316
- Moved the `paste` plugin's functionality to TinyMCE core. #TINY-8310
- The `paste_data_images` option now defaults to `true`. #TINY-8310
- Moved the `noneditable` plugin to TinyMCE core. #TINY-8311
- Renamed the `noneditable_noneditable_class` option to `noneditable_class`. #TINY-8311
- Renamed the `noneditable_editable_class` option to `editable_class`. #TINY-8311
- Moved the `textpattern` plugin to TinyMCE core. #TINY-8312
- Renamed the `textpattern_patterns` option to `text_patterns`. #TINY-8312
- Moved the `hr` plugin's functionality to TinyMCE core. #TINY-8313
- Moved the `print` plugin's functionality to TinyMCE core. #TINY-8314
- Moved non-UI table functionality to core. #TINY-8273
- The `DomParser` API no longer uses a custom parser internally and instead uses the native `DOMParser` API. #TINY-4627
- The `editor.getContent()` API can provide custom content by preventing and overriding `content` in the `BeforeGetContent` event. This makes it consistent with the `editor.selection.getContent()` API. #TINY-8018
- The `editor.setContent()` API can now be prevented using the `BeforeSetContent` event. This makes it consistent with the `editor.selection.setContent()` API. #TINY-8018
- Add-ons such as plugins and themes are no longer constructed using the `new` operator. #TINY-8256
- A number of APIs that were not proper classes, are no longer constructed using the `new` operator. #TINY-8322
- The Editor commands APIs will no longer fallback to executing the browsers native command functionality. #TINY-7829
- The Editor query command APIs will now return `false` or an empty string on removed editors. #TINY-7829
- The `mceAddEditor` and `mceToggleEditor` commands now take an object as their value to specify the id and editor options. #TINY-8138
- The `mceInsertTable` command can no longer open the insert table dialog. Use the `mceInsertTableDialog` command instead. #TINY-8273
- The `plugins` option now returns a `string` array instead of a space separated string. #TINY-8455
- The `media` plugin no longer treats `iframe`, `video`, `audio` or `object` elements as "special" and will validate the contents against the schema. #TINY-8382
- The `images_upload_handler` option is no longer passed a `success` or `failure` callback and instead requires a `Promise` to be returned with the upload result. #TINY-8325
- The `tinymce.settings` global property is no longer set upon initialization. #TINY-7359
- The `change` event is no longer fired on first modification. #TINY-6920
- The `GetContent` event will now always pass a `string` for the `content` property. #TINY-7996
- Changed the default tag for the strikethrough format to the `s` tag when using a html 5 schema. #TINY-8262
- The `strike` tag is automatically converted to the `s` tag when using a html 5 schema. #TINY-8262
- Aligning a table to the left or right will now use margin styling instead of float styling. #TINY-6558
- The `:` control character has been changed to `~` for the schema `valid_elements` and `extended_valid_elements` options. #TINY-6726
- The `primary` property on dialog buttons has been deprecated. Use the new `buttonType` property instead. #TINY-8304
- Changed the default statusbar element path delimiter from `»` to `›`. #TINY-8372
- Replaced the `Powered by Tiny` branding text with the Tiny logo. #TINY-8371
- The default minimum height of editor has been changed to 100px to prevent the UI disappearing while resizing. #TINY-6860
- RGB colors are no longer converted to hex values when parsing or serializing content. #TINY-8163
- Replaced the `isDisabled()` function with an `isEnabled()` function for various APIs. #TINY-8101
- Replaced the `enable()` and `disable()` functions with a `setEnabled(state)` function in various APIs. #TINY-8101
- Replaced the `disabled` property with an `enabled` property in various APIs. #TINY-8101
- Replaced the `disable(name)` and `enable(name)` functions with a `setEnabled(name, state)` function in the Dialog APIs. #TINY-8101
- Renamed the `tinymce.Env.os.isOSX` API to `tinymce.Env.os.isMacOS`. #TINY-8175
- Renamed the `tinymce.Env.browser.isChrome` API to `tinymce.Env.browser.isChromium` to better reflect its functionality. #TINY-8300
- Renamed the `getShortEndedElements` Schema API to `getVoidElements`. #TINY-8344
- Renamed the `font_formats` option to `font_family_formats`. #TINY-8328
- Renamed the `fontselect` toolbar button and `fontformats` menu item to `fontfamily`. #TINY-8328
- Renamed the `fontsize_formats` option to `font_size_formats`. #TINY-8328
- Renamed the `fontsizeselect` toolbar button and `fontsizes` menu item to `fontsize`. #TINY-8328
- Renamed the `formatselect` toolbar button and `blockformats` menu item to `blocks`. #TINY-8328
- Renamed the `styleselect` toolbar button and `formats` menu item to `styles`. #TINY-8328
- Renamed the `lineheight_formats` option to `line_height_formats`. #TINY-8328
- Renamed the `getWhiteSpaceElements()` function to `getWhitespaceElements()` in the `Schema` API. #TINY-8102
- Renamed the `mceInsertClipboardContent` command `content` property to `html` to better reflect what data is passed. #TINY-8310
- Renamed the `default_link_target` option to `link_default_target` for both `link` and `autolink` plugins. #TINY-4603
- Renamed the `rel_list` option to `link_rel_list` for the `link` plugin. #TINY-4603
- Renamed the `target_list` option to `link_target_list` for the `link` plugin. #TINY-4603
- The default value for the `link_default_protocol` option has been changed to `https` instead of `http`. #TINY-7824
- The default value for the `element_format` option has been changed to `html`. #TINY-8263
- The default value for the `schema` option has been changed to `html5`. #TINY-8261
- The default value for the `table_style_by_css` option has been changed to `true`. #TINY-8259
- The default value for the `table_use_colgroups` option has been changed to `true`. #TINY-8259

### Fixed
- The object returned from the `editor.fire()` API was incorrect if the editor had been removed. #TINY-8018
- The `editor.selection.getContent()` API did not respect the `no_events` argument. #TINY-8018
- The `editor.annotator.remove` API did not keep selection when removing the annotation. #TINY-8195
- The `GetContent` event was not fired when getting `tree` or `text` formats using the `editor.selection.getContent()` API. #TINY-8018
- The `beforeinput` and `input` events would sometimes not fire as expected when deleting content. #TINY-8168 #TINY-8329
- The `table` plugin would sometimes not correctly handle headers in the `tfoot` section. #TINY-8104
- The `silver` theme UI was incorrectly rendered before plugins had initialized. #TINY-8288
- The aria labels for the color picker dialog were not translated. #TINY-8381
- Fixed sub-menu items not read by screen readers. Patch contributed by westonkd. #TINY-8417
- Dialog labels and other text-based UI properties did not escape HTML markup. #TINY-7524
- Anchor elements would render incorrectly when using the `allow_html_in_named_anchor` option. #TINY-3799
- The `AstNode` HTML serializer did not serialize `pre` or `textarea` elements correctly when they contained newlines. #TINY-8446
- Fixed sub-menu items not read by screen readers. Patch contributed by westonkd. #TINY-8417
- The Home or End keys would move out of a editable element contained within a noneditable element. #TINY-8201
- Dialogs could not be opened in inline mode before the editor had been rendered. #TINY-8397
- Clicking on menu items could cause an unexpected console warning if the `onAction` function caused the menu to close. #TINY-8513
- Fixed various color and contrast issues for the dark skins. #TINY-8527

### Removed
- Removed support for Microsoft Internet Explorer 11. #TINY-8194 #TINY-8241
- Removed support for Microsoft Word from the opensource paste functionality. #TINY-7493
- Removed support for the `plugins` option allowing a mixture of a string array and of space separated strings. #TINY-8399
- Removed support for the deprecated `false` value for the `forced_root_block` option. #TINY-8260
- Removed the jQuery integration. #TINY-4519
- Removed the `imagetools` plugin, which is now classified as a Premium plugin. #TINY-8209
- Removed the `imagetools` dialog component. #TINY-8333
- Removed the `toc` plugin, which is now classified as a Premium plugin. #TINY-8250
- Removed the `tabfocus` plugin. #TINY-8315
- Removed the `textpattern` plugin's API as part of moving it to core. #TINY-8312
- Removed the `table` plugin's API. #TINY-8273
- Removed the callback for the `EditorUpload` API. #TINY-8325
- Removed the legacy browser detection properties from the `Env` API. #TINY-8162
- Removed the `filterNode` method from the `DomParser` API. #TINY-8249
- Removed the `SaxParser` API. #TINY-8218
- Removed the `tinymce.utils.Promise` API. #TINY-8241
- Removed the `toHex` function for the `DOMUtils` and `Styles` APIs. #TINY-8163
- Removed the `execCommand` handler function from the plugin and theme interfaces. #TINY-7829
- Removed the `editor.settings` property as it has been replaced by the new Options API. #TINY-8236
- Removed the `shortEnded` and `fixed` properties on `tinymce.html.Node` class. #TINY-8205
- Removed the `mceInsertRawHTML` command. #TINY-8214
- Removed the style field from the `image` plugin dialog advanced tab. #TINY-3422
- Removed the `paste_filter_drop` option as native drag and drop handling is no longer supported. #TINY-8511
- Removed the legacy `mobile` theme. #TINY-7832
- Removed the deprecated `$`, `Class`, `DomQuery` and `Sizzle` APIs. #TINY-4520 #TINY-8326
- Removed the deprecated `Color`, `JSON`, `JSONP` and `JSONRequest`. #TINY-8162
- Removed the deprecated `XHR` API. #TINY-8164
- Removed the deprecated `setIconStroke` Split Toolbar Button API. #TINY-8162
- Removed the deprecated `editors` property from `EditorManager`. #TINY-8162
- Removed the deprecated `execCallback` and `setMode` APIs from `Editor`. #TINY-8162
- Removed the deprecated `addComponents` and `dependencies` APIs from `AddOnManager`. #TINY-8162
- Removed the deprecated `clearInterval`, `clearTimeout`, `debounce`, `requestAnimationFrame`, `setInterval`, `setTimeout` and `throttle` APIs from `Delay`. #TINY-8162
- Removed the deprecated `Schema` options. #TINY-7821
- Removed the deprecated `file_browser_callback_types`, `force_hex_style_colors` and `images_dataimg_filter` options. #TINY-7823
- Removed the deprecated `filepicker_validator_handler`, `force_p_newlines`, `gecko_spellcheck`, `tab_focus`, `table_responsive_width` and `toolbar_drawer` options. #TINY-7820
- Removed the deprecated `media_scripts` option in the `media` plugin. #TINY-8421
- Removed the deprecated `editor_deselector`, `editor_selector`, `elements`, `mode` and `types` legacy TinyMCE init options. #TINY-7822
- Removed the deprecated `content_editable_state` and `padd_empty_with_br` options. #TINY-8400
- Removed the deprecated `autoresize_on_init` option from the `autoresize` plugin. #TINY-8400
- Removed the deprecated `fullpage`, `spellchecker`, `bbcode`, `legacyoutput`, `colorpicker`, `contextmenu` and `textcolor` plugins. #TINY-8192
- Removed the undocumented `editor.editorCommands.hasCustomCommand` API. #TINY-7829
- Removed the undocumented `mceResetDesignMode`, `mceRepaint` and `mceBeginUndoLevel` commands. #TINY-7829

### Deprecated
- The dialog button component's `primary` property has been deprecated and will be removed in the next major release. Use the new `buttonType` property instead. #TINY-8304
- The `fire()` function of `tinymce.Editor`, `tinymce.dom.EventUtils`, `tinymce.dom.DOMUtils`, `tinymce.util.Observable` and `tinymce.util.EventDispatcher` has been deprecated and will be removed in the next major release. Use the `dispatch()` function instead. #TINY-8102
- The `content` property on the `SetContent` event has been deprecated and will be removed in the next major release. #TINY-8457
- The return value of the `editor.setContent` API has been deprecated and will be removed in the next major release. #TINY-8457

## 5.10.3 - 2022-02-09

### Fixed
- Alignment would sometimes be removed on parent elements when changing alignment on certain inline nodes, such as images. #TINY-8308
- The `fullscreen` plugin would reset the scroll position when exiting fullscreen mode. #TINY-8418

## 5.10.2 - 2021-11-17

### Fixed
- Internal selectors were appearing in the style list when using the `importcss` plugin. #TINY-8238

## 5.10.1 - 2021-11-03

### Fixed
- The iframe aria help text was not read by some screen readers. #TINY-8171
- Clicking the `forecolor` or `backcolor` toolbar buttons would do nothing until selecting a color. #TINY-7836
- Crop functionality did not work in the `imagetools` plugin when the editor was rendered in a shadow root. #TINY-6387
- Fixed an exception thrown on Safari when closing the `searchreplace` plugin dialog. #TINY-8166
- The `autolink` plugin did not convert URLs to links when starting with a bracket. #TINY-8091
- The `autolink` plugin incorrectly created nested links in some cases. #TINY-8091
- Tables could have an incorrect height set on rows when rendered outside of the editor. #TINY-7699
- In certain circumstances, the table of contents plugin would incorrectly add an extra empty list item. #TINY-4636
- The insert table grid menu displayed an incorrect size when re-opening the grid. #TINY-6532
- The word count plugin was treating the zero width space character (`&#8203;`) as a word. #TINY-7484

## 5.10.0 - 2021-10-11

### Added
- Added a new `URI.isDomSafe(uri)` API to check if a URI is considered safe to be inserted into the DOM. #TINY-7998
- Added the `ESC` key code constant to the `VK` API. #TINY-7917
- Added a new `deprecation_warnings` setting for turning off deprecation console warning messages. #TINY-8049

### Improved
- The `element` argument of the `editor.selection.scrollIntoView()` API is now optional, and if it is not provided the current selection will be scrolled into view. #TINY-7291

### Changed
- The deprecated `scope` attribute is no longer added to `td` cells when converting a row to a header row. #TINY-7731
- The number of `col` elements is normalized to match the number of columns in a table after a table action. #TINY-8011

### Fixed
- Fixed a regression that caused block wrapper formats to apply and remove incorrectly when using a collapsed selection with multiple words. #TINY-8036
- Resizing table columns in some scenarios would resize the column to an incorrect position. #TINY-7731
- Inserting a table where the parent element had padding would cause the table width to be incorrect. #TINY-7991
- The resize backdrop element did not have the `data-mce-bogus="all"` attribute set to prevent it being included in output. #TINY-7854
- Resize handles appeared on top of dialogs and menus when using an inline editor. #TINY-3263
- Fixed the `autoresize` plugin incorrectly scrolling to the top of the editor content in some cases when changing content. #TINY-7291
- Fixed the `editor.selection.scrollIntoView()` type signature, as it incorrectly required an `Element` instead of `HTMLElement`. #TINY-7291
- Table cells that were both row and column headers did not retain the correct state when converting back to a regular row or column. #TINY-7709
- Clicking beside a non-editable element could cause the editor to incorrectly scroll to the top of the content. #TINY-7062
- Clicking in a table cell, with a non-editable element in an adjacent cell, incorrectly caused the non-editable element to be selected. #TINY-7736
- Split toolbar buttons incorrectly had nested `tabindex="-1"` attributes. #TINY-7879
- Fixed notifications rendering in the wrong place initially and when the page was scrolled. #TINY-7894
- Fixed an exception getting thrown when the number of `col` elements didn't match the number of columns in a table. #TINY-7041 #TINY-8011
- The table selection state could become incorrect after selecting a noneditable table cell. #TINY-8053
- As of Mozilla Firefox 91, toggling fullscreen mode with `toolbar_sticky` enabled would cause the toolbar to disappear. #TINY-7873
- Fixed URLs not cleaned correctly in some cases in the `link` and `image` plugins. #TINY-7998
- Fixed the `image` and `media` toolbar buttons incorrectly appearing to be in an inactive state in some cases. #TINY-3463
- Fixed the `editor.selection.selectorChanged` API not firing if the selector matched the current selection when registered in some cases. #TINY-3463
- Inserting content into a `contenteditable="true"` element that was contained within a `contenteditable="false"` element would move the selection to an incorrect location. #TINY-7842
- Dragging and dropping `contenteditable="false"` elements could result in the element being placed in an unexpected location. #TINY-7917
- Pressing the Escape key would not cancel a drag action that started on a `contenteditable="false"` element within the editor. #TINY-7917
- `video` and `audio` elements were unable to be played when the `media` plugin live embeds were enabled in some cases. #TINY-7674
- Pasting images would throw an exception if the clipboard `items` were not files (for example, screenshots taken from gnome-software). Patch contributed by cedric-anne. #TINY-8079

### Deprecated
- Several APIs have been deprecated. See the release notes section for information. #TINY-8023 #TINY-8063
- Several Editor settings have been deprecated. See the release notes section for information. #TINY-8086
- The Table of Contents and Image Tools plugins will be classified as Premium plugins in the next major release. #TINY-8087
- Word support in the `paste` plugin has been deprecated and will be removed in the next major release. #TINY-8087

## 5.9.2 - 2021-09-08

### Fixed
- Fixed an exception getting thrown when disabling events and setting content. #TINY-7956
- Delete operations could behave incorrectly if the selection crossed a table boundary. #TINY-7596

## 5.9.1 - 2021-08-27

### Fixed
- Published TinyMCE types failed to compile in strict mode. #TINY-7915
- The `TableModified` event sometimes didn't fire when performing certain table actions. #TINY-7916

## 5.9.0 - 2021-08-26

### Added
- Added a new `mceFocus` command that focuses the editor. Equivalent to using `editor.focus()`. #TINY-7373
- Added a new `mceTableToggleClass` command which toggles the provided class on the currently selected table. #TINY-7476
- Added a new `mceTableCellToggleClass` command which toggles the provided class on the currently selected table cells. #TINY-7476
- Added a new `tablecellvalign` toolbar button and menu item for vertical table cell alignment. #TINY-7477
- Added a new `tablecellborderwidth` toolbar button and menu item to change table cell border width. #TINY-7478
- Added a new `tablecellborderstyle` toolbar button and menu item to change table cell border style. #TINY-7478
- Added a new `tablecaption` toolbar button and menu item to toggle captions on tables. #TINY-7479
- Added a new `mceTableToggleCaption` command that toggles captions on a selected table. #TINY-7479
- Added a new `tablerowheader` toolbar button and menu item to toggle the header state of row cells. #TINY-7478
- Added a new `tablecolheader` toolbar button and menu item to toggle the header state of column cells. #TINY-7482
- Added a new `tablecellbordercolor` toolbar button and menu item to select table cell border colors, with an accompanying setting `table_border_color_map` to customize the available values. #TINY-7480
- Added a new `tablecellbackgroundcolor` toolbar button and menu item to select table cell background colors, with an accompanying setting `table_background_color_map` to customize the available values. #TINY-7480
- Added a new `language` menu item and toolbar button to add `lang` attributes to content, with an accompanying `content_langs` setting to specify the languages available. #TINY-6149
- A new `lang` format is now available that can be used with `editor.formatter`, or applied with the `Lang` editor command. #TINY-6149
- Added a new `language` icon for the `language` toolbar button. #TINY-7670
- Added a new `table-row-numbering` icon. #TINY-7327
- Added new plugin commands: `mceEmoticons` (Emoticons), `mceWordCount` (Word Count), and `mceTemplate` (Template). #TINY-7619
- Added a new `iframe_aria_text` setting to set the iframe title attribute. #TINY-1264
- Added a new DomParser `Node.children()` API to return all the children of a `Node`. #TINY-7756

### Improved
- Sticky toolbars can now be offset from the top of the page using the new `toolbar_sticky_offset` setting. #TINY-7337
- Fancy menu items now accept an `initData` property to allow custom initialization data. #TINY-7480
- Improved the load time of the `fullpage` plugin by using the existing editor schema rather than creating a new one. #TINY-6504
- Improved the performance when UI components are rendered. #TINY-7572
- The context toolbar no longer unnecessarily repositions to the top of large elements when scrolling. #TINY-7545
- The context toolbar will now move out of the way when it overlaps with the selection, such as in table cells. #TINY-7192
- The context toolbar now uses a short animation when transitioning between different locations. #TINY-7740
- `Env.browser` now uses the User-Agent Client Hints API where it is available. #TINY-7785
- Icons with a `-rtl` suffix in their name will now automatically be used when the UI is rendered in right-to-left mode. #TINY-7782
- The `formatter.match` API now accepts an optional `similar` parameter to check if the format partially matches. #TINY-7712
- The `formatter.formatChanged` API now supports providing format variables when listening for changes. #TINY-7713
- The formatter will now fire `FormatApply` and `FormatRemove` events for the relevant actions. #TINY-7713
- The `autolink` plugin link detection now permits custom protocols. #TINY-7714
- The `autolink` plugin valid link detection has been improved. #TINY-7714

### Changed
- Changed the load order so content CSS is loaded before the editor is populated with content. #TINY-7249
- Changed the `emoticons`, `wordcount`, `code`, `codesample`, and `template` plugins to open dialogs using commands. #TINY-7619
- The context toolbar will no longer show an arrow when it overlaps the content, such as in table cells. #TINY-7665
- The context toolbar will no longer overlap the statusbar for toolbars using `node` or `selection` positions. #TINY-7666

### Fixed
- The `editor.fire` API was incorrectly mutating the original `args` provided. #TINY-3254
- Unbinding an event handler did not take effect immediately while the event was firing. #TINY-7436
- Binding an event handler incorrectly took effect immediately while the event was firing. #TINY-7436
- Unbinding a native event handler inside the `remove` event caused an exception that blocked editor removal. #TINY-7730
- The `SetContent` event contained the incorrect `content` when using the `editor.selection.setContent()` API. #TINY-3254
- The editor content could be edited after calling `setProgressState(true)` in iframe mode. #TINY-7373
- Tabbing out of the editor after calling `setProgressState(true)` behaved inconsistently in iframe mode. #TINY-7373
- Flash of unstyled content while loading the editor because the content CSS was loaded after the editor content was rendered. #TINY-7249
- Partially transparent RGBA values provided in the `color_map` setting were given the wrong hex value. #TINY-7163
- HTML comments with mismatched quotes were parsed incorrectly under certain circumstances. #TINY-7589
- The editor could crash when inserting certain HTML content. #TINY-7756
- Inserting certain HTML content into the editor could result in invalid HTML once parsed. #TINY-7756
- Links in notification text did not show the correct mouse pointer. #TINY-7661
- Using the Tab key to navigate into the editor on Microsoft Internet Explorer 11 would incorrectly focus the toolbar. #TINY-3707
- The editor selection could be placed in an incorrect location when undoing or redoing changes in a document containing `contenteditable="false"` elements. #TINY-7663
- Menus and context menus were not closed when clicking into a different editor. #TINY-7399
- Context menus on Android were not displayed when more than one HTML element was selected. #TINY-7688
- Disabled nested menu items could still be opened. #TINY-7700
- The nested menu item chevron icon was not fading when the menu item was disabled. #TINY-7700
- `imagetools` buttons were incorrectly enabled for remote images without `imagetools_proxy` set. #TINY-7772
- Only table content would be deleted when partially selecting a table and content outside the table. #TINY-6044
- The table cell selection handling was incorrect in some cases when dealing with nested tables. #TINY-6298
- Removing a table row or column could result in the cursor getting placed in an invalid location. #TINY-7695
- Pressing the Tab key to navigate through table cells did not skip noneditable cells. #TINY-7705
- Clicking on a noneditable table cell did not show a visual selection like other noneditable elements. #TINY-7724
- Some table operations would incorrectly cause table row attributes and styles to be lost. #TINY-6666
- The selection was incorrectly lost when using the `mceTableCellType` and `mceTableRowType` commands. #TINY-6666
- The `mceTableRowType` was reversing the order of the rows when converting multiple header rows back to body rows. #TINY-6666
- The table dialog did not always respect the `table_style_with_css` option. #TINY-4926
- Pasting into a table with multiple cells selected could cause the content to be pasted in the wrong location. #TINY-7485
- The `TableModified` event was not fired when pasting cells into a table. #TINY-6939
- The table paste column before and after icons were not flipped in RTL mode. #TINY-7851
- Fixed table corruption when deleting a `contenteditable="false"` cell. #TINY-7891
- The `dir` attribute was being incorrectly applied to list items. #TINY-4589
- Applying selector formats would sometimes not apply the format correctly to elements in a list. #TINY-7393
- For formats that specify an attribute or style that should be removed, the formatter `match` API incorrectly returned `false`. #TINY-6149
- The type signature on the `formatter.matchNode` API had the wrong return type (was `boolean` but should have been `Formatter | undefined`). #TINY-6149
- The `formatter.formatChanged` API would ignore the `similar` parameter if another callback had already been registered for the same format. #TINY-7713
- The `formatter.formatChanged` API would sometimes not run the callback the first time the format was removed. #TINY-7713
- Base64 encoded images with spaces or line breaks in the data URI were not displayed correctly. Patch contributed by RoboBurned.

### Deprecated
- The `bbcode`, `fullpage`, `legacyoutput`, and `spellchecker` plugins have been deprecated and marked for removal in the next major release. #TINY-7260

## 5.8.2 - 2021-06-23

### Fixed
- Fixed an issue when pasting cells from tables containing `colgroup`s into tables without `colgroup`s. #TINY-6675
- Fixed an issue that could cause an invalid toolbar button state when multiple inline editors were on a single page. #TINY-6297

## 5.8.1 - 2021-05-20

### Fixed
- An unexpected exception was thrown when switching to readonly mode and adjusting the editor width. #TINY-6383
- Content could be lost when the `pagebreak_split_block` setting was enabled. #TINY-3388
- The `list-style-type: none;` style on nested list items was incorrectly removed when clearing formatting. #TINY-6264
- URLs were not always detected when pasting over a selection. Patch contributed by jwcooper. #TINY-6997
- Properties on the `OpenNotification` event were incorrectly namespaced. #TINY-7486

## 5.8.0 - 2021-05-06

### Added
- Added the `PAGE_UP` and `PAGE_DOWN` key code constants to the `VK` API. #TINY-4612
- The editor resize handle can now be controlled using the keyboard. #TINY-4823
- Added a new `fixed_toolbar_container_target` setting which renders the toolbar in the specified `HTMLElement`. Patch contributed by pvrobays.

### Improved
- The `inline_boundaries` feature now supports the `home`, `end`, `pageup`, and `pagedown` keys. #TINY-4612
- Updated the `formatter.matchFormat` API to support matching formats with variables in the `classes` property. #TINY-7227
- Added HTML5 `audio` and `video` elements to the default alignment formats. #TINY-6633
- Added support for alpha list numbering to the list properties dialog. #TINY-6891

### Changed
- Updated the `image` dialog to display the class list dropdown as full-width if the caption checkbox is not present. #TINY-6400
- Renamed the "H Align" and "V Align" input labels in the Table Cell Properties dialog to "Horizontal align" and "Vertical align" respectively. #TINY-7285

### Deprecated
- The undocumented `setIconStroke` Split Toolbar Button API has been deprecated and will be removed in a future release. #TINY-3551

### Fixed
- Fixed a bug where it wasn't possible to align nested list items. #TINY-6567
- The RGB fields in the color picker dialog were not staying in sync with the color palette and hue slider. #TINY-6952
- The color preview box in the color picker dialog was not correctly displaying the saturation and value of the chosen color. #TINY-6952
- The color picker dialog will now show an alert if it is submitted with an invalid hex color code. #TINY-2814
- Fixed a bug where the `TableModified` event was not fired when adding a table row with the Tab key. #TINY-7006
- Added missing `images_file_types` setting to the exported TypeScript types. #GH-6607
- Fixed a bug where lists pasted from Word with Roman numeral markers were not displayed correctly. Patch contributed by aautio. #GH-6620
- The `editor.insertContent` API was incorrectly handling nested `span` elements with matching styles. #TINY-6263
- The HTML5 `small` element could not be removed when clearing text formatting. #TINY-6633
- The Oxide button text transform variable was incorrectly using `capitalize` instead of `none`. Patch contributed by dakur. #GH-6341
- Fix dialog button text that was using title-style capitalization. #TINY-6816
- Table plugin could perform operations on tables containing the inline editor. #TINY-6625
- Fixed Tab key navigation inside table cells with a ranged selection. #TINY-6638
- The foreground and background toolbar button color indicator is no longer blurry. #TINY-3551
- Fixed a regression in the `tinymce.create()` API that caused issues when multiple objects were created. #TINY-7358
- Fixed the `LineHeight` command causing the `change` event to be fired inconsistently. #TINY-7048

## 5.7.1 - 2021-03-17

### Fixed
- Fixed the `help` dialog incorrectly linking to the changelog of TinyMCE 4 instead of TinyMCE 5. #TINY-7031
- Fixed a bug where error messages were displayed incorrectly in the image dialog. #TINY-7099
- Fixed an issue where URLs were not correctly filtered in some cases. #TINY-7025
- Fixed a bug where context menu items with names that contained uppercase characters were not displayed. #TINY-7072
- Fixed context menu items lacking support for the `disabled` and `shortcut` properties. #TINY-7073
- Fixed a regression where the width and height were incorrectly set when embedding content using the `media` dialog. #TINY-7074

## 5.7.0 - 2021-02-10

### Added
- Added IPv6 address support to the URI API. Patch contributed by dev7355608. #GH-4409
- Added new `structure` and `style` properties to the `TableModified` event to indicate what kinds of modifications were made. #TINY-6643
- Added `video` and `audio` live embed support for the `media` plugin. #TINY-6229
- Added the ability to resize `video` and `iframe` media elements. #TINY-6229
- Added a new `font_css` setting for adding fonts to both the editor and the parent document. #TINY-6199
- Added a new `ImageUploader` API to simplify uploading image data to the configured `images_upload_url` or `images_upload_handler`. #TINY-4601
- Added an Oxide variable to define the container background color in fullscreen mode. #TINY-6903
- Added Oxide variables for setting the toolbar background colors for inline and sticky toolbars. #TINY-6009
- Added a new `AfterProgressState` event that is fired after `editor.setProgressState` calls complete. #TINY-6686
- Added support for `table_column_resizing` when inserting or deleting columns. #TINY-6711

### Changed
- Changed table and table column copy behavior to retain an appropriate width when pasted. #TINY-6664
- Changed the `lists` plugin to apply list styles to all text blocks within a selection. #TINY-3755
- Changed the `advlist` plugin to log a console error message when the `list` plugin isn't enabled. #TINY-6585
- Changed the z-index of the `setProgressState(true)` throbber so it does not hide notifications. #TINY-6686
- Changed the type signature for `editor.selection.getRng()` incorrectly returning `null`. #TINY-6843
- Changed some `SaxParser` regular expressions to improve performance. #TINY-6823
- Changed `editor.setProgressState(true)` to close any open popups. #TINY-6686

### Fixed
- Fixed `codesample` highlighting performance issues for some languages. #TINY-6996
- Fixed an issue where cell widths were lost when merging table cells. #TINY-6901
- Fixed `col` elements incorrectly transformed to `th` elements when converting columns to header columns. #TINY-6715
- Fixed a number of table operations not working when selecting 2 table cells on Mozilla Firefox. #TINY-3897
- Fixed a memory leak by backporting an upstream Sizzle fix. #TINY-6859
- Fixed table `width` style was removed when copying. #TINY-6664
- Fixed focus lost while typing in the `charmap` or `emoticons` dialogs when the editor is rendered in a shadow root. #TINY-6904
- Fixed corruption of base64 URLs used in style attributes when parsing HTML. #TINY-6828
- Fixed the order of CSS precedence of `content_style` and `content_css` in the `preview` and `template` plugins. `content_style` now has precedence. #TINY-6529
- Fixed an issue where the image dialog tried to calculate image dimensions for an empty image URL. #TINY-6611
- Fixed an issue where `scope` attributes on table cells would not change as expected when merging or unmerging cells. #TINY-6486
- Fixed the plugin documentation links in the `help` plugin. #DOC-703
- Fixed events bound using `DOMUtils` not returning the correct result for `isDefaultPrevented` in some cases. #TINY-6834
- Fixed the "Dropped file type is not supported" notification incorrectly showing when using an inline editor. #TINY-6834
- Fixed an issue with external styles bleeding into TinyMCE. #TINY-6735
- Fixed an issue where parsing malformed comments could cause an infinite loop. #TINY-6864
- Fixed incorrect return types on `editor.selection.moveToBookmark`. #TINY-6504
- Fixed the type signature for `editor.selection.setCursorLocation()` incorrectly allowing a node with no `offset`. #TINY-6843
- Fixed incorrect behavior when editor is destroyed while loading stylesheets. #INT-2282
- Fixed figure elements incorrectly splitting from a valid parent element when editing the image within. #TINY-6592
- Fixed inserting multiple rows or columns in a table cloning from the incorrect source row or column. #TINY-6906
- Fixed an issue where new lines were not scrolled into view when pressing Shift+Enter or Shift+Return. #TINY-6964
- Fixed an issue where list elements would not be removed when outdenting using the Enter or Return key. #TINY-5974
- Fixed an issue where file extensions with uppercase characters were treated as invalid. #TINY-6940
- Fixed dialog block messages were not passed through TinyMCE's translation system. #TINY-6971

## 5.6.2 - 2020-12-08

### Fixed
- Fixed a UI rendering regression when the document body is using `display: flex`. #TINY-6783

## 5.6.1 - 2020-11-25

### Fixed
- Fixed the `mceTableRowType` and `mceTableCellType` commands were not firing the `newCell` event. #TINY-6692
- Fixed the HTML5 `s` element was not recognized when editing or clearing text formatting. #TINY-6681
- Fixed an issue where copying and pasting table columns resulted in invalid HTML when using colgroups. #TINY-6684
- Fixed an issue where the toolbar would render with the wrong width for inline editors in some situations. #TINY-6683

## 5.6.0 - 2020-11-18

### Added
- Added new `BeforeOpenNotification` and `OpenNotification` events which allow internal notifications to be captured and modified before display. #TINY-6528
- Added support for `block` and `unblock` methods on inline dialogs. #TINY-6487
- Added new `TableModified` event which is fired whenever changes are made to a table. #TINY-6629
- Added new `images_file_types` setting to determine which image file formats will be automatically processed into `img` tags on paste when using the `paste` plugin. #TINY-6306
- Added support for `images_file_types` setting in the image file uploader to determine which image file extensions are valid for upload. #TINY-6224
- Added new `format_empty_lines` setting to control if empty lines are formatted in a ranged selection. #TINY-6483
- Added template support to the `autocompleter` for customizing the autocompleter items. #TINY-6505
- Added new user interface `enable`, `disable`, and `isDisabled` methods. #TINY-6397
- Added new `closest` formatter API to get the closest matching selection format from a set of formats. #TINY-6479
- Added new `emojiimages` emoticons database that uses the twemoji CDN by default. #TINY-6021
- Added new `emoticons_database` setting to configure which emoji database to use. #TINY-6021
- Added new `name` field to the `style_formats` setting object to enable specifying a name for the format. #TINY-4239

### Changed
- Changed `readonly` mode to allow hyperlinks to be clickable. #TINY-6248

### Fixed
- Fixed the `change` event not firing after a successful image upload. #TINY-6586
- Fixed the type signature for the `entity_encoding` setting not accepting delimited lists. #TINY-6648
- Fixed layout issues when empty `tr` elements were incorrectly removed from tables. #TINY-4679
- Fixed image file extensions lost when uploading an image with an alternative extension, such as `.jfif`. #TINY-6622
- Fixed a security issue where URLs in attributes weren't correctly sanitized. #TINY-6518
- Fixed `DOMUtils.getParents` incorrectly including the shadow root in the array of elements returned. #TINY-6540
- Fixed an issue where the root document could be scrolled while an editor dialog was open inside a shadow root. #TINY-6363
- Fixed `getContent` with text format returning a new line when the editor is empty. #TINY-6281
- Fixed table column and row resizers not respecting the `data-mce-resize` attribute. #TINY-6600
- Fixed inserting a table via the `mceInsertTable` command incorrectly creating 2 undo levels. #TINY-6656
- Fixed nested tables with `colgroup` elements incorrectly always resizing the inner table. #TINY-6623
- Fixed the `visualchars` plugin causing the editor to steal focus when initialized. #TINY-6282
- Fixed `fullpage` plugin altering text content in `editor.getContent()`. #TINY-6541
- Fixed `fullscreen` plugin not working correctly with multiple editors and shadow DOM. #TINY-6280
- Fixed font size keywords such as `medium` not displaying correctly in font size menus. #TINY-6291
- Fixed an issue where some attributes in table cells were not copied over to new rows or columns. #TINY-6485
- Fixed incorrectly removing formatting on adjacent spaces when removing formatting on a ranged selection. #TINY-6268
- Fixed the `Cut` menu item not working in the latest version of Mozilla Firefox. #TINY-6615
- Fixed some incorrect types in the new TypeScript declaration file. #TINY-6413
- Fixed a regression where a fake offscreen selection element was incorrectly created for the editor root node. #TINY-6555
- Fixed an issue where menus would incorrectly collapse in small containers. #TINY-3321
- Fixed an issue where only one table column at a time could be converted to a header. #TINY-6326
- Fixed some minor memory leaks that prevented garbage collection for editor instances. #TINY-6570
- Fixed resizing a `responsive` table not working when using the column resize handles. #TINY-6601
- Fixed incorrectly calculating table `col` widths when resizing responsive tables. #TINY-6646
- Fixed an issue where spaces were not preserved in pre-blocks when getting text content. #TINY-6448
- Fixed a regression that caused the selection to be difficult to see in tables with backgrounds. #TINY-6495
- Fixed content pasted multiple times in the editor when using Microsoft Internet Explorer 11. Patch contributed by mattford. #GH-4905

## 5.5.1 - 2020-10-01

### Fixed
- Fixed pressing the down key near the end of a document incorrectly raising an exception. #TINY-6471
- Fixed incorrect Typescript types for the `Tools` API. #TINY-6475

## 5.5.0 - 2020-09-29

### Added
- Added a TypeScript declaration file to the bundle output for TinyMCE core. #TINY-3785
- Added new `table_column_resizing` setting to control how table columns are resized when using the resize bars. #TINY-6001
- Added the ability to remove images on a failed upload using the `images_upload_handler` failure callback. #TINY-6011
- Added `hasPlugin` function to the editor API to determine if a plugin exists or not. #TINY-766
- Added new `ToggleToolbarDrawer` command and query state handler to allow the toolbar drawer to be programmatically toggled and the toggle state to be checked. #TINY-6032
- Added the ability to use `colgroup` elements in tables. #TINY-6050
- Added a new setting `table_use_colgroups` for toggling whether colgroups are used in new tables. #TINY-6050
- Added the ability to delete and navigate HTML media elements without the `media` plugin. #TINY-4211
- Added `fullscreen_native` setting to the `fullscreen` plugin to enable use of the entire monitor. #TINY-6284
- Added table related oxide variables to the Style API for more granular control over table cell selection appearance. #TINY-6311
- Added new `toolbar_persist` setting to control the visibility of the inline toolbar. #TINY-4847
- Added new APIs to allow for programmatic control of the inline toolbar visibility. #TINY-4847
- Added the `origin` property to the `ObjectResized` and `ObjectResizeStart` events, to specify which handle the resize was performed on. #TINY-6242
- Added new StyleSheetLoader `unload` and `unloadAll` APIs to allow loaded stylesheets to be removed. #TINY-3926
- Added the `LineHeight` query command and action to the editor. #TINY-4843
- Added the `lineheight` toolbar and menu items, and added `lineheight` to the default format menu. #TINY-4843
- Added a new `contextmenu_avoid_overlap` setting to allow context menus to avoid overlapping matched nodes. #TINY-6036
- Added new listbox dialog UI component for rendering a dropdown that allows nested options. #TINY-2236
- Added back the ability to use nested items in the `image_class_list`, `link_class_list`, `link_list`, `table_class_list`, `table_cell_class_list`, and `table_row_class_list` settings. #TINY-2236

### Changed
- Changed how CSS manipulates table cells when selecting multiple cells to achieve a semi-transparent selection. #TINY-6311
- Changed the `target` property on fired events to use the native event target. The original target for an open shadow root can be obtained using `event.getComposedPath()`. #TINY-6128
- Changed the editor to clean-up loaded CSS stylesheets when all editors using the stylesheet have been removed. #TINY-3926
- Changed `imagetools` context menu icon for accessing the `image` dialog to use the `image` icon. #TINY-4141
- Changed the `editor.insertContent()` and `editor.selection.setContent()` APIs to retain leading and trailing whitespace. #TINY-5966
- Changed the `table` plugin `Column` menu to include the cut, copy and paste column menu items. #TINY-6374
- Changed the default table styles in the content CSS files to better support the styling options available in the `table` dialog. #TINY-6179

### Deprecated
- Deprecated the `Env.experimentalShadowDom` flag. #TINY-6128

### Fixed
- Fixed tables with no borders displaying with the default border styles in the `preview` dialog. #TINY-6179
- Fixed loss of whitespace when inserting content after a non-breaking space. #TINY-5966
- Fixed the `event.getComposedPath()` function throwing an exception for events fired from the editor. #TINY-6128
- Fixed notifications not appearing when the editor is within a ShadowRoot. #TINY-6354
- Fixed focus issues with inline dialogs when the editor is within a ShadowRoot. #TINY-6360
- Fixed the `template` plugin previews missing some content styles. #TINY-6115
- Fixed the `media` plugin not saving the alternative source url in some situations. #TINY-4113
- Fixed an issue where column resizing using the resize bars was inconsistent between fixed and relative table widths. #TINY-6001
- Fixed an issue where dragging and dropping within a table would select table cells. #TINY-5950
- Fixed up and down keyboard navigation not working for inline `contenteditable="false"` elements. #TINY-6226
- Fixed dialog not retrieving `close` icon from icon pack. #TINY-6445
- Fixed the `unlink` toolbar button not working when selecting multiple links. #TINY-4867
- Fixed the `link` dialog not showing the "Text to display" field in some valid cases. #TINY-5205
- Fixed the `DOMUtils.split()` API incorrectly removing some content. #TINY-6294
- Fixed pressing the escape key not focusing the editor when using multiple toolbars. #TINY-6230
- Fixed the `dirty` flag not being correctly set during an `AddUndo` event. #TINY-4707
- Fixed `editor.selection.setCursorLocation` incorrectly placing the cursor outside `pre` elements in some circumstances. #TINY-4058
- Fixed an exception being thrown when pressing the enter key inside pre elements while `br_in_pre` setting is false. #TINY-4058

## 5.4.2 - 2020-08-17

### Fixed
- Fixed the editor not resizing when resizing the browser window in fullscreen mode. #TINY-3511
- Fixed clicking on notifications causing inline editors to hide. #TINY-6058
- Fixed an issue where link URLs could not be deleted or edited in the link dialog in some cases. #TINY-4706
- Fixed a regression where setting the `anchor_top` or `anchor_bottom` options to `false` was not working. #TINY-6256
- Fixed the `anchor` plugin not supporting the `allow_html_in_named_anchor` option. #TINY-6236
- Fixed an exception thrown when removing inline formats that contained additional styles or classes. #TINY-6288
- Fixed an exception thrown when positioning the context toolbar on Internet Explorer 11 in some edge cases. #TINY-6271
- Fixed inline formats not removed when more than one `removeformat` format rule existed. #TINY-6216
- Fixed an issue where spaces were sometimes removed when removing formating on nearby text. #TINY-6251
- Fixed the list toolbar buttons not showing as active when a list is selected. #TINY-6286
- Fixed an issue where the UI would sometimes not be shown or hidden when calling the show or hide API methods on the editor. #TINY-6048
- Fixed the list type style not retained when copying list items. #TINY-6289
- Fixed the Paste plugin converting tabs in plain text to a single space character. A `paste_tab_spaces` option has been included for setting the number of spaces used to replace a tab character. #TINY-6237

## 5.4.1 - 2020-07-08

### Fixed
- Fixed the Search and Replace plugin incorrectly including zero-width caret characters in search results. #TINY-4599
- Fixed dragging and dropping unsupported files navigating the browser away from the editor. #TINY-6027
- Fixed undo levels not created on browser handled drop or paste events. #TINY-6027
- Fixed content in an iframe element parsing as DOM elements instead of text content. #TINY-5943
- Fixed Oxide checklist styles not showing when printing. #TINY-5139
- Fixed bug with `scope` attribute not being added to the cells of header rows. #TINY-6206

## 5.4.0 - 2020-06-30

### Added
- Added keyboard navigation support to menus and toolbars when the editor is in a ShadowRoot. #TINY-6152
- Added the ability for menus to be clicked when the editor is in an open shadow root. #TINY-6091
- Added the `Editor.ui.styleSheetLoader` API for loading stylesheets within the Document or ShadowRoot containing the editor UI. #TINY-6089
- Added the `StyleSheetLoader` module to the public API. #TINY-6100
- Added Oxide variables for styling the `select` element and headings in dialog content. #TINY-6070
- Added icons for `table` column and row cut, copy, and paste toolbar buttons. #TINY-6062
- Added all `table` menu items to the UI registry, so they can be used by name in other menus. #TINY-4866
- Added new `mceTableApplyCellStyle` command to the `table` plugin. #TINY-6004
- Added new `table` cut, copy, and paste column editor commands and menu items. #TINY-6006
- Added font related Oxide variables for secondary buttons, allowing for custom styling. #TINY-6061
- Added new `table_header_type` setting to control how table header rows are structured. #TINY-6007
- Added new `table_sizing_mode` setting to replace the `table_responsive_width` setting, which has now been deprecated. #TINY-6051
- Added new `mceTableSizingMode` command for changing the sizing mode of a table. #TINY-6000
- Added new `mceTableRowType`, `mceTableColType`, and `mceTableCellType` commands and value queries. #TINY-6150

### Changed
- Changed `advlist` toolbar buttons to only show a dropdown list if there is more than one option. #TINY-3194
- Changed `mceInsertTable` command and `insertTable` API method to take optional header rows and columns arguments. #TINY-6012
- Changed stylesheet loading, so that UI skin stylesheets can load in a ShadowRoot if required. #TINY-6089
- Changed the DOM location of menus so that they display correctly when the editor is in a ShadowRoot. #TINY-6093
- Changed the table plugin to correctly detect all valid header row structures. #TINY-6007

### Fixed
- Fixed tables with no defined width being converted to a `fixed` width table when modifying the table. #TINY-6051
- Fixed the `autosave` `isEmpty` API incorrectly detecting non-empty content as empty. #TINY-5953
- Fixed table `Paste row after` and `Paste row before` menu items not disabled when nothing was available to paste. #TINY-6006
- Fixed a selection performance issue with large tables on Microsoft Internet Explorer and Edge. #TINY-6057
- Fixed filters for screening commands from the undo stack to be case-insensitive. #TINY-5946
- Fixed `fullscreen` plugin now removes all classes when the editor is closed. #TINY-4048
- Fixed handling of mixed-case icon identifiers (names) for UI elements. #TINY-3854
- Fixed leading and trailing spaces lost when using `editor.selection.getContent({ format: 'text' })`. #TINY-5986
- Fixed an issue where changing the URL with the quicklink toolbar caused unexpected undo behavior. #TINY-5952
- Fixed an issue where removing formatting within a table cell would cause Internet Explorer 11 to scroll to the end of the table. #TINY-6049
- Fixed an issue where the `allow_html_data_urls` setting was not correctly applied. #TINY-5951
- Fixed the `autolink` feature so that it no longer treats a string with multiple "@" characters as an email address. #TINY-4773
- Fixed an issue where removing the editor would leave unexpected attributes on the target element. #TINY-4001
- Fixed the `link` plugin now suggest `mailto:` when the text contains an '@' and no slashes (`/`). #TINY-5941
- Fixed the `valid_children` check of custom elements now allows a wider range of characters in names. #TINY-5971

## 5.3.2 - 2020-06-10

### Fixed
- Fixed a regression introduced in 5.3.0, where `images_dataimg_filter` was no-longer called. #TINY-6086

## 5.3.1 - 2020-05-27

### Fixed
- Fixed the image upload error alert also incorrectly closing the image dialog. #TINY-6020
- Fixed editor content scrolling incorrectly on focus in Firefox by reverting default content CSS html and body heights added in 5.3.0. #TINY-6019

## 5.3.0 - 2020-05-21

### Added
- Added html and body height styles to the default oxide content CSS. #TINY-5978
- Added `uploadUri` and `blobInfo` to the data returned by `editor.uploadImages()`. #TINY-4579
- Added a new function to the `BlobCache` API to lookup a blob based on the base64 data and mime type. #TINY-5988
- Added the ability to search and replace within a selection. #TINY-4549
- Added the ability to set the list start position for ordered lists and added new `lists` context menu item. #TINY-3915
- Added `icon` as an optional config option to the toggle menu item API. #TINY-3345
- Added `auto` mode for `toolbar_location` which positions the toolbar and menu bar at the bottom if there is no space at the top. #TINY-3161

### Changed
- Changed the default `toolbar_location` to `auto`. #TINY-3161
- Changed toggle menu items and choice menu items to have a dedicated icon with the checkmark displayed on the far right side of the menu item. #TINY-3345
- Changed the `link`, `image`, and `paste` plugins to use Promises to reduce the bundle size. #TINY-4710
- Changed the default icons to be lazy loaded during initialization. #TINY-4729
- Changed the parsing of content so base64 encoded urls are converted to blob urls. #TINY-4727
- Changed context toolbars so they concatenate when more than one is suitable for the current selection. #TINY-4495
- Changed inline style element formats (strong, b, em, i, u, strike) to convert to a span on format removal if a `style` or `class` attribute is present. #TINY-4741

### Fixed
- Fixed the `selection.setContent()` API not running parser filters. #TINY-4002
- Fixed formats incorrectly applied or removed when table cells were selected. #TINY-4709
- Fixed the `quickimage` button not restricting the file types to images. #TINY-4715
- Fixed search and replace ignoring text in nested contenteditable elements. #TINY-5967
- Fixed resize handlers displaying in the wrong location sometimes for remote images. #TINY-4732
- Fixed table picker breaking in Firefox on low zoom levels. #TINY-4728
- Fixed issue with loading or pasting contents with large base64 encoded images on Safari. #TINY-4715
- Fixed supplementary special characters being truncated when inserted into the editor. Patch contributed by mlitwin. #TINY-4791
- Fixed toolbar buttons not set to disabled when the editor is in readonly mode. #TINY-4592
- Fixed the editor selection incorrectly changing when removing caret format containers. #TINY-3438
- Fixed bug where title, width, and height would be set to empty string values when updating an image and removing those attributes using the image dialog. #TINY-4786
- Fixed `ObjectResized` event firing when an object wasn't resized. #TINY-4161
- Fixed `ObjectResized` and `ObjectResizeStart` events incorrectly fired when adding or removing table rows and columns. #TINY-4829
- Fixed the placeholder not hiding when pasting content into the editor. #TINY-4828
- Fixed an issue where the editor would fail to load if local storage was disabled. #TINY-5935
- Fixed an issue where an uploaded image would reuse a cached image with a different mime type. #TINY-5988
- Fixed bug where toolbars and dialogs would not show if the body element was replaced (e.g. with Turbolinks). Patch contributed by spohlenz. #GH-5653
- Fixed an issue where multiple formats would be removed when removing a single format at the end of lines or on empty lines. #TINY-1170
- Fixed zero-width spaces incorrectly included in the `wordcount` plugin character count. #TINY-5991
- Fixed a regression introduced in 5.2.0 whereby the desktop `toolbar_mode` setting would incorrectly override the mobile default setting. #TINY-5998
- Fixed an issue where deleting all content in a single cell table would delete the entire table. #TINY-1044

## 5.2.2 - 2020-04-23

### Fixed
- Fixed an issue where anchors could not be inserted on empty lines. #TINY-2788
- Fixed text decorations (underline, strikethrough) not consistently inheriting the text color. #TINY-4757
- Fixed `format` menu alignment buttons inconsistently applying to images. #TINY-4057
- Fixed the floating toolbar drawer height collapsing when the editor is rendered in modal dialogs or floating containers. #TINY-4837
- Fixed `media` embed content not processing safely in some cases. #TINY-4857

## 5.2.1 - 2020-03-25

### Fixed
- Fixed the "is decorative" checkbox in the image dialog clearing after certain dialog events. #FOAM-11
- Fixed possible uncaught exception when a `style` attribute is removed using a content filter on `setContent`. #TINY-4742
- Fixed the table selection not functioning correctly in Microsoft Edge 44 or higher. #TINY-3862
- Fixed the table resize handles not functioning correctly in Microsoft Edge 44 or higher. #TINY-4160
- Fixed the floating toolbar drawer disconnecting from the toolbar when adding content in inline mode. #TINY-4725 #TINY-4765
- Fixed `readonly` mode not returning the appropriate boolean value. #TINY-3948
- Fixed the `forced_root_block_attrs` setting not applying attributes to new blocks consistently. #TINY-4564
- Fixed the editor incorrectly stealing focus during initialization in Microsoft Internet Explorer. #TINY-4697
- Fixed dialogs stealing focus when opening an alert or confirm dialog using an `onAction` callback. #TINY-4014
- Fixed inline dialogs incorrectly closing when clicking on an opened alert or confirm dialog. #TINY-4012
- Fixed the context toolbar overlapping the menu bar and toolbar. #TINY-4586
- Fixed notification and inline dialog positioning issues when using `toolbar_location: 'bottom'`. #TINY-4586
- Fixed the `colorinput` popup appearing offscreen on mobile devices. #TINY-4711
- Fixed special characters not being found when searching by "whole words only". #TINY-4522
- Fixed an issue where dragging images could cause them to be duplicated. #TINY-4195
- Fixed context toolbars activating without the editor having focus. #TINY-4754
- Fixed an issue where removing the background color of text did not always work. #TINY-4770
- Fixed an issue where new rows and columns in a table did not retain the style of the previous row or column. #TINY-4788

## 5.2.0 - 2020-02-13

### Added
- Added the ability to apply formats to spaces. #TINY-4200
- Added new `toolbar_location` setting to allow for positioning the menu and toolbar at the bottom of the editor. #TINY-4210
- Added new `toolbar_groups` setting to allow a custom floating toolbar group to be added to the toolbar when using `floating` toolbar mode. #TINY-4229
- Added new `link_default_protocol` setting to `link` and `autolink` plugin to allow a protocol to be used by default. #TINY-3328
- Added new `placeholder` setting to allow a placeholder to be shown when the editor is empty. #TINY-3917
- Added new `tinymce.dom.TextSeeker` API to allow searching text across different DOM nodes. #TINY-4200
- Added a drop shadow below the toolbar while in sticky mode and introduced Oxide variables to customize it when creating a custom skin. #TINY-4343
- Added `quickbars_image_toolbar` setting to allow for the image quickbar to be turned off. #TINY-4398
- Added iframe and img `loading` attribute to the default schema. Patch contributed by ataylor32. #GH-5112
- Added new `getNodeFilters`/`getAttributeFilters` functions to the `editor.serializer` instance. #TINY-4344
- Added new `a11y_advanced_options` setting to allow additional accessibility options to be added. #FOAM-11
- Added new accessibility options and behaviours to the image dialog using `a11y_advanced_options`. #FOAM-11
- Added the ability to use the window `PrismJS` instance for the `codesample` plugin instead of the bundled version to allow for styling custom languages. #TINY-4504
- Added error message events that fire when a resource loading error occurs. #TINY-4509

### Changed
- Changed the default schema to disallow `onchange` for select elements. #TINY-4614
- Changed default `toolbar_mode` value from false to `wrap`. The value false has been deprecated. #TINY-4617
- Changed `toolbar_drawer` setting to `toolbar_mode`. `toolbar_drawer` has been deprecated. #TINY-4416
- Changed iframe mode to set selection on content init if selection doesn't exist. #TINY-4139
- Changed table related icons to align them with the visual style of the other icons. #TINY-4341
- Changed and improved the visual appearance of the color input field. #TINY-2917
- Changed fake caret container to use `forced_root_block` when possible. #TINY-4190
- Changed the `requireLangPack` API to wait until the plugin has been loaded before loading the language pack. #TINY-3716
- Changed the formatter so `style_formats` are registered before the initial content is loaded into the editor. #TINY-4238
- Changed media plugin to use https protocol for media urls by default. #TINY-4577
- Changed the parser to treat CDATA nodes as bogus HTML comments to match the HTML parsing spec. A new `preserve_cdata` setting has been added to preserve CDATA nodes if required. #TINY-4625

### Fixed
- Fixed incorrect parsing of malformed/bogus HTML comments. #TINY-4625
- Fixed `quickbars` selection toolbar appearing on non-editable elements. #TINY-4359
- Fixed bug with alignment toolbar buttons sometimes not changing state correctly. #TINY-4139
- Fixed the `codesample` toolbar button not toggling when selecting code samples other than HTML. #TINY-4504
- Fixed content incorrectly scrolling to the top or bottom when pressing enter if when the content was already in view. #TINY-4162
- Fixed `scrollIntoView` potentially hiding elements behind the toolbar. #TINY-4162
- Fixed editor not respecting the `resize_img_proportional` setting due to legacy code. #TINY-4236
- Fixed flickering floating toolbar drawer in inline mode. #TINY-4210
- Fixed an issue where the template plugin dialog would be indefinitely blocked on a failed template load. #TINY-2766
- Fixed the `mscontrolselect` event not being unbound on IE/Edge. #TINY-4196
- Fixed Confirm dialog footer buttons so only the "Yes" button is highlighted. #TINY-4310
- Fixed `file_picker_callback` functionality for Image, Link and Media plugins. #TINY-4163
- Fixed issue where floating toolbar drawer sometimes would break if the editor is resized while the drawer is open. #TINY-4439
- Fixed incorrect `external_plugins` loading error message. #TINY-4503
- Fixed resize handler was not hidden for ARIA purposes. Patch contributed by Parent5446. #GH-5195
- Fixed an issue where content could be lost if a misspelled word was selected and spellchecking was disabled. #TINY-3899
- Fixed validation errors in the CSS where certain properties had the wrong default value. #TINY-4491
- Fixed an issue where forced root block attributes were not applied when removing a list. #TINY-4272
- Fixed an issue where the element path isn't being cleared when there are no parents. #TINY-4412
- Fixed an issue where width and height in svg icons containing `rect` elements were overridden by the CSS reset. #TINY-4408
- Fixed an issue where uploading images with `images_reuse_filename` enabled and that included a query parameter would generate an invalid URL. #TINY-4638
- Fixed the `closeButton` property not working when opening notifications. #TINY-4674
- Fixed keyboard flicker when opening a context menu on mobile. #TINY-4540
- Fixed issue where plus icon svg contained strokes. #TINY-4681

## 5.1.6 - 2020-01-28

### Fixed
- Fixed `readonly` mode not blocking all clicked links. #TINY-4572
- Fixed legacy font sizes being calculated inconsistently for the `FontSize` query command value. #TINY-4555
- Fixed changing a tables row from `Header` to `Body` incorrectly moving the row to the bottom of the table. #TINY-4593
- Fixed the context menu not showing in certain cases with hybrid devices. #TINY-4569
- Fixed the context menu opening in the wrong location when the target is the editor body. #TINY-4568
- Fixed the `image` plugin not respecting the `automatic_uploads` setting when uploading local images. #TINY-4287
- Fixed security issue related to parsing HTML comments and CDATA. #TINY-4544

## 5.1.5 - 2019-12-19

### Fixed
- Fixed the UI not working with hybrid devices that accept both touch and mouse events. #TNY-4521
- Fixed the `charmap` dialog initially focusing the first tab of the dialog instead of the search input field. #TINY-4342
- Fixed an exception being raised when inserting content if the caret was directly before or after a `contenteditable="false"` element. #TINY-4528
- Fixed a bug with pasting image URLs when paste as text is enabled. #TINY-4523

## 5.1.4 - 2019-12-11

### Fixed
- Fixed dialog contents disappearing when clicking a checkbox for right-to-left languages. #TINY-4518
- Fixed the `legacyoutput` plugin registering legacy formats after editor initialization, causing legacy content to be stripped on the initial load. #TINY-4447
- Fixed search and replace not cycling through results when searching using special characters. #TINY-4506
- Fixed the `visualchars` plugin converting HTML-like text to DOM elements in certain cases. #TINY-4507
- Fixed an issue with the `paste` plugin not sanitizing content in some cases. #TINY-4510
- Fixed HTML comments incorrectly being parsed in certain cases. #TINY-4511

## 5.1.3 - 2019-12-04

### Fixed
- Fixed sticky toolbar not undocking when fullscreen mode is activated. #TINY-4390
- Fixed the "Current Window" target not applying when updating links using the link dialog. #TINY-4063
- Fixed disabled menu items not highlighting when focused. #TINY-4339
- Fixed touch events passing through dialog collection items to the content underneath on Android devices. #TINY-4431
- Fixed keyboard navigation of the Help dialog's Keyboard Navigation tab. #TINY-4391
- Fixed search and replace dialog disappearing when finding offscreen matches on iOS devices. #TINY-4350
- Fixed performance issues where sticky toolbar was jumping while scrolling on slower browsers. #TINY-4475

## 5.1.2 - 2019-11-19

### Fixed
- Fixed desktop touch devices using `mobile` configuration overrides. #TINY-4345
- Fixed unable to disable the new scrolling toolbar feature. #TINY-4345
- Fixed touch events passing through any pop-up items to the content underneath on Android devices. #TINY-4367
- Fixed the table selector handles throwing JavaScript exceptions for non-table selections. #TINY-4338
- Fixed `cut` operations not removing selected content on Android devices when the `paste` plugin is enabled. #TINY-4362
- Fixed inline toolbar not constrained to the window width by default. #TINY-4314
- Fixed context toolbar split button chevrons pointing right when they should be pointing down. #TINY-4257
- Fixed unable to access the dialog footer in tabbed dialogs on small screens. #TINY-4360
- Fixed mobile table selectors were hard to select with touch by increasing the size. #TINY-4366
- Fixed mobile table selectors moving when moving outside the editor. #TINY-4366
- Fixed inline toolbars collapsing when using sliding toolbars. #TINY-4389
- Fixed block textpatterns not treating NBSPs as spaces. #TINY-4378
- Fixed backspace not merging blocks when the last element in the preceding block was a `contenteditable="false"` element. #TINY-4235
- Fixed toolbar buttons that only contain text labels overlapping on mobile devices. #TINY-4395
- Fixed quickbars quickimage picker not working on mobile. #TINY-4377
- Fixed fullscreen not resizing in an iOS WKWebView component. #TINY-4413

## 5.1.1 - 2019-10-28

### Fixed
- Fixed font formats containing spaces being wrapped in `&quot;` entities instead of single quotes. #TINY-4275
- Fixed alert and confirm dialogs losing focus when clicked. #TINY-4248
- Fixed clicking outside a modal dialog focusing on the document body. #TINY-4249
- Fixed the context toolbar not hiding when scrolled out of view. #TINY-4265

## 5.1.0 - 2019-10-17

### Added
- Added touch selector handles for table selections on touch devices. #TINY-4097
- Added border width field to Table Cell dialog. #TINY-4028
- Added touch event listener to media plugin to make embeds playable. #TINY-4093
- Added oxide styling options to notifications and tweaked the default variables. #TINY-4153
- Added additional padding to split button chevrons on touch devices, to make them easier to interact with. #TINY-4223
- Added new platform detection functions to `Env` and deprecated older detection properties. #TINY-4184
- Added `inputMode` config field to specify inputmode attribute of `input` dialog components. #TINY-4062
- Added new `inputMode` property to relevant plugins/dialogs. #TINY-4102
- Added new `toolbar_sticky` setting to allow the iframe menubar/toolbar to stick to the top of the window when scrolling. #TINY-3982

### Changed
- Changed default setting for `toolbar_drawer` to `floating`. #TINY-3634
- Changed mobile phones to use the `silver` theme by default. #TINY-3634
- Changed some editor settings to default to `false` on touch devices:
  - `menubar`(phones only). #TINY-4077
  - `table_grid`. #TINY-4075
  - `resize`. #TINY-4157
  - `object_resizing`. #TINY-4157
- Changed toolbars and context toolbars to sidescroll on mobile. #TINY-3894 #TINY-4107
- Changed context menus to render as horizontal menus on touch devices. #TINY-4107
- Changed the editor to use the `VisualViewport` API of the browser where possible. #TINY-4078
- Changed visualblocks toolbar button icon and renamed `paragraph` icon to `visualchars`. #TINY-4074
- Changed Oxide default for `@toolbar-button-chevron-color` to follow toolbar button icon color. #TINY-4153
- Changed the `urlinput` dialog component to use the `url` type attribute. #TINY-4102

### Fixed
- Fixed Safari desktop visual viewport fires resize on fullscreen breaking the restore function. #TINY-3976
- Fixed scroll issues on mobile devices. #TINY-3976
- Fixed context toolbar unable to refresh position on iOS12. #TINY-4107
- Fixed ctrl+left click not opening links on readonly mode and the preview dialog. #TINY-4138
- Fixed Slider UI component not firing `onChange` event on touch devices. #TINY-4092
- Fixed notifications overlapping instead of stacking. #TINY-3478
- Fixed inline dialogs positioning incorrectly when the page is scrolled. #TINY-4018
- Fixed inline dialogs and menus not repositioning when resizing. #TINY-3227
- Fixed inline toolbar incorrectly stretching to the full width when a width value was provided. #TINY-4066
- Fixed menu chevrons color to follow the menu text color. #TINY-4153
- Fixed table menu selection grid from staying black when using dark skins, now follows border color. #TINY-4153
- Fixed Oxide using the wrong text color variable for menubar button focused state. #TINY-4146
- Fixed the autoresize plugin not keeping the selection in view when resizing. #TINY-4094
- Fixed textpattern plugin throwing exceptions when using `forced_root_block: false`. #TINY-4172
- Fixed missing CSS fill styles for toolbar button icon active state. #TINY-4147
- Fixed an issue where the editor selection could end up inside a short ended element (such as `br`). #TINY-3999
- Fixed browser selection being lost in inline mode when opening split dropdowns. #TINY-4197
- Fixed backspace throwing an exception when using `forced_root_block: false`. #TINY-4099
- Fixed floating toolbar drawer expanding outside the bounds of the editor. #TINY-3941
- Fixed the autocompleter not activating immediately after a `br` or `contenteditable=false` element. #TINY-4194
- Fixed an issue where the autocompleter would incorrectly close on IE 11 in certain edge cases. #TINY-4205

## 5.0.16 - 2019-09-24

### Added
- Added new `referrer_policy` setting to add the `referrerpolicy` attribute when loading scripts or stylesheets. #TINY-3978
- Added a slight background color to dialog tab links when focused to aid keyboard navigation. #TINY-3877

### Fixed
- Fixed media poster value not updating on change. #TINY-4013
- Fixed openlink was not registered as a toolbar button. #TINY-4024
- Fixed failing to initialize if a script tag was used inside a SVG. #TINY-4087
- Fixed double top border showing on toolbar without menubar when toolbar_drawer is enabled. #TINY-4118
- Fixed unable to drag inline dialogs to the bottom of the screen when scrolled. #TINY-4154
- Fixed notifications appearing on top of the toolbar when scrolled in inline mode. #TINY-4159
- Fixed notifications displaying incorrectly on IE 11. #TINY-4169

## 5.0.15 - 2019-09-02

### Added
- Added a dark `content_css` skin to go with the dark UI skin. #TINY-3743

### Changed
- Changed the enabled state on toolbar buttons so they don't get the hover effect. #TINY-3974

### Fixed
- Fixed missing CSS active state on toolbar buttons. #TINY-3966
- Fixed `onChange` callback not firing for the colorinput dialog component. #TINY-3968
- Fixed context toolbars not showing in fullscreen mode. #TINY-4023

## 5.0.14 - 2019-08-19

### Added
- Added an API to reload the autocompleter menu with additional fetch metadata #MENTIONS-17

### Fixed
- Fixed missing toolbar button border styling options. #TINY-3965
- Fixed image upload progress notification closing before the upload is complete. #TINY-3963
- Fixed inline dialogs not closing on escape when no dialog component is in focus. #TINY-3936
- Fixed plugins not being filtered when defaulting to mobile on phones. #TINY-3537
- Fixed toolbar more drawer showing the content behind it when transitioning between opened and closed states. #TINY-3878
- Fixed focus not returning to the dialog after pressing the "Replace all" button in the search and replace dialog. #TINY-3961

### Removed
- Removed Oxide variable `@menubar-select-disabled-border-color` and replaced it with `@menubar-select-disabled-border`. #TINY-3965

## 5.0.13 - 2019-08-06

### Changed
- Changed modal dialogs to prevent dragging by default and added new `draggable_modal` setting to restore dragging. #TINY-3873
- Changed the nonbreaking plugin to insert nbsp characters wrapped in spans to aid in filtering. This can be disabled using the `nonbreaking_wrap` setting. #TINY-3647
- Changed backspace behaviour in lists to outdent nested list items when the cursor is at the start of the list item. #TINY-3651

### Fixed
- Fixed sidebar growing beyond editor bounds in IE 11. #TINY-3937
- Fixed issue with being unable to keyboard navigate disabled toolbar buttons. #TINY-3350
- Fixed issues with backspace and delete in nested contenteditable true and false elements. #TINY-3868
- Fixed issue with losing keyboard navigation in dialogs due to disabled buttons. #TINY-3914
- Fixed `MouseEvent.mozPressure is deprecated` warning in Firefox. #TINY-3919
- Fixed `default_link_target` not being respected when `target_list` is disabled. #TINY-3757
- Fixed mobile plugin filter to only apply to the mobile theme, rather than all mobile platforms. #TINY-3405
- Fixed focus switching to another editor during mode changes. #TINY-3852
- Fixed an exception being thrown when clicking on an uninitialized inline editor. #TINY-3925
- Fixed unable to keyboard navigate to dialog menu buttons. #TINY-3933
- Fixed dialogs being able to be dragged outside the window viewport. #TINY-3787
- Fixed inline dialogs appearing above modal dialogs. #TINY-3932

## 5.0.12 - 2019-07-18

### Added
- Added ability to utilize UI dialog panels inside other panels. #TINY-3305
- Added help dialog tab explaining keyboard navigation of the editor. #TINY-3603

### Changed
- Changed the "Find and Replace" design to an inline dialog. #TINY-3054

### Fixed
- Fixed issue where autolink spacebar event was not being fired on Edge. #TINY-3891
- Fixed table selection missing the background color. #TINY-3892
- Fixed removing shortcuts not working for function keys. #TINY-3871
- Fixed non-descriptive UI component type names. #TINY-3349
- Fixed UI registry components rendering as the wrong type when manually specifying a different type. #TINY-3385
- Fixed an issue where dialog checkbox, input, selectbox, textarea and urlinput components couldn't be disabled. #TINY-3708
- Fixed the context toolbar not using viable screen space in inline/distraction free mode. #TINY-3717
- Fixed the context toolbar overlapping the toolbar in various conditions. #TINY-3205
- Fixed IE11 edge case where items were being inserted into the wrong location. #TINY-3884

## 5.0.11 - 2019-07-04

### Fixed
- Fixed packaging errors caused by a rollup treeshaking bug (https://github.com/rollup/rollup/issues/2970). #TINY-3866
- Fixed the customeditor component not able to get data from the dialog api. #TINY-3866
- Fixed collection component tooltips not being translated. #TINY-3855

## 5.0.10 - 2019-07-02

### Added
- Added support for all HTML color formats in `color_map` setting. #TINY-3837

### Changed
- Changed backspace key handling to outdent content in appropriate circumstances. #TINY-3685
- Changed default palette for forecolor and backcolor to include some lighter colors suitable for highlights. #TINY-2865
- Changed the search and replace plugin to cycle through results. #TINY-3800

### Fixed
- Fixed inconsistent types causing some properties to be unable to be used in dialog components. #TINY-3778
- Fixed an issue in the Oxide skin where dialog content like outlines and shadows were clipped because of overflow hidden. #TINY-3566
- Fixed the search and replace plugin not resetting state when changing the search query. #TINY-3800
- Fixed backspace in lists not creating an undo level. #TINY-3814
- Fixed the editor to cancel loading in quirks mode where the UI is not supported. #TINY-3391
- Fixed applying fonts not working when the name contained spaces and numbers. #TINY-3801
- Fixed so that initial content is retained when initializing on list items. #TINY-3796
- Fixed inefficient font name and font size current value lookup during rendering. #TINY-3813
- Fixed mobile font copied into the wrong folder for the oxide-dark skin. #TINY-3816
- Fixed an issue where resizing the width of tables would produce inaccurate results. #TINY-3827
- Fixed a memory leak in the Silver theme. #TINY-3797
- Fixed alert and confirm dialogs using incorrect markup causing inconsistent padding. #TINY-3835
- Fixed an issue in the Table plugin with `table_responsive_width` not enforcing units when resizing. #TINY-3790
- Fixed leading, trailing and sequential spaces being lost when pasting plain text. #TINY-3726
- Fixed exception being thrown when creating relative URIs. #TINY-3851
- Fixed focus is no longer set to the editor content during mode changes unless the editor already had focus. #TINY-3852

## 5.0.9 - 2019-06-26

### Fixed
- Fixed print plugin not working in Firefox. #TINY-3834

## 5.0.8 - 2019-06-18

### Added
- Added back support for multiple toolbars. #TINY-2195
- Added support for .m4a files to the media plugin. #TINY-3750
- Added new base_url and suffix editor init options. #TINY-3681

### Fixed
- Fixed incorrect padding for select boxes with visible values. #TINY-3780
- Fixed selection incorrectly changing when programmatically setting selection on contenteditable false elements. #TINY-3766
- Fixed sidebar background being transparent. #TINY-3727
- Fixed the build to remove duplicate iife wrappers. #TINY-3689
- Fixed bogus autocompleter span appearing in content when the autocompleter menu is shown. #TINY-3752
- Fixed toolbar font size select not working with legacyoutput plugin. #TINY-2921
- Fixed the legacyoutput plugin incorrectly aligning images. #TINY-3660
- Fixed remove color not working when using the legacyoutput plugin. #TINY-3756
- Fixed the font size menu applying incorrect sizes when using the legacyoutput plugin. #TINY-3773
- Fixed scrollIntoView not working when the parent window was out of view. #TINY-3663
- Fixed the print plugin printing from the wrong window in IE11. #TINY-3762
- Fixed content CSS loaded over CORS not loading in the preview plugin with content_css_cors enabled. #TINY-3769
- Fixed the link plugin missing the default "None" option for link list. #TINY-3738
- Fixed small dot visible with menubar and toolbar disabled in inline mode. #TINY-3623
- Fixed space key properly inserts a nbsp before/after block elements. #TINY-3745
- Fixed native context menu not showing with images in IE11. #TINY-3392
- Fixed inconsistent browser context menu image selection. #TINY-3789

## 5.0.7 - 2019-06-05

### Added
- Added new toolbar button and menu item for inserting tables via dialog. #TINY-3636
- Added new API for adding/removing/changing tabs in the Help dialog. #TINY-3535
- Added highlighting of matched text in autocompleter items. #TINY-3687
- Added the ability for autocompleters to work with matches that include spaces. #TINY-3704
- Added new `imagetools_fetch_image` callback to allow custom implementations for cors loading of images. #TINY-3658
- Added `'http'` and `https` options to `link_assume_external_targets` to prepend `http://` or `https://` prefixes when URL does not contain a protocol prefix. Patch contributed by francoisfreitag. #GH-4335

### Changed
- Changed annotations navigation to work the same as inline boundaries. #TINY-3396
- Changed tabpanel API by adding a `name` field and changing relevant methods to use it. #TINY-3535

### Fixed
- Fixed text color not updating all color buttons when choosing a color. #TINY-3602
- Fixed the autocompleter not working with fragmented text. #TINY-3459
- Fixed the autosave plugin no longer overwrites window.onbeforeunload. #TINY-3688
- Fixed infinite loop in the paste plugin when IE11 takes a long time to process paste events. Patch contributed by lRawd. #GH-4987
- Fixed image handle locations when using `fixed_toolbar_container`. Patch contributed by t00. #GH-4966
- Fixed the autoresize plugin not firing `ResizeEditor` events. #TINY-3587
- Fixed editor in fullscreen mode not extending to the bottom of the screen. #TINY-3701
- Fixed list removal when pressing backspace after the start of the list item. #TINY-3697
- Fixed autocomplete not triggering from compositionend events. #TINY-3711
- Fixed `file_picker_callback` could not set the caption field on the insert image dialog. #TINY-3172
- Fixed the autocompleter menu showing up after a selection had been made. #TINY-3718
- Fixed an exception being thrown when a file or number input has focus during initialization. Patch contributed by t00. #GH-2194

## 5.0.6 - 2019-05-22

### Added
- Added `icons_url` editor settings to enable icon packs to be loaded from a custom url. #TINY-3585
- Added `image_uploadtab` editor setting to control the visibility of the upload tab in the image dialog. #TINY-3606
- Added new api endpoints to the wordcount plugin and improved character count logic. #TINY-3578

### Changed
- Changed plugin, language and icon loading errors to log in the console instead of a notification. #TINY-3585

### Fixed
- Fixed the textpattern plugin not working with fragmented text. #TINY-3089
- Fixed various toolbar drawer accessibility issues and added an animation. #TINY-3554
- Fixed issues with selection and ui components when toggling readonly mode. #TINY-3592
- Fixed so readonly mode works with inline editors. #TINY-3592
- Fixed docked inline toolbar positioning when scrolled. #TINY-3621
- Fixed initial value not being set on bespoke select in quickbars and toolbar drawer. #TINY-3591
- Fixed so that nbsp entities aren't trimmed in white-space: pre-line elements. #TINY-3642
- Fixed `mceInsertLink` command inserting spaces instead of url encoded characters. #GH-4990
- Fixed text content floating on top of dialogs in IE11. #TINY-3640

## 5.0.5 - 2019-05-09

### Added
- Added menu items to match the forecolor/backcolor toolbar buttons. #TINY-2878
- Added default directionality based on the configured language. #TINY-2621
- Added styles, icons and tests for rtl mode. #TINY-2621

### Fixed
- Fixed autoresize not working with floating elements or when media elements finished loading. #TINY-3545
- Fixed incorrect vertical caret positioning in IE 11. #TINY-3188
- Fixed submenu anchoring hiding overflowed content. #TINY-3564

### Removed
- Removed unused and hidden validation icons to avoid displaying phantom tooltips. #TINY-2329

## 5.0.4 - 2019-04-23

### Added
- Added back URL dialog functionality, which is now available via `editor.windowManager.openUrl()`. #TINY-3382
- Added the missing throbber functionality when calling `editor.setProgressState(true)`. #TINY-3453
- Added function to reset the editor content and undo/dirty state via `editor.resetContent()`. #TINY-3435
- Added the ability to set menu buttons as active. #TINY-3274
- Added `editor.mode` API, featuring a custom editor mode API. #TINY-3406
- Added better styling to floating toolbar drawer. #TINY-3479
- Added the new premium plugins to the Help dialog plugins tab. #TINY-3496
- Added the linkchecker context menu items to the default configuration. #TINY-3543

### Fixed
- Fixed image context menu items showing on placeholder images. #TINY-3280
- Fixed dialog labels and text color contrast within notifications/alert banners to satisfy WCAG 4.5:1 contrast ratio for accessibility. #TINY-3351
- Fixed selectbox and colorpicker items not being translated. #TINY-3546
- Fixed toolbar drawer sliding mode to correctly focus the editor when tabbing via keyboard navigation. #TINY-3533
- Fixed positioning of the styleselect menu in iOS while using the mobile theme. #TINY-3505
- Fixed the menubutton `onSetup` callback to be correctly executed when rendering the menu buttons. #TINY-3547
- Fixed `default_link_target` setting to be correctly utilized when creating a link. #TINY-3508
- Fixed colorpicker floating marginally outside its container. #TINY-3026
- Fixed disabled menu items displaying as active when hovered. #TINY-3027

### Removed
- Removed redundant mobile wrapper. #TINY-3480

## 5.0.3 - 2019-03-19

### Changed
- Changed empty nested-menu items within the style formats menu to be disabled or hidden if the value of `style_formats_autohide` is `true`. #TINY-3310
- Changed the entire phrase 'Powered by Tiny' in the status bar to be a link instead of just the word 'Tiny'. #TINY-3366
- Changed `formatselect`, `styleselect` and `align` menus to use the `mceToggleFormat` command internally. #TINY-3428

### Fixed
- Fixed toolbar keyboard navigation to work as expected when `toolbar_drawer` is configured. #TINY-3432
- Fixed text direction buttons to display the correct pressed state in selections that have no explicit `dir` property. #TINY-3138
- Fixed the mobile editor to clean up properly when removed. #TINY-3445
- Fixed quickbar toolbars to add an empty box to the screen when it is set to `false`. #TINY-3439
- Fixed an issue where pressing the **Delete/Backspace** key at the edge of tables was creating incorrect selections. #TINY-3371
- Fixed an issue where dialog collection items (emoticon and special character dialogs) couldn't be selected with touch devices. #TINY-3444
- Fixed a type error introduced in TinyMCE version 5.0.2 when calling `editor.getContent()` with nested bookmarks. #TINY-3400
- Fixed an issue that prevented default icons from being overridden. #TINY-3449
- Fixed an issue where **Home/End** keys wouldn't move the caret correctly before or after `contenteditable=false` inline elements. #TINY-2995
- Fixed styles to be preserved in IE 11 when editing via the `fullpage` plugin. #TINY-3464
- Fixed the `link` plugin context toolbar missing the open link button. #TINY-3461
- Fixed inconsistent dialog component spacing. #TINY-3436

## 5.0.2 - 2019-03-05

### Added
- Added presentation and document presets to `htmlpanel` dialog component. #TINY-2694
- Added missing fixed_toolbar_container setting has been reimplemented in the Silver theme. #TINY-2712
- Added a new toolbar setting `toolbar_drawer` that moves toolbar groups which overflow the editor width into either a `sliding` or `floating` toolbar section. #TINY-2874

### Changed
- Updated the build process to include package lock files in the dev distribution archive. #TINY-2870

### Fixed
- Fixed inline dialogs did not have aria attributes. #TINY-2694
- Fixed default icons are now available in the UI registry, allowing use outside of toolbar buttons. #TINY-3307
- Fixed a memory leak related to select toolbar items. #TINY-2874
- Fixed a memory leak due to format changed listeners that were never unbound. #TINY-3191
- Fixed an issue where content may have been lost when using permanent bookmarks. #TINY-3400
- Fixed the quicklink toolbar button not rendering in the quickbars plugin. #TINY-3125
- Fixed an issue where menus were generating invalid HTML in some cases. #TINY-3323
- Fixed an issue that could cause the mobile theme to show a blank white screen when the editor was inside an `overflow:hidden` element. #TINY-3407
- Fixed mobile theme using a transparent background and not taking up the full width on iOS. #TINY-3414
- Fixed the template plugin dialog missing the description field. #TINY-3337
- Fixed input dialog components using an invalid default type attribute. #TINY-3424
- Fixed an issue where backspace/delete keys after/before pagebreak elements wouldn't move the caret. #TINY-3097
- Fixed an issue in the table plugin where menu items and toolbar buttons weren't showing correctly based on the selection. #TINY-3423
- Fixed inconsistent button focus styles in Firefox. #TINY-3377
- Fixed the resize icon floating left when all status bar elements were disabled. #TINY-3340
- Fixed the resize handle to not show in fullscreen mode. #TINY-3404

## 5.0.1 - 2019-02-21

### Added
- Added H1-H6 toggle button registration to the silver theme. #TINY-3070
- Added code sample toolbar button will now toggle on when the cursor is in a code section. #TINY-3040
- Added new settings to the emoticons plugin to allow additional emoticons to be added. #TINY-3088

### Fixed
- Fixed an issue where adding links to images would replace the image with text. #TINY-3356
- Fixed an issue where the inline editor could use fractional pixels for positioning. #TINY-3202
- Fixed an issue where uploading non-image files in the Image Plugin upload tab threw an error. #TINY-3244
- Fixed an issue in the media plugin that was causing the source url and height/width to be lost in certain circumstances. #TINY-2858
- Fixed an issue with the Context Toolbar not being removed when clicking outside of the editor. #TINY-2804
- Fixed an issue where clicking 'Remove link' wouldn't remove the link in certain circumstances. #TINY-3199
- Fixed an issue where the media plugin would fail when parsing dialog data. #TINY-3218
- Fixed an issue where retrieving the selected content as text didn't create newlines. #TINY-3197
- Fixed incorrect keyboard shortcuts in the Help dialog for Windows. #TINY-3292
- Fixed an issue where JSON serialization could produce invalid JSON. #TINY-3281
- Fixed production CSS including references to source maps. #TINY-3920
- Fixed development CSS was not included in the development zip. #TINY-3920
- Fixed the autocompleter matches predicate not matching on the start of words by default. #TINY-3306
- Fixed an issue where the page could be scrolled with modal dialogs open. #TINY-2252
- Fixed an issue where autocomplete menus would show an icon margin when no items had icons. #TINY-3329
- Fixed an issue in the quickbars plugin where images incorrectly showed the text selection toolbar. #TINY-3338
- Fixed an issue that caused the inline editor to fail to render when the target element already had focus. #TINY-3353

### Removed
- Removed paste as text notification banner and paste_plaintext_inform setting. #POW-102

## 5.0.0 - 2019-02-04

Full documentation for the version 5 features and changes is available at https://www.tiny.cloud/docs/tinymce/5/release-notes/release-notes50/

### Added
- Added links and registered names with * to denote premium plugins in Plugins tab of Help dialog. #TINY-3223

### Changed
- Changed Tiny 5 mobile skin to look more uniform with desktop. #TINY-2650
- Blacklisted table, th and td as inline editor target. #TINY-717

### Fixed
- Fixed an issue where tab panel heights weren't sizing properly on smaller screens and weren't updating on resize. #TINY-3242
- Fixed image tools not having any padding between the label and slider. #TINY-3220
- Fixed context toolbar toggle buttons not showing the correct state. #TINY-3022
- Fixed missing separators in the spellchecker context menu between the suggestions and actions. #TINY-3217
- Fixed notification icon positioning in alert banners. #TINY-2196
- Fixed a typo in the word count plugin name. #TINY-3062
- Fixed charmap and emoticons dialogs not having a primary button. #TINY-3233
- Fixed an issue where resizing wouldn't work correctly depending on the box-sizing model. #TINY-3278

## 5.0.0-rc-2 - 2019-01-22

### Added
- Added screen reader accessibility for sidebar and statusbar. #TINY-2699

### Changed
- Changed formatting menus so they are registered and made the align toolbar button use an icon instead of text. #TINY-2880
- Changed checkboxes to use a boolean for its state, instead of a string. #TINY-2848
- Updated the textpattern plugin to properly support nested patterns and to allow running a command with a value for a pattern with a start and an end. #TINY-2991
- Updated Emoticons and Charmap dialogs to be screen reader accessible. #TINY-2693

### Fixed
- Fixed the link dialog such that it will now retain class attributes when updating links. #TINY-2825
- Fixed "Find and replace" not showing in the "Edit" menu by default. #TINY-3061
- Fixed dropdown buttons missing the 'type' attribute, which could cause forms to be incorrectly submitted. #TINY-2826
- Fixed emoticon and charmap search not returning expected results in certain cases. #TINY-3084
- Fixed blank rel_list values throwing an exception in the link plugin. #TINY-3149

### Removed
- Removed unnecessary 'flex' and unused 'colspan' properties from the new dialog APIs. #TINY-2973

## 5.0.0-rc-1 - 2019-01-08

### Added
- Added editor settings functionality to specify title attributes for toolbar groups. #TINY-2690
- Added icons instead of button text to improve Search and Replace dialog footer appearance. #TINY-2654
- Added `tox-dialog__table` instead of `mce-table-striped` class to enhance Help dialog appearance. #TINY-2360
- Added title attribute to iframes so, screen readers can announce iframe labels. #TINY-2692
- Added a wordcount menu item, that defaults to appearing in the tools menu. #TINY-2877

### Changed
- Updated the font select dropdown logic to try to detect the system font stack and show "System Font" as the font name. #TINY-2710
- Updated the autocompleter to only show when it has matched items. #TINY-2350
- Updated SizeInput labels to "Height" and "Width" instead of Dimensions. #TINY-2833
- Updated the build process to minify and generate ASCII only output for the emoticons database. #TINY-2744

### Fixed
- Fixed readonly mode not fully disabling editing content. #TINY-2287
- Fixed accessibility issues with the font select, font size, style select and format select toolbar dropdowns. #TINY-2713
- Fixed accessibility issues with split dropdowns. #TINY-2697
- Fixed the legacyoutput plugin to be compatible with TinyMCE 5.0. #TINY-2301
- Fixed icons not showing correctly in the autocompleter popup. #TINY-3029
- Fixed an issue where preview wouldn't show anything in Edge under certain circumstances. #TINY-3035
- Fixed the height being incorrectly calculated for the autoresize plugin. #TINY-2807

## 5.0.0-beta-1 - 2018-11-30

### Added
- Added a new `addNestedMenuItem()` UI registry function and changed all nested menu items to use the new registry functions. #TINY-2230
- Added title attribute to color swatch colors. #TINY-2669
- Added anchorbar component to anchor inline toolbar dialogs to instead of the toolbar. #TINY-2040
- Added support for toolbar<n> and toolbar array config options to be squashed into a single toolbar and not create multiple toolbars. #TINY-2195
- Added error handling for when forced_root_block config option is set to true. #TINY-2261
- Added functionality for the removed_menuitems config option. #TINY-2184
- Added the ability to use a string to reference menu items in menu buttons and submenu items. #TINY-2253

### Changed
- Changed the name of the "inlite" plugin to "quickbars". #TINY-2831
- Changed the background color icon to highlight background icon. #TINY-2258
- Changed Help dialog to be accessible to screen readers. #TINY-2687
- Changed the color swatch to save selected custom colors to local storage for use across sessions. #TINY-2722
- Changed `WindowManager` API - methods `getParams`, `setParams` and `getWindows`, and the legacy `windows` property, have been removed. `alert` and `confirm` dialogs are no longer tracked in the window list. #TINY-2603

### Fixed
- Fixed an inline mode issue where the save plugin upon saving can cause content loss. #TINY-2659
- Fixed an issue in IE 11 where calling selection.getContent() would return an empty string when the editor didn't have focus. #TINY-2325

### Removed
- Removed compat3x plugin. #TINY-2815

## 5.0.0-preview-4 - 2018-11-12

### Added
- Added width and height placeholder text to image and media dialog dimensions input. #AP-296
- Added the ability to keyboard navigate through menus, toolbars, sidebar and the status bar sequentially. #AP-381
- Added translation capability back to the editor's UI. #AP-282
- Added `label` component type for dialogs to group components under a label.

### Changed
- Changed the editor resize handle so that it should be disabled when the autoresize plugin is turned on. #AP-424
- Changed UI text for microcopy improvements. #TINY-2281

### Fixed
- Fixed distraction free plugin. #AP-470
- Fixed contents of the input field being selected on focus instead of just recieving an outline highlight. #AP-464
- Fixed styling issues with dialogs and menus in IE 11. #AP-456
- Fixed custom style format control not honoring custom formats. #AP-393
- Fixed context menu not appearing when clicking an image with a caption. #AP-382
- Fixed directionality of UI when using an RTL language. #AP-423
- Fixed page responsiveness with multiple inline editors. #AP-430
- Fixed empty toolbar groups appearing through invalid configuration of the `toolbar` property. #AP-450
- Fixed text not being retained when updating links through the link dialog. #AP-293
- Fixed edit image context menu, context toolbar and toolbar items being incorrectly enabled when selecting invalid images. #AP-323
- Fixed emoji type ahead being shown when typing URLs. #AP-366
- Fixed toolbar configuration properties incorrectly expecting string arrays instead of strings. #AP-342
- Fixed the block formatting toolbar item not showing a "Formatting" title when there is no selection. #AP-321
- Fixed clicking disabled toolbar buttons hiding the toolbar in inline mode. #AP-380
- Fixed `EditorResize` event not being fired upon editor resize. #AP-327
- Fixed tables losing styles when updating through the dialog. #AP-368
- Fixed context toolbar positioning to be more consistent near the edges of the editor. #AP-318
- Fixed table of contents plugin now works with v5 toolbar APIs correctly. #AP-347
- Fixed the `link_context_toolbar` configuration not disabling the context toolbar. #AP-458
- Fixed the link context toolbar showing incorrect relative links. #AP-435
- Fixed the alignment of the icon in alert banner dialog components. #TINY-2220
- Fixed the visual blocks and visual char menu options not displaying their toggled state. #TINY-2238
- Fixed the editor not displaying as fullscreen when toggled. #TINY-2237

### Removed
- Removed the tox-custom-editor class that was added to the wrapping element of codemirror. #TINY-2211

## 5.0.0-preview-3 - 2018-10-18

### Changed
- Changed editor layout to use modern CSS properties over manually calculating dimensions. #AP-324
- Changed `autoresize_min_height` and `autoresize_max_height` configurations to `min_height` and `max_height`. #AP-324
- Changed `Whole word` label in Search and Replace dialog to `Find whole words only`. #AP-387

### Fixed
- Fixed bugs with editor width jumping when resizing and the iframe not resizing to smaller than 150px in height. #AP-324
- Fixed mobile theme bug that prevented the editor from loading. #AP-404
- Fixed long toolbar groups extending outside of the editor instead of wrapping.
- Fixed dialog titles so they are now proper case. #AP-384
- Fixed color picker default to be #000000 instead of #ff00ff. #AP-216
- Fixed "match case" option on the Find and Replace dialog is no longer selected by default. #AP-298
- Fixed vertical alignment of toolbar icons. #DES-134
- Fixed toolbar icons not appearing on IE11. #DES-133

## 5.0.0-preview-2 - 2018-10-10

### Added
- Added swatch is now shown for colorinput fields, instead of the colorpicker directly. #AP-328
- Added fontformats and fontsizes menu items. #AP-390

### Changed
- Changed configuration of color options has been simplified to `color_map`, `color_cols`, and `custom_colors`. #AP-328
- Changed `height` configuration to apply to the editor frame (including menubar, toolbar, status bar) instead of the content area. #AP-324

### Fixed
- Fixed styleselect not updating the displayed item as the cursor moved. #AP-388
- Fixed preview iframe not expanding to the dialog size. #AP-252
- Fixed 'meta' shortcuts not translated into platform-specific text. #AP-270
- Fixed tabbed dialogs (Charmap and Emoticons) shrinking when no search results returned.
- Fixed a bug where alert banner icons were not retrieved from icon pack. #AP-330
- Fixed component styles to flex so they fill large dialogs. #AP-252
- Fixed editor flashing unstyled during load (still in progress). #AP-349

### Removed
- Removed `colorpicker` plugin, it is now in the theme. #AP-328
- Removed `textcolor` plugin, it is now in the theme. #AP-328

## 5.0.0-preview-1 - 2018-10-01

Developer preview 1.

Initial list of features and changes is available at https://www.tiny.cloud/docs/tinymce/5/release-notes/release-notes50/.

## 4.9.11 - 2020-07-13

### Fixed
- Fixed the `selection.setContent()` API not running parser filters. #TINY-4002
- Fixed content in an iframe element parsing as DOM elements instead of text content. #TINY-5943
- Fixed up and down keyboard navigation not working for inline `contenteditable="false"` elements. #TINY-6226

## 4.9.10 - 2020-04-23

### Fixed
- Fixed an issue where the editor selection could end up inside a short ended element (eg br). #TINY-3999
- Fixed a security issue related to CDATA sanitization during parsing. #TINY-4669
- Fixed `media` embed content not processing safely in some cases. #TINY-4857

## 4.9.9 - 2020-03-25

### Fixed
- Fixed the table selection not functioning correctly in Microsoft Edge 44 or higher. #TINY-3862
- Fixed the table resize handles not functioning correctly in Microsoft Edge 44 or higher. #TINY-4160
- Fixed the `forced_root_block_attrs` setting not applying attributes to new blocks consistently. #TINY-4564
- Fixed the editor failing to initialize if a script tag was used inside an SVG. #TINY-4087

## 4.9.8 - 2020-01-28

### Fixed
- Fixed the `mobile` theme failing to load due to a bundling issue. #TINY-4613
- Fixed security issue related to parsing HTML comments and CDATA. #TINY-4544

## 4.9.7 - 2019-12-19

### Fixed
- Fixed the `visualchars` plugin converting HTML-like text to DOM elements in certain cases. #TINY-4507
- Fixed an issue with the `paste` plugin not sanitizing content in some cases. #TINY-4510
- Fixed HTML comments incorrectly being parsed in certain cases. #TINY-4511

## 4.9.6 - 2019-09-02

### Fixed
- Fixed image browse button sometimes displaying the browse window twice. #TINY-3959

## 4.9.5 - 2019-07-02

### Changed
- Changed annotations navigation to work the same as inline boundaries. #TINY-3396

### Fixed
- Fixed the print plugin printing from the wrong window in IE11. #TINY-3762
- Fixed an exception being thrown when a file or number input has focus during initialization. Patch contributed by t00. #GH-2194
- Fixed positioning of the styleselect menu in iOS while using the mobile theme. #TINY-3505
- Fixed native context menu not showing with images in IE11. #TINY-3392
- Fixed selection incorrectly changing when programmatically setting selection on contenteditable false elements. #TINY-3766
- Fixed image browse button not working on touch devices. #TINY-3751
- Fixed so that nbsp entities aren't trimmed in white-space: pre-line elements. #TINY-3642
- Fixed space key properly inserts a nbsp before/after block elements. #TINY-3745
- Fixed infinite loop in the paste plugin when IE11 takes a long time to process paste events. Patch contributed by lRawd. #GH-4987

## 4.9.4 - 2019-03-20

### Fixed
- Fixed an issue where **Home/End** keys wouldn't move the caret correctly before or after `contenteditable=false` inline elements. #TINY-2995
- Fixed an issue where content may have been lost when using permanent bookmarks. #TINY-3400
- Fixed the mobile editor to clean up properly when removed. #TINY-3445
- Fixed an issue where retrieving the selected content as text didn't create newlines. #TINY-3197
- Fixed an issue where typing space between images would cause issues with nbsp not being inserted. #TINY-3346

## 4.9.3 - 2019-01-31

### Added
- Added a visualchars_default_state setting to the Visualchars Plugin. Patch contributed by mat3e.

### Fixed
- Fixed a bug where scrolling on a page with more than one editor would cause a ResizeWindow event to fire. #TINY-3247
- Fixed a bug where if a plugin threw an error during initialisation the whole editor would fail to load. #TINY-3243
- Fixed a bug where getContent would include bogus elements when valid_elements setting was set up in a specific way. #TINY-3213
- Fixed a bug where only a few function key names could be used when creating keyboard shortcuts. #TINY-3146
- Fixed a bug where it wasn't possible to enter spaces into an editor after pressing shift+enter. #TINY-3099
- Fixed a bug where no caret would be rendered after backspacing to a contenteditable false element. #TINY-2998
- Fixed a bug where deletion to/from indented lists would leave list fragments in the editor. #TINY-2981

## 4.9.2 - 2018-12-17

### Fixed
- Fixed a bug with pressing the space key on IE 11 would result in nbsp characters being inserted between words at the end of a block. #TINY-2996
- Fixed a bug where character composition using quote and space on US International keyboards would produce a space instead of a quote. #TINY-2999
- Fixed a bug where remove format wouldn't remove the inner most inline element in some situations. #TINY-2982
- Fixed a bug where outdenting an list item would affect attributes on other list items within the same list. #TINY-2971
- Fixed a bug where the DomParser filters wouldn't be applied for elements created when parsing invalid html. #TINY-2978
- Fixed a bug where setProgressState wouldn't automatically close floating ui elements like menus. #TINY-2896
- Fixed a bug where it wasn't possible to navigate out of a figcaption element using the arrow keys. #TINY-2894
- Fixed a bug where enter key before an image inside a link would remove the image. #TINY-2780

## 4.9.1 - 2018-12-04

### Added
- Added functionality to insert html to the replacement feature of the Textpattern Plugin. #TINY-2839

### Fixed
- Fixed a bug where `editor.selection.getContent({format: 'text'})` didn't work as expected in IE11 on an unfocused editor. #TINY-2862
- Fixed a bug in the Textpattern Plugin where the editor would get an incorrect selection after inserting a text pattern on Safari. #TINY-2838
- Fixed a bug where the space bar didn't work correctly in editors with the forced_root_block setting set to false. #TINY-2816

## 4.9.0 - 2018-11-27

### Added
- Added a replace feature to the Textpattern Plugin. #TINY-1908
- Added functionality to the Lists Plugin that improves the indentation logic. #TINY-1790

### Fixed
- Fixed a bug where it wasn't possible to delete/backspace when the caret was between a contentEditable=false element and a BR. #TINY-2372
- Fixed a bug where copying table cells without a text selection would fail to copy anything. #TINY-1789
- Implemented missing `autosave_restore_when_empty` functionality in the Autosave Plugin. Patch contributed by gzzo. #GH-4447
- Reduced insertion of unnecessary nonbreaking spaces in the editor. #TINY-1879

## 4.8.5 - 2018-10-30

### Added
- Added a content_css_cors setting to the editor that adds the crossorigin="anonymous" attribute to link tags added by the StyleSheetLoader. #TINY-1909

### Fixed
- Fixed a bug where trying to remove formatting with a collapsed selection range would throw an exception. #GH-4636
- Fixed a bug in the image plugin that caused updating figures to split contenteditable elements. #GH-4563
- Fixed a bug that was causing incorrect viewport calculations for fixed position UI elements. #TINY-1897
- Fixed a bug where inline formatting would cause the delete key to do nothing. #TINY-1900

## 4.8.4 - 2018-10-23

### Added
- Added support for the HTML5 `main` element. #TINY-1877

### Changed
- Changed the keyboard shortcut to move focus to contextual toolbars to Ctrl+F9. #TINY-1812

### Fixed
- Fixed a bug where content css could not be loaded from another domain. #TINY-1891
- Fixed a bug on FireFox where the cursor would get stuck between two contenteditable false inline elements located inside of the same block element divided by a BR. #TINY-1878
- Fixed a bug with the insertContent method where nonbreaking spaces would be inserted incorrectly. #TINY-1868
- Fixed a bug where the toolbar of the inline editor would not be visible in some scenarios. #TINY-1862
- Fixed a bug where removing the editor while more than one notification was open would throw an error. #TINY-1845
- Fixed a bug where the menubutton would be rendered on top of the menu if the viewport didn't have enough height. #TINY-1678
- Fixed a bug with the annotations api where annotating collapsed selections caused problems. #TBS-2449
- Fixed a bug where wbr elements were being transformed into whitespace when using the Paste Plugin's paste as text setting. #GH-4638
- Fixed a bug where the Search and Replace didn't replace spaces correctly. #GH-4632
- Fixed a bug with sublist items not persisting selection. #GH-4628
- Fixed a bug with mceInsertRawHTML command not working as expected. #GH-4625

## 4.8.3 - 2018-09-13

### Fixed
- Fixed a bug where the Wordcount Plugin didn't correctly count words within tables on IE11. #TINY-1770
- Fixed a bug where it wasn't possible to move the caret out of a table on IE11 and Firefox. #TINY-1682
- Fixed a bug where merging empty blocks didn't work as expected, sometimes causing content to be deleted. #TINY-1781
- Fixed a bug where the Textcolor Plugin didn't show the correct current color. #TINY-1810
- Fixed a bug where clear formatting with a collapsed selection would sometimes clear formatting from more content than expected. #TINY-1813 #TINY-1821
- Fixed a bug with the Table Plugin where it wasn't possible to keyboard navigate to the caption. #TINY-1818

## 4.8.2 - 2018-08-09

### Changed
- Moved annotator from "experimental" to "annotator" object on editor. #TBS-2398
- Improved the multiclick normalization across browsers. #TINY-1788

### Fixed
- Fixed a bug where running getSelectedBlocks with a collapsed selection between block elements would produce incorrect results. #TINY-1787
- Fixed a bug where the ScriptLoaders loadScript method would not work as expected in FireFox when loaded on the same page as a ShadowDOM polyfill. #TINY-1786
- Removed reference to ShadowDOM event.path as Blink based browsers now support event.composedPath. #TINY-1785
- Fixed a bug where a reference to localStorage would throw an "access denied" error in IE11 with strict security settings. #TINY-1782
- Fixed a bug where pasting using the toolbar button on an inline editor in IE11 would cause a looping behaviour. #TINY-1768

## 4.8.1 - 2018-07-26

### Fixed
- Fixed a bug where the content of inline editors was being cleaned on every call of `editor.save()`. #TINY-1783
- Fixed a bug where the arrow of the Inlite Theme toolbar was being rendered incorrectly in RTL mode. #TINY-1776
- Fixed a bug with the Paste Plugin where pasting after inline contenteditable false elements moved the caret to the end of the line. #TINY-1758

## 4.8.0 - 2018-06-27

### Added
- Added new "experimental" object in editor, with initial Annotator API. #TBS-2374

### Fixed
- Fixed a bug where deleting paragraphs inside of table cells would delete the whole table cell. #TINY-1759
- Fixed a bug in the Table Plugin where removing row height set on the row properties dialog did not update the table. #TINY-1730
- Fixed a bug with the font select toolbar item didn't update correctly. #TINY-1683
- Fixed a bug where all bogus elements would not be deleted when removing an inline editor. #TINY-1669

## 4.7.13 - 2018-05-16

### Added
- Added missing code menu item from the default menu config. #TINY-1648
- Added new align button for combining the separate align buttons into a menu button. #TINY-1652

### Fixed
- Fixed a bug where Edge 17 wouldn't be able to select images or tables. #TINY-1679
- Fixed issue where whitespace wasn't preserved when the editor was initialized on pre elements. #TINY-1649
- Fixed a bug with the fontselect dropdowns throwing an error if the editor was hidden in Firefox. #TINY-1664
- Fixed a bug where it wasn't possible to merge table cells on IE 11. #TINY-1671
- Fixed a bug where textcolor wasn't applying properly on IE 11 in some situations. #TINY-1663
- Fixed a bug where the justifyfull command state wasn't working correctly. #TINY-1677
- Fixed a bug where the styles wasn't updated correctly when resizing some tables. #TINY-1668

## 4.7.12 - 2018-05-03

### Added
- Added an option to filter out image svg data urls.
- Added support for html5 details and summary elements.

### Changed
- Changed so the mce-abs-layout-item css rule targets html instead of body. Patch contributed by nazar-pc.

### Fixed
- Fixed a bug where the "read" step on the mobile theme was still present on android mobile browsers.
- Fixed a bug where all images in the editor document would reload on any editor change.
- Fixed a bug with the Table Plugin where ObjectResized event wasn't being triggered on column resize.
- Fixed so the selection is set to the first suitable caret position after editor.setContent called.
- Fixed so links with xlink:href attributes are filtered correctly to prevent XSS.
- Fixed a bug on IE11 where pasting content into an inline editor initialized on a heading element would create new editable elements.
- Fixed a bug where readonly mode would not work as expected when the editor contained contentEditable=true elements.
- Fixed a bug where the Link Plugin would throw an error when used together with the webcomponents polyfill. Patch contributed by 4esnog.
- Fixed a bug where the "Powered by TinyMCE" branding link would break on XHTML pages. Patch contributed by tistre.
- Fixed a bug where the same id would be used in the blobcache for all pasted images. Patch contributed by thorn0.

## 4.7.11 - 2018-04-11

### Added
- Added a new imagetools_credentials_hosts option to the Imagetools Plugin.

### Fixed
- Fixed a bug where toggling a list containing empty LIs would throw an error. Patch contributed by bradleyke.
- Fixed a bug where applying block styles to a text with the caret at the end of the paragraph would select all text in the paragraph.
- Fixed a bug where toggling on the Spellchecker Plugin would trigger isDirty on the editor.
- Fixed a bug where it was possible to enter content into selection bookmark spans.
- Fixed a bug where if a non paragraph block was configured in forced_root_block the editor.getContent method would return incorrect values with an empty editor.
- Fixed a bug where dropdown menu panels stayed open and fixed in position when dragging dialog windows.
- Fixed a bug where it wasn't possible to extend table cells with the space button in Safari.
- Fixed a bug where the setupeditor event would thrown an error when using the Compat3x Plugin.
- Fixed a bug where an error was thrown in FontInfo when called on a detached element.

## 4.7.10 - 2018-04-03

### Added
- Added normalization of triple clicks across browsers in the editor.
- Added a `hasFocus` method to the editor that checks if the editor has focus.
- Added correct icon to the Nonbreaking Plugin menu item.

### Fixed
- Fixed so the `getContent`/`setContent` methods work even if the editor is not initialized.
- Fixed a bug with the Media Plugin where query strings were being stripped from youtube links.
- Fixed a bug where image styles were changed/removed when opening and closing the Image Plugin dialog.
- Fixed a bug in the Table Plugin where some table cell styles were not correctly added to the content html.
- Fixed a bug in the Spellchecker Plugin where it wasn't possible to change the spellchecker language.
- Fixed so the the unlink action in the Link Plugin has a menu item and can be added to the contextmenu.
- Fixed a bug where it wasn't possible to keyboard navigate to the start of an inline element on a new line within the same block element.
- Fixed a bug with the Text Color Plugin where if used with an inline editor located at the bottom of the screen the colorpicker could appear off screen.
- Fixed a bug with the UndoManager where undo levels were being added for nbzwsp characters.
- Fixed a bug with the Table Plugin where the caret would sometimes be lost when keyboard navigating up through a table.
- Fixed a bug where FontInfo.getFontFamily would throw an error when called on a removed editor.
- Fixed a bug in Firefox where undo levels were not being added correctly for some specific operations.
- Fixed a bug where initializing an inline editor inside of a table would make the whole table resizeable.
- Fixed a bug where the fake cursor that appears next to tables on Firefox was positioned incorrectly when switching to fullscreen.
- Fixed a bug where zwsp's weren't trimmed from the output from `editor.getContent({ format: 'text' })`.
- Fixed a bug where the fontsizeselect/fontselect toolbar items showed the body info rather than the first possible caret position info on init.
- Fixed a bug where it wasn't possible to select all content if the editor only contained an inline boundary element.
- Fixed a bug where `content_css` urls with query strings wasn't working.
- Fixed a bug in the Table Plugin where some table row styles were removed when changing other styles in the row properties dialog.

### Removed
- Removed the "read" step from the mobile theme.

## 4.7.9 - 2018-02-27

### Fixed
- Fixed a bug where the editor target element didn't get the correct style when removing the editor.

## 4.7.8 - 2018-02-26

### Fixed
- Fixed an issue with the Help Plugin where the menuitem name wasn't lowercase.
- Fixed an issue on MacOS where text and bold text did not have the same line-height in the autocomplete dropdown in the Link Plugin dialog.
- Fixed a bug where the "paste as text" option in the Paste Plugin didn't work.
- Fixed a bug where dialog list boxes didn't get positioned correctly in documents with scroll.
- Fixed a bug where the Inlite Theme didn't use the Table Plugin api to insert correct tables.
- Fixed a bug where the Inlite Theme panel didn't hide on blur in a correct way.
- Fixed a bug where placing the cursor before a table in Firefox would scroll to the bottom of the table.
- Fixed a bug where selecting partial text in table cells with rowspans and deleting would produce faulty tables.
- Fixed a bug where the Preview Plugin didn't work on Safari due to sandbox security.
- Fixed a bug where table cell selection using the keyboard threw an error.
- Fixed so the font size and font family doesn't toggle the text but only sets the selected format on the selected text.
- Fixed so the built-in spellchecking on Chrome and Safari creates an undo level when replacing words.

## 4.7.7 - 2018-02-19

### Added
- Added a border style selector to the advanced tab of the Image Plugin.
- Added better controls for default table inserted by the Table Plugin.
- Added new `table_responsive_width` option to the Table Plugin that controls whether to use pixel or percentage widths.

### Fixed
- Fixed a bug where the Link Plugin text didn't update when a URL was pasted using the context menu.
- Fixed a bug with the Spellchecker Plugin where using "Add to dictionary" in the context menu threw an error.
- Fixed a bug in the Media Plugin where the preview node for iframes got default width and height attributes that interfered with width/height styles.
- Fixed a bug where backslashes were being added to some font family names in Firefox in the fontselect toolbar item.
- Fixed a bug where errors would be thrown when trying to remove an editor that had not yet been fully initialized.
- Fixed a bug where the Imagetools Plugin didn't update the images atomically.
- Fixed a bug where the Fullscreen Plugin was throwing errors when being used on an inline editor.
- Fixed a bug where drop down menus weren't positioned correctly in inline editors on scroll.
- Fixed a bug with a semicolon missing at the end of the bundled javascript files.
- Fixed a bug in the Table Plugin with cursor navigation inside of tables where the cursor would sometimes jump into an incorrect table cells.
- Fixed a bug where indenting a table that is a list item using the "Increase indent" button would create a nested table.
- Fixed a bug where text nodes containing only whitespace were being wrapped by paragraph elements.
- Fixed a bug where whitespace was being inserted after br tags inside of paragraph tags.
- Fixed a bug where converting an indented paragraph to a list item would cause the list item to have extra padding.
- Fixed a bug where Copy/Paste in an editor with a lot of content would cause the editor to scroll to the top of the content in IE11.
- Fixed a bug with a memory leak in the DragHelper. Path contributed by ben-mckernan.
- Fixed a bug where the advanced tab in the Media Plugin was being shown even if it didn't contain anything. Patch contributed by gabrieeel.
- Fixed an outdated eventname in the EventUtils. Patch contributed by nazar-pc.
- Fixed an issue where the Json.parse function would throw an error when being used on a page with strict CSP settings.
- Fixed so you can place the curser before and after table elements within the editor in Firefox and Edge/IE.

## 4.7.6 - 2018-01-29

### Fixed
- Fixed a bug in the jquery integration where it threw an error saying that "global is not defined".
- Fixed a bug where deleting a table cell whose previous sibling was set to contenteditable false would create a corrupted table.
- Fixed a bug where highlighting text in an unfocused editor did not work correctly in IE11/Edge.
- Fixed a bug where the table resize handles were not being repositioned when activating the Fullscreen Plugin.
- Fixed a bug where the Imagetools Plugin dialog didn't honor editor RTL settings.
- Fixed a bug where block elements weren't being merged correctly if you deleted from after a contenteditable false element to the beginning of another block element.
- Fixed a bug where TinyMCE didn't work with module loaders like webpack.

## 4.7.5 - 2018-01-22

### Fixed
- Fixed bug with the Codesample Plugin where it wasn't possible to edit codesamples when the editor was in inline mode.
- Fixed bug where focusing on the status bar broke the keyboard navigation functionality.
- Fixed bug where an error would be thrown on Edge by the Table Plugin when pasting using the PowerPaste Plugin.
- Fixed bug in the Table Plugin where selecting row border style from the dropdown menu in advanced row properties would throw an error.
- Fixed bug with icons being rendered incorrectly on Chrome on Mac OS.
- Fixed bug in the Textcolor Plugin where the font color and background color buttons wouldn't trigger an ExecCommand event.
- Fixed bug in the Link Plugin where the url field wasn't forced LTR.
- Fixed bug where the Nonbreaking Plugin incorrectly inserted spaces into tables.
- Fixed bug with the inline theme where the toolbar wasn't repositioned on window resize.

## 4.7.4 - 2017-12-05

### Fixed
- Fixed bug in the Nonbreaking Plugin where the nonbreaking_force_tab setting was being ignored.
- Fixed bug in the Table Plugin where changing row height incorrectly converted column widths to pixels.
- Fixed bug in the Table Plugin on Edge and IE11 where resizing the last column after resizing the table would cause invalid column heights.
- Fixed bug in the Table Plugin where keyboard navigation was not normalized between browsers.
- Fixed bug in the Table Plugin where the colorpicker button would show even without defining the colorpicker_callback.
- Fixed bug in the Table Plugin where it wasn't possible to set the cell background color.
- Fixed bug where Firefox would throw an error when intialising an editor on an element that is hidden or not yet added to the DOM.
- Fixed bug where Firefox would throw an error when intialising an editor inside of a hidden iframe.

## 4.7.3 - 2017-11-23

### Added
- Added functionality to open the Codesample Plugin dialog when double clicking on a codesample. Patch contributed by dakuzen.

### Fixed
- Fixed bug where undo/redo didn't work correctly with some formats and caret positions.
- Fixed bug where the color picker didn't show up in Table Plugin dialogs.
- Fixed bug where it wasn't possible to change the width of a table through the Table Plugin dialog.
- Fixed bug where the Charmap Plugin couldn't insert some special characters.
- Fixed bug where editing a newly inserted link would not actually edit the link but insert a new link next to it.
- Fixed bug where deleting all content in a table cell made it impossible to place the caret into it.
- Fixed bug where the vertical alignment field in the Table Plugin cell properties dialog didn't do anything.
- Fixed bug where an image with a caption showed two sets of resize handles in IE11.
- Fixed bug where pressing the enter button inside of an h1 with contenteditable set to true would sometimes produce a p tag.
- Fixed bug with backspace not working as expected before a noneditable element.
- Fixed bug where operating on tables with invalid rowspans would cause an error to be thrown.
- Fixed so a real base64 representation of the image is available on the blobInfo that the images_upload_handler gets called with.
- Fixed so the image upload tab is available when the images_upload_handler is defined (and not only when the images_upload_url is defined).

## 4.7.2 - 2017-11-07

### Added
- Added newly rewritten Table Plugin.
- Added support for attributes with colon in valid_elements and addValidElements.
- Added support for dailymotion short url in the Media Plugin. Patch contributed by maat8.
- Added support for converting to half pt when converting font size from px to pt. Patch contributed by danny6514.
- Added support for location hash to the Autosave plugin to make it work better with SPAs using hash routing.
- Added support for merging table cells when pasting a table into another table.

### Changed
- Changed so the language packs are only loaded once. Patch contributed by 0xor1.
- Simplified the css for inline boundaries selection by switching to an attribute selector.

### Fixed
- Fixed bug where an error would be thrown on editor initialization if the window.getSelection() returned null.
- Fixed bug where holding down control or alt keys made the keyboard navigation inside an inline boundary not work as expected.
- Fixed bug where applying formats in IE11 produced extra, empty paragraphs in the editor.
- Fixed bug where the Word Count Plugin didn't count some mathematical operators correctly.
- Fixed bug where removing an inline editor removed the element that the editor had been initialized on.
- Fixed bug where setting the selection to the end of an editable container caused some formatting problems.
- Fixed bug where an error would be thrown sometimes when an editor was removed because of the selection bookmark was being stored asynchronously.
- Fixed a bug where an editor initialized on an empty list did not contain any valid cursor positions.
- Fixed a bug with the Context Menu Plugin and webkit browsers on Mac where right-clicking inside a table would produce an incorrect selection.
- Fixed bug where the Image Plugin constrain proportions setting wasn't working as expected.
- Fixed bug where deleting the last character in a span with decorations produced an incorrect element when typing.
- Fixed bug where focusing on inline editors made the toolbar flicker when moving between elements quickly.
- Fixed bug where the selection would be stored incorrectly in inline editors when the mouseup event was fired outside the editor body.
- Fixed bug where toggling bold at the end of an inline boundary would toggle off the whole word.
- Fixed bug where setting the skin to false would not stop the loading of some skin css files.
- Fixed bug in mobile theme where pinch-to-zoom would break after exiting the editor.
- Fixed bug where sublists of a fully selected list would not be switched correctly when changing list style.
- Fixed bug where inserting media by source would break the UndoManager.
- Fixed bug where inserting some content into the editor with a specific selection would replace some content incorrectly.
- Fixed bug where selecting all content with ctrl+a in IE11 caused problems with untoggling some formatting.
- Fixed bug where the Search and Replace Plugin left some marker spans in the editor when undoing and redoing after replacing some content.
- Fixed bug where the editor would not get a scrollbar when using the Fullscreen and Autoresize plugins together.
- Fixed bug where the font selector would stop working correctly after selecting fonts three times.
- Fixed so pressing the enter key inside of an inline boundary inserts a br after the inline boundary element.
- Fixed a bug where it wasn't possible to use tab navigation inside of a table that was inside of a list.
- Fixed bug where end_container_on_empty_block would incorrectly remove elements.
- Fixed bug where content_styles weren't added to the Preview Plugin iframe.
- Fixed so the beforeSetContent/beforeGetContent events are preventable.
- Fixed bug where changing height value in Table Plugin advanced tab didn't do anything.
- Fixed bug where it wasn't possible to remove formatting from content in beginning of table cell.

## 4.7.1 - 2017-10-09

### Fixed
- Fixed bug where theme set to false on an inline editor produced an extra div element after the target element.
- Fixed bug where the editor drag icon was misaligned with the branding set to false.
- Fixed bug where doubled menu items were not being removed as expected with the removed_menuitems setting.
- Fixed bug where the Table of contents plugin threw an error when initialized.
- Fixed bug where it wasn't possible to add inline formats to text selected right to left.
- Fixed bug where the paste from plain text mode did not work as expected.
- Fixed so the style previews do not set color and background color when selected.
- Fixed bug where the Autolink plugin didn't work as expected with some formats applied on an empty editor.
- Fixed bug where the Textpattern plugin were throwing errors on some patterns.
- Fixed bug where the Save plugin saved all editors instead of only the active editor. Patch contributed by dannoe.

## 4.7.0 - 2017-10-03

### Added
- Added new mobile ui that is specifically designed for mobile devices.

### Changed
- Updated the default skin to be more modern and white since white is preferred by most implementations.
- Restructured the default menus to be more similar to common office suites like Google Docs.

### Fixed
- Fixed so theme can be set to false on both inline and iframe editor modes.
- Fixed bug where inline editor would add/remove the visualblocks css multiple times.
- Fixed bug where selection wouldn't be properly restored when editor lost focus and commands where invoked.
- Fixed bug where toc plugin would generate id:s for headers even though a toc wasn't inserted into the content.
- Fixed bug where is wasn't possible to drag/drop contents within the editor if paste_data_images where set to true.
- Fixed bug where getParam and close in WindowManager would get the first opened window instead of the last opened window.
- Fixed bug where delete would delete between cells inside a table in Firefox.

## 4.6.7 - 2017-09-18

### Added
- Added some missing translations to Image, Link and Help plugins.

### Fixed
- Fixed bug where paste wasn't working in IOS.
- Fixed bug where the Word Count Plugin didn't count some mathematical operators correctly.
- Fixed bug where inserting a list in a table caused the cell to expand in height.
- Fixed bug where pressing enter in a list located inside of a table deleted list items instead of inserting new list item.
- Fixed bug where copy and pasting table cells produced inconsistent results.
- Fixed bug where initializing an editor with an ID of 'length' would throw an exception.
- Fixed bug where it was possible to split a non merged table cell.
- Fixed bug where copy and pasting a list with a very specific selection into another list would produce a nested list.
- Fixed bug where copy and pasting ordered lists sometimes produced unordered lists.
- Fixed bug where padded elements inside other elements would be treated as empty.
- Fixed so you can resize images inside a figure element.
- Fixed bug where an inline TinyMCE editor initialized on a table did not set selection on load in Chrome.
- Fixed the positioning of the inlite toolbar when the target element wasn't big enough to fit the toolbar.

## 4.6.6 - 2017-08-30

### Fixed
- Fixed so that notifications wrap long text content instead of bleeding outside the notification element.
- Fixed so the content_style css is added after the skin and custom stylesheets.
- Fixed bug where it wasn't possible to remove a table with the Cut button.
- Fixed bug where the center format wasn't getting the same font size as the other formats in the format preview.
- Fixed bug where the wordcount plugin wasn't counting hyphenated words correctly.
- Fixed bug where all content pasted into the editor was added to the end of the editor.
- Fixed bug where enter keydown on list item selection only deleted content and didn't create a new line.
- Fixed bug where destroying the editor while the content css was still loading caused error notifications on Firefox.
- Fixed bug where undoing cut operation in IE11 left some unwanted html in the editor content.
- Fixed bug where enter keydown would throw an error in IE11.
- Fixed bug where duplicate instances of an editor were added to the editors array when using the createEditor API.
- Fixed bug where the formatter applied formats on the wrong content when spellchecker was activated.
- Fixed bug where switching formats would reset font size on child nodes.
- Fixed bug where the table caption element weren't always the first descendant to the table tag.
- Fixed bug where pasting some content into the editor on chrome some newlines were removed.
- Fixed bug where it wasn't possible to remove a list if a list item was a table element.
- Fixed bug where copy/pasting partial selections of tables wouldn't produce a proper table.
- Fixed bug where the searchreplace plugin could not find consecutive spaces.
- Fixed bug where background color wasn't applied correctly on some partially selected contents.

## 4.6.5 - 2017-08-02

### Added
- Added new inline_boundaries_selector that allows you to specify the elements that should have boundaries.
- Added new local upload feature this allows the user to upload images directly from the image dialog.
- Added a new api for providing meta data for plugins. It will show up in the help dialog if it's provided.

### Fixed
- Fixed so that the notifications created by the notification manager are more screen reader accessible.
- Fixed bug where changing the list format on multiple selected lists didn't change all of the lists.
- Fixed bug where the nonbreaking plugin would insert multiple undo levels when pressing the tab key.
- Fixed bug where delete/backspace wouldn't render a caret when all editor contents where deleted.
- Fixed bug where delete/backspace wouldn't render a caret if the deleted element was a single contentEditable false element.
- Fixed bug where the wordcount plugin wouldn't count words correctly if word where typed after applying a style format.
- Fixed bug where the wordcount plugin would count mathematical formulas as multiple words for example 1+1=2.
- Fixed bug where formatting of triple clicked blocks on Chrome/Safari would result in styles being added outside the visual selection.
- Fixed bug where paste would add the contents to the end of the editor area when inline mode was used.
- Fixed bug where toggling off bold formatting on text entered in a new paragraph would add an extra line break.
- Fixed bug where autolink plugin would only produce a link on every other consecutive link on Firefox.
- Fixed bug where it wasn't possible to select all contents if the content only had one pre element.
- Fixed bug where sizzle would produce lagging behavior on some sites due to repaints caused by feature detection.
- Fixed bug where toggling off inline formats wouldn't include the space on selected contents with leading or trailing spaces.
- Fixed bug where the cut operation in UI wouldn't work in Chrome.
- Fixed bug where some legacy editor initialization logic would throw exceptions about editor settings not being defined.
- Fixed bug where it wasn't possible to apply text color to links if they where part of a non collapsed selection.
- Fixed bug where an exception would be thrown if the user selected a video element and then moved the focus outside the editor.
- Fixed bug where list operations didn't work if there where block elements inside the list items.
- Fixed bug where applying block formats to lists wrapped in block elements would apply to all elements in that wrapped block.

## 4.6.4 - 2017-06-13

### Fixed
- Fixed bug where the editor would move the caret when clicking on the scrollbar next to a content editable false block.
- Fixed bug where the text color select dropdowns wasn't placed correctly when they didn't fit the width of the screen.
- Fixed bug where the default editor line height wasn't working for mixed font size contents.
- Fixed bug where the content css files for inline editors were loaded multiple times for multiple editor instances.
- Fixed bug where the initial value of the font size/font family dropdowns wasn't displayed.
- Fixed bug where the I18n api was not supporting arrays as the translation replacement values.
- Fixed bug where chrome would display "The given range isn't in document." errors for invalid ranges passed to setRng.
- Fixed bug where the compat3x plugin wasn't working since the global tinymce references wasn't resolved correctly.
- Fixed bug where the preview plugin wasn't encoding the base url passed into the iframe contents producing a xss bug.
- Fixed bug where the dom parser/serializer wasn't handling some special elements like noframes, title and xmp.
- Fixed bug where the dom parser/serializer wasn't handling cdata sections with comments inside.
- Fixed bug where the editor would scroll to the top of the editable area if a dialog was closed in inline mode.
- Fixed bug where the link dialog would not display the right rel value if rel_list was configured.
- Fixed bug where the context menu would select images on some platforms but not others.
- Fixed bug where the filenames of images were not retained on dragged and drop into the editor from the desktop.
- Fixed bug where the paste plugin would misrepresent newlines when pasting plain text and having forced_root_block configured.
- Fixed so that the error messages for the imagetools plugin is more human readable.
- Fixed so the internal validate setting for the parser/serializer can't be set from editor initialization settings.

## 4.6.3 - 2017-05-30

### Fixed
- Fixed bug where the arrow keys didn't work correctly when navigating on nested inline boundary elements.
- Fixed bug where delete/backspace didn't work correctly on nested inline boundary elements.
- Fixed bug where image editing didn't work on subsequent edits of the same image.
- Fixed bug where charmap descriptions wouldn't properly wrap if they exceeded the width of the box.
- Fixed bug where the default image upload handler only accepted 200 as a valid http status code.
- Fixed so rel on target=_blank links gets forced with only noopener instead of both noopener and noreferrer.

## 4.6.2 - 2017-05-23

### Fixed
- Fixed bug where the SaxParser would run out of memory on very large documents.
- Fixed bug with formatting like font size wasn't applied to del elements.
- Fixed bug where various api calls would be throwing exceptions if they where invoked on a removed editor instance.
- Fixed bug where the branding position would be incorrect if the editor was inside a hidden tab and then later showed.
- Fixed bug where the color levels feature in the imagetools dialog wasn't working properly.
- Fixed bug where imagetools dialog wouldn't pre-load images from CORS domains, before trying to prepare them for editing.
- Fixed bug where the tab key would move the caret to the next table cell if being pressed inside a list inside a table.
- Fixed bug where the cut/copy operations would loose parent context like the current format etc.
- Fixed bug with format preview not working on invalid elements excluded by valid_elements.
- Fixed bug where blocks would be merged in incorrect order on backspace/delete.
- Fixed bug where zero length text nodes would cause issues with the undo logic if there where iframes present.
- Fixed bug where the font size/family select lists would throw errors if the first node was a comment.
- Fixed bug with csp having to allow local script evaluation since it was used to detect global scope.
- Fixed bug where CSP required a relaxed option for javascript: URLs in unsupported legacy browsers.
- Fixed bug where a fake caret would be rendered for td with the contenteditable=false.
- Fixed bug where typing would be blocked on IE 11 when within a nested contenteditable=true/false structure.

## 4.6.1 - 2017-05-10

### Added
- Added configuration option to list plugin to disable tab indentation.

### Fixed
- Fixed bug where format change on very specific content could cause the selection to change.
- Fixed bug where TinyMCE could not be lazyloaded through jquery integration.
- Fixed bug where entities in style attributes weren't decoded correctly on paste in webkit.
- Fixed bug where fontsize_formats option had been renamed incorrectly.
- Fixed bug with broken backspace/delete behaviour between contenteditable=false blocks.
- Fixed bug where it wasn't possible to backspace to the previous line with the inline boundaries functionality turned on.
- Fixed bug where is wasn't possible to move caret left and right around a linked image with the inline boundaries functionality turned on.
- Fixed bug where pressing enter after/before hr element threw exception. Patch contributed bradleyke.
- Fixed so the CSS in the visualblocks plugin doesn't overwrite background color. Patch contributed by Christian Rank.
- Fixed bug where multibyte characters weren't encoded correctly. Patch contributed by James Tarkenton.
- Fixed bug where shift-click to select within contenteditable=true fields wasn't working.

## 4.6.0 - 2017-05-04

### Added
- Added an inline boundary caret position feature that makes it easier to type at the beginning/end of links/code elements.
- Added a help plugin that adds a button and a dialog showing the editor shortcuts and loaded plugins.
- Added an inline_boundaries option that allows you to disable the inline boundary feature if it's not desired.
- Added a new ScrollIntoView event that allows you to override the default scroll to element behavior.
- Added role and aria- attributes as valid elements in the default valid elements config.
- Added new internal flag for PastePreProcess/PastePostProcess this is useful to know if the paste was coming from an external source.
- Added new ignore function to UndoManager this works similar to transact except that it doesn't add an undo level by default.

### Fixed
- Fixed so that urls gets retained for images when being edited. This url is then passed on to the upload handler.
- Fixed so that the editors would be initialized on readyState interactive instead of complete.
- Fixed so that the init event of the editor gets fired once all contentCSS files have been properly loaded.
- Fixed so that width/height of the editor gets taken from the textarea element if it's explicitly specified in styles.
- Fixed so that keep_styles set to false no longer clones class/style from the previous paragraph on enter.
- Fixed so that the default line-height is 1.2em to avoid zwnbsp characters from producing text rendering glitches on Windows.
- Fixed so that loading errors of content css gets presented by a notification message.
- Fixed so figure image elements can be linked when selected this wraps the figure image in a anchor element.
- Fixed bug where it wasn't possible to copy/paste rows with colspans by using the table copy/paste feature.
- Fixed bug where the protect setting wasn't properly applied to header/footer parts when using the fullpage plugin.
- Fixed bug where custom formats that specified upper case element names where not applied correctly.
- Fixed bug where some screen readers weren't reading buttons due to an aria specific fix for IE 8.
- Fixed bug where cut wasn't working correctly on iOS due to it's clipboard API not working correctly.
- Fixed bug where Edge would paste div elements instead of paragraphs when pasting plain text.
- Fixed bug where the textpattern plugin wasn't dealing with trailing punctuations correctly.
- Fixed bug where image editing would some times change the image format from jpg to png.
- Fixed bug where some UI elements could be inserted into the toolbar even if they where not registered.
- Fixed bug where it was possible to click the TD instead of the character in the character map and that caused an exception.
- Fixed bug where the font size/font family dropdowns would sometimes show an incorrect value due to css not being loaded in time.
- Fixed bug with the media plugin inserting undefined instead of retaining size when media_dimensions was set to false.
- Fixed bug with deleting images when forced_root_blocks where set to false.
- Fixed bug where input focus wasn't properly handled on nested content editable elements.
- Fixed bug where Chrome/Firefox would throw an exception when selecting images due to recent change of setBaseAndExtent support.
- Fixed bug where malformed blobs would throw exceptions now they are simply ignored.
- Fixed bug where backspace/delete wouldn't work properly in some cases where all contents was selected in WebKit.
- Fixed bug with Angular producing errors since it was expecting events objects to be patched with their custom properties.
- Fixed bug where the formatter would apply formatting to spellchecker errors now all bogus elements are excluded.
- Fixed bug with backspace/delete inside table caption elements wouldn't behave properly on IE 11.
- Fixed bug where typing after a contenteditable false inline element could move the caret to the end of that element.
- Fixed bug where backspace before/after contenteditable false blocks wouldn't properly remove the right element.
- Fixed bug where backspace before/after contenteditable false inline elements wouldn't properly empty the current block element.
- Fixed bug where vertical caret navigation with a custom line-height would sometimes match incorrect positions.
- Fixed bug with paste on Edge where character encoding wasn't handled properly due to a browser bug.
- Fixed bug with paste on Edge where extra fragment data was inserted into the contents when pasting.
- Fixed bug with pasting contents when having a whole block element selected on WebKit could cause WebKit spans to appear.
- Fixed bug where the visualchars plugin wasn't working correctly showing invisible nbsp characters.
- Fixed bug where browsers would hang if you tried to load some malformed html contents.
- Fixed bug where the init call promise wouldn't resolve if the specified selector didn't find any matching elements.
- Fixed bug where the Schema isValidChild function was case sensitive.

### Removed
- Dropped support for IE 8-10 due to market share and lack of support from Microsoft. See tinymce docs for details.

## 4.5.3 - 2017-02-01

### Added
- Added keyboard navigation for menu buttons when the menu is in focus.
- Added api to the list plugin for setting custom classes/attributes on lists.
- Added validation for the anchor plugin input field according to W3C id naming specifications.

### Fixed
- Fixed bug where media placeholders were removed after resize with the forced_root_block setting set to false.
- Fixed bug where deleting selections with similar sibling nodes sometimes deleted the whole document.
- Fixed bug with inlite theme where several toolbars would appear scrolling when more than one instance of the editor was in use.
- Fixed bug where the editor would throw error with the fontselect plugin on hidden editor instances in Firefox.
- Fixed bug where the background color would not stretch to the font size.
- Fixed bug where font size would be removed when changing background color.
- Fixed bug where the undomanager trimmed away whitespace between nodes on undo/redo.
- Fixed bug where media_dimensions=false in media plugin caused the editor to throw an error.
- Fixed bug where IE was producing font/u elements within links on paste.
- Fixed bug where some button tooltips were broken when compat3x was in use.
- Fixed bug where backspace/delete/typeover would remove the caption element.
- Fixed bug where powerspell failed to function when compat3x was enabled.
- Fixed bug where it wasn't possible to apply sub/sup on text with large font size.
- Fixed bug where pre tags with spaces weren't treated as content.
- Fixed bug where Meta+A would select the entire document instead of all contents in nested ce=true elements.

## 4.5.2 - 2017-01-04

### Fixed
- Added missing keyboard shortcut description for the underline menu item in the format menu.
- Fixed bug where external blob urls wasn't properly handled by editor upload logic. Patch contributed by David Oviedo.
- Fixed bug where urls wasn't treated as a single word by the wordcount plugin.
- Fixed bug where nbsp characters wasn't treated as word delimiters by the wordcount plugin.
- Fixed bug where editor instance wasn't properly passed to the format preview logic. Patch contributed by NullQuery.
- Fixed bug where the fake caret wasn't hidden when you moved selection to a cE=false element.
- Fixed bug where it wasn't possible to edit existing code sample blocks.
- Fixed bug where it wasn't possible to delete editor contents if the selection included an empty block.
- Fixed bug where the formatter wasn't expanding words on some international characters. Patch contributed by Martin Larochelle.
- Fixed bug where the open link feature wasn't working correctly on IE 11.
- Fixed bug where enter before/after a cE=false block wouldn't properly padd the paragraph with an br element.
- Fixed so font size and font family select boxes always displays a value by using the runtime style as a fallback.
- Fixed so missing plugins will be logged to console as warnings rather than halting the initialization of the editor.
- Fixed so splitbuttons become normal buttons in advlist plugin if styles are empty. Patch contributed by René Schleusner.
- Fixed so you can multi insert rows/cols by selecting table cells and using insert rows/columns.

## 4.5.1 - 2016-12-07

### Fixed
- Fixed bug where the lists plugin wouldn't initialize without the advlist plugins if served from cdn.
- Fixed bug where selectors with "*" would cause the style format preview to throw an error.
- Fixed bug with toggling lists off on lists with empty list items would throw an error.
- Fixed bug where editing images would produce non existing blob uris.
- Fixed bug where the offscreen toc selection would be treated as the real toc element.
- Fixed bug where the aria level attribute for element path would have an incorrect start index.
- Fixed bug where the offscreen selection of cE=false that where very wide would be shown onscreen. Patch contributed by Steven Bufton.
- Fixed so the default_link_target gets applied to links created by the autolink plugin.
- Fixed so that the name attribute gets removed by the anchor plugin if editing anchors.

## 4.5.0 - 2016-11-23

### Added
- Added new toc plugin allows you to insert table of contents based on editor headings.
- Added new auto complete menu to all url fields. Adds history, link to anchors etc.
- Added new sidebar api that allows you to add custom sidebar panels and buttons to toggle these.
- Added new insert menu button that allows you to have multiple insert functions under the same menu button.
- Added new open link feature to ctrl+click, alt+enter and context menu.
- Added new media_embed_handler option to allow the media plugin to be populated with custom embeds.
- Added new support for editing transparent images using the image tools dialog.
- Added new images_reuse_filename option to allow filenames of images to be retained for upload.
- Added new security feature where links with target="_blank" will by default get rel="noopener noreferrer".
- Added new allow_unsafe_link_target to allow you to opt-out of the target="_blank" security feature.
- Added new style_formats_autohide option to automatically hide styles based on context.
- Added new codesample_content_css option to specify where the code sample prism css is loaded from.
- Added new support for Japanese/Chinese word count following the unicode standards on this.
- Added new fragmented undo levels this dramatically reduces flicker on contents with iframes.
- Added new live previews for complex elements like table or lists.

### Fixed
- Fixed bug where it wasn't possible to properly tab between controls in a dialog with a disabled form item control.
- Fixed bug where firefox would generate a rectangle on elements produced after/before a cE=false elements.
- Fixed bug with advlist plugin not switching list element format properly in some edge cases.
- Fixed bug where col/rowspans wasn't correctly computed by the table plugin in some cases.
- Fixed bug where the table plugin would thrown an error if object_resizing was disabled.
- Fixed bug where some invalid markup would cause issues when running in XHTML mode. Patch contributed by Charles Bourasseau.
- Fixed bug where the fullscreen class wouldn't be removed properly when closing dialogs.
- Fixed bug where the PastePlainTextToggle event wasn't fired by the paste plugin when the state changed.
- Fixed bug where table the row type wasn't properly updated in table row dialog. Patch contributed by Matthias Balmer.
- Fixed bug where select all and cut wouldn't place caret focus back to the editor in WebKit. Patch contributed by Daniel Jalkut.
- Fixed bug where applying cell/row properties to multiple cells/rows would reset other unchanged properties.
- Fixed bug where some elements in the schema would have redundant/incorrect children.
- Fixed bug where selector and target options would cause issues if used together.
- Fixed bug where drag/drop of images from desktop on chrome would thrown an error.
- Fixed bug where cut on WebKit/Blink wouldn't add an undo level.
- Fixed bug where IE 11 would scroll to the cE=false elements when they where selected.
- Fixed bug where keys like F5 wouldn't work when a cE=false element was selected.
- Fixed bug where the undo manager wouldn't stop the typing state when commands where executed.
- Fixed bug where unlink on wrapped links wouldn't work properly.
- Fixed bug with drag/drop of images on WebKit where the image would be deleted form the source editor.
- Fixed bug where the visual characters mode would be disabled when contents was extracted from the editor.
- Fixed bug where some browsers would toggle of formats applied to the caret when clicking in the editor toolbar.
- Fixed bug where the custom theme function wasn't working correctly.
- Fixed bug where image option for custom buttons required you to have icon specified as well.
- Fixed bug where the context menu and contextual toolbars would be visible at the same time and sometimes overlapping.
- Fixed bug where the noneditable plugin would double wrap elements when using the noneditable_regexp option.
- Fixed bug where tables would get padding instead of margin when you used the indent button.
- Fixed bug where the charmap plugin wouldn't properly insert non breaking spaces.
- Fixed bug where the color previews in color input boxes wasn't properly updated.
- Fixed bug where the list items of previous lists wasn't merged in the right order.
- Fixed bug where it wasn't possible to drag/drop inline-block cE=false elements on IE 11.
- Fixed bug where some table cell merges would produce incorrect rowspan/colspan.
- Fixed so the font size of the editor defaults to 14px instead of 11px this can be overridden by custom css.
- Fixed so wordcount is debounced to reduce cpu hogging on larger texts.
- Fixed so tinymce global gets properly exported as a module when used with some module bundlers.
- Fixed so it's possible to specify what css properties you want to preview on specific formats.
- Fixed so anchors are contentEditable=false while within the editor.
- Fixed so selected contents gets wrapped in a inline code element by the codesample plugin.
- Fixed so conditional comments gets properly stripped independent of case. Patch contributed by Georgii Dolzhykov.
- Fixed so some escaped css sequences gets properly handled. Patch contributed by Georgii Dolzhykov.
- Fixed so notifications with the same message doesn't get displayed at the same time.
- Fixed so F10 can be used as an alternative key to focus to the toolbar.
- Fixed various api documentation issues and typos.

### Removed
- Removed layer plugin since it wasn't really ported from 3.x and there doesn't seem to be much use for it.
- Removed moxieplayer.swf from the media plugin since it wasn't used by the media plugin.
- Removed format state from the advlist plugin to be more consistent with common word processors.

## 4.4.3 - 2016-09-01

### Fixed
- Fixed bug where copy would produce an exception on Chrome.
- Fixed bug where deleting lists on IE 11 would merge in correct text nodes.
- Fixed bug where deleting partial lists with indentation wouldn't cause proper normalization.

## 4.4.2 - 2016-08-25

### Added
- Added new importcss_exclusive option to disable unique selectors per group.
- Added new group specific selector_converter option to importcss plugin.
- Added new codesample_languages option to apply custom languages to codesample plugin.
- Added new codesample_dialog_width/codesample_dialog_height options.

### Fixed
- Fixed bug where fullscreen button had an incorrect keyboard shortcut.
- Fixed bug where backspace/delete wouldn't work correctly from a block to a cE=false element.
- Fixed bug where smartpaste wasn't detecting links with special characters in them like tilde.
- Fixed bug where the editor wouldn't get proper focus if you clicked on a cE=false element.
- Fixed bug where it wasn't possible to copy/paste table rows that had merged cells.
- Fixed bug where merging cells could some times produce invalid col/rowspan attibute values.
- Fixed bug where getBody would sometimes thrown an exception now it just returns null if the iframe is clobbered.
- Fixed bug where drag/drop of cE=false element wasn't properly constrained to viewport.
- Fixed bug where contextmenu on Mac would collapse any selection to a caret.
- Fixed bug where rtl mode wasn't rendered properly when loading a language pack with the rtl flag.
- Fixed bug where Kamer word bounderies would be stripped from contents.
- Fixed bug where lists would sometimes render two dots or numbers on the same line.
- Fixed bug where the skin_url wasn't used by the inlite theme.
- Fixed so data attributes are ignored when comparing formats in the formatter.
- Fixed so it's possible to disable inline toolbars in the inlite theme.
- Fixed so template dialog gets resized if it doesn't fit the window viewport.

## 4.4.1 - 2016-07-26

### Added
- Added smart_paste option to paste plugin to allow disabling the paste behavior if needed.

### Fixed
- Fixed bug where png urls wasn't properly detected by the smart paste logic.
- Fixed bug where the element path wasn't working properly when multiple editor instances where used.
- Fixed bug with creating lists out of multiple paragraphs would just create one list item instead of multiple.
- Fixed bug where scroll position wasn't properly handled by the inlite theme to place the toolbar properly.
- Fixed bug where multiple instances of the editor using the inlite theme didn't render the toolbar properly.
- Fixed bug where the shortcut label for fullscreen mode didn't match the actual shortcut key.
- Fixed bug where it wasn't possible to select cE=false blocks using touch devices on for example iOS.
- Fixed bug where it was possible to select the child image within a cE=false on IE 11.
- Fixed so inserts of html containing lists doesn't merge with any existing lists unless it's a paste operation.

## 4.4.0 - 2016-06-30

### Added
- Added new inlite theme this is a more lightweight inline UI.
- Added smarter paste logic that auto detects urls in the clipboard and inserts images/links based on that.
- Added a better image resize algorithm for better image quality in the imagetools plugin.

### Fixed
- Fixed bug where it wasn't possible to drag/dropping cE=false elements on FF.
- Fixed bug where backspace/delete before/after a cE=false block would produce a new paragraph.
- Fixed bug where list style type css property wasn't preserved when indenting lists.
- Fixed bug where merging of lists where done even if the list style type was different.
- Fixed bug where the image_dataimg_filter function wasn't used when pasting images.
- Fixed bug where nested editable within a non editable element would cause scroll on focus in Chrome.
- Fixed so invalid targets for inline mode is blocked on initialization. We only support elements that can have children.

## 4.3.13 - 2016-06-08

### Added
- Added characters with a diacritical mark to charmap plugin. Patch contributed by Dominik Schilling.
- Added better error handling if the image proxy service would produce errors.

### Fixed
- Fixed issue with pasting list items into list items would produce nested list rather than a merged list.
- Fixed bug where table selection could get stuck in selection mode for inline editors.
- Fixed bug where it was possible to place the caret inside the resize grid elements.
- Fixed bug where it wasn't possible to place in elements horizontally adjacent cE=false blocks.
- Fixed bug where multiple notifications wouldn't be properly placed on screen.
- Fixed bug where multiple editor instance of the same id could be produces in some specific integrations.

## 4.3.12 - 2016-05-10

### Fixed
- Fixed bug where focus calls couldn't be made inside the editors PostRender event handler.
- Fixed bug where some translations wouldn't work as expected due to a bug in editor.translate.
- Fixed bug where the node change event could fire with a node out side the root of the editor.
- Fixed bug where Chrome wouldn't properly present the keyboard paste clipboard details when paste was clicked.
- Fixed bug where merged cells in tables couldn't be selected from right to left.
- Fixed bug where insert row wouldn't properly update a merged cells rowspan property.
- Fixed bug where the color input boxes preview field wasn't properly set on initialization.
- Fixed bug where IME composition inside table cells wouldn't work as expected on IE 11.
- Fixed so all shadow dom support is under and experimental flag due to flaky browser support.

## 4.3.11 - 2016-04-25

### Fixed
- Fixed bug where it wasn't possible to insert empty blocks though the API unless they where padded.
- Fixed bug where you couldn't type the Euro character on Windows.
- Fixed bug where backspace/delete from a cE=false element to a text block didn't work properly.
- Fixed bug where the text color default grid would render incorrectly.
- Fixed bug where the codesample plugin wouldn't load the css in the editor for multiple editors.
- Fixed so the codesample plugin textarea gets focused by default.

## 4.3.10 - 2016-04-12

### Fixed
- Fixed bug where the key "y" on WebKit couldn't be entered due to conflict with keycode for F10 on keypress.

## 4.3.9 - 2016-04-12

### Added
- Added support for focusing the contextual toolbars using keyboard.
- Added keyboard support for slider UI controls. You can no increase/decrease using arrow keys.
- Added url pattern matching for Dailymotion to media plugin. Patch contributed by Bertrand Darbon.
- Added body_class to template plugin preview. Patch contributed by Milen Petrinski.
- Added options to better override textcolor pickers with custom colors. Patch contributed by Xavier Boubert.
- Added visual arrows to inline contextual toolbars so that they point to the element being active.

### Changed
- Changed the Meta+Shift+F shortcut to Ctrl+Shift+F since Czech, Slovak, Polish languages used the first one for input.

### Fixed
- Fixed so toolbars for tables or other larger elements get better positioned below the scrollable viewport.
- Fixed bug where it was possible to click links inside cE=false blocks.
- Fixed bug where event targets wasn't properly handled in Safari Technical Preview.
- Fixed bug where drag/drop text in FF 45 would make the editor caret invisible.
- Fixed bug where the remove state wasn't properly set on editor instances when detected as clobbered.
- Fixed bug where offscreen selection of some cE=false elements would render onscreen. Patch contributed by Steven Bufton
- Fixed bug where enter would clone styles out side the root on editors inside a span. Patch contributed by ChristophKaser.
- Fixed bug where drag/drop of images into the editor didn't work correctly in FF.
- Fixed so the first item in panels for the imagetools dialog gets proper keyboard focus.

## 4.3.8 - 2016-03-15

### Fixed
- Fixed bug where inserting HR at the end of a block element would produce an extra empty block.
- Fixed bug where links would be clickable when readonly mode was enabled.
- Fixed bug where the formatter would normalize to the wrong node on very specific content.
- Fixed bug where some nested list items couldn't be indented properly.
- Fixed bug where links where clickable in the preview dialog.
- Fixed so the alt attribute doesn't get padded with an empty value by default.
- Fixed so nested alignment works more correctly. You will now alter the alignment to the closest block parent.

## 4.3.7 - 2016-03-02

### Fixed
- Fixed bug where incorrect icons would be rendered for imagetools edit and color levels.
- Fixed bug where navigation using arrow keys inside a SelectBox didn't move up/down.
- Fixed bug where the visualblocks plugin would render borders round internal UI elements.

## 4.3.6 - 2016-03-01

### Added
- Added new paste_remember_plaintext_info option to allow a global disable of the plain text mode notification.
- Added new PastePlainTextToggle event that fires when plain text mode toggles on/off.

### Fixed
- Fixed bug where it wasn't possible to select media elements since the drag logic would snap it to mouse cursor.
- Fixed bug where it was hard to place the caret inside nested cE=true elements when the outer cE=false element was focused.
- Fixed bug where editors wouldn't properly initialize if both selector and mode where used.
- Fixed bug where IME input inside table cells would switch the IME off.
- Fixed bug where selection inside the first table cell would cause the whole table cell to get selected.
- Fixed bug where error handling of images being uploaded wouldn't properly handle faulty statuses.
- Fixed bug where inserting contents before a HR would cause an exception to be thrown.
- Fixed bug where copy/paste of Excel data would be inserted as an image.
- Fixed caret position issues with copy/paste of inline block cE=false elements.
- Fixed issues with various menu item focus bugs in Chrome. Where the focused menu bar item wasn't properly blurred.
- Fixed so the notifications have a solid background since it would be hard to read if there where text under it.
- Fixed so notifications gets animated similar to the ones used by dialogs.
- Fixed so larger images that gets pasted is handled better.
- Fixed so the window close button is more uniform on various platform and also increased it's hit area.

## 4.3.5 - 2016-02-11

Npm version bump due to package not being fully updated.

## 4.3.4 - 2016-02-11

### Added
- Added new OpenWindow/CloseWindow events that gets fired when windows open/close.
- Added new NewCell/NewRow events that gets fired when table cells/rows are created.
- Added new Promise return value to tinymce.init makes it easier to handle initialization.

### Fixed
- Fixed various bugs with drag/drop of contentEditable:false elements.
- Fixed bug where deleting of very specific nested list items would result in an odd list.
- Fixed bug where lists would get merged with adjacent lists outside the editable inline root.
- Fixed bug where MS Edge would crash when closing a dialog then clicking a menu item.
- Fixed bug where table cell selection would add undo levels.
- Fixed bug where table cell selection wasn't removed when inline editor where removed.
- Fixed bug where table cell selection wouldn't work properly on nested tables.
- Fixed bug where table merge menu would be available when merging between thead and tbody.
- Fixed bug where table row/column resize wouldn't get properly removed when the editor was removed.
- Fixed bug where Chrome would scroll to the editor if there where a empty hash value in document url.
- Fixed bug where the cache suffix wouldn't work correctly with the importcss plugin.
- Fixed bug where selection wouldn't work properly on MS Edge on Windows Phone 10.
- Fixed so adjacent pre blocks gets joined into one pre block since that seems like the user intent.
- Fixed so events gets properly dispatched in shadow dom. Patch provided by Nazar Mokrynskyi.

### Removed
- Removed the jQuery version the jQuery plugin is now moved into the main package.
- Removed jscs from build process since eslint can now handle code style checking.

## 4.3.3 - 2016-01-14

### Added
- Added new table_resize_bars configuration setting.  This setting allows you to disable the table resize bars.
- Added new beforeInitialize event to tinymce.util.XHR lets you modify XHR properties before open. Patch contributed by Brent Clintel.
- Added new autolink_pattern setting to autolink plugin. Enables you to override the default autolink formats. Patch contributed by Ben Tiedt.
- Added new charmap option that lets you override the default charmap of the charmap plugin.
- Added new charmap_append option that lets you add new characters to the default charmap of the charmap plugin.
- Added new insertCustomChar event that gets fired when a character is inserted by the charmap plugin.

### Fixed
- Fixed bug where table cells started with a superfluous &nbsp; in IE10+.
- Fixed bug where table plugin would retain all BR tags when cells were merged.
- Fixed bug where media plugin would strip underscores from youtube urls.
- Fixed bug where IME input would fail on IE 11 if you typed within a table.
- Fixed bug where double click selection of a word would remove the space before the word on insert contents.
- Fixed bug where table plugin would produce exceptions when hovering tables with invalid structure.
- Fixed bug where fullscreen wouldn't scroll back to it's original position when untoggled.
- Fixed so the template plugins templates setting can be a function that gets a callback that can provide templates.

## 4.3.2 - 2015-12-14

### Fixed
- Fixed bug where the resize bars for table cells were not affected by the object_resizing property.
- Fixed bug where the contextual table toolbar would appear incorrectly if TinyMCE was initialized inline inside a table.
- Fixed bug where resizing table cells did not fire a node change event or add an undo level.
- Fixed bug where double click selection of text on IE 11 wouldn't work properly.
- Fixed bug where codesample plugin would incorrectly produce br elements inside code elements.
- Fixed bug where media plugin would strip dashes from youtube urls.
- Fixed bug where it was possible to move the caret into the table resize bars.
- Fixed bug where drag/drop into a cE=false element was possible on IE.

## 4.3.1 - 2015-11-30

### Fixed
- Fixed so it's possible to disable the table inline toolbar by setting it to false or an empty string.
- Fixed bug where it wasn't possible to resize some tables using the drag handles.
- Fixed bug where unique id:s would clash for multiple editor instances and cE=false selections.
- Fixed bug where the same plugin could be initialized multiple times.
- Fixed bug where the table inline toolbars would be displayed at the same time as the image toolbars.
- Fixed bug where the table selection rect wouldn't be removed when selecting another control element.

## 4.3.0 - 2015-11-23

### Added
- Added new table column/row resize support. Makes it a lot more easy to resize the columns/rows in a table.
- Added new table inline toolbar. Makes it easier to for example add new rows or columns to a table.
- Added new notification API. Lets you display floating notifications to the end user.
- Added new codesample plugin that lets you insert syntax highlighted pre elements into the editor.
- Added new image_caption to images. Lets you create images with captions using a HTML5 figure/figcaption elements.
- Added new live previews of embeded videos. Lets you play the video right inside the editor.
- Added new setDirty method and "dirty" event to the editor. Makes it easier to track the dirty state change.
- Added new setMode method to Editor instances that lets you dynamically switch between design/readonly.
- Added new core support for contentEditable=false elements within the editor overrides the browsers broken behavior.

### Changed
- Rewrote the noneditable plugin to use the new contentEditable false core logic.

### Fixed
- Fixed so the dirty state doesn't set to false automatically when the undo index is set to 0.
- Fixed the Selection.placeCaretAt so it works better on IE when the coordinate is between paragraphs.
- Fixed bug where data-mce-bogus="all" element contents where counted by the word count plugin.
- Fixed bug where contentEditable=false elements would be indented by the indent buttons.
- Fixed bug where images within contentEditable=false would be selected in WebKit on mouse click.
- Fixed bug in DOMUntils split method where the replacement parameter wouldn't work on specific cases.
- Fixed bug where the importcss plugin would import classes from the skin content css file.
- Fixed so all button variants have a wrapping span for it's text to make it easier to skin.
- Fixed so it's easier to exit pre block using the arrow keys.
- Fixed bug where listboxes with fix widths didn't render correctly.

## 4.2.8 - 2015-11-13

### Fixed
- Fixed bug where it was possible to delete tables as the inline root element if all columns where selected.
- Fixed bug where the UI buttons active state wasn't properly updated due to recent refactoring of that logic.

## 4.2.7 - 2015-10-27

### Fixed
- Fixed bug where backspace/delete would remove all formats on the last paragraph character in WebKit/Blink.
- Fixed bug where backspace within a inline format element with a bogus caret container would move the caret.
- Fixed bug where backspace/delete on selected table cells wouldn't add an undo level.
- Fixed bug where script tags embedded within the editor could sometimes get a mce- prefix prepended to them
- Fixed bug where validate: false option could produce an error to be thrown from the Serialization step.
- Fixed bug where inline editing of a table as the root element could let the user delete that table.
- Fixed bug where inline editing of a table as the root element wouldn't properly handle enter key.
- Fixed bug where inline editing of a table as the root element would normalize the selection incorrectly.
- Fixed bug where inline editing of a list as the root element could let the user delete that list.
- Fixed bug where inline editing of a list as the root element could let the user split that list.
- Fixed bug where resize handles would be rendered on editable root elements such as table.

## 4.2.6 - 2015-09-28

### Added
- Added capability to set request headers when using XHRs.
- Added capability to upload local images automatically default delay is set to 30 seconds after editing images.
- Added commands ids mceEditImage, mceAchor and mceMedia to be avaiable from execCommand.
- Added Edge browser to saucelabs grunt task. Patch contributed by John-David Dalton.

### Fixed
- Fixed bug where blob uris not produced by tinymce would produce HTML invalid markup.
- Fixed bug where selection of contents of a nearly empty editor in Edge would sometimes fail.
- Fixed bug where color styles woudln't be retained on copy/paste in Blink/Webkit.
- Fixed bug where the table plugin would throw an error when inserting rows after a child table.
- Fixed bug where the template plugin wouldn't handle functions as variable replacements.
- Fixed bug where undo/redo sometimes wouldn't work properly when applying formatting collapsed ranges.
- Fixed bug where shift+delete wouldn't do a cut operation on Blink/WebKit.
- Fixed bug where cut action wouldn't properly store the before selection bookmark for the undo level.
- Fixed bug where backspace in side an empty list element on IE would loose editor focus.
- Fixed bug where the save plugin wouldn't enable the buttons when a change occurred.
- Fixed bug where Edge wouldn't initialize the editor if a document.domain was specified.
- Fixed bug where enter key before nested images would sometimes not properly expand the previous block.
- Fixed bug where the inline toolbars wouldn't get properly hidden when blurring the editor instance.
- Fixed bug where Edge would paste Chinese characters on some Windows 10 installations.
- Fixed bug where IME would loose focus on IE 11 due to the double trailing br bug fix.
- Fixed bug where the proxy url in imagetools was incorrect. Patch contributed by Wong Ho Wang.

## 4.2.5 - 2015-08-31

### Added
- Added fullscreen capability to embedded youtube and vimeo videos.

### Fixed
- Fixed bug where the uploadImages call didn't work on IE 10.
- Fixed bug where image place holders would be uploaded by uploadImages call.
- Fixed bug where images marked with bogus would be uploaded by the uploadImages call.
- Fixed bug where multiple calls to uploadImages would result in decreased performance.
- Fixed bug where pagebreaks were editable to imagetools patch contributed by Rasmus Wallin.
- Fixed bug where the element path could cause too much recursion exception.
- Fixed bug for domains containing ".min". Patch contributed by Loïc Février.
- Fixed so validation of external links to accept a number after www. Patch contributed by Victor Carvalho.
- Fixed so the charmap is exposed though execCommand. Patch contributed by Matthew Will.
- Fixed so that the image uploads are concurrent for improved performance.
- Fixed various grammar problems in inline documentation. Patches provided by nikolas.

## 4.2.4 - 2015-08-17

### Added
- Added picture as a valid element to the HTML 5 schema. Patch contributed by Adam Taylor.

### Fixed
- Fixed bug where contents would be duplicated on drag/drop within the same editor.
- Fixed bug where floating/alignment of images on Edge wouldn't work properly.
- Fixed bug where it wasn't possible to drag images on IE 11.
- Fixed bug where image selection on Edge would sometimes fail.
- Fixed bug where contextual toolbars icons wasn't rendered properly when using the toolbar_items_size.
- Fixed bug where searchreplace dialog doesn't get prefilled with the selected text.
- Fixed bug where fragmented matches wouldn't get properly replaced by the searchreplace plugin.
- Fixed bug where enter key wouldn't place the caret if was after a trailing space within an inline element.
- Fixed bug where the autolink plugin could produce multiple links for the same text on Gecko.
- Fixed bug where EditorUpload could sometimes throw an exception if the blob wasn't found.
- Fixed xss issues with media plugin not properly filtering out some script attributes.

## 4.2.3 - 2015-07-30

### Fixed
- Fixed bug where image selection wasn't possible on Edge due to incompatible setBaseAndExtend API.
- Fixed bug where image blobs urls where not properly destroyed by the imagetools plugin.
- Fixed bug where keyboard shortcuts wasn't working correctly on IE 8.
- Fixed skin issue where the borders of panels where not visible on IE 8.

## 4.2.2 - 2015-07-22

### Fixed
- Fixed bug where float panels were not being hidden on inline editor blur when fixed_toolbar_container config option was in use.
- Fixed bug where combobox states wasn't properly updated if contents where updated without keyboard.
- Fixed bug where pasting into textbox or combobox would move the caret to the end of text.
- Fixed bug where removal of bogus span elements before block elements would remove whitespace between nodes.
- Fixed bug where repositioning of inline toolbars where async and producing errors if the editor was removed from DOM to early. Patch by iseulde.
- Fixed bug where element path wasn't working correctly. Patch contributed by iseulde.
- Fixed bug where menus wasn't rendered correctly when custom images where added to a menu. Patch contributed by Naim Hammadi.

## 4.2.1 - 2015-06-29

### Fixed
- Fixed bug where back/forward buttons in the browser would render blob images as broken images.
- Fixed bug where Firefox would throw regexp to big error when replacing huge base64 chunks.
- Fixed bug rendering issues with resize and context toolbars not being placed properly until next animation frame.
- Fixed bug where the rendering of the image while cropping would some times not be centered correctly.
- Fixed bug where listbox items with submenus would me selected as active.
- Fixed bug where context menu where throwing an error when rendering.
- Fixed bug where resize both option wasn't working due to resent addClass API change. Patch contributed by Jogai.
- Fixed bug where a hideAll call for container rendered inline toolbars would throw an error.
- Fixed bug where onclick event handler on combobox could cause issues if element.id was a function by some polluting libraries.
- Fixed bug where listboxes wouldn't get proper selected sub menu item when using link_list or image_list.
- Fixed so the UI controls are as wide as 4.1.x to avoid wrapping controls in toolbars.
- Fixed so the imagetools dialog is adaptive for smaller screen sizes.

## 4.2.0 - 2015-06-25

### Added
- Added new flat default skin to make the UI more modern.
- Added new imagetools plugin, lets you crop/resize and apply filters to images.
- Added new contextual toolbars support to the API lets you add floating toolbars for specific CSS selectors.
- Added new promise feature fill as tinymce.util.Promise.
- Added new built in image upload feature lets you upload any base64 encoded image within the editor as files.

### Fixed
- Fixed bug where resize handles would appear in the right position in the wrong editor when switching between resizable content in different inline editors.
- Fixed bug where tables would not be inserted in inline mode due to previous float panel fix.
- Fixed bug where floating panels would remain open when focus was lost on inline editors.
- Fixed bug where cut command on Chrome would thrown a browser security exception.
- Fixed bug where IE 11 sometimes would report an incorrect size for images in the image dialog.
- Fixed bug where it wasn't possible to remove inline formatting at the end of block elements.
- Fixed bug where it wasn't possible to delete table cell contents when cell selection was vertical.
- Fixed bug where table cell wasn't emptied from block elements if delete/backspace where pressed in empty cell.
- Fixed bug where cmd+shift+arrow didn't work correctly on Firefox mac when selecting to start/end of line.
- Fixed bug where removal of bogus elements would sometimes remove whitespace between nodes.
- Fixed bug where the resize handles wasn't updated when the main window was resized.
- Fixed so script elements gets removed by default to prevent possible XSS issues in default config implementations.
- Fixed so the UI doesn't need manual reflows when using non native layout managers.
- Fixed so base64 encoded images doesn't slow down the editor on modern browsers while editing.
- Fixed so all UI elements uses touch events to improve mobile device support.
- Removed the touch click quirks patch for iOS since it did more harm than good.
- Removed the non proportional resize handles since. Unproportional resize can still be done by holding the shift key.

## 4.1.10 - 2015-05-05

### Fixed
- Fixed bug where plugins loaded with compat3x would sometimes throw errors when loading using the jQuery version.
- Fixed bug where extra empty paragraphs would get deleted in WebKit/Blink due to recent Quriks fix.
- Fixed bug where the editor wouldn't work properly on IE 12 due to some required browser sniffing.
- Fixed bug where formatting shortcut keys where interfering with Mac OS X screenshot keys.
- Fixed bug where the caret wouldn't move to the next/previous line boundary on Cmd+Left/Right on Gecko.
- Fixed bug where it wasn't possible to remove formats from very specific nested contents.
- Fixed bug where undo levels wasn't produced when typing letters using the shift or alt+ctrl modifiers.
- Fixed bug where the dirty state wasn't properly updated when typing using the shift or alt+ctrl modifiers.
- Fixed bug where an error would be thrown if an autofocused editor was destroyed quickly after its initialization. Patch provided by thorn0.
- Fixed issue with dirty state not being properly updated on redo operation.
- Fixed issue with entity decoder not handling incorrectly written numeric entities.
- Fixed issue where some PI element values wouldn't be properly encoded.

## 4.1.9 - 2015-03-10

### Fixed
- Fixed bug where indentation wouldn't work properly for non list elements.
- Fixed bug with image plugin not pulling the image dimensions out correctly if a custom document_base_url was used.
- Fixed bug where ctrl+alt+[1-9] would conflict with the AltGr+[1-9] on Windows. New shortcuts is ctrl+shift+[1-9].
- Fixed bug with removing formatting on nodes in inline mode would sometimes include nodes outside the editor body.
- Fixed bug where extra nbsp:s would be inserted when you replaced a word surrounded by spaces using insertContent.
- Fixed bug with pasting from Google Docs would produce extra strong elements and line feeds.

## 4.1.8 - 2015-03-05

### Added
- Added new html5 sizes attribute to img elements used together with srcset.
- Added new elementpath option that makes it possible to disable the element path but keep the statusbar.
- Added new option table_style_by_css for the table plugin to set table styling with css rather than table attributes.
- Added new link_assume_external_targets option to prompt the user to prepend http:// prefix if the supplied link does not contain a protocol prefix.
- Added new image_prepend_url option to allow a custom base path/url to be added to images.
- Added new table_appearance_options option to make it possible to disable some options.
- Added new image_title option to make it possible to alter the title of the image, disabled by default.

### Fixed
- Fixed bug where selection starting from out side of the body wouldn't produce a proper selection range on IE 11.
- Fixed bug where pressing enter twice before a table moves the cursor in the table and causes a javascript error.
- Fixed bug where advanced image styles were not respected.
- Fixed bug where the less common Shift+Delete didn't produce a proper cut operation on WebKit browsers.
- Fixed bug where image/media size constrain logic would produce NaN when handling non number values.
- Fixed bug where internal classes where removed by the removeformat command.
- Fixed bug with creating links table cell contents with a specific selection would throw a exceptions on WebKit/Blink.
- Fixed bug where valid_classes option didn't work as expected according to docs. Patch provided by thorn0.
- Fixed bug where jQuery plugin would patch the internal methods multiple times. Patch provided by Drew Martin.
- Fixed bug where backspace key wouldn't delete the current selection of newly formatted content.
- Fixed bug where type over of inline formatting elements wouldn't properly keep the format on WebKit/Blink.
- Fixed bug where selection needed to be properly normalized on modern IE versions.
- Fixed bug where Command+Backspace didn't properly delete the whole line of text but the previous word.
- Fixed bug where UI active states wheren't properly updated on IE if you placed caret within the current range.
- Fixed bug where delete/backspace on WebKit/Blink would remove span elements created by the user.
- Fixed bug where delete/backspace would produce incorrect results when deleting between two text blocks with br elements.
- Fixed bug where captions where removed when pasting from MS Office.
- Fixed bug where lists plugin wouldn't properly remove fully selected nested lists.
- Fixed bug where the ttf font used for icons would throw an warning message on Gecko on Mac OS X.
- Fixed a bug where applying a color to text did not update the undo/redo history.
- Fixed so shy entities gets displayed when using the visualchars plugin.
- Fixed so removeformat removes ins/del by default since these might be used for strikethough.
- Fixed so multiple language packs can be loaded and added to the global I18n data structure.
- Fixed so transparent color selection gets treated as a normal color selection. Patch contributed by Alexander Hofbauer.
- Fixed so it's possible to disable autoresize_overflow_padding, autoresize_bottom_margin options by setting them to false.
- Fixed so the charmap plugin shows the description of the character in the dialog. Patch contributed by Jelle Hissink.
- Removed address from the default list of block formats since it tends to be missused.
- Fixed so the pre block format is called preformatted to make it more verbose.
- Fixed so it's possible to context scope translation strings this isn't needed most of the time.
- Fixed so the max length of the width/height input fields of the media dialog is 5 instead of 3.
- Fixed so drag/dropped contents gets properly processed by paste plugin since it's basically a paste. Patch contributed by Greg Fairbanks.
- Fixed so shortcut keys for headers is ctrl+alt+[1-9] instead of ctrl+[1-9] since these are for switching tabs in the browsers.
- Fixed so "u" doesn't get converted into a span element by the legacy input filter. Since this is now a valid HTML5 element.
- Fixed font families in order to provide appropriate web-safe fonts.

## 4.1.7 - 2014-11-27

### Added
- Added HTML5 schema support for srcset, source and picture. Patch contributed by mattheu.
- Added new cache_suffix setting to enable cache busting by producing unique urls.
- Added new paste_convert_word_fake_lists option to enable users to disable the fake lists convert logic.

### Fixed
- Fixed so advlist style changes adds undo levels for each change.
- Fixed bug where WebKit would sometimes produce an exception when the autolink plugin where looking for URLs.
- Fixed bug where IE 7 wouldn't be rendered properly due to aggressive css compression.
- Fixed bug where DomQuery wouldn't accept window as constructor element.
- Fixed bug where the color picker in 3.x dialogs wouldn't work properly. Patch contributed by Callidior.
- Fixed bug where the image plugin wouldn't respect the document_base_url.
- Fixed bug where the jQuery plugin would fail to append to elements named array prototype names.

## 4.1.6 - 2014-10-08

### Changed
- Replaced jake with grunt since it is more mainstream and has better plugin support.

### Fixed
- Fixed bug with clicking on the scrollbar of the iframe would cause a JS error to be thrown.
- Fixed bug where null would produce an exception if you passed it to selection.setRng.
- Fixed bug where Ctrl/Cmd+Tab would indent the current list item if you switched tabs in the browser.
- Fixed bug where pasting empty cells from Excel would result in a broken table.
- Fixed bug where it wasn't possible to switch back to default list style type.
- Fixed issue where the select all quirk fix would fire for other modifiers than Ctrl/Cmd combinations.


## 4.1.5 - 2014-09-09

### Fixed
- Fixed bug where sometimes the resize rectangles wouldn't properly render on images on WebKit/Blink.
- Fixed bug in list plugin where delete/backspace would merge empty LI elements in lists incorrectly.
- Fixed bug where empty list elements would result in empty LI elements without it's parent container.
- Fixed bug where backspace in empty caret formatted element could produce an type error exception of Gecko.
- Fixed bug where lists pasted from word with a custom start index above 9 wouldn't be properly handled.
- Fixed bug where tabfocus plugin would tab out of the editor instance even if the default action was prevented.
- Fixed bug where tabfocus wouldn't tab properly to other adjacent editor instances.
- Fixed bug where the DOMUtils setStyles wouldn't properly removed or update the data-mce-style attribute.
- Fixed bug where dialog select boxes would be placed incorrectly if document.body wasn't statically positioned.
- Fixed bug where pasting would sometimes scroll to the top of page if the user was using the autoresize plugin.
- Fixed bug where caret wouldn't be properly rendered by Chrome when clicking on the iframes documentElement.
- Fixed so custom images for menubutton/splitbutton can be provided. Patch contributed by Naim Hammadi.
- Fixed so the default action of windows closing can be prevented by blocking the default action of the close event.
- Fixed so nodeChange and focus of the editor isn't automatically performed when opening sub dialogs.

## 4.1.4 - 2014-08-21

### Added
- Added new media_filter_html option to media plugin that blocks any conditional comments, scripts etc within a video element.
- Added new content_security_policy option allows you to set custom policy for iframe contents. Patch contributed by Francois Chagnon.

### Fixed
- Fixed bug where activate/deactivate events wasn't firing properly when switching between editors.
- Fixed bug where placing the caret on iOS was difficult due to a WebKit bug with touch events.
- Fixed bug where the resize helper wouldn't render properly on older IE versions.
- Fixed bug where resizing images inside tables on older IE versions would sometimes fail depending mouse position.
- Fixed bug where editor.insertContent would produce an exception when inserting select/option elements.
- Fixed bug where extra empty paragraphs would be produced if block elements where inserted inside span elements.
- Fixed bug where the spellchecker menu item wouldn't be properly checked if spell checking was started before it was rendered.
- Fixed bug where the DomQuery filter function wouldn't remove non elements from collection.
- Fixed bug where document with custom document.domain wouldn't properly render the editor.
- Fixed bug where IE 8 would throw exception when trying to enter invalid color values into colorboxes.
- Fixed bug where undo manager could incorrectly add an extra undo level when custom resize handles was removed.
- Fixed bug where it wouldn't be possible to alter cell properties properly on table cells on IE 8.
- Fixed so the color picker button in table dialog isn't shown unless you include the colorpicker plugin or add your own custom color picker.
- Fixed so activate/deactivate events fire when windowManager opens a window since.
- Fixed so the table advtab options isn't separated by an underscore to normalize naming with image_advtab option.
- Fixed so the table cell dialog has proper padding when the advanced tab in disabled.

## 4.1.3 - 2014-07-29

### Added
- Added event binding logic to tinymce.util.XHR making it possible to override headers and settings before any request is made.

### Fixed
- Fixed bug where drag events wasn't fireing properly on older IE versions since the event handlers where bound to document.
- Fixed bug where drag/dropping contents within the editor on IE would force the contents into plain text mode even if it was internal content.
- Fixed bug where IE 7 wouldn't open menus properly due to a resize bug in the browser auto closing them immediately.
- Fixed bug where the DOMUtils getPos logic wouldn't produce a valid coordinate inside the body if the body was positioned non static.
- Fixed bug where the element path and format state wasn't properly updated if you had the wordcount plugin enabled.
- Fixed bug where a comment at the beginning of source would produce an exception in the formatter logic.
- Fixed bug where setAttrib/getAttrib on null would throw exception together with any hooked attributes like style.
- Fixed bug where table sizes wasn't properly retained when copy/pasting on WebKit/Blink.
- Fixed bug where WebKit/Blink would produce colors in RGB format instead of the forced HEX format when deleting contents.
- Fixed bug where the width attribute wasn't updated on tables if you changed the size inside the table dialog.
- Fixed bug where control selection wasn't properly handled when the caret was placed directly after an image.
- Fixed bug where selecting the contents of table cells using the selection.select method wouldn't place the caret properly.
- Fixed bug where the selection state for images wasn't removed when placing the caret right after an image on WebKit/Blink.
- Fixed bug where all events wasn't properly unbound when and editor instance was removed or destroyed by some external innerHTML call.
- Fixed bug where it wasn't possible or very hard to select images on iOS when the onscreen keyboard was visible.
- Fixed so auto_focus can take a boolean argument this will auto focus the last initialized editor might be useful for single inits.
- Fixed so word auto detect lists logic works better for faked lists that doesn't have specific markup.
- Fixed so nodeChange gets fired on mouseup as it used to before 4.1.1 we optimized that event to fire less often.

### Removed
- Removed the finish menu item from spellchecker menu since it's redundant you can stop spellchecking by toggling menu item or button.

## 4.1.2 - 2014-07-15

### Added
- Added offset/grep to DomQuery class works basically the same as it's jQuery equivalent.

### Fixed
- Fixed bug where backspace/delete or setContent with an empty string would remove header data when using the fullpage plugin.
- Fixed bug where tinymce.remove with a selector not matching any editors would remove all editors.
- Fixed bug where resizing of the editor didn't work since the theme was calling setStyles instead of setStyle.
- Fixed bug where IE 7 would fail to append html fragments to iframe document when using DomQuery.
- Fixed bug where the getStyle DOMUtils method would produce an exception if it was called with null as it's element.
- Fixed bug where the paste plugin would remove the element if the none of the paste_webkit_styles rules matched the current style.
- Fixed bug where contextmenu table items wouldn't work properly on IE since it would some times fire an incorrect selection change.
- Fixed bug where the padding/border values wasn't used in the size calculation for the body size when using autoresize. Patch contributed by Matt Whelan.
- Fixed bug where conditional word comments wouldn't be properly removed when pasting plain text.
- Fixed bug where resizing would sometime fail on IE 11 when the mouseup occurred inside the resizable element.
- Fixed so the iframe gets initialized without any inline event handlers for better CSP support. Patch contributed by Matt Whelan.
- Fixed so the tinymce.dom.Sizzle is the latest version of sizzle this resolves the document context bug.

## 4.1.1 - 2014-07-08

### Fixed
- Fixed bug where pasting plain text on some WebKit versions would result in an empty line.
- Fixed bug where resizing images inside tables on IE 11 wouldn't work properly.
- Fixed bug where IE 11 would sometimes throw "Invalid argument" exception when editor contents was set to an empty string.
- Fixed bug where document.activeElement would throw exceptions on IE 9 when that element was hidden or removed from dom.
- Fixed bug where WebKit/Blink sometimes produced br elements with the Apple-interchange-newline class.
- Fixed bug where table cell selection wasn't properly removed when copy/pasting table cells.
- Fixed bug where pasting nested list items from Word wouldn't produce proper semantic nested lists.
- Fixed bug where right clicking using the contextmenu plugin on WebKit/Blink on Mac OS X would select the target current word or line.
- Fixed bug where it wasn't possible to alter table cell properties on IE 8 using the context menu.
- Fixed bug where the resize helper wouldn't be correctly positioned on older IE versions.
- Fixed bug where fullpage plugin would produce an error if you didn't specify a doctype encoding.
- Fixed bug where anchor plugin would get the name/id of the current element even if it wasn't anchor element.
- Fixed bug where visual aids for tables wouldn't be properly disabled when changing the border size.
- Fixed bug where some control selection events wasn't properly fired on older IE versions.
- Fixed bug where table cell selection on older IE versions would prevent resizing of images.
- Fixed bug with paste_data_images paste option not working properly on modern IE versions.
- Fixed bug where custom elements with underscores in the name wasn't properly parsed/serialized.
- Fixed bug where applying inline formats to nested list elements would produce an incorrect formatting result.
- Fixed so it's possible to hide items from elements path by using preventDefault/stopPropagation.
- Fixed so inline mode toolbar gets rendered right aligned if the editable element positioned to the documents right edge.
- Fixed so empty inline elements inside empty block elements doesn't get removed if configured to be kept intact.
- Fixed so DomQuery parentsUntil/prevUntil/nextUntil supports selectors/elements/filters etc.
- Fixed so legacyoutput plugin overrides fontselect and fontsizeselect controls and handles font elements properly.

## 4.1.0 - 2014-06-18

### Added
- Added new file_picker_callback option to replace the old file_browser_callback the latter will still work though.
- Added new custom colors to textcolor plugin will be displayed if a color picker is provided also shows the latest colors.
- Added new color_picker_callback option to enable you to add custom color pickers to the editor.
- Added new advanced tabs to table/cell/row dialogs to enable you to select colors for border/background.
- Added new colorpicker plugin that lets you select colors from a hsv color picker.
- Added new tinymce.util.Color class to handle color parsing and converting.
- Added new colorpicker UI widget element lets you add a hsv color picker to any form/window.
- Added new textpattern plugin that allows you to use markdown like text patterns to format contents.
- Added new resize helper element that shows the current width & height while resizing.
- Added new "once" method to Editor and EventDispatcher enables since callback execution events.
- Added new jQuery like class under tinymce.dom.DomQuery it's exposed on editor instances (editor.$) and globally under (tinymce.$).

### Fixed
- Fixed so the default resize method for images are proportional shift/ctrl can be used to make an unproportional size.
- Fixed bug where the image_dimensions option of the image plugin would cause exceptions when it tried to update the size.
- Fixed bug where table cell dialog class field wasn't properly updated when editing an a table cell with an existing class.
- Fixed bug where Safari on Mac would produce webkit-fake-url for pasted images so these are now removed.
- Fixed bug where the nodeChange event would get fired before the selection was changed when clicking inside the current selection range.
- Fixed bug where valid_classes option would cause exception when it removed internal prefixed classes like mce-item-.
- Fixed bug where backspace would cause navigation in IE 8 on an inline element and after a caret formatting was applied.
- Fixed so placeholder images produced by the media plugin gets selected when inserted/edited.
- Fixed so it's possible to drag in images when the paste_data_images option is enabled. Might be useful for mail clients.
- Fixed so images doesn't get a width/height applied if the image_dimensions option is set to false useful for responsive contents.
- Fixed so it's possible to pass in an optional arguments object for the nodeChanged function to be passed to all nodechange event listeners.
- Fixed bug where media plugin embed code didn't update correctly.<|MERGE_RESOLUTION|>--- conflicted
+++ resolved
@@ -30,13 +30,10 @@
 - Line separator scrolling in floating toolbars. #TINY-8948
 - A double bottom border appeared on inline mode editor for the `tinymce-5` skin. #TINY-9108
 - The editor header showed up even with no menubar and toolbar configured. #TINY-8819
-<<<<<<< HEAD
-- The Quick Insert context toolbar provided by the `quickbars` plugin showed when the cursor was in a fake block caret. #TINY-9190
-=======
 - Inline text pattern no longer triggers if it matches only the end but not the start. #TINY-8947
 - Matches of inline text patterns that are similar are now managed correctly. #TINY-8949
 - The context toolbar prevented the user from placing the cursor at the edges of the editor. #TINY-8890
->>>>>>> e1df231d
+- The Quick Insert context toolbar provided by the `quickbars` plugin showed when the cursor was in a fake block caret. #TINY-9190
 
 ## 6.2.0 - 2022-09-08
 
