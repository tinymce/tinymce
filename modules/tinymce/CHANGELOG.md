--- conflicted
+++ resolved
@@ -37,11 +37,8 @@
 - In some cases pressing enter would scroll the entire page. #TINY-9828
 - The border styles of a table were incorrectly split into a longhand form after table dialog updates. #TINY-9843
 - Links in `help dialog` -> `plugins` and `version` were not navigable via keyboard. #TINY-10071
-<<<<<<< HEAD
 - An empty `contenteditable="true"` element within a noneditable root was deleted upon pressing the Backspace key. #TINY-10011
-=======
 - The `color_cols` option was not respected when set to the value 5 with a custom `color_map` specified. #TINY-10126
->>>>>>> af5994ec
 
 ## 6.6.2 - 2023-08-09
 
