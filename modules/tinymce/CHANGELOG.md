--- conflicted
+++ resolved
@@ -39,11 +39,8 @@
 - The `formatter.match` API can now take an optional `similar` parameter to check if the format partial matches #TINY-7712
 - `Env.browser` now uses the User-Agent Client Hints API when it is available #TINY-7785
 - Icons with a `-rtl` suffix in their name will now automatically be used when the UI is rendered in right-to-left mode #TINY-7782
-<<<<<<< HEAD
 - `editor.formatter.formatChanged` now supports listening for changes to formats with specific variables #TINY-7713
-=======
 - The `autolink` plugin link detection now permits custom protocols and improves valid link detection #TINY-7714
->>>>>>> 1ee60b51
 
 ### Changed
 - Changed the load order so that the content css gets loaded before the editor gets populated with contents #TINY-7249
