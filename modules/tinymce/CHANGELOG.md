--- conflicted
+++ resolved
@@ -6,7 +6,6 @@
 
 ## Unreleased
 
-<<<<<<< HEAD
 ### Added
 - New optional `defaultExpandedIds` and `onToggleExpand` options to the `tree` component config. #TINY-9653
 
@@ -16,14 +15,13 @@
 - Quickbar toolbars was shown for noneditable contents in a noneditable root. #TINY-9460
 - Inline alert in the "Search and Replace" dialog persisted when it wasn't necessary. #TINY-9704
 - Context toolbars displayed the incorrect status for the `advlist` plugin buttons. #TINY-9680
-=======
+
 ## 6.4.1 - 2023-03-29
 
 ### Fixed
 - The `fontsizeinput` increase and decrease size buttons now work on TinyMCE mobile. #TINY-9725
 - The TinyMCE editor toolbar is now accessible for all editor widths; it no longer collapses into an inaccessible vertical line at any presented editor width. #TINY-9646
 - Reverted the changes made, in TinyMCE 6.4.0, to UI button colors in focus, active, and enabled states. #TINY-9176
->>>>>>> 2b3fb1a0
 
 ## 6.4.0 - 2023-03-15
 
