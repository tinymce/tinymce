# Changelog
All notable changes to this project will be documented in this file.

The format is based on [Keep a Changelog](https://keepachangelog.com/en/1.0.0/),
and this project adheres to [Semantic Versioning](https://semver.org/spec/v2.0.0.html).

## Unreleased

### Fixed
- Setting the content with an attribute that contains a self-closing HTML tag did not preserve the tag. #TINY-10088
- Resize handles would not appear on editable images in a non-editable context. #TINY-10118
- The dialog size was not updated when the `size` argument was changed when redialling a dialog. #TINY-10209

### Improved
<<<<<<< HEAD
- Colorpicker now includes the Brightness/Saturation selector and hue slider in the keyboard navigable items. #TINY-9287
- Improved the tooltips of picker buttons for the urlinput components in the "Insert/Edit Image" and "Insert/Edit Link" dialogs. #TINY-10155
- Improved the tooltips of picker buttons for the urlinput components in the "Insert/Edit Image", "Insert/Edit Link" and "Insert/Edit Media" dialogs. #TINY-10155
=======
- Improved the tooltips of picker buttons for the urlinput components in the "Insert/Edit Image" and "Insert/Edit Link" dialogs. #TINY-10155
- Inline dialog will now respect `size: 'large'` argument in the dialog spec. #TINY-10209
>>>>>>> 705b637b

## 6.7.0 - 2023-08-30

### Added
- New `help_accessibility` option displays the keyboard shortcut to open the in-application help in the status bar. #TINY-9379
- Added a new `InsertNewBlockBefore` command which inserts an empty block before the block containing the current selection. #TINY-10022
- Added a new `InsertNewBlockAfter` command which inserts an empty block after the block containing the current selection. #TINY-10022

### Improved
- Adding a newline after a table would, in some specific cases, not work. #TINY-9863
- Menus now have a slight margin at the top and bottom to more clearly separate them from the frame edge. #TINY-9978
- Updated **More** toolbar button tooltip text from *More...* to *Reveal or hide additional toolbar items*. #TINY-9629
- Where multiple case sensitive variants of a translation key are provided, they will now all be preserved in the translation object instead of just the lowercase variant. #TINY-10115
- Improved screen reader announcements of the column and row selection in the grid presented by the **Table** menu and toolbar item. #TINY-10140
- Improved the keyboard focus visibility for links inside dialogs. #TINY-10124

### Changed
- Change `UndoLevelType` from `enum` to union type so that it is easier to use. #TINY-9764
- The pattern replacement removed spaces if they were contained within a tag that only contained a space and the text to replace. #TINY-9744
- If loading content CSS takes more than 500ms, the editor will be set to an *in progress* state until the CSS is ready. #TINY-10008

### Fixed
- Applying an ordered or unordered list to a selected checklist incorrectly turned the list into paragraphs. #TINY-9975
- Returning an empty string in a custom context menu update function resulted in a small white line appearing on right-click and the browser-native context menu would not present. #TINY-9842
- For sufficiently long URLs and sufficiently wide windows, URL autocompletion hid middle portions of the URL from view. #TINY-10017
- Numeric input in toolbar items did not disable when a switching from edit to read-only mode. #TINY-10129
- The Quick Toolbars plugin showed text alignment buttons on pagebreaks. #TINY-10054
- Creating lists in empty blocks sometimes, and incorrectly, converted adjacent block elements into list items. #TINY-10136
- Creating a list from multiple `<div>` elements only created a partial list. #TINY-9872
- Tab navigation incorrectly stopped around `iframe` dialog components. #TINY-9815
- It was possible to delete the sole empty block immediately before a `<details>` element if it was nested within another `<details>` element. #TINY-9965
- Deleting `<li>` elements that only contained `<br>` tags sometimes caused a crash. #TINY-6888
- It was possible to remove the `<summary>` element from a `<details>` element by dragging and dropping. #TINY-9960
- It was possible to break `<summary>` elements if content containing block elements was dragged-and-dropped inside them. #TINY-9960
- Contents were not removed from the drag start source if dragging and dropping internally into a transparent block element. #TINY-9960
- Using the Media plugin unexpectedly changed `<script>` tags in the editor body to `<image>` tags. #TINY-10007
- In some circumstances, pressing the **Enter** key scrolled the entire page. #TINY-9828
- The border styles of a table were incorrectly split into a longhand form after table dialog updates. #TINY-9843
- Links in **Help → Help → Plugins** and **Help → Help → Version** were not navigable by keyboard. #TINY-10071
- Fixed the inability to insert content next to the `<details>` element when it is the first or last content element. Pressing the **Up** or **Down** arrow key now inserts a block element before or after the `<details>` element. #TINY-9827
- An empty element with a `contenteditable="true"` attribute within a noneditable root was deleted when the Backspace key was pressed. #TINY-10011
- The `color_cols` option was not respected when set to the value 5 with a custom `color_map` specified. #TINY-10126
- In Safari on macOS, deleting backwards within a `<summary>` element removed the entire `<details>` element if it had no other content. #TINY-10123

## 6.6.2 - 2023-08-09

### Fixed
- An "Uncaught TypeError: Cannot read properties of null" error would sometimes be thrown when updating the content of a `streamContent: true` iframe dialog component. #TINY-10128

## 6.6.1 - 2023-08-02

### Added
- Restored filtering option, `pad_empty_with_br`. Set to `true` to pad empty block elements with `<br>` tags instead of the `&nbsp;` character entity. #TINY-9861

### Improved
- When Safari is the host browser, content updates for iframe dialog components with `streamContent: true` set are now throttled to 500ms intervals. #TINY-10097

### Changed
- API comments/documentation: a markup typo and run-on sentences both corrected. #TINY-10073

### Fixed
- On Safari and Firefox, scroll positions were not always maintained when updating the content of a `streamContent: true` iframe dialog component. #TINY-10078
- On Safari, iframe dialog components did not consistently autoscroll to the end of the scrollable area when `streamContent: true` was set. #TINY-10109
- Scrolling behavior was inconsistent when updating a `streamContent: true` iframe dialog component with content lacking an HTML document type declaration. #TINY-10110
- A warning message was sometimes printed to the browser console when closing a dialog that contained an iframe component. #TINY-10070
- Lists could not be created within editable areas nested inside non-editable areas. #TINY-10000
- On Safari and Firefox, the border around `iframe` dialog components did not highlight when focused. #TINY-10101
- Right-clicking on an image in a non-editable context opened the Image context menu. #TINY-10016
- The `color_cols` option was not respected when a custom `color_map` was defined. #TINY-10098
- The `color_cols` options were were not rounded to the nearest number when set to a decimal number. #TINY-9737

## 6.6.0 - 2023-07-12

### Added
- Added a new property value — `bottom` — for inline dialog configurations that anchors the dialog to the bottom of the editor. #TINY-9888
- Added a new property — `persistent` — for inline dialog configurations that will stop the dialog closing when clicking away from it. #TINY-9991
- New `ai`, `ai-prompt` and `send` icons. #TINY-9942
- Added a new property — `streamContent` — for the `iframe` dialog component. This causes `setData()` to update content without reloading the frame, and end scroll positions will be maintained as new content streams in. #TINY-10032
- AI Assistant plugin toolbar items added to the default toolbar and AI Assistant plugin menu items added to the default menu bar. #TINY-9939
- Added a new property — `border` — for the `iframe` dialog component that allows a border to be added. #TINY-10049
- Added a new property — `align` — for the label dialog component that controls text alignment. #TINY-10058

### Improved
- When defining a modal or inline dialog, if the buttons property is an empty array, or is not defined at all, the footer will now no longer be rendered. #TINY-9996
- The `iframe` dialog component now has a minimum height of 200px. #TINY-10059
- Improved detection of scrollable containers when the `ui_mode: 'split'` option is set. #TINY-9385

### Changed
- The icon in an `alertbanner` dialog component is no longer clickable if the _URL_ field is not specified. #TINY-10013

### Fixed
- Fixed an issue that caused the inline dialog `size` setting to have no effect. #TINY-10015
- Fixed an issue that prevented the close button from being clicked when the dialog was blocked. #TINY-10056

## 6.5.1 - 2023-06-19

### Fixed
- Fixed a regression where pasting an image url would result in the url being inserted as plain text instead of the image being inserted. #TINY-9997
- It was not possible to press space to insert a space character inside a summary element on Firefox. #TINY-9964

## 6.5.0 - 2023-06-12

### Added
- Support for the `h` hash parameter in Vimeo video URLs in the Media plugin. #TINY-9830
- New `table_merge_content_on_paste` option which disables the merging behaviour when pasting a table inside an existing table. #TINY-9808
- New optional `defaultExpandedIds` and `onToggleExpand` options to the `tree` component config. #TINY-9653
- New optional `defaultSelectedId` option to the `tree` component config. #TINY-9715
- New `accordion` plugin with the `InsertAccordion` command. #TINY-9730
- New `accordion` and `accordion-toggle` icons. #TINY-9789
- New `details_initial_state` and `details_serialized_state` options. #TINY-9732
- New `init_content_sync` option that initializes the editor iframe using `document.write` instead of `srcdoc`. #TINY-9818
- New `newdocument_content` option that sets the content presented in the editor on choosing *File -> New document* or pressing the *New document* toolbar button. #TINY-9839
- New `editable_root` option that can be set to `false` to prevent editing of the editor’s root element. #TINY-9839
- New `editor.setEditableRoot` API that sets the editable state of the editor root element. #TINY-9839
- New `editor.hasEditableRoot` API that returns `true` or `false` depending on the editable state of the editor root element. #TINY-9839
- New `EditableRootStateChange` event that gets dispatched when the state of the editable root is changed. #TINY-9839
- Added Oxide styles for `dl`, `dt`, `dd`, `ol`, and `strong` elements in dialog body content. #TINY-9919

### Improved
- Screen readers can now announce highlighted items listed in the Link dialog’s link combobox. #TINY-9280
- The `icon` field for a dialog’s footer `togglebutton` is no longer mandatory. #TINY-9757
- Toolbar buttons and menu items now present as disabled when they cannot be used because a selected element has a `contenteditable="false"` attribute. #TINY-9669
- Help text displayed at *Help -> Help -> Keyboard Navigation* re-written. #DOC-1936
- Translations added for Help text displayed at *Help > Help > Keyboard Navigation*. #TINY-9633
- For word count purposes these characters are now considered punctuation marks: *$*, *~*, *+*, *|*, *№*, and *`*. They no longer increase a document’s word count. #TINY-8122
- Updated the `codesample` plugin dialog and the `template` plugin dialog to use the `listbox` component to match other dialogs. #TINY-9630
- If the selection contains more than one table cell, Quickbar toolbars are now positioned in the middle of the selection horizontally. #TINY-8297
- Exposed `dataTransfer` property of drag and drop events for elements with a `contenteditable="false"` attribute. #TINY-9601
- Screen readers now announce instructions for resizing the editor using arrow keys, when the resize handle is focused. #TINY-9793
- Dialog `tabpanel` tab labels are now allowed to word wrap for better readability with long labels. #TINY-9947
- Added newlines before and after `details` elements in the output HTML. #TINY-9959
- Added padding for empty `summary` elements so that they can be properly edited. #TINY-9959

### Changed
- The `caption`, `address` and `dt` elements no longer incorrectly allow non-inline child elements when the editor schema is set to _HTML 4_. #TINY-9768
- SVG icons for back and foreground colors now use `class` instead of `id` to identify SVG elements that should change color. #TINY-9844
- Anchor tag elements — `<a>` — no longer incorrectly allow non-inline child elements when the editor schema is set to _HTML 4_. #TINY-9805
- Help dialog was restored to `medium` width for better readability. #TINY-9947

### Fixed
- Right-clicking on a merge tag instance presented different highlighting depending on the host browser. #TINY-9848
- When macOS was the host operating system, pressing *Command+backspace* did not add an undo level. #TINY-8910
- *Ctrl+backspace* and *Ctrl+delete* did not restore the correct insertion point position after a redo operation. #TINY-8910
- In the `tree` component, a selected item in a directory would not stay selected after collapsing the directory. #TINY-9715
- Enabling or Disabling checkboxes would not set the correct classes and attributes. #TINY-4189
- Entering a newline would, in some setups, place the insertion point in the wrong paragraph. #TINY-9822
- Redial would, in some situations, cause select elements not to have an initial value selected when they should have. #TINY-9679
- The Table toolbar was visible even if the table was within a host element with a `contenteditable="false"` attribute set. #TINY-9664
- Quickbar toolbars were incorrectly shown for elements with a `contenteditable="false"` attribute set in a root with a `contenteditable="false"` attribute set. #TINY-9460
- When Chrome was the host browser, adding a newline when the insertion point was placed after a table could, in some specific situations, not generate the expected newline. #TINY-9813
- Show the calculated height and width of Media Embed elements in the `media` plugin dialog. #TINY-8714
- Removing an image that failed to upload from an empty paragraph left the paragraph without a padding `<br>` tag. #TINY-9696
- Allow a Media Embed element to be correctly resized when using the `media` plugin dialog by converting the Media Embed element to a standalone iframe. #TINY-8714
- In some circumstances, an inline alert in the _Search and Replace_ dialog persisted when it was not necessary. #TINY-9704
- Context toolbars displayed the incorrect status for the `advlist` plugin buttons. #TINY-9680
- In Safari running on iOS, Korean characters merged onto the previous line upon typing after inserting a newline by pressing Enter. #TINY-9746
- Initiating the editor with a table as the first element resulted in resize handles being displayed around the table even when the editor did not have focus. #TINY-9748
- If the insertion point was between two images, pressing the Backspace key would, in some situations, delete the image after the insertion point instead of the image before the insertion point. #TINY-9807
- Directionality commands could set the `dir` attribute on elements with a `contenteditable="false"` attribute set when these elements were within a root with a `contenteditable="false"` attribute set. #TINY-9662
- The content of the dialog body could not be scrolled. #TINY-9668
- Some toolbar items, when in a not-enabled state, did not render the `not-allowed` mouse pointer. #TINY-9758
- Formats were incorrectly applied to the closest editable element if the selection was in a `contenteditable="false"` context. #TINY-9678
- Formats were incorrectly removed from the closest editable element if the selection was in a `contenteditable="false"` context. #TINY-9678
- Formatter API, `canApply`, was not returning `false` when the selection was in a `contenteditable="false"` context. #TINY-9678
- When dragging image elements and dropping the image in the editor the `dragend` event would sometimes not fire when Firefox was the host browser. #TINY-9694
- It was possible to remove links in noneditable contents with the `unlink` editor command. #TINY-9739
- Direction was not visually changing when using the Directionality plugin on an element which had the `direction` CSS property set. #TINY-9314
- Whitespace between transparent elements was incorrectly converted into empty paragraphs. #TINY-9761
- Popups were not constrained within the scrollable container when in a shadow root. #TINY-9743
- Pressing arrow keys inside RTL elements would move the insertion point in an incorrect direction when moving over elements with the `contenteditable` attribute set to `false`. #TINY-9565
- Inserting two tables consecutively without focus in the editor resulted in the second table being inserted at the wrong position. #TINY-3909
- Pasting content into the editor did not fire `beforeinput` and `input` events. #TINY-9829
- In some cases, exiting a `blockquote` element could fail when the insertion point was positioned at the end of the `blockquote`. #TINY-9794
- Templates containing an `<html>` tag were not parsed before being rendered for preview. #TINY-9867
- Typing after deleting formatted content could remove a space at the start of the typing. #TINY-9310
- Invalid markup in Notification and Dialog close buttons. #TINY-9849
- In dialogs, an incorrect `aria-describedby` attribute caused the dialog body to be announced when using a screen reader. #TINY-9816
- The sticky toolbar did not render correctly when transitioning from the custom editor view to the main view. #TINY-9814
- Saving the Table Properties dialog after changing properties unrelated to cells would overwrite cell properties set by the Cell Properties dialog. #TINY-9837
- Fixed the constrained bounds calculation for dismissal of the toolbar when using `toolbar_location: 'bottom'`. #TINY-9718
- Pressing the Backspace or Delete key when the insertion point was within a `details` element resulted in broken markup. #TINY-9884
- Making the selection into a list did not work if the selection included a block element with a `contenteditable="false"` attribute. #TINY-9823
- Inserting elements in the middle of the summary caused two summaries to appear within `details` elements. #TINY-9885

## 6.4.2 - 2023-04-26

### Fixed
- The editor displayed a notification error when it failed to retrieve a blob image uri. #TINY-9604
- Tab navigation no longer incorrectly stops at menu buttons within toolbar groups. #TINY-9723
- The `urlinput` dialog component would not open the type-ahead dropdown when the input value was reset to an empty string. #TINY-9717
- Redial would, in some circumstances, cause elements to not have an initial value selected when they should have. #TINY-9679
- When hovering over tree dialog components the mouse pointer rendered incorrectly. #TINY-9692
- The `tox-button` and `tox-button-secondary` buttons now support the `hover`, `active`, `focus`, and `disabled` states. #TINY-9713
- Setting an invalid unit in the `fontsizeinput` changed it to the default value instead of reverting it to the previous, and valid, value. #TINY-9754
- Selection was not correctly scrolled horizontally into view when using the `selection.scrollIntoView` API. #TINY-9747
- The contextual toolbar displayed the status of Advanced List Premium plugin icons incorrectly. #TINY-9680
- The `quickimage` toolbar button failed to insert images selected from the local computer when running on Google Chrome for macOS. #TINY-9769

## 6.4.1 - 2023-03-29

### Fixed
- The `fontsizeinput` increase and decrease size buttons now work on TinyMCE mobile. #TINY-9725
- The TinyMCE editor toolbar is now accessible for all screen widths; it no longer collapses into an inaccessible vertical line when the screen is scrolled horizontally. #TINY-9646
- Reverted the changes made, in TinyMCE 6.4.0, to UI button colors in focus, active, and enabled states. #TINY-9176

## 6.4.0 - 2023-03-15

### Added
- New `tree` component that can be used in dialog body panel. #TINY-9532
- `renderUI` property in the `Theme` type can now return a `Promise<RenderResult>` instead of `RenderResult`. #TINY-9556
- New `isEditable` API to `editor.selection` that returns true or false if the current selection is editable. #TINY-9462
- New `isEditable` API to `editor.dom` that returns true or false if the specified node is editable. #TINY-9462
- New `setText` and `setIcon` methods added to menu button and toolbar button API. #TINY-9268
- New `highlight_on_focus` option which enables highlighting the content area on focus. #TINY-9277
- New `fontsizeinput` toolbar item which allows the user to set the size via input and also increase and decrease it with `+` and `-` buttons. #TINY-9429
- Added `skipFocus` option to the `ToggleToolbarDrawer` command to preserve focus. #TINY-9337
- New `font_size_input_default_unit` option allows entry of numbers without a unit in `fontsizeinput`. They are then parsed as the set unit. If `font_size_input_default_unit` is not set the default is `pt`. #TINY-9585
- New `group` and `togglebutton` in view. #TINY-9523
- New `togglebutton` in dialog footer buttons. #TINY-9523
- Added `toggleFullscreen` to dialog API. #TINY-9528
- New `text-size-increase` and `text-size-decrease` icons. #TINY-9530
- New `xss_sanitization` option to allow disabling of XSS sanitization. #TINY-9600
- Added the top right close button of modal dialogs to the tabbing order. The 'x' button in these dialogs can now be accessed using keyboard navigation. #TINY-9520
- New `ui_mode` option for editor in scrollable containers support. #TINY-9414
- The sidebar element now has the accessibility role `region` when visible and the accessibility role `presentation` when hidden. #TINY-9517
- The `tox-custom-editor` class now has a border highlight when it is selected. #TINY-9673
- An element could be dropped onto the decendants of an element with a `contenteditable="false"` attribute. #TINY-9364
- Checkmark did not show in menu color swatches. #TINY-9395
- Add support for navigating inside the tree component using arrow keys and shift key. #TINY-9614

### Improved
- Direct invalid child text nodes of list elements are now wrapped in list item elements. #TINY-4818
- Templates are now be parsed before preview and insertion to make preview consistent with inserted template content and prevent XSS. #TINY-9244
- Pressing backspace on an empty line now preserves formatting on the previous empty line. #TINY-9454
- Pressing enter inside the `inputfontsize` input field now moves focus back into the editor content. #TINY-9598
- Drag and drop events for elements with a `contenteditable="false"` attribute now includes target element details. #TINY-9599
- Updated focus, active, and enabled colors of UI buttons for improved contrast against the UI color. #TINY-9176

### Changed
- The `link` plugins context menu items no longer appears for links that include elements with a `contenteditable="false"` attribute. #TINY-9491
- The formatting of elements with a `contenteditable="false"` attribute are no longer cloned to new cells when new table rows are created. #TINY-9449
- Changed the color of `@dialog-table-border-color`, and added right padding to the first cell of dialog table. #TINY-9380

### Fixed
- Sometimes the editor would finish initializing before the silver theme would have finished loading. #TINY-9556
- The `searchreplace` modal closed incorrectly when clicking outside of the alert that pops up when no match is found. #TINY-9443
- The text color or background color picker toolbar buttons did not update when the text color or background color was changed using the equivalent commands in the Format menu. #TINY-9439
- The `onSetup` api function would not run when defining custom group toolbar button. #TINY-9496
- The foreground and background menu icons would not properly update to display the last used color. #TINY-9497
- Added new `setIconFill` function to `NestedMenuItemInstanceApi`. #TINY-9497
- Pasting links to text would sometimes not generate the correct undo stack in Safari. #TINY-9489
- Toolbar split buttons in `advlist` plugin now show the correct state when the cursor is in a checklist. #TINY-5167
- Dragging transparent elements into transparent block elements could produce invalid nesting of transparents. #TINY-9231
- The `editor.insertContent` API would insert contents inside elements with a `contenteditable="false"` attribute if the selection was inside the element. #TINY-9462
- Closing a dialog would scroll down the document in Safari. #TINY-9148
- Inline headers would not work in some situations when the editor was moved too far right horizontally. #TINY-8977
- Quick toolbars were incorrectly rendered during the dragging of elements with a `contenteditable="false"` attribute. #TINY-9305
- Selection of images, horizontal rules, tables or elements with a `contenteditable="false"` attribute was possible if they were within an element with a `contenteditable="false"` attribute. #TINY-9473
- Ranged deletion of formatted text using selection or a keyboard shortcut would sometimes cause Blink- and Webkit-based browsers to insert interpreted tags upon typing. This could result in inconsistent tags. #TINY-9302
- Visual characters were rendered inside elements with a `contenteditable="false"` attribute. #TINY-9474
- Lists with an element with a `contenteditable="false"` attribute as their root were incorrectly editable using list API commands, toolbar buttons and menu items. #TINY-9458
- Color picker dialog would not update the preview color if the hex input value was prefixed with the `#` character. #TINY-9457
- Table cell selection was possible even if the element being selected was within an element with a `contenteditable="false"` attribute. #TINY-9459
- Table commands were modifying tables that were within an element with a `contenteditable="false"` attribute. #TINY-9459
- Fake carets were rendered for elements with a `contenteditable="false"` attribute and for tables within an element with a `contenteditable="false"` attribute. #TINY-9459
- Textareas with scrollbars in dialogs would not render rounded corners correctly on some browsers. #TINY-9331
- It was possible to open links inside the editor if the editor root was an element with a `contenteditable="false"` attribute. #TINY-9470
- Inline boundary was rendered for boundary elements that had a `contenteditable="false"` attribute. #TINY-9471
- Clicking on a disabled split button will no longer call the `onAction` callback. #TINY-9504
- The *Edit Link* dialog incorrectly retrieved the URL value when opened immediately after the link insertion. #TINY-7993
- The `ForwardDelete` and `Delete` editor commands were deleting content within elements with a `contenteditable="false"` attribute. #TINY-9477
- The Backspace and Forward Delete keys were deleting content within elements with a `contenteditable="false"` attribute. #TINY-9477
- Inserting newlines inside an editable element that was inside an element with a `contenteditable="false"` attribute root would sometimes try to split the editable element. #TINY-9461
- Creating a list in a table cell when the caret is in front of an anchor element would not properly include the anchor in the list. #TINY-6853
- Dragging and dropping elements with a `contenteditable="false"` attribute on table borders would remove the element on drop. #TINY-9021
- Elements with a `contenteditable="false"` attribute would be removed when dragged and dropped within a root element with a `contenteditable="false"` attribute. #TINY-9558
- Formatting could be applied or removed to list items with a `contenteditable="false"` attribute that were inside an element with a `contenteditable="false"` attribute. #TINY-9563
- Annotation were not removed if the annotation was deleted immediately after being created. #TINY-9399
- Inserting a link for a selection from quickbars did not preserve formatting. #TINY-9593
- Inline dialog position was not correct when the editor was not inline and was contained in a `fixed` or `absolute` positioned element. #TINY-9554
- Sticky toolbars did not fade transition when undocking in classic iframe mode. #TINY-9408
- Inserting elements that were not valid within the closest editing host would incorrectly split the editing host. #TINY-9595
- The `color_cols` option was not respected in the `forecolor` or `backcolor` color swatches. #TINY-9560
- Drag and dropping the last element with a `contenteditable="false"` attribute out of its parent block would not properly pad the parent block element. #TINY-9606
- Applying heading formats from `text_patterns` produced an invisible space before a word. #TINY-9603
- Opening color swatches caused the browser tab to crash when `color_cols` or other column option was set to 0. #TINY-9649
- Opening a menu button in the footer of a dialog after a redial threw an error. #TINY-9686
- After closing a view, the `more...` toolbar button disappeared if the editor had `toolbar_mode: 'sliding'` and the toolbar was opened. #TINY-9419
- Inline dialogs would open partially off screen when the toolbar had a small width. #TINY-9588
- The `autoresize` plugin would cause infinite resizing when `content_css` was set to `document`. #TINY-8872

## 6.3.2 - 2023-02-22

### Fixed
- Removed a workaround for ensuring stylesheets are loaded in an outdated version of webkit. #TINY-9433

## 6.3.1 - 2022-12-06

### Fixed
- HTML in messages for the `WindowManager.alert` and `WindowManager.confirm` APIs were not properly sanitized. #TINY-3548

## 6.3.0 - 2022-11-23

### Added
- New `expand` function added to `tinymce.selection` which expands the selection around the nearest word. #TINY-9001
- New `expand` function added to `tinymce.dom.RangeUtils` to return a new range expanded around the nearest word. #TINY-9001
- New `color_map_background` and `color_map_foreground` options which set the base colors used in the `backcolor` and `forecolor` toolbar buttons and menu items. #TINY-9184
- Added optional `storageKey` property to `colorinput` component and `colorswatch` fancy menu item. #TINY-9184
- New `addView` function added to `editor.ui.registry` which makes it possible to register custom editor views. #TINY-9210
- New `ToggleView` command which makes it possible to hide or show registered custom views. #TINY-9210
- New `color_default_foreground` and `color_default_background` options to set the initial default color for the `forecolor` and `backcolor` toolbar buttons and menu items. #TINY-9183
- New `getTransparentElements` function added to `tinymce.html.Schema` to return a map object of transparent HTML elements. #TINY-9172
- Added `ToggleToolbarDrawer` event to subscribe to toolbar’s opening and closing. #TINY-9271

### Changed
- Transparent elements, like anchors, are now allowed in the root of the editor body if they contain blocks. #TINY-9172
- Colorswatch keyboard navigation now starts on currently selected color if present in the colorswatch. #TINY-9283
- `setContent` is now allowed to accept any custom keys and values as a second options argument. #TINY-9143

### Improved
- Transparent elements, like anchors, can now contain block elements. #TINY-9172
- Colorswatch now displays a checkmark for selected color. #TINY-9283
- Color picker dialog now starts on the appropriate color for the cursor position. #TINY-9213

### Fixed
- Parsing media content would cause a memory leak, which for example occurred when using the `getContent` API. #TINY-9186
- Dragging a noneditable element toward the bottom edge would cause the page to scroll up. #TINY-9025
- Range expanding capabilities would behave inconsistently depending on where the cursor was placed. #TINY-9029
- Compilation errors were thrown when using TypeScript 4.8. #TINY-9161
- Line separator scrolling in floating toolbars. #TINY-8948
- A double bottom border appeared on inline mode editor for the `tinymce-5` skin. #TINY-9108
- The editor header showed up even with no menubar and toolbar configured. #TINY-8819
- Inline text pattern no longer triggers if it matches only the end but not the start. #TINY-8947
- Matches of inline text patterns that are similar are now managed correctly. #TINY-8949
- Using `editor.selection.getContent({ format: 'text' })` or `editor.getContent({ format: 'text' })` would sometimes deselect selected radio buttons. #TINY-9213
- The context toolbar prevented the user from placing the cursor at the edges of the editor. #TINY-8890
- The Quick Insert context toolbar provided by the `quickbars` plugin showed when the cursor was in a fake block caret. #TINY-9190
- The `editor.selection.getRng()` API was not returning a proper range on hidden editors in Firefox. #TINY-9259
- The `editor.selection.getBookmark()` API was not returning a proper bookmark on hidden editors in Firefox. #TINY-9259
- Dragging a noneditable element before or after another noneditable element now works correctly. #TINY-9253
- The restored selection after a redo or undo action was not scrolled into view. #TINY-9222
- A newline could not be inserted when the selection was restored from a bookmark after an inline element with a `contenteditable="false"` attribute. #TINY-9194
- The global `tinymce.dom.styleSheetLoader` was not affected by the `content_css_cors` option. #TINY-6037
- The caret was moved to the previous line when a text pattern executed a `mceInsertContent` command on Enter key when running on Firefox. #TINY-9193

## 6.2.0 - 2022-09-08

### Added
- New `text_patterns_lookup` option to provide additional text patterns dynamically. #TINY-8778
- New promotion element has been added to the default UI. It can be disabled using the new `promotion` option. #TINY-8840
- New `format_noneditable_selector` option to specify the `contenteditable="false"` elements that can be wrapped in a format. #TINY-8905
- Added `allow` as a valid attribute for the `iframe` element in the editor schema. #TINY-8939
- New `search` field in the `MenuButton` that shows a search field at the top of the menu, and refetches items when the search field updates. #TINY-8952

### Improved
- The formatter can now apply a format to a `contenteditable="false"` element by wrapping it. Configurable using the `format_noneditable_selector` option. #TINY-8905
- The autocompleter now supports a multiple character trigger using the new `trigger` configuration. #TINY-8887
- The formatter now applies some inline formats, such as color and font size, to list item elements when the entire item content is selected. #TINY-8961
- The installed and available plugin lists in the Help dialog are now sorted alphabetically. #TINY-9019
- Alignment can now be applied to more types of embedded media elements. #TINY-8687

### Changed
- The `@menubar-row-separator-color` oxide variable no longer affects the divider between the Menubar and Toolbar. It only controls the color of the separator lines drawn in multiline Menubars. #TINY-8632
- The `@toolbar-separator-color` oxide variable now affects the color of the separator between the Menubar and Toolbar only. #TINY-8632
- Available Premium plugins, which are listed by name in the Help dialog, are no longer translated. #TINY-9019

### Fixed
- The Autolink plugin did not work when text nodes in the content were fragmented. #TINY-3723
- Fixed multiple incorrect types on public APIs found while enabling TypeScript strict mode. #TINY-8806
- The number of blank lines returned from `editor.getContent({format: 'text'})` differed between browsers. #TINY-8579
- The editor focused via the `auto_focus` option was not scrolled into the viewport. #TINY-8785
- Adding spaces immediately after a `contenteditable="false"` block did not work properly in some circumstances. #TINY-8814
- Elements with only `data-*` custom attributes were sometimes removed when they should not be removed. #TINY-8755
- Selecting a figure with `class="image"` incorrectly highlighted the link toolbar button. #TINY-8832
- Specifying a single, non-default list style for the `advlist_bullet_styles` and `advlist_number_styles` options was not respected. #TINY-8721
- Fixed multiple issues that occurred when formatting `contenteditable` elements. #TINY-8905
- Spaces could be incorrectly added to `urlinput` dialog components (commonly but not exclusively presented in the *Insert/Edit Link* dialog) in certain cases. #TINY-8775
- The text patterns logic threw an error when there were fragmented text nodes in a paragraph. #TINY-8779
- Dragging a `contentEditable=false` element towards a document’s edge did not cause scrolling. #TINY-8874
- Parsing large documents no longer throws a `Maximum call stack size exceeded` exception. #TINY-6945
- DomParser filter matching was not checked between filters, which could lead to an exception in the parser. #TINY-8888
- `contenteditable="false"` lists can no longer be toggled; and `contenteditable="true"` list elements within these lists can no longer be indented, split into another list element, or appended to the previous list element by deletion. #TINY-8920
- Removed extra bottom padding in the context toolbar of the `tinymce-5` skin. #TINY-8980
- Fixed a regression where pressing **Enter** added or deleted content outside the selection. #TINY-9101
- Fixed a bug where pressing **Enter** deleted selected `contenteditable="false"` `<pre>` elements. #TINY-9101
- The `editor.insertContent()` API did not respect the `no_events` argument. #TINY-9140

### Deprecated
- The autocompleter configuration property, `ch`, has been deprecated. It will be removed in the next major release. Use the `trigger` property instead. #TINY-8887

## 6.1.2 - 2022-07-29

### Fixed
- Reverted the undo level fix in the `autolink` plugin as it caused duplicated content in some edge cases. #TINY-8936

## 6.1.1 - 2022-07-27

### Fixed
- Invalid special elements were not cleaned up correctly during sanitization. #TINY-8780
- An exception was thrown when deleting all content if the start or end of the document had a `contenteditable="false"` element. #TINY-8877
- When a sidebar was opened using the `sidebar_show` option, its associated toolbar button was not highlighted. #TINY-8873
- When converting a URL to a link, the `autolink` plugin did not fire an `ExecCommand` event, nor did it create an undo level. #TINY-8896
- Worked around a Firefox bug which resulted in cookies not being available inside the editor content. #TINY-8916
- `<pre>` content pasted into a `<pre>` block that had inline styles or was `noneditable` now merges correctly with the surrounding content. #TINY-8860
- After a `codesample` was pasted, the insertion point was placed incorrectly. #TINY-8861

## 6.1.0 - 2022-06-29

### Added
- New `sidebar_show` option to show the specified sidebar on initialization. #TINY-8710
- New `newline_behavior` option controls what happens when the Return or Enter key is pressed or the `mceInsertNewLine` command is used. #TINY-8458
- New `iframe_template_callback` option in the Media plugin. Patch provided by Namstel. #TINY-8684
- New `transparent` property for `iframe` dialog component. #TINY-8534
- New `removeAttributeFilter` and `removeNodeFilter` functions added to the DomParser and DOM Serializer APIs. #TINY-7847
- New `dispatchChange` function added to the UndoManager API to fire the change with current editor status as level and current undoManager layer as lastLevel. #TINY-8641

### Improved
- Clearer focus states for buttons while navigating with a keyboard. #TINY-8557
- Support annotating certain block elements directly when using the editor's Annotation API. #TINY-8698
- The `mceLink` command can now take the value `{ dialog: true }` to always open the link dialog. #TINY-8057
- All help dialog links to `https://www.tiny.cloud` now include `rel="noopener"` to avoid potential security issues. #TINY-8834

### Changed
- The `end_container_on_empty_block` option can now take a string of blocks, allowing the exiting of a blockquote element by pressing Enter or Return twice. #TINY-6559
- The default value for `end_container_on_empty_block` option has been changed to `'blockquote'`. #TINY-6559
- Link menu and toolbar buttons now always execute the `mceLink` command. #TINY-8057
- Toggling fullscreen mode when using the Fullscreen plugin now also fires the `ResizeEditor` event. #TINY-8701
- Getting the editor's text content now returns newlines instead of an empty string if more than one empty paragraph exists. #TINY-8578
- Custom elements are now treated as non-empty elements by the schema. #TINY-4784
- The autocompleter's menu HTML element is now positioned instead of the wrapper. #TINY-6476
- Choice menu items will now use the `'menuitemradio'` aria role to better reflect that only a single item can be active. #TINY-8602

### Fixed
- Some Template plugin option values were not escaped properly when doing replacement lookups with Regular Expressions. #TINY-7433
- Copy events were not dispatched in readonly mode. #TINY-6800
- `<pre>` tags were not preserved when copying and pasting. #TINY-7719
- The URL detection used for autolink and smart paste did not work if a path segment contained valid characters such as `!` and `:`. #TINY-8069
- In some cases pressing the Backspace or Delete key would incorrectly step into tables rather than remain outside. #TINY-8592
- Links opened when Alt+Enter or Option+Return was typed even when `preventDefault()` was called on the keydown event. #TINY-8661
- Inconsistent visual behavior between choosing Edit -> Select All and typing Ctrl+A or Cmd+A when a document contained an image. #TINY-4550
- Ctrl+Shift+Home/End or Cmd+Shift+Up-arrow/Down-arrow did not expand the selection to a `contenteditable="false"` element if the element was at the beginning or end of a document. #TINY-7795
- Triple-clicking did not select a paragraph in Google Chrome in some circumstances. #TINY-8215
- Images were not showing as selected when selected along with other content. #TINY-5947
- Selection direction was not stored or restored when getting or setting selection bookmarks. #TINY-8599
- When text within an inline boundary element was selected and the right-arrow key was pressed, the insertion point incorrectly moved to the left. #TINY-8601
- In some versions of Safari, the `editor.selection.isForward()` API could throw an exception due to an invalid selection. #TINY-8686
- The selection is no longer incorrectly moved inside a comment by the `editor.selection.normalize()` API. #TINY-7817
- The `InsertParagraph` or `mceInsertNewLine` commands did not delete the current selection like the native command does. #TINY-8606
- The `InsertLineBreak` command did not replace selected content. #TINY-8458
- If selected content straddled a parent and nested list, cutting the selection did not always set the list style to `'none'` on the parent list. #TINY-8078
- Delete operations could behave incorrectly if the selection contains a `contenteditable="false"` element located at the edge of content. #TINY-8729
- Spaces were not added correctly on some browsers when the insertion point was immediately before or after a `contenteditable="false"` block element. #TINY-8588
- Images that used a Data URI were corrupted when the data wasn't base64 encoded. #TINY-8337
- `uploadImages` no longer triggers two change events if there is a removal of images on upload. #TINY-8641
- Preview and Insert Template dialogs now display the correct content background color when using dark skins. #TINY-8534
- Dialogs no longer exceed window height on smaller screens. #TINY-8146
- UI components, such as dialogs, would in some cases cause the Esc keyup event to incorrectly trigger inside the editor. #TINY-7005
- Fixed incorrect word breaks in menus when the menu presented with a scrollbar. #TINY-8572
- Notifications did not properly reposition when toggling fullscreen mode. #TINY-8701
- Text alignments, such as flush left and centered, could not be applied to `<pre>` elements. #TINY-7715
- Indenting or outdenting list items inside a block element that was inside another list item did not work. #TINY-7209
- Changing the list type of a list within another block element altered the parent element that contained that list. #TINY-8068
- Pasting columns in tables could, in some circumstances, result in an invalid table. #TINY-8040
- Copying columns in tables could sometimes result in an invalid copy. #TINY-8040
- Changing table properties with the `table_style_by_css` option set to `false` would sometimes reset the table width. #TINY-8758
- Custom elements added to otherwise blank lines were removed during serialization. #TINY-4784
- The editor's autocompleter was not triggered at the start of nested list items. #TINY-8759
- Some function types in the TreeWalker API missed that it could return `undefined`. #TINY-8592
- Nuget packages for .NET and .NET Core are now configured to copy TinyMCE into `/wwwroot/lib/` when TinyMCE is installed into a project. #TINY-8611

## 6.0.3 - 2022-05-25

### Fixed
- Could not remove values when multiple cells were selected with the cell properties dialog. #TINY-8625
- Could not remove values when multiple rows were selected with the row properties dialog. #TINY-8625
- Empty lines that were formatted in a ranged selection using the `format_empty_lines` option were not kept in the serialized content. #TINY-8639
- The `s` element was missing from the default schema text inline elements. #TINY-8639
- Some text inline elements specified via the schema were not removed when empty by default. #TINY-8639

## 6.0.2 - 2022-04-27

### Fixed
- Some media elements wouldn't update when changing the source URL. #TINY-8660
- Inline toolbars flickered when switching between editors. #TINY-8594
- Multiple inline toolbars were shown if focused too quickly. #TINY-8503
- Added background and additional spacing for the text labeled buttons in the toolbar to improve visual clarity. #TINY-8617
- Toolbar split buttons with text used an incorrect width on touch devices. #TINY-8647

## 6.0.1 - 2022-03-23

### Fixed
- Fixed the dev ZIP missing the required `bin` scripts to build from the source. #TINY-8542
- Fixed a regression whereby text patterns couldn't be updated at runtime. #TINY-8540
- Fixed an issue where tables with colgroups could be copied incorrectly in some cases. #TINY-8568
- Naked buttons better adapt to various background colors, improved text contrast in notifications. #TINY-8533
- The autocompleter would not fire the `AutocompleterStart` event nor close the menu in some cases. #TINY-8552
- It wasn't possible to select text right after an inline noneditable element. #TINY-8567
- Fixed a double border showing for the `tinymce-5` skin when using `toolbar_location: 'bottom'`. #TINY-8564
- Clipboard content was not generated correctly when cutting and copying `contenteditable="false"` elements. #TINY-8563
- Fixed the box-shadow getting clipped in autocompletor popups. #TINY-8573
- The `buttonType` property did not work for dialog footer buttons. #TINY-8582
- Fix contrast ratio for error messages. #TINY-8586

## 6.0.0 - 2022-03-03

### Added
- New `editor.options` API to replace the old `editor.settings` and `editor.getParam` APIs. #TINY-8206
- New `editor.annotator.removeAll` API to remove all annotations by name. #TINY-8195
- New `Resource.unload` API to make it possible to unload resources. #TINY-8431
- New `FakeClipboard` API on the `tinymce` global. #TINY-8353
- New `dispatch()` function to replace the now deprecated `fire()` function in various APIs. #TINY-8102
- New `AutocompleterStart`, `AutocompleterUpdate` and `AutocompleterEnd` events. #TINY-8279
- New `mceAutocompleterClose`, `mceAutocompleterReload` commands. #TINY-8279
- New `mceInsertTableDialog` command to open the insert table dialog. #TINY-8273
- New `slider` dialog component. #TINY-8304
- New `imagepreview` dialog component, allowing preview and zoom of any image URL. #TINY-8333
- New `buttonType` property on dialog button components, supporting `toolbar` style in addition to `primary` and `secondary`. #TINY-8304
- The `tabindex` attribute is now copied from the target element to the iframe. #TINY-8315

### Improved
- New default theme styling for TinyMCE 6 facelift with old skin available as `tinymce-5` and `tinymce-5-dark`. #TINY-8373
- The default height of editor has been increased from `200px` to `400px` to improve the usability of the editor. #TINY-6860
- The upload results returned from the `editor.uploadImages()` API now includes a `removed` flag, reflecting if the image was removed after a failed upload. #TINY-7735
- The `ScriptLoader`, `StyleSheetLoader`, `AddOnManager`, `PluginManager` and `ThemeManager` APIs will now return a `Promise` when loading resources instead of using callbacks. #TINY-8325
- A `ThemeLoadError` event is now fired if the theme fails to load. #TINY-8325
- The `BeforeSetContent` event will now include the actual serialized content when passing in an `AstNode` to the `editor.setContent` API. #TINY-7996
- Improved support for placing the caret before or after noneditable elements within the editor. #TINY-8169
- Calls to `editor.selection.setRng` now update the caret position bookmark used when focus is returned to the editor. #TINY-8450
- The `emoticon` plugin dialog, toolbar and menu item has been updated to use the more accurate `Emojis` term. #TINY-7631
- The dialog `redial` API will now only rerender the changed components instead of the whole dialog. #TINY-8334
- The dialog API `setData` method now uses a deep merge algorithm to support partial nested objects. #TINY-8333
- The dialog spec `initialData` type is now `Partial<T>` to match the underlying implementation details. #TINY-8334
- Notifications no longer require a timeout to disable the close button. #TINY-6679
- The editor theme is now fetched in parallel with the icons, language pack and plugins. #TINY-8453

### Changed
- TinyMCE is now MIT licensed. #TINY-2316
- Moved the `paste` plugin's functionality to TinyMCE core. #TINY-8310
- The `paste_data_images` option now defaults to `true`. #TINY-8310
- Moved the `noneditable` plugin to TinyMCE core. #TINY-8311
- Renamed the `noneditable_noneditable_class` option to `noneditable_class`. #TINY-8311
- Renamed the `noneditable_editable_class` option to `editable_class`. #TINY-8311
- Moved the `textpattern` plugin to TinyMCE core. #TINY-8312
- Renamed the `textpattern_patterns` option to `text_patterns`. #TINY-8312
- Moved the `hr` plugin's functionality to TinyMCE core. #TINY-8313
- Moved the `print` plugin's functionality to TinyMCE core. #TINY-8314
- Moved non-UI table functionality to core. #TINY-8273
- The `DomParser` API no longer uses a custom parser internally and instead uses the native `DOMParser` API. #TINY-4627
- The `editor.getContent()` API can provide custom content by preventing and overriding `content` in the `BeforeGetContent` event. This makes it consistent with the `editor.selection.getContent()` API. #TINY-8018
- The `editor.setContent()` API can now be prevented using the `BeforeSetContent` event. This makes it consistent with the `editor.selection.setContent()` API. #TINY-8018
- Add-ons such as plugins and themes are no longer constructed using the `new` operator. #TINY-8256
- A number of APIs that were not proper classes, are no longer constructed using the `new` operator. #TINY-8322
- The Editor commands APIs will no longer fallback to executing the browsers native command functionality. #TINY-7829
- The Editor query command APIs will now return `false` or an empty string on removed editors. #TINY-7829
- The `mceAddEditor` and `mceToggleEditor` commands now take an object as their value to specify the id and editor options. #TINY-8138
- The `mceInsertTable` command can no longer open the insert table dialog. Use the `mceInsertTableDialog` command instead. #TINY-8273
- The `plugins` option now returns a `string` array instead of a space separated string. #TINY-8455
- The `media` plugin no longer treats `iframe`, `video`, `audio` or `object` elements as "special" and will validate the contents against the schema. #TINY-8382
- The `images_upload_handler` option is no longer passed a `success` or `failure` callback and instead requires a `Promise` to be returned with the upload result. #TINY-8325
- The `tinymce.settings` global property is no longer set upon initialization. #TINY-7359
- The `change` event is no longer fired on first modification. #TINY-6920
- The `GetContent` event will now always pass a `string` for the `content` property. #TINY-7996
- Changed the default tag for the strikethrough format to the `s` tag when using a html 5 schema. #TINY-8262
- The `strike` tag is automatically converted to the `s` tag when using a html 5 schema. #TINY-8262
- Aligning a table to the left or right will now use margin styling instead of float styling. #TINY-6558
- The `:` control character has been changed to `~` for the schema `valid_elements` and `extended_valid_elements` options. #TINY-6726
- The `primary` property on dialog buttons has been deprecated. Use the new `buttonType` property instead. #TINY-8304
- Changed the default statusbar element path delimiter from `»` to `›`. #TINY-8372
- Replaced the `Powered by Tiny` branding text with the Tiny logo. #TINY-8371
- The default minimum height of editor has been changed to 100px to prevent the UI disappearing while resizing. #TINY-6860
- RGB colors are no longer converted to hex values when parsing or serializing content. #TINY-8163
- Replaced the `isDisabled()` function with an `isEnabled()` function for various APIs. #TINY-8101
- Replaced the `enable()` and `disable()` functions with a `setEnabled(state)` function in various APIs. #TINY-8101
- Replaced the `disabled` property with an `enabled` property in various APIs. #TINY-8101
- Replaced the `disable(name)` and `enable(name)` functions with a `setEnabled(name, state)` function in the Dialog APIs. #TINY-8101
- Renamed the `tinymce.Env.os.isOSX` API to `tinymce.Env.os.isMacOS`. #TINY-8175
- Renamed the `tinymce.Env.browser.isChrome` API to `tinymce.Env.browser.isChromium` to better reflect its functionality. #TINY-8300
- Renamed the `getShortEndedElements` Schema API to `getVoidElements`. #TINY-8344
- Renamed the `font_formats` option to `font_family_formats`. #TINY-8328
- Renamed the `fontselect` toolbar button and `fontformats` menu item to `fontfamily`. #TINY-8328
- Renamed the `fontsize_formats` option to `font_size_formats`. #TINY-8328
- Renamed the `fontsizeselect` toolbar button and `fontsizes` menu item to `fontsize`. #TINY-8328
- Renamed the `formatselect` toolbar button and `blockformats` menu item to `blocks`. #TINY-8328
- Renamed the `styleselect` toolbar button and `formats` menu item to `styles`. #TINY-8328
- Renamed the `lineheight_formats` option to `line_height_formats`. #TINY-8328
- Renamed the `getWhiteSpaceElements()` function to `getWhitespaceElements()` in the `Schema` API. #TINY-8102
- Renamed the `mceInsertClipboardContent` command `content` property to `html` to better reflect what data is passed. #TINY-8310
- Renamed the `default_link_target` option to `link_default_target` for both `link` and `autolink` plugins. #TINY-4603
- Renamed the `rel_list` option to `link_rel_list` for the `link` plugin. #TINY-4603
- Renamed the `target_list` option to `link_target_list` for the `link` plugin. #TINY-4603
- The default value for the `link_default_protocol` option has been changed to `https` instead of `http`. #TINY-7824
- The default value for the `element_format` option has been changed to `html`. #TINY-8263
- The default value for the `schema` option has been changed to `html5`. #TINY-8261
- The default value for the `table_style_by_css` option has been changed to `true`. #TINY-8259
- The default value for the `table_use_colgroups` option has been changed to `true`. #TINY-8259

### Fixed
- The object returned from the `editor.fire()` API was incorrect if the editor had been removed. #TINY-8018
- The `editor.selection.getContent()` API did not respect the `no_events` argument. #TINY-8018
- The `editor.annotator.remove` API did not keep selection when removing the annotation. #TINY-8195
- The `GetContent` event was not fired when getting `tree` or `text` formats using the `editor.selection.getContent()` API. #TINY-8018
- The `beforeinput` and `input` events would sometimes not fire as expected when deleting content. #TINY-8168 #TINY-8329
- The `table` plugin would sometimes not correctly handle headers in the `tfoot` section. #TINY-8104
- The `silver` theme UI was incorrectly rendered before plugins had initialized. #TINY-8288
- The aria labels for the color picker dialog were not translated. #TINY-8381
- Fixed sub-menu items not read by screen readers. Patch contributed by westonkd. #TINY-8417
- Dialog labels and other text-based UI properties did not escape HTML markup. #TINY-7524
- Anchor elements would render incorrectly when using the `allow_html_in_named_anchor` option. #TINY-3799
- The `AstNode` HTML serializer did not serialize `pre` or `textarea` elements correctly when they contained newlines. #TINY-8446
- Fixed sub-menu items not read by screen readers. Patch contributed by westonkd. #TINY-8417
- The Home or End keys would move out of a editable element contained within a noneditable element. #TINY-8201
- Dialogs could not be opened in inline mode before the editor had been rendered. #TINY-8397
- Clicking on menu items could cause an unexpected console warning if the `onAction` function caused the menu to close. #TINY-8513
- Fixed various color and contrast issues for the dark skins. #TINY-8527

### Removed
- Removed support for Microsoft Internet Explorer 11. #TINY-8194 #TINY-8241
- Removed support for Microsoft Word from the opensource paste functionality. #TINY-7493
- Removed support for the `plugins` option allowing a mixture of a string array and of space separated strings. #TINY-8399
- Removed support for the deprecated `false` value for the `forced_root_block` option. #TINY-8260
- Removed the jQuery integration. #TINY-4519
- Removed the `imagetools` plugin, which is now classified as a Premium plugin. #TINY-8209
- Removed the `imagetools` dialog component. #TINY-8333
- Removed the `toc` plugin, which is now classified as a Premium plugin. #TINY-8250
- Removed the `tabfocus` plugin. #TINY-8315
- Removed the `textpattern` plugin's API as part of moving it to core. #TINY-8312
- Removed the `table` plugin's API. #TINY-8273
- Removed the callback for the `EditorUpload` API. #TINY-8325
- Removed the legacy browser detection properties from the `Env` API. #TINY-8162
- Removed the `filterNode` method from the `DomParser` API. #TINY-8249
- Removed the `SaxParser` API. #TINY-8218
- Removed the `tinymce.utils.Promise` API. #TINY-8241
- Removed the `toHex` function for the `DOMUtils` and `Styles` APIs. #TINY-8163
- Removed the `execCommand` handler function from the plugin and theme interfaces. #TINY-7829
- Removed the `editor.settings` property as it has been replaced by the new Options API. #TINY-8236
- Removed the `shortEnded` and `fixed` properties on `tinymce.html.Node` class. #TINY-8205
- Removed the `mceInsertRawHTML` command. #TINY-8214
- Removed the style field from the `image` plugin dialog advanced tab. #TINY-3422
- Removed the `paste_filter_drop` option as native drag and drop handling is no longer supported. #TINY-8511
- Removed the legacy `mobile` theme. #TINY-7832
- Removed the deprecated `$`, `Class`, `DomQuery` and `Sizzle` APIs. #TINY-4520 #TINY-8326
- Removed the deprecated `Color`, `JSON`, `JSONP` and `JSONRequest`. #TINY-8162
- Removed the deprecated `XHR` API. #TINY-8164
- Removed the deprecated `setIconStroke` Split Toolbar Button API. #TINY-8162
- Removed the deprecated `editors` property from `EditorManager`. #TINY-8162
- Removed the deprecated `execCallback` and `setMode` APIs from `Editor`. #TINY-8162
- Removed the deprecated `addComponents` and `dependencies` APIs from `AddOnManager`. #TINY-8162
- Removed the deprecated `clearInterval`, `clearTimeout`, `debounce`, `requestAnimationFrame`, `setInterval`, `setTimeout` and `throttle` APIs from `Delay`. #TINY-8162
- Removed the deprecated `Schema` options. #TINY-7821
- Removed the deprecated `file_browser_callback_types`, `force_hex_style_colors` and `images_dataimg_filter` options. #TINY-7823
- Removed the deprecated `filepicker_validator_handler`, `force_p_newlines`, `gecko_spellcheck`, `tab_focus`, `table_responsive_width` and `toolbar_drawer` options. #TINY-7820
- Removed the deprecated `media_scripts` option in the `media` plugin. #TINY-8421
- Removed the deprecated `editor_deselector`, `editor_selector`, `elements`, `mode` and `types` legacy TinyMCE init options. #TINY-7822
- Removed the deprecated `content_editable_state` and `padd_empty_with_br` options. #TINY-8400
- Removed the deprecated `autoresize_on_init` option from the `autoresize` plugin. #TINY-8400
- Removed the deprecated `fullpage`, `spellchecker`, `bbcode`, `legacyoutput`, `colorpicker`, `contextmenu` and `textcolor` plugins. #TINY-8192
- Removed the undocumented `editor.editorCommands.hasCustomCommand` API. #TINY-7829
- Removed the undocumented `mceResetDesignMode`, `mceRepaint` and `mceBeginUndoLevel` commands. #TINY-7829

### Deprecated
- The dialog button component's `primary` property has been deprecated and will be removed in the next major release. Use the new `buttonType` property instead. #TINY-8304
- The `fire()` function of `tinymce.Editor`, `tinymce.dom.EventUtils`, `tinymce.dom.DOMUtils`, `tinymce.util.Observable` and `tinymce.util.EventDispatcher` has been deprecated and will be removed in the next major release. Use the `dispatch()` function instead. #TINY-8102
- The `content` property on the `SetContent` event has been deprecated and will be removed in the next major release. #TINY-8457
- The return value of the `editor.setContent` API has been deprecated and will be removed in the next major release. #TINY-8457

## 5.10.3 - 2022-02-09

### Fixed
- Alignment would sometimes be removed on parent elements when changing alignment on certain inline nodes, such as images. #TINY-8308
- The `fullscreen` plugin would reset the scroll position when exiting fullscreen mode. #TINY-8418

## 5.10.2 - 2021-11-17

### Fixed
- Internal selectors were appearing in the style list when using the `importcss` plugin. #TINY-8238

## 5.10.1 - 2021-11-03

### Fixed
- The iframe aria help text was not read by some screen readers. #TINY-8171
- Clicking the `forecolor` or `backcolor` toolbar buttons would do nothing until selecting a color. #TINY-7836
- Crop functionality did not work in the `imagetools` plugin when the editor was rendered in a shadow root. #TINY-6387
- Fixed an exception thrown on Safari when closing the `searchreplace` plugin dialog. #TINY-8166
- The `autolink` plugin did not convert URLs to links when starting with a bracket. #TINY-8091
- The `autolink` plugin incorrectly created nested links in some cases. #TINY-8091
- Tables could have an incorrect height set on rows when rendered outside of the editor. #TINY-7699
- In certain circumstances, the table of contents plugin would incorrectly add an extra empty list item. #TINY-4636
- The insert table grid menu displayed an incorrect size when re-opening the grid. #TINY-6532
- The word count plugin was treating the zero width space character (`&#8203;`) as a word. #TINY-7484

## 5.10.0 - 2021-10-11

### Added
- Added a new `URI.isDomSafe(uri)` API to check if a URI is considered safe to be inserted into the DOM. #TINY-7998
- Added the `ESC` key code constant to the `VK` API. #TINY-7917
- Added a new `deprecation_warnings` setting for turning off deprecation console warning messages. #TINY-8049

### Improved
- The `element` argument of the `editor.selection.scrollIntoView()` API is now optional, and if it is not provided the current selection will be scrolled into view. #TINY-7291

### Changed
- The deprecated `scope` attribute is no longer added to `td` cells when converting a row to a header row. #TINY-7731
- The number of `col` elements is normalized to match the number of columns in a table after a table action. #TINY-8011

### Fixed
- Fixed a regression that caused block wrapper formats to apply and remove incorrectly when using a collapsed selection with multiple words. #TINY-8036
- Resizing table columns in some scenarios would resize the column to an incorrect position. #TINY-7731
- Inserting a table where the parent element had padding would cause the table width to be incorrect. #TINY-7991
- The resize backdrop element did not have the `data-mce-bogus="all"` attribute set to prevent it being included in output. #TINY-7854
- Resize handles appeared on top of dialogs and menus when using an inline editor. #TINY-3263
- Fixed the `autoresize` plugin incorrectly scrolling to the top of the editor content in some cases when changing content. #TINY-7291
- Fixed the `editor.selection.scrollIntoView()` type signature, as it incorrectly required an `Element` instead of `HTMLElement`. #TINY-7291
- Table cells that were both row and column headers did not retain the correct state when converting back to a regular row or column. #TINY-7709
- Clicking beside a non-editable element could cause the editor to incorrectly scroll to the top of the content. #TINY-7062
- Clicking in a table cell, with a non-editable element in an adjacent cell, incorrectly caused the non-editable element to be selected. #TINY-7736
- Split toolbar buttons incorrectly had nested `tabindex="-1"` attributes. #TINY-7879
- Fixed notifications rendering in the wrong place initially and when the page was scrolled. #TINY-7894
- Fixed an exception getting thrown when the number of `col` elements didn't match the number of columns in a table. #TINY-7041 #TINY-8011
- The table selection state could become incorrect after selecting a noneditable table cell. #TINY-8053
- As of Mozilla Firefox 91, toggling fullscreen mode with `toolbar_sticky` enabled would cause the toolbar to disappear. #TINY-7873
- Fixed URLs not cleaned correctly in some cases in the `link` and `image` plugins. #TINY-7998
- Fixed the `image` and `media` toolbar buttons incorrectly appearing to be in an inactive state in some cases. #TINY-3463
- Fixed the `editor.selection.selectorChanged` API not firing if the selector matched the current selection when registered in some cases. #TINY-3463
- Inserting content into a `contenteditable="true"` element that was contained within a `contenteditable="false"` element would move the selection to an incorrect location. #TINY-7842
- Dragging and dropping `contenteditable="false"` elements could result in the element being placed in an unexpected location. #TINY-7917
- Pressing the Escape key would not cancel a drag action that started on a `contenteditable="false"` element within the editor. #TINY-7917
- `video` and `audio` elements were unable to be played when the `media` plugin live embeds were enabled in some cases. #TINY-7674
- Pasting images would throw an exception if the clipboard `items` were not files (for example, screenshots taken from gnome-software). Patch contributed by cedric-anne. #TINY-8079

### Deprecated
- Several APIs have been deprecated. See the release notes section for information. #TINY-8023 #TINY-8063
- Several Editor settings have been deprecated. See the release notes section for information. #TINY-8086
- The Table of Contents and Image Tools plugins will be classified as Premium plugins in the next major release. #TINY-8087
- Word support in the `paste` plugin has been deprecated and will be removed in the next major release. #TINY-8087

## 5.9.2 - 2021-09-08

### Fixed
- Fixed an exception getting thrown when disabling events and setting content. #TINY-7956
- Delete operations could behave incorrectly if the selection crossed a table boundary. #TINY-7596

## 5.9.1 - 2021-08-27

### Fixed
- Published TinyMCE types failed to compile in strict mode. #TINY-7915
- The `TableModified` event sometimes didn't fire when performing certain table actions. #TINY-7916

## 5.9.0 - 2021-08-26

### Added
- Added a new `mceFocus` command that focuses the editor. Equivalent to using `editor.focus()`. #TINY-7373
- Added a new `mceTableToggleClass` command which toggles the provided class on the currently selected table. #TINY-7476
- Added a new `mceTableCellToggleClass` command which toggles the provided class on the currently selected table cells. #TINY-7476
- Added a new `tablecellvalign` toolbar button and menu item for vertical table cell alignment. #TINY-7477
- Added a new `tablecellborderwidth` toolbar button and menu item to change table cell border width. #TINY-7478
- Added a new `tablecellborderstyle` toolbar button and menu item to change table cell border style. #TINY-7478
- Added a new `tablecaption` toolbar button and menu item to toggle captions on tables. #TINY-7479
- Added a new `mceTableToggleCaption` command that toggles captions on a selected table. #TINY-7479
- Added a new `tablerowheader` toolbar button and menu item to toggle the header state of row cells. #TINY-7478
- Added a new `tablecolheader` toolbar button and menu item to toggle the header state of column cells. #TINY-7482
- Added a new `tablecellbordercolor` toolbar button and menu item to select table cell border colors, with an accompanying setting `table_border_color_map` to customize the available values. #TINY-7480
- Added a new `tablecellbackgroundcolor` toolbar button and menu item to select table cell background colors, with an accompanying setting `table_background_color_map` to customize the available values. #TINY-7480
- Added a new `language` menu item and toolbar button to add `lang` attributes to content, with an accompanying `content_langs` setting to specify the languages available. #TINY-6149
- A new `lang` format is now available that can be used with `editor.formatter`, or applied with the `Lang` editor command. #TINY-6149
- Added a new `language` icon for the `language` toolbar button. #TINY-7670
- Added a new `table-row-numbering` icon. #TINY-7327
- Added new plugin commands: `mceEmoticons` (Emoticons), `mceWordCount` (Word Count), and `mceTemplate` (Template). #TINY-7619
- Added a new `iframe_aria_text` setting to set the iframe title attribute. #TINY-1264
- Added a new DomParser `Node.children()` API to return all the children of a `Node`. #TINY-7756

### Improved
- Sticky toolbars can now be offset from the top of the page using the new `toolbar_sticky_offset` setting. #TINY-7337
- Fancy menu items now accept an `initData` property to allow custom initialization data. #TINY-7480
- Improved the load time of the `fullpage` plugin by using the existing editor schema rather than creating a new one. #TINY-6504
- Improved the performance when UI components are rendered. #TINY-7572
- The context toolbar no longer unnecessarily repositions to the top of large elements when scrolling. #TINY-7545
- The context toolbar will now move out of the way when it overlaps with the selection, such as in table cells. #TINY-7192
- The context toolbar now uses a short animation when transitioning between different locations. #TINY-7740
- `Env.browser` now uses the User-Agent Client Hints API where it is available. #TINY-7785
- Icons with a `-rtl` suffix in their name will now automatically be used when the UI is rendered in right-to-left mode. #TINY-7782
- The `formatter.match` API now accepts an optional `similar` parameter to check if the format partially matches. #TINY-7712
- The `formatter.formatChanged` API now supports providing format variables when listening for changes. #TINY-7713
- The formatter will now fire `FormatApply` and `FormatRemove` events for the relevant actions. #TINY-7713
- The `autolink` plugin link detection now permits custom protocols. #TINY-7714
- The `autolink` plugin valid link detection has been improved. #TINY-7714

### Changed
- Changed the load order so content CSS is loaded before the editor is populated with content. #TINY-7249
- Changed the `emoticons`, `wordcount`, `code`, `codesample`, and `template` plugins to open dialogs using commands. #TINY-7619
- The context toolbar will no longer show an arrow when it overlaps the content, such as in table cells. #TINY-7665
- The context toolbar will no longer overlap the statusbar for toolbars using `node` or `selection` positions. #TINY-7666

### Fixed
- The `editor.fire` API was incorrectly mutating the original `args` provided. #TINY-3254
- Unbinding an event handler did not take effect immediately while the event was firing. #TINY-7436
- Binding an event handler incorrectly took effect immediately while the event was firing. #TINY-7436
- Unbinding a native event handler inside the `remove` event caused an exception that blocked editor removal. #TINY-7730
- The `SetContent` event contained the incorrect `content` when using the `editor.selection.setContent()` API. #TINY-3254
- The editor content could be edited after calling `setProgressState(true)` in iframe mode. #TINY-7373
- Tabbing out of the editor after calling `setProgressState(true)` behaved inconsistently in iframe mode. #TINY-7373
- Flash of unstyled content while loading the editor because the content CSS was loaded after the editor content was rendered. #TINY-7249
- Partially transparent RGBA values provided in the `color_map` setting were given the wrong hex value. #TINY-7163
- HTML comments with mismatched quotes were parsed incorrectly under certain circumstances. #TINY-7589
- The editor could crash when inserting certain HTML content. #TINY-7756
- Inserting certain HTML content into the editor could result in invalid HTML once parsed. #TINY-7756
- Links in notification text did not show the correct mouse pointer. #TINY-7661
- Using the Tab key to navigate into the editor on Microsoft Internet Explorer 11 would incorrectly focus the toolbar. #TINY-3707
- The editor selection could be placed in an incorrect location when undoing or redoing changes in a document containing `contenteditable="false"` elements. #TINY-7663
- Menus and context menus were not closed when clicking into a different editor. #TINY-7399
- Context menus on Android were not displayed when more than one HTML element was selected. #TINY-7688
- Disabled nested menu items could still be opened. #TINY-7700
- The nested menu item chevron icon was not fading when the menu item was disabled. #TINY-7700
- `imagetools` buttons were incorrectly enabled for remote images without `imagetools_proxy` set. #TINY-7772
- Only table content would be deleted when partially selecting a table and content outside the table. #TINY-6044
- The table cell selection handling was incorrect in some cases when dealing with nested tables. #TINY-6298
- Removing a table row or column could result in the cursor getting placed in an invalid location. #TINY-7695
- Pressing the Tab key to navigate through table cells did not skip noneditable cells. #TINY-7705
- Clicking on a noneditable table cell did not show a visual selection like other noneditable elements. #TINY-7724
- Some table operations would incorrectly cause table row attributes and styles to be lost. #TINY-6666
- The selection was incorrectly lost when using the `mceTableCellType` and `mceTableRowType` commands. #TINY-6666
- The `mceTableRowType` was reversing the order of the rows when converting multiple header rows back to body rows. #TINY-6666
- The table dialog did not always respect the `table_style_with_css` option. #TINY-4926
- Pasting into a table with multiple cells selected could cause the content to be pasted in the wrong location. #TINY-7485
- The `TableModified` event was not fired when pasting cells into a table. #TINY-6939
- The table paste column before and after icons were not flipped in RTL mode. #TINY-7851
- Fixed table corruption when deleting a `contenteditable="false"` cell. #TINY-7891
- The `dir` attribute was being incorrectly applied to list items. #TINY-4589
- Applying selector formats would sometimes not apply the format correctly to elements in a list. #TINY-7393
- For formats that specify an attribute or style that should be removed, the formatter `match` API incorrectly returned `false`. #TINY-6149
- The type signature on the `formatter.matchNode` API had the wrong return type (was `boolean` but should have been `Formatter | undefined`). #TINY-6149
- The `formatter.formatChanged` API would ignore the `similar` parameter if another callback had already been registered for the same format. #TINY-7713
- The `formatter.formatChanged` API would sometimes not run the callback the first time the format was removed. #TINY-7713
- Base64 encoded images with spaces or line breaks in the data URI were not displayed correctly. Patch contributed by RoboBurned.

### Deprecated
- The `bbcode`, `fullpage`, `legacyoutput`, and `spellchecker` plugins have been deprecated and marked for removal in the next major release. #TINY-7260

## 5.8.2 - 2021-06-23

### Fixed
- Fixed an issue when pasting cells from tables containing `colgroup`s into tables without `colgroup`s. #TINY-6675
- Fixed an issue that could cause an invalid toolbar button state when multiple inline editors were on a single page. #TINY-6297

## 5.8.1 - 2021-05-20

### Fixed
- An unexpected exception was thrown when switching to readonly mode and adjusting the editor width. #TINY-6383
- Content could be lost when the `pagebreak_split_block` setting was enabled. #TINY-3388
- The `list-style-type: none;` style on nested list items was incorrectly removed when clearing formatting. #TINY-6264
- URLs were not always detected when pasting over a selection. Patch contributed by jwcooper. #TINY-6997
- Properties on the `OpenNotification` event were incorrectly namespaced. #TINY-7486

## 5.8.0 - 2021-05-06

### Added
- Added the `PAGE_UP` and `PAGE_DOWN` key code constants to the `VK` API. #TINY-4612
- The editor resize handle can now be controlled using the keyboard. #TINY-4823
- Added a new `fixed_toolbar_container_target` setting which renders the toolbar in the specified `HTMLElement`. Patch contributed by pvrobays.

### Improved
- The `inline_boundaries` feature now supports the `home`, `end`, `pageup`, and `pagedown` keys. #TINY-4612
- Updated the `formatter.matchFormat` API to support matching formats with variables in the `classes` property. #TINY-7227
- Added HTML5 `audio` and `video` elements to the default alignment formats. #TINY-6633
- Added support for alpha list numbering to the list properties dialog. #TINY-6891

### Changed
- Updated the `image` dialog to display the class list dropdown as full-width if the caption checkbox is not present. #TINY-6400
- Renamed the "H Align" and "V Align" input labels in the Table Cell Properties dialog to "Horizontal align" and "Vertical align" respectively. #TINY-7285

### Deprecated
- The undocumented `setIconStroke` Split Toolbar Button API has been deprecated and will be removed in a future release. #TINY-3551

### Fixed
- Fixed a bug where it wasn't possible to align nested list items. #TINY-6567
- The RGB fields in the color picker dialog were not staying in sync with the color palette and hue slider. #TINY-6952
- The color preview box in the color picker dialog was not correctly displaying the saturation and value of the chosen color. #TINY-6952
- The color picker dialog will now show an alert if it is submitted with an invalid hex color code. #TINY-2814
- Fixed a bug where the `TableModified` event was not fired when adding a table row with the Tab key. #TINY-7006
- Added missing `images_file_types` setting to the exported TypeScript types. #GH-6607
- Fixed a bug where lists pasted from Word with Roman numeral markers were not displayed correctly. Patch contributed by aautio. #GH-6620
- The `editor.insertContent` API was incorrectly handling nested `span` elements with matching styles. #TINY-6263
- The HTML5 `small` element could not be removed when clearing text formatting. #TINY-6633
- The Oxide button text transform variable was incorrectly using `capitalize` instead of `none`. Patch contributed by dakur. #GH-6341
- Fix dialog button text that was using title-style capitalization. #TINY-6816
- Table plugin could perform operations on tables containing the inline editor. #TINY-6625
- Fixed Tab key navigation inside table cells with a ranged selection. #TINY-6638
- The foreground and background toolbar button color indicator is no longer blurry. #TINY-3551
- Fixed a regression in the `tinymce.create()` API that caused issues when multiple objects were created. #TINY-7358
- Fixed the `LineHeight` command causing the `change` event to be fired inconsistently. #TINY-7048

## 5.7.1 - 2021-03-17

### Fixed
- Fixed the `help` dialog incorrectly linking to the changelog of TinyMCE 4 instead of TinyMCE 5. #TINY-7031
- Fixed a bug where error messages were displayed incorrectly in the image dialog. #TINY-7099
- Fixed an issue where URLs were not correctly filtered in some cases. #TINY-7025
- Fixed a bug where context menu items with names that contained uppercase characters were not displayed. #TINY-7072
- Fixed context menu items lacking support for the `disabled` and `shortcut` properties. #TINY-7073
- Fixed a regression where the width and height were incorrectly set when embedding content using the `media` dialog. #TINY-7074

## 5.7.0 - 2021-02-10

### Added
- Added IPv6 address support to the URI API. Patch contributed by dev7355608. #GH-4409
- Added new `structure` and `style` properties to the `TableModified` event to indicate what kinds of modifications were made. #TINY-6643
- Added `video` and `audio` live embed support for the `media` plugin. #TINY-6229
- Added the ability to resize `video` and `iframe` media elements. #TINY-6229
- Added a new `font_css` setting for adding fonts to both the editor and the parent document. #TINY-6199
- Added a new `ImageUploader` API to simplify uploading image data to the configured `images_upload_url` or `images_upload_handler`. #TINY-4601
- Added an Oxide variable to define the container background color in fullscreen mode. #TINY-6903
- Added Oxide variables for setting the toolbar background colors for inline and sticky toolbars. #TINY-6009
- Added a new `AfterProgressState` event that is fired after `editor.setProgressState` calls complete. #TINY-6686
- Added support for `table_column_resizing` when inserting or deleting columns. #TINY-6711

### Changed
- Changed table and table column copy behavior to retain an appropriate width when pasted. #TINY-6664
- Changed the `lists` plugin to apply list styles to all text blocks within a selection. #TINY-3755
- Changed the `advlist` plugin to log a console error message when the `list` plugin isn't enabled. #TINY-6585
- Changed the z-index of the `setProgressState(true)` throbber so it does not hide notifications. #TINY-6686
- Changed the type signature for `editor.selection.getRng()` incorrectly returning `null`. #TINY-6843
- Changed some `SaxParser` regular expressions to improve performance. #TINY-6823
- Changed `editor.setProgressState(true)` to close any open popups. #TINY-6686

### Fixed
- Fixed `codesample` highlighting performance issues for some languages. #TINY-6996
- Fixed an issue where cell widths were lost when merging table cells. #TINY-6901
- Fixed `col` elements incorrectly transformed to `th` elements when converting columns to header columns. #TINY-6715
- Fixed a number of table operations not working when selecting 2 table cells on Mozilla Firefox. #TINY-3897
- Fixed a memory leak by backporting an upstream Sizzle fix. #TINY-6859
- Fixed table `width` style was removed when copying. #TINY-6664
- Fixed focus lost while typing in the `charmap` or `emoticons` dialogs when the editor is rendered in a shadow root. #TINY-6904
- Fixed corruption of base64 URLs used in style attributes when parsing HTML. #TINY-6828
- Fixed the order of CSS precedence of `content_style` and `content_css` in the `preview` and `template` plugins. `content_style` now has precedence. #TINY-6529
- Fixed an issue where the image dialog tried to calculate image dimensions for an empty image URL. #TINY-6611
- Fixed an issue where `scope` attributes on table cells would not change as expected when merging or unmerging cells. #TINY-6486
- Fixed the plugin documentation links in the `help` plugin. #DOC-703
- Fixed events bound using `DOMUtils` not returning the correct result for `isDefaultPrevented` in some cases. #TINY-6834
- Fixed the "Dropped file type is not supported" notification incorrectly showing when using an inline editor. #TINY-6834
- Fixed an issue with external styles bleeding into TinyMCE. #TINY-6735
- Fixed an issue where parsing malformed comments could cause an infinite loop. #TINY-6864
- Fixed incorrect return types on `editor.selection.moveToBookmark`. #TINY-6504
- Fixed the type signature for `editor.selection.setCursorLocation()` incorrectly allowing a node with no `offset`. #TINY-6843
- Fixed incorrect behavior when editor is destroyed while loading stylesheets. #INT-2282
- Fixed figure elements incorrectly splitting from a valid parent element when editing the image within. #TINY-6592
- Fixed inserting multiple rows or columns in a table cloning from the incorrect source row or column. #TINY-6906
- Fixed an issue where new lines were not scrolled into view when pressing Shift+Enter or Shift+Return. #TINY-6964
- Fixed an issue where list elements would not be removed when outdenting using the Enter or Return key. #TINY-5974
- Fixed an issue where file extensions with uppercase characters were treated as invalid. #TINY-6940
- Fixed dialog block messages were not passed through TinyMCE's translation system. #TINY-6971

## 5.6.2 - 2020-12-08

### Fixed
- Fixed a UI rendering regression when the document body is using `display: flex`. #TINY-6783

## 5.6.1 - 2020-11-25

### Fixed
- Fixed the `mceTableRowType` and `mceTableCellType` commands were not firing the `newCell` event. #TINY-6692
- Fixed the HTML5 `s` element was not recognized when editing or clearing text formatting. #TINY-6681
- Fixed an issue where copying and pasting table columns resulted in invalid HTML when using colgroups. #TINY-6684
- Fixed an issue where the toolbar would render with the wrong width for inline editors in some situations. #TINY-6683

## 5.6.0 - 2020-11-18

### Added
- Added new `BeforeOpenNotification` and `OpenNotification` events which allow internal notifications to be captured and modified before display. #TINY-6528
- Added support for `block` and `unblock` methods on inline dialogs. #TINY-6487
- Added new `TableModified` event which is fired whenever changes are made to a table. #TINY-6629
- Added new `images_file_types` setting to determine which image file formats will be automatically processed into `img` tags on paste when using the `paste` plugin. #TINY-6306
- Added support for `images_file_types` setting in the image file uploader to determine which image file extensions are valid for upload. #TINY-6224
- Added new `format_empty_lines` setting to control if empty lines are formatted in a ranged selection. #TINY-6483
- Added template support to the `autocompleter` for customizing the autocompleter items. #TINY-6505
- Added new user interface `enable`, `disable`, and `isDisabled` methods. #TINY-6397
- Added new `closest` formatter API to get the closest matching selection format from a set of formats. #TINY-6479
- Added new `emojiimages` emoticons database that uses the twemoji CDN by default. #TINY-6021
- Added new `emoticons_database` setting to configure which emoji database to use. #TINY-6021
- Added new `name` field to the `style_formats` setting object to enable specifying a name for the format. #TINY-4239

### Changed
- Changed `readonly` mode to allow hyperlinks to be clickable. #TINY-6248

### Fixed
- Fixed the `change` event not firing after a successful image upload. #TINY-6586
- Fixed the type signature for the `entity_encoding` setting not accepting delimited lists. #TINY-6648
- Fixed layout issues when empty `tr` elements were incorrectly removed from tables. #TINY-4679
- Fixed image file extensions lost when uploading an image with an alternative extension, such as `.jfif`. #TINY-6622
- Fixed a security issue where URLs in attributes weren't correctly sanitized. #TINY-6518
- Fixed `DOMUtils.getParents` incorrectly including the shadow root in the array of elements returned. #TINY-6540
- Fixed an issue where the root document could be scrolled while an editor dialog was open inside a shadow root. #TINY-6363
- Fixed `getContent` with text format returning a new line when the editor is empty. #TINY-6281
- Fixed table column and row resizers not respecting the `data-mce-resize` attribute. #TINY-6600
- Fixed inserting a table via the `mceInsertTable` command incorrectly creating 2 undo levels. #TINY-6656
- Fixed nested tables with `colgroup` elements incorrectly always resizing the inner table. #TINY-6623
- Fixed the `visualchars` plugin causing the editor to steal focus when initialized. #TINY-6282
- Fixed `fullpage` plugin altering text content in `editor.getContent()`. #TINY-6541
- Fixed `fullscreen` plugin not working correctly with multiple editors and shadow DOM. #TINY-6280
- Fixed font size keywords such as `medium` not displaying correctly in font size menus. #TINY-6291
- Fixed an issue where some attributes in table cells were not copied over to new rows or columns. #TINY-6485
- Fixed incorrectly removing formatting on adjacent spaces when removing formatting on a ranged selection. #TINY-6268
- Fixed the `Cut` menu item not working in the latest version of Mozilla Firefox. #TINY-6615
- Fixed some incorrect types in the new TypeScript declaration file. #TINY-6413
- Fixed a regression where a fake offscreen selection element was incorrectly created for the editor root node. #TINY-6555
- Fixed an issue where menus would incorrectly collapse in small containers. #TINY-3321
- Fixed an issue where only one table column at a time could be converted to a header. #TINY-6326
- Fixed some minor memory leaks that prevented garbage collection for editor instances. #TINY-6570
- Fixed resizing a `responsive` table not working when using the column resize handles. #TINY-6601
- Fixed incorrectly calculating table `col` widths when resizing responsive tables. #TINY-6646
- Fixed an issue where spaces were not preserved in pre-blocks when getting text content. #TINY-6448
- Fixed a regression that caused the selection to be difficult to see in tables with backgrounds. #TINY-6495
- Fixed content pasted multiple times in the editor when using Microsoft Internet Explorer 11. Patch contributed by mattford. #GH-4905

## 5.5.1 - 2020-10-01

### Fixed
- Fixed pressing the down key near the end of a document incorrectly raising an exception. #TINY-6471
- Fixed incorrect Typescript types for the `Tools` API. #TINY-6475

## 5.5.0 - 2020-09-29

### Added
- Added a TypeScript declaration file to the bundle output for TinyMCE core. #TINY-3785
- Added new `table_column_resizing` setting to control how table columns are resized when using the resize bars. #TINY-6001
- Added the ability to remove images on a failed upload using the `images_upload_handler` failure callback. #TINY-6011
- Added `hasPlugin` function to the editor API to determine if a plugin exists or not. #TINY-766
- Added new `ToggleToolbarDrawer` command and query state handler to allow the toolbar drawer to be programmatically toggled and the toggle state to be checked. #TINY-6032
- Added the ability to use `colgroup` elements in tables. #TINY-6050
- Added a new setting `table_use_colgroups` for toggling whether colgroups are used in new tables. #TINY-6050
- Added the ability to delete and navigate HTML media elements without the `media` plugin. #TINY-4211
- Added `fullscreen_native` setting to the `fullscreen` plugin to enable use of the entire monitor. #TINY-6284
- Added table related oxide variables to the Style API for more granular control over table cell selection appearance. #TINY-6311
- Added new `toolbar_persist` setting to control the visibility of the inline toolbar. #TINY-4847
- Added new APIs to allow for programmatic control of the inline toolbar visibility. #TINY-4847
- Added the `origin` property to the `ObjectResized` and `ObjectResizeStart` events, to specify which handle the resize was performed on. #TINY-6242
- Added new StyleSheetLoader `unload` and `unloadAll` APIs to allow loaded stylesheets to be removed. #TINY-3926
- Added the `LineHeight` query command and action to the editor. #TINY-4843
- Added the `lineheight` toolbar and menu items, and added `lineheight` to the default format menu. #TINY-4843
- Added a new `contextmenu_avoid_overlap` setting to allow context menus to avoid overlapping matched nodes. #TINY-6036
- Added new listbox dialog UI component for rendering a dropdown that allows nested options. #TINY-2236
- Added back the ability to use nested items in the `image_class_list`, `link_class_list`, `link_list`, `table_class_list`, `table_cell_class_list`, and `table_row_class_list` settings. #TINY-2236

### Changed
- Changed how CSS manipulates table cells when selecting multiple cells to achieve a semi-transparent selection. #TINY-6311
- Changed the `target` property on fired events to use the native event target. The original target for an open shadow root can be obtained using `event.getComposedPath()`. #TINY-6128
- Changed the editor to clean-up loaded CSS stylesheets when all editors using the stylesheet have been removed. #TINY-3926
- Changed `imagetools` context menu icon for accessing the `image` dialog to use the `image` icon. #TINY-4141
- Changed the `editor.insertContent()` and `editor.selection.setContent()` APIs to retain leading and trailing whitespace. #TINY-5966
- Changed the `table` plugin `Column` menu to include the cut, copy and paste column menu items. #TINY-6374
- Changed the default table styles in the content CSS files to better support the styling options available in the `table` dialog. #TINY-6179

### Deprecated
- Deprecated the `Env.experimentalShadowDom` flag. #TINY-6128

### Fixed
- Fixed tables with no borders displaying with the default border styles in the `preview` dialog. #TINY-6179
- Fixed loss of whitespace when inserting content after a non-breaking space. #TINY-5966
- Fixed the `event.getComposedPath()` function throwing an exception for events fired from the editor. #TINY-6128
- Fixed notifications not appearing when the editor is within a ShadowRoot. #TINY-6354
- Fixed focus issues with inline dialogs when the editor is within a ShadowRoot. #TINY-6360
- Fixed the `template` plugin previews missing some content styles. #TINY-6115
- Fixed the `media` plugin not saving the alternative source url in some situations. #TINY-4113
- Fixed an issue where column resizing using the resize bars was inconsistent between fixed and relative table widths. #TINY-6001
- Fixed an issue where dragging and dropping within a table would select table cells. #TINY-5950
- Fixed up and down keyboard navigation not working for inline `contenteditable="false"` elements. #TINY-6226
- Fixed dialog not retrieving `close` icon from icon pack. #TINY-6445
- Fixed the `unlink` toolbar button not working when selecting multiple links. #TINY-4867
- Fixed the `link` dialog not showing the "Text to display" field in some valid cases. #TINY-5205
- Fixed the `DOMUtils.split()` API incorrectly removing some content. #TINY-6294
- Fixed pressing the escape key not focusing the editor when using multiple toolbars. #TINY-6230
- Fixed the `dirty` flag not being correctly set during an `AddUndo` event. #TINY-4707
- Fixed `editor.selection.setCursorLocation` incorrectly placing the cursor outside `pre` elements in some circumstances. #TINY-4058
- Fixed an exception being thrown when pressing the enter key inside pre elements while `br_in_pre` setting is false. #TINY-4058

## 5.4.2 - 2020-08-17

### Fixed
- Fixed the editor not resizing when resizing the browser window in fullscreen mode. #TINY-3511
- Fixed clicking on notifications causing inline editors to hide. #TINY-6058
- Fixed an issue where link URLs could not be deleted or edited in the link dialog in some cases. #TINY-4706
- Fixed a regression where setting the `anchor_top` or `anchor_bottom` options to `false` was not working. #TINY-6256
- Fixed the `anchor` plugin not supporting the `allow_html_in_named_anchor` option. #TINY-6236
- Fixed an exception thrown when removing inline formats that contained additional styles or classes. #TINY-6288
- Fixed an exception thrown when positioning the context toolbar on Internet Explorer 11 in some edge cases. #TINY-6271
- Fixed inline formats not removed when more than one `removeformat` format rule existed. #TINY-6216
- Fixed an issue where spaces were sometimes removed when removing formating on nearby text. #TINY-6251
- Fixed the list toolbar buttons not showing as active when a list is selected. #TINY-6286
- Fixed an issue where the UI would sometimes not be shown or hidden when calling the show or hide API methods on the editor. #TINY-6048
- Fixed the list type style not retained when copying list items. #TINY-6289
- Fixed the Paste plugin converting tabs in plain text to a single space character. A `paste_tab_spaces` option has been included for setting the number of spaces used to replace a tab character. #TINY-6237

## 5.4.1 - 2020-07-08

### Fixed
- Fixed the Search and Replace plugin incorrectly including zero-width caret characters in search results. #TINY-4599
- Fixed dragging and dropping unsupported files navigating the browser away from the editor. #TINY-6027
- Fixed undo levels not created on browser handled drop or paste events. #TINY-6027
- Fixed content in an iframe element parsing as DOM elements instead of text content. #TINY-5943
- Fixed Oxide checklist styles not showing when printing. #TINY-5139
- Fixed bug with `scope` attribute not being added to the cells of header rows. #TINY-6206

## 5.4.0 - 2020-06-30

### Added
- Added keyboard navigation support to menus and toolbars when the editor is in a ShadowRoot. #TINY-6152
- Added the ability for menus to be clicked when the editor is in an open shadow root. #TINY-6091
- Added the `Editor.ui.styleSheetLoader` API for loading stylesheets within the Document or ShadowRoot containing the editor UI. #TINY-6089
- Added the `StyleSheetLoader` module to the public API. #TINY-6100
- Added Oxide variables for styling the `select` element and headings in dialog content. #TINY-6070
- Added icons for `table` column and row cut, copy, and paste toolbar buttons. #TINY-6062
- Added all `table` menu items to the UI registry, so they can be used by name in other menus. #TINY-4866
- Added new `mceTableApplyCellStyle` command to the `table` plugin. #TINY-6004
- Added new `table` cut, copy, and paste column editor commands and menu items. #TINY-6006
- Added font related Oxide variables for secondary buttons, allowing for custom styling. #TINY-6061
- Added new `table_header_type` setting to control how table header rows are structured. #TINY-6007
- Added new `table_sizing_mode` setting to replace the `table_responsive_width` setting, which has now been deprecated. #TINY-6051
- Added new `mceTableSizingMode` command for changing the sizing mode of a table. #TINY-6000
- Added new `mceTableRowType`, `mceTableColType`, and `mceTableCellType` commands and value queries. #TINY-6150

### Changed
- Changed `advlist` toolbar buttons to only show a dropdown list if there is more than one option. #TINY-3194
- Changed `mceInsertTable` command and `insertTable` API method to take optional header rows and columns arguments. #TINY-6012
- Changed stylesheet loading, so that UI skin stylesheets can load in a ShadowRoot if required. #TINY-6089
- Changed the DOM location of menus so that they display correctly when the editor is in a ShadowRoot. #TINY-6093
- Changed the table plugin to correctly detect all valid header row structures. #TINY-6007

### Fixed
- Fixed tables with no defined width being converted to a `fixed` width table when modifying the table. #TINY-6051
- Fixed the `autosave` `isEmpty` API incorrectly detecting non-empty content as empty. #TINY-5953
- Fixed table `Paste row after` and `Paste row before` menu items not disabled when nothing was available to paste. #TINY-6006
- Fixed a selection performance issue with large tables on Microsoft Internet Explorer and Edge. #TINY-6057
- Fixed filters for screening commands from the undo stack to be case-insensitive. #TINY-5946
- Fixed `fullscreen` plugin now removes all classes when the editor is closed. #TINY-4048
- Fixed handling of mixed-case icon identifiers (names) for UI elements. #TINY-3854
- Fixed leading and trailing spaces lost when using `editor.selection.getContent({ format: 'text' })`. #TINY-5986
- Fixed an issue where changing the URL with the quicklink toolbar caused unexpected undo behavior. #TINY-5952
- Fixed an issue where removing formatting within a table cell would cause Internet Explorer 11 to scroll to the end of the table. #TINY-6049
- Fixed an issue where the `allow_html_data_urls` setting was not correctly applied. #TINY-5951
- Fixed the `autolink` feature so that it no longer treats a string with multiple "@" characters as an email address. #TINY-4773
- Fixed an issue where removing the editor would leave unexpected attributes on the target element. #TINY-4001
- Fixed the `link` plugin now suggest `mailto:` when the text contains an '@' and no slashes (`/`). #TINY-5941
- Fixed the `valid_children` check of custom elements now allows a wider range of characters in names. #TINY-5971

## 5.3.2 - 2020-06-10

### Fixed
- Fixed a regression introduced in 5.3.0, where `images_dataimg_filter` was no-longer called. #TINY-6086

## 5.3.1 - 2020-05-27

### Fixed
- Fixed the image upload error alert also incorrectly closing the image dialog. #TINY-6020
- Fixed editor content scrolling incorrectly on focus in Firefox by reverting default content CSS html and body heights added in 5.3.0. #TINY-6019

## 5.3.0 - 2020-05-21

### Added
- Added html and body height styles to the default oxide content CSS. #TINY-5978
- Added `uploadUri` and `blobInfo` to the data returned by `editor.uploadImages()`. #TINY-4579
- Added a new function to the `BlobCache` API to lookup a blob based on the base64 data and mime type. #TINY-5988
- Added the ability to search and replace within a selection. #TINY-4549
- Added the ability to set the list start position for ordered lists and added new `lists` context menu item. #TINY-3915
- Added `icon` as an optional config option to the toggle menu item API. #TINY-3345
- Added `auto` mode for `toolbar_location` which positions the toolbar and menu bar at the bottom if there is no space at the top. #TINY-3161

### Changed
- Changed the default `toolbar_location` to `auto`. #TINY-3161
- Changed toggle menu items and choice menu items to have a dedicated icon with the checkmark displayed on the far right side of the menu item. #TINY-3345
- Changed the `link`, `image`, and `paste` plugins to use Promises to reduce the bundle size. #TINY-4710
- Changed the default icons to be lazy loaded during initialization. #TINY-4729
- Changed the parsing of content so base64 encoded urls are converted to blob urls. #TINY-4727
- Changed context toolbars so they concatenate when more than one is suitable for the current selection. #TINY-4495
- Changed inline style element formats (strong, b, em, i, u, strike) to convert to a span on format removal if a `style` or `class` attribute is present. #TINY-4741

### Fixed
- Fixed the `selection.setContent()` API not running parser filters. #TINY-4002
- Fixed formats incorrectly applied or removed when table cells were selected. #TINY-4709
- Fixed the `quickimage` button not restricting the file types to images. #TINY-4715
- Fixed search and replace ignoring text in nested contenteditable elements. #TINY-5967
- Fixed resize handlers displaying in the wrong location sometimes for remote images. #TINY-4732
- Fixed table picker breaking in Firefox on low zoom levels. #TINY-4728
- Fixed issue with loading or pasting contents with large base64 encoded images on Safari. #TINY-4715
- Fixed supplementary special characters being truncated when inserted into the editor. Patch contributed by mlitwin. #TINY-4791
- Fixed toolbar buttons not set to disabled when the editor is in readonly mode. #TINY-4592
- Fixed the editor selection incorrectly changing when removing caret format containers. #TINY-3438
- Fixed bug where title, width, and height would be set to empty string values when updating an image and removing those attributes using the image dialog. #TINY-4786
- Fixed `ObjectResized` event firing when an object wasn't resized. #TINY-4161
- Fixed `ObjectResized` and `ObjectResizeStart` events incorrectly fired when adding or removing table rows and columns. #TINY-4829
- Fixed the placeholder not hiding when pasting content into the editor. #TINY-4828
- Fixed an issue where the editor would fail to load if local storage was disabled. #TINY-5935
- Fixed an issue where an uploaded image would reuse a cached image with a different mime type. #TINY-5988
- Fixed bug where toolbars and dialogs would not show if the body element was replaced (e.g. with Turbolinks). Patch contributed by spohlenz. #GH-5653
- Fixed an issue where multiple formats would be removed when removing a single format at the end of lines or on empty lines. #TINY-1170
- Fixed zero-width spaces incorrectly included in the `wordcount` plugin character count. #TINY-5991
- Fixed a regression introduced in 5.2.0 whereby the desktop `toolbar_mode` setting would incorrectly override the mobile default setting. #TINY-5998
- Fixed an issue where deleting all content in a single cell table would delete the entire table. #TINY-1044

## 5.2.2 - 2020-04-23

### Fixed
- Fixed an issue where anchors could not be inserted on empty lines. #TINY-2788
- Fixed text decorations (underline, strikethrough) not consistently inheriting the text color. #TINY-4757
- Fixed `format` menu alignment buttons inconsistently applying to images. #TINY-4057
- Fixed the floating toolbar drawer height collapsing when the editor is rendered in modal dialogs or floating containers. #TINY-4837
- Fixed `media` embed content not processing safely in some cases. #TINY-4857

## 5.2.1 - 2020-03-25

### Fixed
- Fixed the "is decorative" checkbox in the image dialog clearing after certain dialog events. #FOAM-11
- Fixed possible uncaught exception when a `style` attribute is removed using a content filter on `setContent`. #TINY-4742
- Fixed the table selection not functioning correctly in Microsoft Edge 44 or higher. #TINY-3862
- Fixed the table resize handles not functioning correctly in Microsoft Edge 44 or higher. #TINY-4160
- Fixed the floating toolbar drawer disconnecting from the toolbar when adding content in inline mode. #TINY-4725 #TINY-4765
- Fixed `readonly` mode not returning the appropriate boolean value. #TINY-3948
- Fixed the `forced_root_block_attrs` setting not applying attributes to new blocks consistently. #TINY-4564
- Fixed the editor incorrectly stealing focus during initialization in Microsoft Internet Explorer. #TINY-4697
- Fixed dialogs stealing focus when opening an alert or confirm dialog using an `onAction` callback. #TINY-4014
- Fixed inline dialogs incorrectly closing when clicking on an opened alert or confirm dialog. #TINY-4012
- Fixed the context toolbar overlapping the menu bar and toolbar. #TINY-4586
- Fixed notification and inline dialog positioning issues when using `toolbar_location: 'bottom'`. #TINY-4586
- Fixed the `colorinput` popup appearing offscreen on mobile devices. #TINY-4711
- Fixed special characters not being found when searching by "whole words only". #TINY-4522
- Fixed an issue where dragging images could cause them to be duplicated. #TINY-4195
- Fixed context toolbars activating without the editor having focus. #TINY-4754
- Fixed an issue where removing the background color of text did not always work. #TINY-4770
- Fixed an issue where new rows and columns in a table did not retain the style of the previous row or column. #TINY-4788

## 5.2.0 - 2020-02-13

### Added
- Added the ability to apply formats to spaces. #TINY-4200
- Added new `toolbar_location` setting to allow for positioning the menu and toolbar at the bottom of the editor. #TINY-4210
- Added new `toolbar_groups` setting to allow a custom floating toolbar group to be added to the toolbar when using `floating` toolbar mode. #TINY-4229
- Added new `link_default_protocol` setting to `link` and `autolink` plugin to allow a protocol to be used by default. #TINY-3328
- Added new `placeholder` setting to allow a placeholder to be shown when the editor is empty. #TINY-3917
- Added new `tinymce.dom.TextSeeker` API to allow searching text across different DOM nodes. #TINY-4200
- Added a drop shadow below the toolbar while in sticky mode and introduced Oxide variables to customize it when creating a custom skin. #TINY-4343
- Added `quickbars_image_toolbar` setting to allow for the image quickbar to be turned off. #TINY-4398
- Added iframe and img `loading` attribute to the default schema. Patch contributed by ataylor32. #GH-5112
- Added new `getNodeFilters`/`getAttributeFilters` functions to the `editor.serializer` instance. #TINY-4344
- Added new `a11y_advanced_options` setting to allow additional accessibility options to be added. #FOAM-11
- Added new accessibility options and behaviours to the image dialog using `a11y_advanced_options`. #FOAM-11
- Added the ability to use the window `PrismJS` instance for the `codesample` plugin instead of the bundled version to allow for styling custom languages. #TINY-4504
- Added error message events that fire when a resource loading error occurs. #TINY-4509

### Changed
- Changed the default schema to disallow `onchange` for select elements. #TINY-4614
- Changed default `toolbar_mode` value from false to `wrap`. The value false has been deprecated. #TINY-4617
- Changed `toolbar_drawer` setting to `toolbar_mode`. `toolbar_drawer` has been deprecated. #TINY-4416
- Changed iframe mode to set selection on content init if selection doesn't exist. #TINY-4139
- Changed table related icons to align them with the visual style of the other icons. #TINY-4341
- Changed and improved the visual appearance of the color input field. #TINY-2917
- Changed fake caret container to use `forced_root_block` when possible. #TINY-4190
- Changed the `requireLangPack` API to wait until the plugin has been loaded before loading the language pack. #TINY-3716
- Changed the formatter so `style_formats` are registered before the initial content is loaded into the editor. #TINY-4238
- Changed media plugin to use https protocol for media urls by default. #TINY-4577
- Changed the parser to treat CDATA nodes as bogus HTML comments to match the HTML parsing spec. A new `preserve_cdata` setting has been added to preserve CDATA nodes if required. #TINY-4625

### Fixed
- Fixed incorrect parsing of malformed/bogus HTML comments. #TINY-4625
- Fixed `quickbars` selection toolbar appearing on non-editable elements. #TINY-4359
- Fixed bug with alignment toolbar buttons sometimes not changing state correctly. #TINY-4139
- Fixed the `codesample` toolbar button not toggling when selecting code samples other than HTML. #TINY-4504
- Fixed content incorrectly scrolling to the top or bottom when pressing enter if when the content was already in view. #TINY-4162
- Fixed `scrollIntoView` potentially hiding elements behind the toolbar. #TINY-4162
- Fixed editor not respecting the `resize_img_proportional` setting due to legacy code. #TINY-4236
- Fixed flickering floating toolbar drawer in inline mode. #TINY-4210
- Fixed an issue where the template plugin dialog would be indefinitely blocked on a failed template load. #TINY-2766
- Fixed the `mscontrolselect` event not being unbound on IE/Edge. #TINY-4196
- Fixed Confirm dialog footer buttons so only the "Yes" button is highlighted. #TINY-4310
- Fixed `file_picker_callback` functionality for Image, Link and Media plugins. #TINY-4163
- Fixed issue where floating toolbar drawer sometimes would break if the editor is resized while the drawer is open. #TINY-4439
- Fixed incorrect `external_plugins` loading error message. #TINY-4503
- Fixed resize handler was not hidden for ARIA purposes. Patch contributed by Parent5446. #GH-5195
- Fixed an issue where content could be lost if a misspelled word was selected and spellchecking was disabled. #TINY-3899
- Fixed validation errors in the CSS where certain properties had the wrong default value. #TINY-4491
- Fixed an issue where forced root block attributes were not applied when removing a list. #TINY-4272
- Fixed an issue where the element path isn't being cleared when there are no parents. #TINY-4412
- Fixed an issue where width and height in svg icons containing `rect` elements were overridden by the CSS reset. #TINY-4408
- Fixed an issue where uploading images with `images_reuse_filename` enabled and that included a query parameter would generate an invalid URL. #TINY-4638
- Fixed the `closeButton` property not working when opening notifications. #TINY-4674
- Fixed keyboard flicker when opening a context menu on mobile. #TINY-4540
- Fixed issue where plus icon svg contained strokes. #TINY-4681

## 5.1.6 - 2020-01-28

### Fixed
- Fixed `readonly` mode not blocking all clicked links. #TINY-4572
- Fixed legacy font sizes being calculated inconsistently for the `FontSize` query command value. #TINY-4555
- Fixed changing a tables row from `Header` to `Body` incorrectly moving the row to the bottom of the table. #TINY-4593
- Fixed the context menu not showing in certain cases with hybrid devices. #TINY-4569
- Fixed the context menu opening in the wrong location when the target is the editor body. #TINY-4568
- Fixed the `image` plugin not respecting the `automatic_uploads` setting when uploading local images. #TINY-4287
- Fixed security issue related to parsing HTML comments and CDATA. #TINY-4544

## 5.1.5 - 2019-12-19

### Fixed
- Fixed the UI not working with hybrid devices that accept both touch and mouse events. #TNY-4521
- Fixed the `charmap` dialog initially focusing the first tab of the dialog instead of the search input field. #TINY-4342
- Fixed an exception being raised when inserting content if the caret was directly before or after a `contenteditable="false"` element. #TINY-4528
- Fixed a bug with pasting image URLs when paste as text is enabled. #TINY-4523

## 5.1.4 - 2019-12-11

### Fixed
- Fixed dialog contents disappearing when clicking a checkbox for right-to-left languages. #TINY-4518
- Fixed the `legacyoutput` plugin registering legacy formats after editor initialization, causing legacy content to be stripped on the initial load. #TINY-4447
- Fixed search and replace not cycling through results when searching using special characters. #TINY-4506
- Fixed the `visualchars` plugin converting HTML-like text to DOM elements in certain cases. #TINY-4507
- Fixed an issue with the `paste` plugin not sanitizing content in some cases. #TINY-4510
- Fixed HTML comments incorrectly being parsed in certain cases. #TINY-4511

## 5.1.3 - 2019-12-04

### Fixed
- Fixed sticky toolbar not undocking when fullscreen mode is activated. #TINY-4390
- Fixed the "Current Window" target not applying when updating links using the link dialog. #TINY-4063
- Fixed disabled menu items not highlighting when focused. #TINY-4339
- Fixed touch events passing through dialog collection items to the content underneath on Android devices. #TINY-4431
- Fixed keyboard navigation of the Help dialog's Keyboard Navigation tab. #TINY-4391
- Fixed search and replace dialog disappearing when finding offscreen matches on iOS devices. #TINY-4350
- Fixed performance issues where sticky toolbar was jumping while scrolling on slower browsers. #TINY-4475

## 5.1.2 - 2019-11-19

### Fixed
- Fixed desktop touch devices using `mobile` configuration overrides. #TINY-4345
- Fixed unable to disable the new scrolling toolbar feature. #TINY-4345
- Fixed touch events passing through any pop-up items to the content underneath on Android devices. #TINY-4367
- Fixed the table selector handles throwing JavaScript exceptions for non-table selections. #TINY-4338
- Fixed `cut` operations not removing selected content on Android devices when the `paste` plugin is enabled. #TINY-4362
- Fixed inline toolbar not constrained to the window width by default. #TINY-4314
- Fixed context toolbar split button chevrons pointing right when they should be pointing down. #TINY-4257
- Fixed unable to access the dialog footer in tabbed dialogs on small screens. #TINY-4360
- Fixed mobile table selectors were hard to select with touch by increasing the size. #TINY-4366
- Fixed mobile table selectors moving when moving outside the editor. #TINY-4366
- Fixed inline toolbars collapsing when using sliding toolbars. #TINY-4389
- Fixed block textpatterns not treating NBSPs as spaces. #TINY-4378
- Fixed backspace not merging blocks when the last element in the preceding block was a `contenteditable="false"` element. #TINY-4235
- Fixed toolbar buttons that only contain text labels overlapping on mobile devices. #TINY-4395
- Fixed quickbars quickimage picker not working on mobile. #TINY-4377
- Fixed fullscreen not resizing in an iOS WKWebView component. #TINY-4413

## 5.1.1 - 2019-10-28

### Fixed
- Fixed font formats containing spaces being wrapped in `&quot;` entities instead of single quotes. #TINY-4275
- Fixed alert and confirm dialogs losing focus when clicked. #TINY-4248
- Fixed clicking outside a modal dialog focusing on the document body. #TINY-4249
- Fixed the context toolbar not hiding when scrolled out of view. #TINY-4265

## 5.1.0 - 2019-10-17

### Added
- Added touch selector handles for table selections on touch devices. #TINY-4097
- Added border width field to Table Cell dialog. #TINY-4028
- Added touch event listener to media plugin to make embeds playable. #TINY-4093
- Added oxide styling options to notifications and tweaked the default variables. #TINY-4153
- Added additional padding to split button chevrons on touch devices, to make them easier to interact with. #TINY-4223
- Added new platform detection functions to `Env` and deprecated older detection properties. #TINY-4184
- Added `inputMode` config field to specify inputmode attribute of `input` dialog components. #TINY-4062
- Added new `inputMode` property to relevant plugins/dialogs. #TINY-4102
- Added new `toolbar_sticky` setting to allow the iframe menubar/toolbar to stick to the top of the window when scrolling. #TINY-3982

### Changed
- Changed default setting for `toolbar_drawer` to `floating`. #TINY-3634
- Changed mobile phones to use the `silver` theme by default. #TINY-3634
- Changed some editor settings to default to `false` on touch devices:
  - `menubar`(phones only). #TINY-4077
  - `table_grid`. #TINY-4075
  - `resize`. #TINY-4157
  - `object_resizing`. #TINY-4157
- Changed toolbars and context toolbars to sidescroll on mobile. #TINY-3894 #TINY-4107
- Changed context menus to render as horizontal menus on touch devices. #TINY-4107
- Changed the editor to use the `VisualViewport` API of the browser where possible. #TINY-4078
- Changed visualblocks toolbar button icon and renamed `paragraph` icon to `visualchars`. #TINY-4074
- Changed Oxide default for `@toolbar-button-chevron-color` to follow toolbar button icon color. #TINY-4153
- Changed the `urlinput` dialog component to use the `url` type attribute. #TINY-4102

### Fixed
- Fixed Safari desktop visual viewport fires resize on fullscreen breaking the restore function. #TINY-3976
- Fixed scroll issues on mobile devices. #TINY-3976
- Fixed context toolbar unable to refresh position on iOS12. #TINY-4107
- Fixed ctrl+left click not opening links on readonly mode and the preview dialog. #TINY-4138
- Fixed Slider UI component not firing `onChange` event on touch devices. #TINY-4092
- Fixed notifications overlapping instead of stacking. #TINY-3478
- Fixed inline dialogs positioning incorrectly when the page is scrolled. #TINY-4018
- Fixed inline dialogs and menus not repositioning when resizing. #TINY-3227
- Fixed inline toolbar incorrectly stretching to the full width when a width value was provided. #TINY-4066
- Fixed menu chevrons color to follow the menu text color. #TINY-4153
- Fixed table menu selection grid from staying black when using dark skins, now follows border color. #TINY-4153
- Fixed Oxide using the wrong text color variable for menubar button focused state. #TINY-4146
- Fixed the autoresize plugin not keeping the selection in view when resizing. #TINY-4094
- Fixed textpattern plugin throwing exceptions when using `forced_root_block: false`. #TINY-4172
- Fixed missing CSS fill styles for toolbar button icon active state. #TINY-4147
- Fixed an issue where the editor selection could end up inside a short ended element (such as `br`). #TINY-3999
- Fixed browser selection being lost in inline mode when opening split dropdowns. #TINY-4197
- Fixed backspace throwing an exception when using `forced_root_block: false`. #TINY-4099
- Fixed floating toolbar drawer expanding outside the bounds of the editor. #TINY-3941
- Fixed the autocompleter not activating immediately after a `br` or `contenteditable=false` element. #TINY-4194
- Fixed an issue where the autocompleter would incorrectly close on IE 11 in certain edge cases. #TINY-4205

## 5.0.16 - 2019-09-24

### Added
- Added new `referrer_policy` setting to add the `referrerpolicy` attribute when loading scripts or stylesheets. #TINY-3978
- Added a slight background color to dialog tab links when focused to aid keyboard navigation. #TINY-3877

### Fixed
- Fixed media poster value not updating on change. #TINY-4013
- Fixed openlink was not registered as a toolbar button. #TINY-4024
- Fixed failing to initialize if a script tag was used inside a SVG. #TINY-4087
- Fixed double top border showing on toolbar without menubar when toolbar_drawer is enabled. #TINY-4118
- Fixed unable to drag inline dialogs to the bottom of the screen when scrolled. #TINY-4154
- Fixed notifications appearing on top of the toolbar when scrolled in inline mode. #TINY-4159
- Fixed notifications displaying incorrectly on IE 11. #TINY-4169

## 5.0.15 - 2019-09-02

### Added
- Added a dark `content_css` skin to go with the dark UI skin. #TINY-3743

### Changed
- Changed the enabled state on toolbar buttons so they don't get the hover effect. #TINY-3974

### Fixed
- Fixed missing CSS active state on toolbar buttons. #TINY-3966
- Fixed `onChange` callback not firing for the colorinput dialog component. #TINY-3968
- Fixed context toolbars not showing in fullscreen mode. #TINY-4023

## 5.0.14 - 2019-08-19

### Added
- Added an API to reload the autocompleter menu with additional fetch metadata #MENTIONS-17

### Fixed
- Fixed missing toolbar button border styling options. #TINY-3965
- Fixed image upload progress notification closing before the upload is complete. #TINY-3963
- Fixed inline dialogs not closing on escape when no dialog component is in focus. #TINY-3936
- Fixed plugins not being filtered when defaulting to mobile on phones. #TINY-3537
- Fixed toolbar more drawer showing the content behind it when transitioning between opened and closed states. #TINY-3878
- Fixed focus not returning to the dialog after pressing the "Replace all" button in the search and replace dialog. #TINY-3961

### Removed
- Removed Oxide variable `@menubar-select-disabled-border-color` and replaced it with `@menubar-select-disabled-border`. #TINY-3965

## 5.0.13 - 2019-08-06

### Changed
- Changed modal dialogs to prevent dragging by default and added new `draggable_modal` setting to restore dragging. #TINY-3873
- Changed the nonbreaking plugin to insert nbsp characters wrapped in spans to aid in filtering. This can be disabled using the `nonbreaking_wrap` setting. #TINY-3647
- Changed backspace behaviour in lists to outdent nested list items when the cursor is at the start of the list item. #TINY-3651

### Fixed
- Fixed sidebar growing beyond editor bounds in IE 11. #TINY-3937
- Fixed issue with being unable to keyboard navigate disabled toolbar buttons. #TINY-3350
- Fixed issues with backspace and delete in nested contenteditable true and false elements. #TINY-3868
- Fixed issue with losing keyboard navigation in dialogs due to disabled buttons. #TINY-3914
- Fixed `MouseEvent.mozPressure is deprecated` warning in Firefox. #TINY-3919
- Fixed `default_link_target` not being respected when `target_list` is disabled. #TINY-3757
- Fixed mobile plugin filter to only apply to the mobile theme, rather than all mobile platforms. #TINY-3405
- Fixed focus switching to another editor during mode changes. #TINY-3852
- Fixed an exception being thrown when clicking on an uninitialized inline editor. #TINY-3925
- Fixed unable to keyboard navigate to dialog menu buttons. #TINY-3933
- Fixed dialogs being able to be dragged outside the window viewport. #TINY-3787
- Fixed inline dialogs appearing above modal dialogs. #TINY-3932

## 5.0.12 - 2019-07-18

### Added
- Added ability to utilize UI dialog panels inside other panels. #TINY-3305
- Added help dialog tab explaining keyboard navigation of the editor. #TINY-3603

### Changed
- Changed the "Find and Replace" design to an inline dialog. #TINY-3054

### Fixed
- Fixed issue where autolink spacebar event was not being fired on Edge. #TINY-3891
- Fixed table selection missing the background color. #TINY-3892
- Fixed removing shortcuts not working for function keys. #TINY-3871
- Fixed non-descriptive UI component type names. #TINY-3349
- Fixed UI registry components rendering as the wrong type when manually specifying a different type. #TINY-3385
- Fixed an issue where dialog checkbox, input, selectbox, textarea and urlinput components couldn't be disabled. #TINY-3708
- Fixed the context toolbar not using viable screen space in inline/distraction free mode. #TINY-3717
- Fixed the context toolbar overlapping the toolbar in various conditions. #TINY-3205
- Fixed IE11 edge case where items were being inserted into the wrong location. #TINY-3884

## 5.0.11 - 2019-07-04

### Fixed
- Fixed packaging errors caused by a rollup treeshaking bug (https://github.com/rollup/rollup/issues/2970). #TINY-3866
- Fixed the customeditor component not able to get data from the dialog api. #TINY-3866
- Fixed collection component tooltips not being translated. #TINY-3855

## 5.0.10 - 2019-07-02

### Added
- Added support for all HTML color formats in `color_map` setting. #TINY-3837

### Changed
- Changed backspace key handling to outdent content in appropriate circumstances. #TINY-3685
- Changed default palette for forecolor and backcolor to include some lighter colors suitable for highlights. #TINY-2865
- Changed the search and replace plugin to cycle through results. #TINY-3800

### Fixed
- Fixed inconsistent types causing some properties to be unable to be used in dialog components. #TINY-3778
- Fixed an issue in the Oxide skin where dialog content like outlines and shadows were clipped because of overflow hidden. #TINY-3566
- Fixed the search and replace plugin not resetting state when changing the search query. #TINY-3800
- Fixed backspace in lists not creating an undo level. #TINY-3814
- Fixed the editor to cancel loading in quirks mode where the UI is not supported. #TINY-3391
- Fixed applying fonts not working when the name contained spaces and numbers. #TINY-3801
- Fixed so that initial content is retained when initializing on list items. #TINY-3796
- Fixed inefficient font name and font size current value lookup during rendering. #TINY-3813
- Fixed mobile font copied into the wrong folder for the oxide-dark skin. #TINY-3816
- Fixed an issue where resizing the width of tables would produce inaccurate results. #TINY-3827
- Fixed a memory leak in the Silver theme. #TINY-3797
- Fixed alert and confirm dialogs using incorrect markup causing inconsistent padding. #TINY-3835
- Fixed an issue in the Table plugin with `table_responsive_width` not enforcing units when resizing. #TINY-3790
- Fixed leading, trailing and sequential spaces being lost when pasting plain text. #TINY-3726
- Fixed exception being thrown when creating relative URIs. #TINY-3851
- Fixed focus is no longer set to the editor content during mode changes unless the editor already had focus. #TINY-3852

## 5.0.9 - 2019-06-26

### Fixed
- Fixed print plugin not working in Firefox. #TINY-3834

## 5.0.8 - 2019-06-18

### Added
- Added back support for multiple toolbars. #TINY-2195
- Added support for .m4a files to the media plugin. #TINY-3750
- Added new base_url and suffix editor init options. #TINY-3681

### Fixed
- Fixed incorrect padding for select boxes with visible values. #TINY-3780
- Fixed selection incorrectly changing when programmatically setting selection on contenteditable false elements. #TINY-3766
- Fixed sidebar background being transparent. #TINY-3727
- Fixed the build to remove duplicate iife wrappers. #TINY-3689
- Fixed bogus autocompleter span appearing in content when the autocompleter menu is shown. #TINY-3752
- Fixed toolbar font size select not working with legacyoutput plugin. #TINY-2921
- Fixed the legacyoutput plugin incorrectly aligning images. #TINY-3660
- Fixed remove color not working when using the legacyoutput plugin. #TINY-3756
- Fixed the font size menu applying incorrect sizes when using the legacyoutput plugin. #TINY-3773
- Fixed scrollIntoView not working when the parent window was out of view. #TINY-3663
- Fixed the print plugin printing from the wrong window in IE11. #TINY-3762
- Fixed content CSS loaded over CORS not loading in the preview plugin with content_css_cors enabled. #TINY-3769
- Fixed the link plugin missing the default "None" option for link list. #TINY-3738
- Fixed small dot visible with menubar and toolbar disabled in inline mode. #TINY-3623
- Fixed space key properly inserts a nbsp before/after block elements. #TINY-3745
- Fixed native context menu not showing with images in IE11. #TINY-3392
- Fixed inconsistent browser context menu image selection. #TINY-3789

## 5.0.7 - 2019-06-05

### Added
- Added new toolbar button and menu item for inserting tables via dialog. #TINY-3636
- Added new API for adding/removing/changing tabs in the Help dialog. #TINY-3535
- Added highlighting of matched text in autocompleter items. #TINY-3687
- Added the ability for autocompleters to work with matches that include spaces. #TINY-3704
- Added new `imagetools_fetch_image` callback to allow custom implementations for cors loading of images. #TINY-3658
- Added `'http'` and `https` options to `link_assume_external_targets` to prepend `http://` or `https://` prefixes when URL does not contain a protocol prefix. Patch contributed by francoisfreitag. #GH-4335

### Changed
- Changed annotations navigation to work the same as inline boundaries. #TINY-3396
- Changed tabpanel API by adding a `name` field and changing relevant methods to use it. #TINY-3535

### Fixed
- Fixed text color not updating all color buttons when choosing a color. #TINY-3602
- Fixed the autocompleter not working with fragmented text. #TINY-3459
- Fixed the autosave plugin no longer overwrites window.onbeforeunload. #TINY-3688
- Fixed infinite loop in the paste plugin when IE11 takes a long time to process paste events. Patch contributed by lRawd. #GH-4987
- Fixed image handle locations when using `fixed_toolbar_container`. Patch contributed by t00. #GH-4966
- Fixed the autoresize plugin not firing `ResizeEditor` events. #TINY-3587
- Fixed editor in fullscreen mode not extending to the bottom of the screen. #TINY-3701
- Fixed list removal when pressing backspace after the start of the list item. #TINY-3697
- Fixed autocomplete not triggering from compositionend events. #TINY-3711
- Fixed `file_picker_callback` could not set the caption field on the insert image dialog. #TINY-3172
- Fixed the autocompleter menu showing up after a selection had been made. #TINY-3718
- Fixed an exception being thrown when a file or number input has focus during initialization. Patch contributed by t00. #GH-2194

## 5.0.6 - 2019-05-22

### Added
- Added `icons_url` editor settings to enable icon packs to be loaded from a custom url. #TINY-3585
- Added `image_uploadtab` editor setting to control the visibility of the upload tab in the image dialog. #TINY-3606
- Added new api endpoints to the wordcount plugin and improved character count logic. #TINY-3578

### Changed
- Changed plugin, language and icon loading errors to log in the console instead of a notification. #TINY-3585

### Fixed
- Fixed the textpattern plugin not working with fragmented text. #TINY-3089
- Fixed various toolbar drawer accessibility issues and added an animation. #TINY-3554
- Fixed issues with selection and ui components when toggling readonly mode. #TINY-3592
- Fixed so readonly mode works with inline editors. #TINY-3592
- Fixed docked inline toolbar positioning when scrolled. #TINY-3621
- Fixed initial value not being set on bespoke select in quickbars and toolbar drawer. #TINY-3591
- Fixed so that nbsp entities aren't trimmed in white-space: pre-line elements. #TINY-3642
- Fixed `mceInsertLink` command inserting spaces instead of url encoded characters. #GH-4990
- Fixed text content floating on top of dialogs in IE11. #TINY-3640

## 5.0.5 - 2019-05-09

### Added
- Added menu items to match the forecolor/backcolor toolbar buttons. #TINY-2878
- Added default directionality based on the configured language. #TINY-2621
- Added styles, icons and tests for rtl mode. #TINY-2621

### Fixed
- Fixed autoresize not working with floating elements or when media elements finished loading. #TINY-3545
- Fixed incorrect vertical caret positioning in IE 11. #TINY-3188
- Fixed submenu anchoring hiding overflowed content. #TINY-3564

### Removed
- Removed unused and hidden validation icons to avoid displaying phantom tooltips. #TINY-2329

## 5.0.4 - 2019-04-23

### Added
- Added back URL dialog functionality, which is now available via `editor.windowManager.openUrl()`. #TINY-3382
- Added the missing throbber functionality when calling `editor.setProgressState(true)`. #TINY-3453
- Added function to reset the editor content and undo/dirty state via `editor.resetContent()`. #TINY-3435
- Added the ability to set menu buttons as active. #TINY-3274
- Added `editor.mode` API, featuring a custom editor mode API. #TINY-3406
- Added better styling to floating toolbar drawer. #TINY-3479
- Added the new premium plugins to the Help dialog plugins tab. #TINY-3496
- Added the linkchecker context menu items to the default configuration. #TINY-3543

### Fixed
- Fixed image context menu items showing on placeholder images. #TINY-3280
- Fixed dialog labels and text color contrast within notifications/alert banners to satisfy WCAG 4.5:1 contrast ratio for accessibility. #TINY-3351
- Fixed selectbox and colorpicker items not being translated. #TINY-3546
- Fixed toolbar drawer sliding mode to correctly focus the editor when tabbing via keyboard navigation. #TINY-3533
- Fixed positioning of the styleselect menu in iOS while using the mobile theme. #TINY-3505
- Fixed the menubutton `onSetup` callback to be correctly executed when rendering the menu buttons. #TINY-3547
- Fixed `default_link_target` setting to be correctly utilized when creating a link. #TINY-3508
- Fixed colorpicker floating marginally outside its container. #TINY-3026
- Fixed disabled menu items displaying as active when hovered. #TINY-3027

### Removed
- Removed redundant mobile wrapper. #TINY-3480

## 5.0.3 - 2019-03-19

### Changed
- Changed empty nested-menu items within the style formats menu to be disabled or hidden if the value of `style_formats_autohide` is `true`. #TINY-3310
- Changed the entire phrase 'Powered by Tiny' in the status bar to be a link instead of just the word 'Tiny'. #TINY-3366
- Changed `formatselect`, `styleselect` and `align` menus to use the `mceToggleFormat` command internally. #TINY-3428

### Fixed
- Fixed toolbar keyboard navigation to work as expected when `toolbar_drawer` is configured. #TINY-3432
- Fixed text direction buttons to display the correct pressed state in selections that have no explicit `dir` property. #TINY-3138
- Fixed the mobile editor to clean up properly when removed. #TINY-3445
- Fixed quickbar toolbars to add an empty box to the screen when it is set to `false`. #TINY-3439
- Fixed an issue where pressing the **Delete/Backspace** key at the edge of tables was creating incorrect selections. #TINY-3371
- Fixed an issue where dialog collection items (emoticon and special character dialogs) couldn't be selected with touch devices. #TINY-3444
- Fixed a type error introduced in TinyMCE version 5.0.2 when calling `editor.getContent()` with nested bookmarks. #TINY-3400
- Fixed an issue that prevented default icons from being overridden. #TINY-3449
- Fixed an issue where **Home/End** keys wouldn't move the caret correctly before or after `contenteditable=false` inline elements. #TINY-2995
- Fixed styles to be preserved in IE 11 when editing via the `fullpage` plugin. #TINY-3464
- Fixed the `link` plugin context toolbar missing the open link button. #TINY-3461
- Fixed inconsistent dialog component spacing. #TINY-3436

## 5.0.2 - 2019-03-05

### Added
- Added presentation and document presets to `htmlpanel` dialog component. #TINY-2694
- Added missing fixed_toolbar_container setting has been reimplemented in the Silver theme. #TINY-2712
- Added a new toolbar setting `toolbar_drawer` that moves toolbar groups which overflow the editor width into either a `sliding` or `floating` toolbar section. #TINY-2874

### Changed
- Updated the build process to include package lock files in the dev distribution archive. #TINY-2870

### Fixed
- Fixed inline dialogs did not have aria attributes. #TINY-2694
- Fixed default icons are now available in the UI registry, allowing use outside of toolbar buttons. #TINY-3307
- Fixed a memory leak related to select toolbar items. #TINY-2874
- Fixed a memory leak due to format changed listeners that were never unbound. #TINY-3191
- Fixed an issue where content may have been lost when using permanent bookmarks. #TINY-3400
- Fixed the quicklink toolbar button not rendering in the quickbars plugin. #TINY-3125
- Fixed an issue where menus were generating invalid HTML in some cases. #TINY-3323
- Fixed an issue that could cause the mobile theme to show a blank white screen when the editor was inside an `overflow:hidden` element. #TINY-3407
- Fixed mobile theme using a transparent background and not taking up the full width on iOS. #TINY-3414
- Fixed the template plugin dialog missing the description field. #TINY-3337
- Fixed input dialog components using an invalid default type attribute. #TINY-3424
- Fixed an issue where backspace/delete keys after/before pagebreak elements wouldn't move the caret. #TINY-3097
- Fixed an issue in the table plugin where menu items and toolbar buttons weren't showing correctly based on the selection. #TINY-3423
- Fixed inconsistent button focus styles in Firefox. #TINY-3377
- Fixed the resize icon floating left when all status bar elements were disabled. #TINY-3340
- Fixed the resize handle to not show in fullscreen mode. #TINY-3404

## 5.0.1 - 2019-02-21

### Added
- Added H1-H6 toggle button registration to the silver theme. #TINY-3070
- Added code sample toolbar button will now toggle on when the cursor is in a code section. #TINY-3040
- Added new settings to the emoticons plugin to allow additional emoticons to be added. #TINY-3088

### Fixed
- Fixed an issue where adding links to images would replace the image with text. #TINY-3356
- Fixed an issue where the inline editor could use fractional pixels for positioning. #TINY-3202
- Fixed an issue where uploading non-image files in the Image Plugin upload tab threw an error. #TINY-3244
- Fixed an issue in the media plugin that was causing the source url and height/width to be lost in certain circumstances. #TINY-2858
- Fixed an issue with the Context Toolbar not being removed when clicking outside of the editor. #TINY-2804
- Fixed an issue where clicking 'Remove link' wouldn't remove the link in certain circumstances. #TINY-3199
- Fixed an issue where the media plugin would fail when parsing dialog data. #TINY-3218
- Fixed an issue where retrieving the selected content as text didn't create newlines. #TINY-3197
- Fixed incorrect keyboard shortcuts in the Help dialog for Windows. #TINY-3292
- Fixed an issue where JSON serialization could produce invalid JSON. #TINY-3281
- Fixed production CSS including references to source maps. #TINY-3920
- Fixed development CSS was not included in the development zip. #TINY-3920
- Fixed the autocompleter matches predicate not matching on the start of words by default. #TINY-3306
- Fixed an issue where the page could be scrolled with modal dialogs open. #TINY-2252
- Fixed an issue where autocomplete menus would show an icon margin when no items had icons. #TINY-3329
- Fixed an issue in the quickbars plugin where images incorrectly showed the text selection toolbar. #TINY-3338
- Fixed an issue that caused the inline editor to fail to render when the target element already had focus. #TINY-3353

### Removed
- Removed paste as text notification banner and paste_plaintext_inform setting. #POW-102

## 5.0.0 - 2019-02-04

Full documentation for the version 5 features and changes is available at https://www.tiny.cloud/docs/tinymce/5/release-notes/release-notes50/

### Added
- Added links and registered names with * to denote premium plugins in Plugins tab of Help dialog. #TINY-3223

### Changed
- Changed Tiny 5 mobile skin to look more uniform with desktop. #TINY-2650
- Blacklisted table, th and td as inline editor target. #TINY-717

### Fixed
- Fixed an issue where tab panel heights weren't sizing properly on smaller screens and weren't updating on resize. #TINY-3242
- Fixed image tools not having any padding between the label and slider. #TINY-3220
- Fixed context toolbar toggle buttons not showing the correct state. #TINY-3022
- Fixed missing separators in the spellchecker context menu between the suggestions and actions. #TINY-3217
- Fixed notification icon positioning in alert banners. #TINY-2196
- Fixed a typo in the word count plugin name. #TINY-3062
- Fixed charmap and emoticons dialogs not having a primary button. #TINY-3233
- Fixed an issue where resizing wouldn't work correctly depending on the box-sizing model. #TINY-3278

## 5.0.0-rc-2 - 2019-01-22

### Added
- Added screen reader accessibility for sidebar and statusbar. #TINY-2699

### Changed
- Changed formatting menus so they are registered and made the align toolbar button use an icon instead of text. #TINY-2880
- Changed checkboxes to use a boolean for its state, instead of a string. #TINY-2848
- Updated the textpattern plugin to properly support nested patterns and to allow running a command with a value for a pattern with a start and an end. #TINY-2991
- Updated Emoticons and Charmap dialogs to be screen reader accessible. #TINY-2693

### Fixed
- Fixed the link dialog such that it will now retain class attributes when updating links. #TINY-2825
- Fixed "Find and replace" not showing in the "Edit" menu by default. #TINY-3061
- Fixed dropdown buttons missing the 'type' attribute, which could cause forms to be incorrectly submitted. #TINY-2826
- Fixed emoticon and charmap search not returning expected results in certain cases. #TINY-3084
- Fixed blank rel_list values throwing an exception in the link plugin. #TINY-3149

### Removed
- Removed unnecessary 'flex' and unused 'colspan' properties from the new dialog APIs. #TINY-2973

## 5.0.0-rc-1 - 2019-01-08

### Added
- Added editor settings functionality to specify title attributes for toolbar groups. #TINY-2690
- Added icons instead of button text to improve Search and Replace dialog footer appearance. #TINY-2654
- Added `tox-dialog__table` instead of `mce-table-striped` class to enhance Help dialog appearance. #TINY-2360
- Added title attribute to iframes so, screen readers can announce iframe labels. #TINY-2692
- Added a wordcount menu item, that defaults to appearing in the tools menu. #TINY-2877

### Changed
- Updated the font select dropdown logic to try to detect the system font stack and show "System Font" as the font name. #TINY-2710
- Updated the autocompleter to only show when it has matched items. #TINY-2350
- Updated SizeInput labels to "Height" and "Width" instead of Dimensions. #TINY-2833
- Updated the build process to minify and generate ASCII only output for the emoticons database. #TINY-2744

### Fixed
- Fixed readonly mode not fully disabling editing content. #TINY-2287
- Fixed accessibility issues with the font select, font size, style select and format select toolbar dropdowns. #TINY-2713
- Fixed accessibility issues with split dropdowns. #TINY-2697
- Fixed the legacyoutput plugin to be compatible with TinyMCE 5.0. #TINY-2301
- Fixed icons not showing correctly in the autocompleter popup. #TINY-3029
- Fixed an issue where preview wouldn't show anything in Edge under certain circumstances. #TINY-3035
- Fixed the height being incorrectly calculated for the autoresize plugin. #TINY-2807

## 5.0.0-beta-1 - 2018-11-30

### Added
- Added a new `addNestedMenuItem()` UI registry function and changed all nested menu items to use the new registry functions. #TINY-2230
- Added title attribute to color swatch colors. #TINY-2669
- Added anchorbar component to anchor inline toolbar dialogs to instead of the toolbar. #TINY-2040
- Added support for toolbar<n> and toolbar array config options to be squashed into a single toolbar and not create multiple toolbars. #TINY-2195
- Added error handling for when forced_root_block config option is set to true. #TINY-2261
- Added functionality for the removed_menuitems config option. #TINY-2184
- Added the ability to use a string to reference menu items in menu buttons and submenu items. #TINY-2253

### Changed
- Changed the name of the "inlite" plugin to "quickbars". #TINY-2831
- Changed the background color icon to highlight background icon. #TINY-2258
- Changed Help dialog to be accessible to screen readers. #TINY-2687
- Changed the color swatch to save selected custom colors to local storage for use across sessions. #TINY-2722
- Changed `WindowManager` API - methods `getParams`, `setParams` and `getWindows`, and the legacy `windows` property, have been removed. `alert` and `confirm` dialogs are no longer tracked in the window list. #TINY-2603

### Fixed
- Fixed an inline mode issue where the save plugin upon saving can cause content loss. #TINY-2659
- Fixed an issue in IE 11 where calling selection.getContent() would return an empty string when the editor didn't have focus. #TINY-2325

### Removed
- Removed compat3x plugin. #TINY-2815

## 5.0.0-preview-4 - 2018-11-12

### Added
- Added width and height placeholder text to image and media dialog dimensions input. #AP-296
- Added the ability to keyboard navigate through menus, toolbars, sidebar and the status bar sequentially. #AP-381
- Added translation capability back to the editor's UI. #AP-282
- Added `label` component type for dialogs to group components under a label.

### Changed
- Changed the editor resize handle so that it should be disabled when the autoresize plugin is turned on. #AP-424
- Changed UI text for microcopy improvements. #TINY-2281

### Fixed
- Fixed distraction free plugin. #AP-470
- Fixed contents of the input field being selected on focus instead of just recieving an outline highlight. #AP-464
- Fixed styling issues with dialogs and menus in IE 11. #AP-456
- Fixed custom style format control not honoring custom formats. #AP-393
- Fixed context menu not appearing when clicking an image with a caption. #AP-382
- Fixed directionality of UI when using an RTL language. #AP-423
- Fixed page responsiveness with multiple inline editors. #AP-430
- Fixed empty toolbar groups appearing through invalid configuration of the `toolbar` property. #AP-450
- Fixed text not being retained when updating links through the link dialog. #AP-293
- Fixed edit image context menu, context toolbar and toolbar items being incorrectly enabled when selecting invalid images. #AP-323
- Fixed emoji type ahead being shown when typing URLs. #AP-366
- Fixed toolbar configuration properties incorrectly expecting string arrays instead of strings. #AP-342
- Fixed the block formatting toolbar item not showing a "Formatting" title when there is no selection. #AP-321
- Fixed clicking disabled toolbar buttons hiding the toolbar in inline mode. #AP-380
- Fixed `EditorResize` event not being fired upon editor resize. #AP-327
- Fixed tables losing styles when updating through the dialog. #AP-368
- Fixed context toolbar positioning to be more consistent near the edges of the editor. #AP-318
- Fixed table of contents plugin now works with v5 toolbar APIs correctly. #AP-347
- Fixed the `link_context_toolbar` configuration not disabling the context toolbar. #AP-458
- Fixed the link context toolbar showing incorrect relative links. #AP-435
- Fixed the alignment of the icon in alert banner dialog components. #TINY-2220
- Fixed the visual blocks and visual char menu options not displaying their toggled state. #TINY-2238
- Fixed the editor not displaying as fullscreen when toggled. #TINY-2237

### Removed
- Removed the tox-custom-editor class that was added to the wrapping element of codemirror. #TINY-2211

## 5.0.0-preview-3 - 2018-10-18

### Changed
- Changed editor layout to use modern CSS properties over manually calculating dimensions. #AP-324
- Changed `autoresize_min_height` and `autoresize_max_height` configurations to `min_height` and `max_height`. #AP-324
- Changed `Whole word` label in Search and Replace dialog to `Find whole words only`. #AP-387

### Fixed
- Fixed bugs with editor width jumping when resizing and the iframe not resizing to smaller than 150px in height. #AP-324
- Fixed mobile theme bug that prevented the editor from loading. #AP-404
- Fixed long toolbar groups extending outside of the editor instead of wrapping.
- Fixed dialog titles so they are now proper case. #AP-384
- Fixed color picker default to be #000000 instead of #ff00ff. #AP-216
- Fixed "match case" option on the Find and Replace dialog is no longer selected by default. #AP-298
- Fixed vertical alignment of toolbar icons. #DES-134
- Fixed toolbar icons not appearing on IE11. #DES-133

## 5.0.0-preview-2 - 2018-10-10

### Added
- Added swatch is now shown for colorinput fields, instead of the colorpicker directly. #AP-328
- Added fontformats and fontsizes menu items. #AP-390

### Changed
- Changed configuration of color options has been simplified to `color_map`, `color_cols`, and `custom_colors`. #AP-328
- Changed `height` configuration to apply to the editor frame (including menubar, toolbar, status bar) instead of the content area. #AP-324

### Fixed
- Fixed styleselect not updating the displayed item as the cursor moved. #AP-388
- Fixed preview iframe not expanding to the dialog size. #AP-252
- Fixed 'meta' shortcuts not translated into platform-specific text. #AP-270
- Fixed tabbed dialogs (Charmap and Emoticons) shrinking when no search results returned.
- Fixed a bug where alert banner icons were not retrieved from icon pack. #AP-330
- Fixed component styles to flex so they fill large dialogs. #AP-252
- Fixed editor flashing unstyled during load (still in progress). #AP-349

### Removed
- Removed `colorpicker` plugin, it is now in the theme. #AP-328
- Removed `textcolor` plugin, it is now in the theme. #AP-328

## 5.0.0-preview-1 - 2018-10-01

Developer preview 1.

Initial list of features and changes is available at https://www.tiny.cloud/docs/tinymce/5/release-notes/release-notes50/.

## 4.9.11 - 2020-07-13

### Fixed
- Fixed the `selection.setContent()` API not running parser filters. #TINY-4002
- Fixed content in an iframe element parsing as DOM elements instead of text content. #TINY-5943
- Fixed up and down keyboard navigation not working for inline `contenteditable="false"` elements. #TINY-6226

## 4.9.10 - 2020-04-23

### Fixed
- Fixed an issue where the editor selection could end up inside a short ended element (eg br). #TINY-3999
- Fixed a security issue related to CDATA sanitization during parsing. #TINY-4669
- Fixed `media` embed content not processing safely in some cases. #TINY-4857

## 4.9.9 - 2020-03-25

### Fixed
- Fixed the table selection not functioning correctly in Microsoft Edge 44 or higher. #TINY-3862
- Fixed the table resize handles not functioning correctly in Microsoft Edge 44 or higher. #TINY-4160
- Fixed the `forced_root_block_attrs` setting not applying attributes to new blocks consistently. #TINY-4564
- Fixed the editor failing to initialize if a script tag was used inside an SVG. #TINY-4087

## 4.9.8 - 2020-01-28

### Fixed
- Fixed the `mobile` theme failing to load due to a bundling issue. #TINY-4613
- Fixed security issue related to parsing HTML comments and CDATA. #TINY-4544

## 4.9.7 - 2019-12-19

### Fixed
- Fixed the `visualchars` plugin converting HTML-like text to DOM elements in certain cases. #TINY-4507
- Fixed an issue with the `paste` plugin not sanitizing content in some cases. #TINY-4510
- Fixed HTML comments incorrectly being parsed in certain cases. #TINY-4511

## 4.9.6 - 2019-09-02

### Fixed
- Fixed image browse button sometimes displaying the browse window twice. #TINY-3959

## 4.9.5 - 2019-07-02

### Changed
- Changed annotations navigation to work the same as inline boundaries. #TINY-3396

### Fixed
- Fixed the print plugin printing from the wrong window in IE11. #TINY-3762
- Fixed an exception being thrown when a file or number input has focus during initialization. Patch contributed by t00. #GH-2194
- Fixed positioning of the styleselect menu in iOS while using the mobile theme. #TINY-3505
- Fixed native context menu not showing with images in IE11. #TINY-3392
- Fixed selection incorrectly changing when programmatically setting selection on contenteditable false elements. #TINY-3766
- Fixed image browse button not working on touch devices. #TINY-3751
- Fixed so that nbsp entities aren't trimmed in white-space: pre-line elements. #TINY-3642
- Fixed space key properly inserts a nbsp before/after block elements. #TINY-3745
- Fixed infinite loop in the paste plugin when IE11 takes a long time to process paste events. Patch contributed by lRawd. #GH-4987

## 4.9.4 - 2019-03-20

### Fixed
- Fixed an issue where **Home/End** keys wouldn't move the caret correctly before or after `contenteditable=false` inline elements. #TINY-2995
- Fixed an issue where content may have been lost when using permanent bookmarks. #TINY-3400
- Fixed the mobile editor to clean up properly when removed. #TINY-3445
- Fixed an issue where retrieving the selected content as text didn't create newlines. #TINY-3197
- Fixed an issue where typing space between images would cause issues with nbsp not being inserted. #TINY-3346

## 4.9.3 - 2019-01-31

### Added
- Added a visualchars_default_state setting to the Visualchars Plugin. Patch contributed by mat3e.

### Fixed
- Fixed a bug where scrolling on a page with more than one editor would cause a ResizeWindow event to fire. #TINY-3247
- Fixed a bug where if a plugin threw an error during initialisation the whole editor would fail to load. #TINY-3243
- Fixed a bug where getContent would include bogus elements when valid_elements setting was set up in a specific way. #TINY-3213
- Fixed a bug where only a few function key names could be used when creating keyboard shortcuts. #TINY-3146
- Fixed a bug where it wasn't possible to enter spaces into an editor after pressing shift+enter. #TINY-3099
- Fixed a bug where no caret would be rendered after backspacing to a contenteditable false element. #TINY-2998
- Fixed a bug where deletion to/from indented lists would leave list fragments in the editor. #TINY-2981

## 4.9.2 - 2018-12-17

### Fixed
- Fixed a bug with pressing the space key on IE 11 would result in nbsp characters being inserted between words at the end of a block. #TINY-2996
- Fixed a bug where character composition using quote and space on US International keyboards would produce a space instead of a quote. #TINY-2999
- Fixed a bug where remove format wouldn't remove the inner most inline element in some situations. #TINY-2982
- Fixed a bug where outdenting an list item would affect attributes on other list items within the same list. #TINY-2971
- Fixed a bug where the DomParser filters wouldn't be applied for elements created when parsing invalid html. #TINY-2978
- Fixed a bug where setProgressState wouldn't automatically close floating ui elements like menus. #TINY-2896
- Fixed a bug where it wasn't possible to navigate out of a figcaption element using the arrow keys. #TINY-2894
- Fixed a bug where enter key before an image inside a link would remove the image. #TINY-2780

## 4.9.1 - 2018-12-04

### Added
- Added functionality to insert html to the replacement feature of the Textpattern Plugin. #TINY-2839

### Fixed
- Fixed a bug where `editor.selection.getContent({format: 'text'})` didn't work as expected in IE11 on an unfocused editor. #TINY-2862
- Fixed a bug in the Textpattern Plugin where the editor would get an incorrect selection after inserting a text pattern on Safari. #TINY-2838
- Fixed a bug where the space bar didn't work correctly in editors with the forced_root_block setting set to false. #TINY-2816

## 4.9.0 - 2018-11-27

### Added
- Added a replace feature to the Textpattern Plugin. #TINY-1908
- Added functionality to the Lists Plugin that improves the indentation logic. #TINY-1790

### Fixed
- Fixed a bug where it wasn't possible to delete/backspace when the caret was between a contentEditable=false element and a BR. #TINY-2372
- Fixed a bug where copying table cells without a text selection would fail to copy anything. #TINY-1789
- Implemented missing `autosave_restore_when_empty` functionality in the Autosave Plugin. Patch contributed by gzzo. #GH-4447
- Reduced insertion of unnecessary nonbreaking spaces in the editor. #TINY-1879

## 4.8.5 - 2018-10-30

### Added
- Added a content_css_cors setting to the editor that adds the crossorigin="anonymous" attribute to link tags added by the StyleSheetLoader. #TINY-1909

### Fixed
- Fixed a bug where trying to remove formatting with a collapsed selection range would throw an exception. #GH-4636
- Fixed a bug in the image plugin that caused updating figures to split contenteditable elements. #GH-4563
- Fixed a bug that was causing incorrect viewport calculations for fixed position UI elements. #TINY-1897
- Fixed a bug where inline formatting would cause the delete key to do nothing. #TINY-1900

## 4.8.4 - 2018-10-23

### Added
- Added support for the HTML5 `main` element. #TINY-1877

### Changed
- Changed the keyboard shortcut to move focus to contextual toolbars to Ctrl+F9. #TINY-1812

### Fixed
- Fixed a bug where content css could not be loaded from another domain. #TINY-1891
- Fixed a bug on FireFox where the cursor would get stuck between two contenteditable false inline elements located inside of the same block element divided by a BR. #TINY-1878
- Fixed a bug with the insertContent method where nonbreaking spaces would be inserted incorrectly. #TINY-1868
- Fixed a bug where the toolbar of the inline editor would not be visible in some scenarios. #TINY-1862
- Fixed a bug where removing the editor while more than one notification was open would throw an error. #TINY-1845
- Fixed a bug where the menubutton would be rendered on top of the menu if the viewport didn't have enough height. #TINY-1678
- Fixed a bug with the annotations api where annotating collapsed selections caused problems. #TBS-2449
- Fixed a bug where wbr elements were being transformed into whitespace when using the Paste Plugin's paste as text setting. #GH-4638
- Fixed a bug where the Search and Replace didn't replace spaces correctly. #GH-4632
- Fixed a bug with sublist items not persisting selection. #GH-4628
- Fixed a bug with mceInsertRawHTML command not working as expected. #GH-4625

## 4.8.3 - 2018-09-13

### Fixed
- Fixed a bug where the Wordcount Plugin didn't correctly count words within tables on IE11. #TINY-1770
- Fixed a bug where it wasn't possible to move the caret out of a table on IE11 and Firefox. #TINY-1682
- Fixed a bug where merging empty blocks didn't work as expected, sometimes causing content to be deleted. #TINY-1781
- Fixed a bug where the Textcolor Plugin didn't show the correct current color. #TINY-1810
- Fixed a bug where clear formatting with a collapsed selection would sometimes clear formatting from more content than expected. #TINY-1813 #TINY-1821
- Fixed a bug with the Table Plugin where it wasn't possible to keyboard navigate to the caption. #TINY-1818

## 4.8.2 - 2018-08-09

### Changed
- Moved annotator from "experimental" to "annotator" object on editor. #TBS-2398
- Improved the multiclick normalization across browsers. #TINY-1788

### Fixed
- Fixed a bug where running getSelectedBlocks with a collapsed selection between block elements would produce incorrect results. #TINY-1787
- Fixed a bug where the ScriptLoaders loadScript method would not work as expected in FireFox when loaded on the same page as a ShadowDOM polyfill. #TINY-1786
- Removed reference to ShadowDOM event.path as Blink based browsers now support event.composedPath. #TINY-1785
- Fixed a bug where a reference to localStorage would throw an "access denied" error in IE11 with strict security settings. #TINY-1782
- Fixed a bug where pasting using the toolbar button on an inline editor in IE11 would cause a looping behaviour. #TINY-1768

## 4.8.1 - 2018-07-26

### Fixed
- Fixed a bug where the content of inline editors was being cleaned on every call of `editor.save()`. #TINY-1783
- Fixed a bug where the arrow of the Inlite Theme toolbar was being rendered incorrectly in RTL mode. #TINY-1776
- Fixed a bug with the Paste Plugin where pasting after inline contenteditable false elements moved the caret to the end of the line. #TINY-1758

## 4.8.0 - 2018-06-27

### Added
- Added new "experimental" object in editor, with initial Annotator API. #TBS-2374

### Fixed
- Fixed a bug where deleting paragraphs inside of table cells would delete the whole table cell. #TINY-1759
- Fixed a bug in the Table Plugin where removing row height set on the row properties dialog did not update the table. #TINY-1730
- Fixed a bug with the font select toolbar item didn't update correctly. #TINY-1683
- Fixed a bug where all bogus elements would not be deleted when removing an inline editor. #TINY-1669

## 4.7.13 - 2018-05-16

### Added
- Added missing code menu item from the default menu config. #TINY-1648
- Added new align button for combining the separate align buttons into a menu button. #TINY-1652

### Fixed
- Fixed a bug where Edge 17 wouldn't be able to select images or tables. #TINY-1679
- Fixed issue where whitespace wasn't preserved when the editor was initialized on pre elements. #TINY-1649
- Fixed a bug with the fontselect dropdowns throwing an error if the editor was hidden in Firefox. #TINY-1664
- Fixed a bug where it wasn't possible to merge table cells on IE 11. #TINY-1671
- Fixed a bug where textcolor wasn't applying properly on IE 11 in some situations. #TINY-1663
- Fixed a bug where the justifyfull command state wasn't working correctly. #TINY-1677
- Fixed a bug where the styles wasn't updated correctly when resizing some tables. #TINY-1668

## 4.7.12 - 2018-05-03

### Added
- Added an option to filter out image svg data urls.
- Added support for html5 details and summary elements.

### Changed
- Changed so the mce-abs-layout-item css rule targets html instead of body. Patch contributed by nazar-pc.

### Fixed
- Fixed a bug where the "read" step on the mobile theme was still present on android mobile browsers.
- Fixed a bug where all images in the editor document would reload on any editor change.
- Fixed a bug with the Table Plugin where ObjectResized event wasn't being triggered on column resize.
- Fixed so the selection is set to the first suitable caret position after editor.setContent called.
- Fixed so links with xlink:href attributes are filtered correctly to prevent XSS.
- Fixed a bug on IE11 where pasting content into an inline editor initialized on a heading element would create new editable elements.
- Fixed a bug where readonly mode would not work as expected when the editor contained contentEditable=true elements.
- Fixed a bug where the Link Plugin would throw an error when used together with the webcomponents polyfill. Patch contributed by 4esnog.
- Fixed a bug where the "Powered by TinyMCE" branding link would break on XHTML pages. Patch contributed by tistre.
- Fixed a bug where the same id would be used in the blobcache for all pasted images. Patch contributed by thorn0.

## 4.7.11 - 2018-04-11

### Added
- Added a new imagetools_credentials_hosts option to the Imagetools Plugin.

### Fixed
- Fixed a bug where toggling a list containing empty LIs would throw an error. Patch contributed by bradleyke.
- Fixed a bug where applying block styles to a text with the caret at the end of the paragraph would select all text in the paragraph.
- Fixed a bug where toggling on the Spellchecker Plugin would trigger isDirty on the editor.
- Fixed a bug where it was possible to enter content into selection bookmark spans.
- Fixed a bug where if a non paragraph block was configured in forced_root_block the editor.getContent method would return incorrect values with an empty editor.
- Fixed a bug where dropdown menu panels stayed open and fixed in position when dragging dialog windows.
- Fixed a bug where it wasn't possible to extend table cells with the space button in Safari.
- Fixed a bug where the setupeditor event would thrown an error when using the Compat3x Plugin.
- Fixed a bug where an error was thrown in FontInfo when called on a detached element.

## 4.7.10 - 2018-04-03

### Added
- Added normalization of triple clicks across browsers in the editor.
- Added a `hasFocus` method to the editor that checks if the editor has focus.
- Added correct icon to the Nonbreaking Plugin menu item.

### Fixed
- Fixed so the `getContent`/`setContent` methods work even if the editor is not initialized.
- Fixed a bug with the Media Plugin where query strings were being stripped from youtube links.
- Fixed a bug where image styles were changed/removed when opening and closing the Image Plugin dialog.
- Fixed a bug in the Table Plugin where some table cell styles were not correctly added to the content html.
- Fixed a bug in the Spellchecker Plugin where it wasn't possible to change the spellchecker language.
- Fixed so the the unlink action in the Link Plugin has a menu item and can be added to the contextmenu.
- Fixed a bug where it wasn't possible to keyboard navigate to the start of an inline element on a new line within the same block element.
- Fixed a bug with the Text Color Plugin where if used with an inline editor located at the bottom of the screen the colorpicker could appear off screen.
- Fixed a bug with the UndoManager where undo levels were being added for nbzwsp characters.
- Fixed a bug with the Table Plugin where the caret would sometimes be lost when keyboard navigating up through a table.
- Fixed a bug where FontInfo.getFontFamily would throw an error when called on a removed editor.
- Fixed a bug in Firefox where undo levels were not being added correctly for some specific operations.
- Fixed a bug where initializing an inline editor inside of a table would make the whole table resizeable.
- Fixed a bug where the fake cursor that appears next to tables on Firefox was positioned incorrectly when switching to fullscreen.
- Fixed a bug where zwsp's weren't trimmed from the output from `editor.getContent({ format: 'text' })`.
- Fixed a bug where the fontsizeselect/fontselect toolbar items showed the body info rather than the first possible caret position info on init.
- Fixed a bug where it wasn't possible to select all content if the editor only contained an inline boundary element.
- Fixed a bug where `content_css` urls with query strings wasn't working.
- Fixed a bug in the Table Plugin where some table row styles were removed when changing other styles in the row properties dialog.

### Removed
- Removed the "read" step from the mobile theme.

## 4.7.9 - 2018-02-27

### Fixed
- Fixed a bug where the editor target element didn't get the correct style when removing the editor.

## 4.7.8 - 2018-02-26

### Fixed
- Fixed an issue with the Help Plugin where the menuitem name wasn't lowercase.
- Fixed an issue on MacOS where text and bold text did not have the same line-height in the autocomplete dropdown in the Link Plugin dialog.
- Fixed a bug where the "paste as text" option in the Paste Plugin didn't work.
- Fixed a bug where dialog list boxes didn't get positioned correctly in documents with scroll.
- Fixed a bug where the Inlite Theme didn't use the Table Plugin api to insert correct tables.
- Fixed a bug where the Inlite Theme panel didn't hide on blur in a correct way.
- Fixed a bug where placing the cursor before a table in Firefox would scroll to the bottom of the table.
- Fixed a bug where selecting partial text in table cells with rowspans and deleting would produce faulty tables.
- Fixed a bug where the Preview Plugin didn't work on Safari due to sandbox security.
- Fixed a bug where table cell selection using the keyboard threw an error.
- Fixed so the font size and font family doesn't toggle the text but only sets the selected format on the selected text.
- Fixed so the built-in spellchecking on Chrome and Safari creates an undo level when replacing words.

## 4.7.7 - 2018-02-19

### Added
- Added a border style selector to the advanced tab of the Image Plugin.
- Added better controls for default table inserted by the Table Plugin.
- Added new `table_responsive_width` option to the Table Plugin that controls whether to use pixel or percentage widths.

### Fixed
- Fixed a bug where the Link Plugin text didn't update when a URL was pasted using the context menu.
- Fixed a bug with the Spellchecker Plugin where using "Add to dictionary" in the context menu threw an error.
- Fixed a bug in the Media Plugin where the preview node for iframes got default width and height attributes that interfered with width/height styles.
- Fixed a bug where backslashes were being added to some font family names in Firefox in the fontselect toolbar item.
- Fixed a bug where errors would be thrown when trying to remove an editor that had not yet been fully initialized.
- Fixed a bug where the Imagetools Plugin didn't update the images atomically.
- Fixed a bug where the Fullscreen Plugin was throwing errors when being used on an inline editor.
- Fixed a bug where drop down menus weren't positioned correctly in inline editors on scroll.
- Fixed a bug with a semicolon missing at the end of the bundled javascript files.
- Fixed a bug in the Table Plugin with cursor navigation inside of tables where the cursor would sometimes jump into an incorrect table cells.
- Fixed a bug where indenting a table that is a list item using the "Increase indent" button would create a nested table.
- Fixed a bug where text nodes containing only whitespace were being wrapped by paragraph elements.
- Fixed a bug where whitespace was being inserted after br tags inside of paragraph tags.
- Fixed a bug where converting an indented paragraph to a list item would cause the list item to have extra padding.
- Fixed a bug where Copy/Paste in an editor with a lot of content would cause the editor to scroll to the top of the content in IE11.
- Fixed a bug with a memory leak in the DragHelper. Path contributed by ben-mckernan.
- Fixed a bug where the advanced tab in the Media Plugin was being shown even if it didn't contain anything. Patch contributed by gabrieeel.
- Fixed an outdated eventname in the EventUtils. Patch contributed by nazar-pc.
- Fixed an issue where the Json.parse function would throw an error when being used on a page with strict CSP settings.
- Fixed so you can place the curser before and after table elements within the editor in Firefox and Edge/IE.

## 4.7.6 - 2018-01-29

### Fixed
- Fixed a bug in the jquery integration where it threw an error saying that "global is not defined".
- Fixed a bug where deleting a table cell whose previous sibling was set to contenteditable false would create a corrupted table.
- Fixed a bug where highlighting text in an unfocused editor did not work correctly in IE11/Edge.
- Fixed a bug where the table resize handles were not being repositioned when activating the Fullscreen Plugin.
- Fixed a bug where the Imagetools Plugin dialog didn't honor editor RTL settings.
- Fixed a bug where block elements weren't being merged correctly if you deleted from after a contenteditable false element to the beginning of another block element.
- Fixed a bug where TinyMCE didn't work with module loaders like webpack.

## 4.7.5 - 2018-01-22

### Fixed
- Fixed bug with the Codesample Plugin where it wasn't possible to edit codesamples when the editor was in inline mode.
- Fixed bug where focusing on the status bar broke the keyboard navigation functionality.
- Fixed bug where an error would be thrown on Edge by the Table Plugin when pasting using the PowerPaste Plugin.
- Fixed bug in the Table Plugin where selecting row border style from the dropdown menu in advanced row properties would throw an error.
- Fixed bug with icons being rendered incorrectly on Chrome on Mac OS.
- Fixed bug in the Textcolor Plugin where the font color and background color buttons wouldn't trigger an ExecCommand event.
- Fixed bug in the Link Plugin where the url field wasn't forced LTR.
- Fixed bug where the Nonbreaking Plugin incorrectly inserted spaces into tables.
- Fixed bug with the inline theme where the toolbar wasn't repositioned on window resize.

## 4.7.4 - 2017-12-05

### Fixed
- Fixed bug in the Nonbreaking Plugin where the nonbreaking_force_tab setting was being ignored.
- Fixed bug in the Table Plugin where changing row height incorrectly converted column widths to pixels.
- Fixed bug in the Table Plugin on Edge and IE11 where resizing the last column after resizing the table would cause invalid column heights.
- Fixed bug in the Table Plugin where keyboard navigation was not normalized between browsers.
- Fixed bug in the Table Plugin where the colorpicker button would show even without defining the colorpicker_callback.
- Fixed bug in the Table Plugin where it wasn't possible to set the cell background color.
- Fixed bug where Firefox would throw an error when intialising an editor on an element that is hidden or not yet added to the DOM.
- Fixed bug where Firefox would throw an error when intialising an editor inside of a hidden iframe.

## 4.7.3 - 2017-11-23

### Added
- Added functionality to open the Codesample Plugin dialog when double clicking on a codesample. Patch contributed by dakuzen.

### Fixed
- Fixed bug where undo/redo didn't work correctly with some formats and caret positions.
- Fixed bug where the color picker didn't show up in Table Plugin dialogs.
- Fixed bug where it wasn't possible to change the width of a table through the Table Plugin dialog.
- Fixed bug where the Charmap Plugin couldn't insert some special characters.
- Fixed bug where editing a newly inserted link would not actually edit the link but insert a new link next to it.
- Fixed bug where deleting all content in a table cell made it impossible to place the caret into it.
- Fixed bug where the vertical alignment field in the Table Plugin cell properties dialog didn't do anything.
- Fixed bug where an image with a caption showed two sets of resize handles in IE11.
- Fixed bug where pressing the enter button inside of an h1 with contenteditable set to true would sometimes produce a p tag.
- Fixed bug with backspace not working as expected before a noneditable element.
- Fixed bug where operating on tables with invalid rowspans would cause an error to be thrown.
- Fixed so a real base64 representation of the image is available on the blobInfo that the images_upload_handler gets called with.
- Fixed so the image upload tab is available when the images_upload_handler is defined (and not only when the images_upload_url is defined).

## 4.7.2 - 2017-11-07

### Added
- Added newly rewritten Table Plugin.
- Added support for attributes with colon in valid_elements and addValidElements.
- Added support for dailymotion short url in the Media Plugin. Patch contributed by maat8.
- Added support for converting to half pt when converting font size from px to pt. Patch contributed by danny6514.
- Added support for location hash to the Autosave plugin to make it work better with SPAs using hash routing.
- Added support for merging table cells when pasting a table into another table.

### Changed
- Changed so the language packs are only loaded once. Patch contributed by 0xor1.
- Simplified the css for inline boundaries selection by switching to an attribute selector.

### Fixed
- Fixed bug where an error would be thrown on editor initialization if the window.getSelection() returned null.
- Fixed bug where holding down control or alt keys made the keyboard navigation inside an inline boundary not work as expected.
- Fixed bug where applying formats in IE11 produced extra, empty paragraphs in the editor.
- Fixed bug where the Word Count Plugin didn't count some mathematical operators correctly.
- Fixed bug where removing an inline editor removed the element that the editor had been initialized on.
- Fixed bug where setting the selection to the end of an editable container caused some formatting problems.
- Fixed bug where an error would be thrown sometimes when an editor was removed because of the selection bookmark was being stored asynchronously.
- Fixed a bug where an editor initialized on an empty list did not contain any valid cursor positions.
- Fixed a bug with the Context Menu Plugin and webkit browsers on Mac where right-clicking inside a table would produce an incorrect selection.
- Fixed bug where the Image Plugin constrain proportions setting wasn't working as expected.
- Fixed bug where deleting the last character in a span with decorations produced an incorrect element when typing.
- Fixed bug where focusing on inline editors made the toolbar flicker when moving between elements quickly.
- Fixed bug where the selection would be stored incorrectly in inline editors when the mouseup event was fired outside the editor body.
- Fixed bug where toggling bold at the end of an inline boundary would toggle off the whole word.
- Fixed bug where setting the skin to false would not stop the loading of some skin css files.
- Fixed bug in mobile theme where pinch-to-zoom would break after exiting the editor.
- Fixed bug where sublists of a fully selected list would not be switched correctly when changing list style.
- Fixed bug where inserting media by source would break the UndoManager.
- Fixed bug where inserting some content into the editor with a specific selection would replace some content incorrectly.
- Fixed bug where selecting all content with ctrl+a in IE11 caused problems with untoggling some formatting.
- Fixed bug where the Search and Replace Plugin left some marker spans in the editor when undoing and redoing after replacing some content.
- Fixed bug where the editor would not get a scrollbar when using the Fullscreen and Autoresize plugins together.
- Fixed bug where the font selector would stop working correctly after selecting fonts three times.
- Fixed so pressing the enter key inside of an inline boundary inserts a br after the inline boundary element.
- Fixed a bug where it wasn't possible to use tab navigation inside of a table that was inside of a list.
- Fixed bug where end_container_on_empty_block would incorrectly remove elements.
- Fixed bug where content_styles weren't added to the Preview Plugin iframe.
- Fixed so the beforeSetContent/beforeGetContent events are preventable.
- Fixed bug where changing height value in Table Plugin advanced tab didn't do anything.
- Fixed bug where it wasn't possible to remove formatting from content in beginning of table cell.

## 4.7.1 - 2017-10-09

### Fixed
- Fixed bug where theme set to false on an inline editor produced an extra div element after the target element.
- Fixed bug where the editor drag icon was misaligned with the branding set to false.
- Fixed bug where doubled menu items were not being removed as expected with the removed_menuitems setting.
- Fixed bug where the Table of contents plugin threw an error when initialized.
- Fixed bug where it wasn't possible to add inline formats to text selected right to left.
- Fixed bug where the paste from plain text mode did not work as expected.
- Fixed so the style previews do not set color and background color when selected.
- Fixed bug where the Autolink plugin didn't work as expected with some formats applied on an empty editor.
- Fixed bug where the Textpattern plugin were throwing errors on some patterns.
- Fixed bug where the Save plugin saved all editors instead of only the active editor. Patch contributed by dannoe.

## 4.7.0 - 2017-10-03

### Added
- Added new mobile ui that is specifically designed for mobile devices.

### Changed
- Updated the default skin to be more modern and white since white is preferred by most implementations.
- Restructured the default menus to be more similar to common office suites like Google Docs.

### Fixed
- Fixed so theme can be set to false on both inline and iframe editor modes.
- Fixed bug where inline editor would add/remove the visualblocks css multiple times.
- Fixed bug where selection wouldn't be properly restored when editor lost focus and commands where invoked.
- Fixed bug where toc plugin would generate id:s for headers even though a toc wasn't inserted into the content.
- Fixed bug where is wasn't possible to drag/drop contents within the editor if paste_data_images where set to true.
- Fixed bug where getParam and close in WindowManager would get the first opened window instead of the last opened window.
- Fixed bug where delete would delete between cells inside a table in Firefox.

## 4.6.7 - 2017-09-18

### Added
- Added some missing translations to Image, Link and Help plugins.

### Fixed
- Fixed bug where paste wasn't working in IOS.
- Fixed bug where the Word Count Plugin didn't count some mathematical operators correctly.
- Fixed bug where inserting a list in a table caused the cell to expand in height.
- Fixed bug where pressing enter in a list located inside of a table deleted list items instead of inserting new list item.
- Fixed bug where copy and pasting table cells produced inconsistent results.
- Fixed bug where initializing an editor with an ID of 'length' would throw an exception.
- Fixed bug where it was possible to split a non merged table cell.
- Fixed bug where copy and pasting a list with a very specific selection into another list would produce a nested list.
- Fixed bug where copy and pasting ordered lists sometimes produced unordered lists.
- Fixed bug where padded elements inside other elements would be treated as empty.
- Fixed so you can resize images inside a figure element.
- Fixed bug where an inline TinyMCE editor initialized on a table did not set selection on load in Chrome.
- Fixed the positioning of the inlite toolbar when the target element wasn't big enough to fit the toolbar.

## 4.6.6 - 2017-08-30

### Fixed
- Fixed so that notifications wrap long text content instead of bleeding outside the notification element.
- Fixed so the content_style css is added after the skin and custom stylesheets.
- Fixed bug where it wasn't possible to remove a table with the Cut button.
- Fixed bug where the center format wasn't getting the same font size as the other formats in the format preview.
- Fixed bug where the wordcount plugin wasn't counting hyphenated words correctly.
- Fixed bug where all content pasted into the editor was added to the end of the editor.
- Fixed bug where enter keydown on list item selection only deleted content and didn't create a new line.
- Fixed bug where destroying the editor while the content css was still loading caused error notifications on Firefox.
- Fixed bug where undoing cut operation in IE11 left some unwanted html in the editor content.
- Fixed bug where enter keydown would throw an error in IE11.
- Fixed bug where duplicate instances of an editor were added to the editors array when using the createEditor API.
- Fixed bug where the formatter applied formats on the wrong content when spellchecker was activated.
- Fixed bug where switching formats would reset font size on child nodes.
- Fixed bug where the table caption element weren't always the first descendant to the table tag.
- Fixed bug where pasting some content into the editor on chrome some newlines were removed.
- Fixed bug where it wasn't possible to remove a list if a list item was a table element.
- Fixed bug where copy/pasting partial selections of tables wouldn't produce a proper table.
- Fixed bug where the searchreplace plugin could not find consecutive spaces.
- Fixed bug where background color wasn't applied correctly on some partially selected contents.

## 4.6.5 - 2017-08-02

### Added
- Added new inline_boundaries_selector that allows you to specify the elements that should have boundaries.
- Added new local upload feature this allows the user to upload images directly from the image dialog.
- Added a new api for providing meta data for plugins. It will show up in the help dialog if it's provided.

### Fixed
- Fixed so that the notifications created by the notification manager are more screen reader accessible.
- Fixed bug where changing the list format on multiple selected lists didn't change all of the lists.
- Fixed bug where the nonbreaking plugin would insert multiple undo levels when pressing the tab key.
- Fixed bug where delete/backspace wouldn't render a caret when all editor contents where deleted.
- Fixed bug where delete/backspace wouldn't render a caret if the deleted element was a single contentEditable false element.
- Fixed bug where the wordcount plugin wouldn't count words correctly if word where typed after applying a style format.
- Fixed bug where the wordcount plugin would count mathematical formulas as multiple words for example 1+1=2.
- Fixed bug where formatting of triple clicked blocks on Chrome/Safari would result in styles being added outside the visual selection.
- Fixed bug where paste would add the contents to the end of the editor area when inline mode was used.
- Fixed bug where toggling off bold formatting on text entered in a new paragraph would add an extra line break.
- Fixed bug where autolink plugin would only produce a link on every other consecutive link on Firefox.
- Fixed bug where it wasn't possible to select all contents if the content only had one pre element.
- Fixed bug where sizzle would produce lagging behavior on some sites due to repaints caused by feature detection.
- Fixed bug where toggling off inline formats wouldn't include the space on selected contents with leading or trailing spaces.
- Fixed bug where the cut operation in UI wouldn't work in Chrome.
- Fixed bug where some legacy editor initialization logic would throw exceptions about editor settings not being defined.
- Fixed bug where it wasn't possible to apply text color to links if they where part of a non collapsed selection.
- Fixed bug where an exception would be thrown if the user selected a video element and then moved the focus outside the editor.
- Fixed bug where list operations didn't work if there where block elements inside the list items.
- Fixed bug where applying block formats to lists wrapped in block elements would apply to all elements in that wrapped block.

## 4.6.4 - 2017-06-13

### Fixed
- Fixed bug where the editor would move the caret when clicking on the scrollbar next to a content editable false block.
- Fixed bug where the text color select dropdowns wasn't placed correctly when they didn't fit the width of the screen.
- Fixed bug where the default editor line height wasn't working for mixed font size contents.
- Fixed bug where the content css files for inline editors were loaded multiple times for multiple editor instances.
- Fixed bug where the initial value of the font size/font family dropdowns wasn't displayed.
- Fixed bug where the I18n api was not supporting arrays as the translation replacement values.
- Fixed bug where chrome would display "The given range isn't in document." errors for invalid ranges passed to setRng.
- Fixed bug where the compat3x plugin wasn't working since the global tinymce references wasn't resolved correctly.
- Fixed bug where the preview plugin wasn't encoding the base url passed into the iframe contents producing a xss bug.
- Fixed bug where the dom parser/serializer wasn't handling some special elements like noframes, title and xmp.
- Fixed bug where the dom parser/serializer wasn't handling cdata sections with comments inside.
- Fixed bug where the editor would scroll to the top of the editable area if a dialog was closed in inline mode.
- Fixed bug where the link dialog would not display the right rel value if rel_list was configured.
- Fixed bug where the context menu would select images on some platforms but not others.
- Fixed bug where the filenames of images were not retained on dragged and drop into the editor from the desktop.
- Fixed bug where the paste plugin would misrepresent newlines when pasting plain text and having forced_root_block configured.
- Fixed so that the error messages for the imagetools plugin is more human readable.
- Fixed so the internal validate setting for the parser/serializer can't be set from editor initialization settings.

## 4.6.3 - 2017-05-30

### Fixed
- Fixed bug where the arrow keys didn't work correctly when navigating on nested inline boundary elements.
- Fixed bug where delete/backspace didn't work correctly on nested inline boundary elements.
- Fixed bug where image editing didn't work on subsequent edits of the same image.
- Fixed bug where charmap descriptions wouldn't properly wrap if they exceeded the width of the box.
- Fixed bug where the default image upload handler only accepted 200 as a valid http status code.
- Fixed so rel on target=_blank links gets forced with only noopener instead of both noopener and noreferrer.

## 4.6.2 - 2017-05-23

### Fixed
- Fixed bug where the SaxParser would run out of memory on very large documents.
- Fixed bug with formatting like font size wasn't applied to del elements.
- Fixed bug where various api calls would be throwing exceptions if they where invoked on a removed editor instance.
- Fixed bug where the branding position would be incorrect if the editor was inside a hidden tab and then later showed.
- Fixed bug where the color levels feature in the imagetools dialog wasn't working properly.
- Fixed bug where imagetools dialog wouldn't pre-load images from CORS domains, before trying to prepare them for editing.
- Fixed bug where the tab key would move the caret to the next table cell if being pressed inside a list inside a table.
- Fixed bug where the cut/copy operations would loose parent context like the current format etc.
- Fixed bug with format preview not working on invalid elements excluded by valid_elements.
- Fixed bug where blocks would be merged in incorrect order on backspace/delete.
- Fixed bug where zero length text nodes would cause issues with the undo logic if there where iframes present.
- Fixed bug where the font size/family select lists would throw errors if the first node was a comment.
- Fixed bug with csp having to allow local script evaluation since it was used to detect global scope.
- Fixed bug where CSP required a relaxed option for javascript: URLs in unsupported legacy browsers.
- Fixed bug where a fake caret would be rendered for td with the contenteditable=false.
- Fixed bug where typing would be blocked on IE 11 when within a nested contenteditable=true/false structure.

## 4.6.1 - 2017-05-10

### Added
- Added configuration option to list plugin to disable tab indentation.

### Fixed
- Fixed bug where format change on very specific content could cause the selection to change.
- Fixed bug where TinyMCE could not be lazyloaded through jquery integration.
- Fixed bug where entities in style attributes weren't decoded correctly on paste in webkit.
- Fixed bug where fontsize_formats option had been renamed incorrectly.
- Fixed bug with broken backspace/delete behaviour between contenteditable=false blocks.
- Fixed bug where it wasn't possible to backspace to the previous line with the inline boundaries functionality turned on.
- Fixed bug where is wasn't possible to move caret left and right around a linked image with the inline boundaries functionality turned on.
- Fixed bug where pressing enter after/before hr element threw exception. Patch contributed bradleyke.
- Fixed so the CSS in the visualblocks plugin doesn't overwrite background color. Patch contributed by Christian Rank.
- Fixed bug where multibyte characters weren't encoded correctly. Patch contributed by James Tarkenton.
- Fixed bug where shift-click to select within contenteditable=true fields wasn't working.

## 4.6.0 - 2017-05-04

### Added
- Added an inline boundary caret position feature that makes it easier to type at the beginning/end of links/code elements.
- Added a help plugin that adds a button and a dialog showing the editor shortcuts and loaded plugins.
- Added an inline_boundaries option that allows you to disable the inline boundary feature if it's not desired.
- Added a new ScrollIntoView event that allows you to override the default scroll to element behavior.
- Added role and aria- attributes as valid elements in the default valid elements config.
- Added new internal flag for PastePreProcess/PastePostProcess this is useful to know if the paste was coming from an external source.
- Added new ignore function to UndoManager this works similar to transact except that it doesn't add an undo level by default.

### Fixed
- Fixed so that urls gets retained for images when being edited. This url is then passed on to the upload handler.
- Fixed so that the editors would be initialized on readyState interactive instead of complete.
- Fixed so that the init event of the editor gets fired once all contentCSS files have been properly loaded.
- Fixed so that width/height of the editor gets taken from the textarea element if it's explicitly specified in styles.
- Fixed so that keep_styles set to false no longer clones class/style from the previous paragraph on enter.
- Fixed so that the default line-height is 1.2em to avoid zwnbsp characters from producing text rendering glitches on Windows.
- Fixed so that loading errors of content css gets presented by a notification message.
- Fixed so figure image elements can be linked when selected this wraps the figure image in a anchor element.
- Fixed bug where it wasn't possible to copy/paste rows with colspans by using the table copy/paste feature.
- Fixed bug where the protect setting wasn't properly applied to header/footer parts when using the fullpage plugin.
- Fixed bug where custom formats that specified upper case element names where not applied correctly.
- Fixed bug where some screen readers weren't reading buttons due to an aria specific fix for IE 8.
- Fixed bug where cut wasn't working correctly on iOS due to it's clipboard API not working correctly.
- Fixed bug where Edge would paste div elements instead of paragraphs when pasting plain text.
- Fixed bug where the textpattern plugin wasn't dealing with trailing punctuations correctly.
- Fixed bug where image editing would some times change the image format from jpg to png.
- Fixed bug where some UI elements could be inserted into the toolbar even if they where not registered.
- Fixed bug where it was possible to click the TD instead of the character in the character map and that caused an exception.
- Fixed bug where the font size/font family dropdowns would sometimes show an incorrect value due to css not being loaded in time.
- Fixed bug with the media plugin inserting undefined instead of retaining size when media_dimensions was set to false.
- Fixed bug with deleting images when forced_root_blocks where set to false.
- Fixed bug where input focus wasn't properly handled on nested content editable elements.
- Fixed bug where Chrome/Firefox would throw an exception when selecting images due to recent change of setBaseAndExtent support.
- Fixed bug where malformed blobs would throw exceptions now they are simply ignored.
- Fixed bug where backspace/delete wouldn't work properly in some cases where all contents was selected in WebKit.
- Fixed bug with Angular producing errors since it was expecting events objects to be patched with their custom properties.
- Fixed bug where the formatter would apply formatting to spellchecker errors now all bogus elements are excluded.
- Fixed bug with backspace/delete inside table caption elements wouldn't behave properly on IE 11.
- Fixed bug where typing after a contenteditable false inline element could move the caret to the end of that element.
- Fixed bug where backspace before/after contenteditable false blocks wouldn't properly remove the right element.
- Fixed bug where backspace before/after contenteditable false inline elements wouldn't properly empty the current block element.
- Fixed bug where vertical caret navigation with a custom line-height would sometimes match incorrect positions.
- Fixed bug with paste on Edge where character encoding wasn't handled properly due to a browser bug.
- Fixed bug with paste on Edge where extra fragment data was inserted into the contents when pasting.
- Fixed bug with pasting contents when having a whole block element selected on WebKit could cause WebKit spans to appear.
- Fixed bug where the visualchars plugin wasn't working correctly showing invisible nbsp characters.
- Fixed bug where browsers would hang if you tried to load some malformed html contents.
- Fixed bug where the init call promise wouldn't resolve if the specified selector didn't find any matching elements.
- Fixed bug where the Schema isValidChild function was case sensitive.

### Removed
- Dropped support for IE 8-10 due to market share and lack of support from Microsoft. See tinymce docs for details.

## 4.5.3 - 2017-02-01

### Added
- Added keyboard navigation for menu buttons when the menu is in focus.
- Added api to the list plugin for setting custom classes/attributes on lists.
- Added validation for the anchor plugin input field according to W3C id naming specifications.

### Fixed
- Fixed bug where media placeholders were removed after resize with the forced_root_block setting set to false.
- Fixed bug where deleting selections with similar sibling nodes sometimes deleted the whole document.
- Fixed bug with inlite theme where several toolbars would appear scrolling when more than one instance of the editor was in use.
- Fixed bug where the editor would throw error with the fontselect plugin on hidden editor instances in Firefox.
- Fixed bug where the background color would not stretch to the font size.
- Fixed bug where font size would be removed when changing background color.
- Fixed bug where the undomanager trimmed away whitespace between nodes on undo/redo.
- Fixed bug where media_dimensions=false in media plugin caused the editor to throw an error.
- Fixed bug where IE was producing font/u elements within links on paste.
- Fixed bug where some button tooltips were broken when compat3x was in use.
- Fixed bug where backspace/delete/typeover would remove the caption element.
- Fixed bug where powerspell failed to function when compat3x was enabled.
- Fixed bug where it wasn't possible to apply sub/sup on text with large font size.
- Fixed bug where pre tags with spaces weren't treated as content.
- Fixed bug where Meta+A would select the entire document instead of all contents in nested ce=true elements.

## 4.5.2 - 2017-01-04

### Fixed
- Added missing keyboard shortcut description for the underline menu item in the format menu.
- Fixed bug where external blob urls wasn't properly handled by editor upload logic. Patch contributed by David Oviedo.
- Fixed bug where urls wasn't treated as a single word by the wordcount plugin.
- Fixed bug where nbsp characters wasn't treated as word delimiters by the wordcount plugin.
- Fixed bug where editor instance wasn't properly passed to the format preview logic. Patch contributed by NullQuery.
- Fixed bug where the fake caret wasn't hidden when you moved selection to a cE=false element.
- Fixed bug where it wasn't possible to edit existing code sample blocks.
- Fixed bug where it wasn't possible to delete editor contents if the selection included an empty block.
- Fixed bug where the formatter wasn't expanding words on some international characters. Patch contributed by Martin Larochelle.
- Fixed bug where the open link feature wasn't working correctly on IE 11.
- Fixed bug where enter before/after a cE=false block wouldn't properly padd the paragraph with an br element.
- Fixed so font size and font family select boxes always displays a value by using the runtime style as a fallback.
- Fixed so missing plugins will be logged to console as warnings rather than halting the initialization of the editor.
- Fixed so splitbuttons become normal buttons in advlist plugin if styles are empty. Patch contributed by René Schleusner.
- Fixed so you can multi insert rows/cols by selecting table cells and using insert rows/columns.

## 4.5.1 - 2016-12-07

### Fixed
- Fixed bug where the lists plugin wouldn't initialize without the advlist plugins if served from cdn.
- Fixed bug where selectors with "*" would cause the style format preview to throw an error.
- Fixed bug with toggling lists off on lists with empty list items would throw an error.
- Fixed bug where editing images would produce non existing blob uris.
- Fixed bug where the offscreen toc selection would be treated as the real toc element.
- Fixed bug where the aria level attribute for element path would have an incorrect start index.
- Fixed bug where the offscreen selection of cE=false that where very wide would be shown onscreen. Patch contributed by Steven Bufton.
- Fixed so the default_link_target gets applied to links created by the autolink plugin.
- Fixed so that the name attribute gets removed by the anchor plugin if editing anchors.

## 4.5.0 - 2016-11-23

### Added
- Added new toc plugin allows you to insert table of contents based on editor headings.
- Added new auto complete menu to all url fields. Adds history, link to anchors etc.
- Added new sidebar api that allows you to add custom sidebar panels and buttons to toggle these.
- Added new insert menu button that allows you to have multiple insert functions under the same menu button.
- Added new open link feature to ctrl+click, alt+enter and context menu.
- Added new media_embed_handler option to allow the media plugin to be populated with custom embeds.
- Added new support for editing transparent images using the image tools dialog.
- Added new images_reuse_filename option to allow filenames of images to be retained for upload.
- Added new security feature where links with target="_blank" will by default get rel="noopener noreferrer".
- Added new allow_unsafe_link_target to allow you to opt-out of the target="_blank" security feature.
- Added new style_formats_autohide option to automatically hide styles based on context.
- Added new codesample_content_css option to specify where the code sample prism css is loaded from.
- Added new support for Japanese/Chinese word count following the unicode standards on this.
- Added new fragmented undo levels this dramatically reduces flicker on contents with iframes.
- Added new live previews for complex elements like table or lists.

### Fixed
- Fixed bug where it wasn't possible to properly tab between controls in a dialog with a disabled form item control.
- Fixed bug where firefox would generate a rectangle on elements produced after/before a cE=false elements.
- Fixed bug with advlist plugin not switching list element format properly in some edge cases.
- Fixed bug where col/rowspans wasn't correctly computed by the table plugin in some cases.
- Fixed bug where the table plugin would thrown an error if object_resizing was disabled.
- Fixed bug where some invalid markup would cause issues when running in XHTML mode. Patch contributed by Charles Bourasseau.
- Fixed bug where the fullscreen class wouldn't be removed properly when closing dialogs.
- Fixed bug where the PastePlainTextToggle event wasn't fired by the paste plugin when the state changed.
- Fixed bug where table the row type wasn't properly updated in table row dialog. Patch contributed by Matthias Balmer.
- Fixed bug where select all and cut wouldn't place caret focus back to the editor in WebKit. Patch contributed by Daniel Jalkut.
- Fixed bug where applying cell/row properties to multiple cells/rows would reset other unchanged properties.
- Fixed bug where some elements in the schema would have redundant/incorrect children.
- Fixed bug where selector and target options would cause issues if used together.
- Fixed bug where drag/drop of images from desktop on chrome would thrown an error.
- Fixed bug where cut on WebKit/Blink wouldn't add an undo level.
- Fixed bug where IE 11 would scroll to the cE=false elements when they where selected.
- Fixed bug where keys like F5 wouldn't work when a cE=false element was selected.
- Fixed bug where the undo manager wouldn't stop the typing state when commands where executed.
- Fixed bug where unlink on wrapped links wouldn't work properly.
- Fixed bug with drag/drop of images on WebKit where the image would be deleted form the source editor.
- Fixed bug where the visual characters mode would be disabled when contents was extracted from the editor.
- Fixed bug where some browsers would toggle of formats applied to the caret when clicking in the editor toolbar.
- Fixed bug where the custom theme function wasn't working correctly.
- Fixed bug where image option for custom buttons required you to have icon specified as well.
- Fixed bug where the context menu and contextual toolbars would be visible at the same time and sometimes overlapping.
- Fixed bug where the noneditable plugin would double wrap elements when using the noneditable_regexp option.
- Fixed bug where tables would get padding instead of margin when you used the indent button.
- Fixed bug where the charmap plugin wouldn't properly insert non breaking spaces.
- Fixed bug where the color previews in color input boxes wasn't properly updated.
- Fixed bug where the list items of previous lists wasn't merged in the right order.
- Fixed bug where it wasn't possible to drag/drop inline-block cE=false elements on IE 11.
- Fixed bug where some table cell merges would produce incorrect rowspan/colspan.
- Fixed so the font size of the editor defaults to 14px instead of 11px this can be overridden by custom css.
- Fixed so wordcount is debounced to reduce cpu hogging on larger texts.
- Fixed so tinymce global gets properly exported as a module when used with some module bundlers.
- Fixed so it's possible to specify what css properties you want to preview on specific formats.
- Fixed so anchors are contentEditable=false while within the editor.
- Fixed so selected contents gets wrapped in a inline code element by the codesample plugin.
- Fixed so conditional comments gets properly stripped independent of case. Patch contributed by Georgii Dolzhykov.
- Fixed so some escaped css sequences gets properly handled. Patch contributed by Georgii Dolzhykov.
- Fixed so notifications with the same message doesn't get displayed at the same time.
- Fixed so F10 can be used as an alternative key to focus to the toolbar.
- Fixed various api documentation issues and typos.

### Removed
- Removed layer plugin since it wasn't really ported from 3.x and there doesn't seem to be much use for it.
- Removed moxieplayer.swf from the media plugin since it wasn't used by the media plugin.
- Removed format state from the advlist plugin to be more consistent with common word processors.

## 4.4.3 - 2016-09-01

### Fixed
- Fixed bug where copy would produce an exception on Chrome.
- Fixed bug where deleting lists on IE 11 would merge in correct text nodes.
- Fixed bug where deleting partial lists with indentation wouldn't cause proper normalization.

## 4.4.2 - 2016-08-25

### Added
- Added new importcss_exclusive option to disable unique selectors per group.
- Added new group specific selector_converter option to importcss plugin.
- Added new codesample_languages option to apply custom languages to codesample plugin.
- Added new codesample_dialog_width/codesample_dialog_height options.

### Fixed
- Fixed bug where fullscreen button had an incorrect keyboard shortcut.
- Fixed bug where backspace/delete wouldn't work correctly from a block to a cE=false element.
- Fixed bug where smartpaste wasn't detecting links with special characters in them like tilde.
- Fixed bug where the editor wouldn't get proper focus if you clicked on a cE=false element.
- Fixed bug where it wasn't possible to copy/paste table rows that had merged cells.
- Fixed bug where merging cells could some times produce invalid col/rowspan attibute values.
- Fixed bug where getBody would sometimes thrown an exception now it just returns null if the iframe is clobbered.
- Fixed bug where drag/drop of cE=false element wasn't properly constrained to viewport.
- Fixed bug where contextmenu on Mac would collapse any selection to a caret.
- Fixed bug where rtl mode wasn't rendered properly when loading a language pack with the rtl flag.
- Fixed bug where Kamer word bounderies would be stripped from contents.
- Fixed bug where lists would sometimes render two dots or numbers on the same line.
- Fixed bug where the skin_url wasn't used by the inlite theme.
- Fixed so data attributes are ignored when comparing formats in the formatter.
- Fixed so it's possible to disable inline toolbars in the inlite theme.
- Fixed so template dialog gets resized if it doesn't fit the window viewport.

## 4.4.1 - 2016-07-26

### Added
- Added smart_paste option to paste plugin to allow disabling the paste behavior if needed.

### Fixed
- Fixed bug where png urls wasn't properly detected by the smart paste logic.
- Fixed bug where the element path wasn't working properly when multiple editor instances where used.
- Fixed bug with creating lists out of multiple paragraphs would just create one list item instead of multiple.
- Fixed bug where scroll position wasn't properly handled by the inlite theme to place the toolbar properly.
- Fixed bug where multiple instances of the editor using the inlite theme didn't render the toolbar properly.
- Fixed bug where the shortcut label for fullscreen mode didn't match the actual shortcut key.
- Fixed bug where it wasn't possible to select cE=false blocks using touch devices on for example iOS.
- Fixed bug where it was possible to select the child image within a cE=false on IE 11.
- Fixed so inserts of html containing lists doesn't merge with any existing lists unless it's a paste operation.

## 4.4.0 - 2016-06-30

### Added
- Added new inlite theme this is a more lightweight inline UI.
- Added smarter paste logic that auto detects urls in the clipboard and inserts images/links based on that.
- Added a better image resize algorithm for better image quality in the imagetools plugin.

### Fixed
- Fixed bug where it wasn't possible to drag/dropping cE=false elements on FF.
- Fixed bug where backspace/delete before/after a cE=false block would produce a new paragraph.
- Fixed bug where list style type css property wasn't preserved when indenting lists.
- Fixed bug where merging of lists where done even if the list style type was different.
- Fixed bug where the image_dataimg_filter function wasn't used when pasting images.
- Fixed bug where nested editable within a non editable element would cause scroll on focus in Chrome.
- Fixed so invalid targets for inline mode is blocked on initialization. We only support elements that can have children.

## 4.3.13 - 2016-06-08

### Added
- Added characters with a diacritical mark to charmap plugin. Patch contributed by Dominik Schilling.
- Added better error handling if the image proxy service would produce errors.

### Fixed
- Fixed issue with pasting list items into list items would produce nested list rather than a merged list.
- Fixed bug where table selection could get stuck in selection mode for inline editors.
- Fixed bug where it was possible to place the caret inside the resize grid elements.
- Fixed bug where it wasn't possible to place in elements horizontally adjacent cE=false blocks.
- Fixed bug where multiple notifications wouldn't be properly placed on screen.
- Fixed bug where multiple editor instance of the same id could be produces in some specific integrations.

## 4.3.12 - 2016-05-10

### Fixed
- Fixed bug where focus calls couldn't be made inside the editors PostRender event handler.
- Fixed bug where some translations wouldn't work as expected due to a bug in editor.translate.
- Fixed bug where the node change event could fire with a node out side the root of the editor.
- Fixed bug where Chrome wouldn't properly present the keyboard paste clipboard details when paste was clicked.
- Fixed bug where merged cells in tables couldn't be selected from right to left.
- Fixed bug where insert row wouldn't properly update a merged cells rowspan property.
- Fixed bug where the color input boxes preview field wasn't properly set on initialization.
- Fixed bug where IME composition inside table cells wouldn't work as expected on IE 11.
- Fixed so all shadow dom support is under and experimental flag due to flaky browser support.

## 4.3.11 - 2016-04-25

### Fixed
- Fixed bug where it wasn't possible to insert empty blocks though the API unless they where padded.
- Fixed bug where you couldn't type the Euro character on Windows.
- Fixed bug where backspace/delete from a cE=false element to a text block didn't work properly.
- Fixed bug where the text color default grid would render incorrectly.
- Fixed bug where the codesample plugin wouldn't load the css in the editor for multiple editors.
- Fixed so the codesample plugin textarea gets focused by default.

## 4.3.10 - 2016-04-12

### Fixed
- Fixed bug where the key "y" on WebKit couldn't be entered due to conflict with keycode for F10 on keypress.

## 4.3.9 - 2016-04-12

### Added
- Added support for focusing the contextual toolbars using keyboard.
- Added keyboard support for slider UI controls. You can no increase/decrease using arrow keys.
- Added url pattern matching for Dailymotion to media plugin. Patch contributed by Bertrand Darbon.
- Added body_class to template plugin preview. Patch contributed by Milen Petrinski.
- Added options to better override textcolor pickers with custom colors. Patch contributed by Xavier Boubert.
- Added visual arrows to inline contextual toolbars so that they point to the element being active.

### Changed
- Changed the Meta+Shift+F shortcut to Ctrl+Shift+F since Czech, Slovak, Polish languages used the first one for input.

### Fixed
- Fixed so toolbars for tables or other larger elements get better positioned below the scrollable viewport.
- Fixed bug where it was possible to click links inside cE=false blocks.
- Fixed bug where event targets wasn't properly handled in Safari Technical Preview.
- Fixed bug where drag/drop text in FF 45 would make the editor caret invisible.
- Fixed bug where the remove state wasn't properly set on editor instances when detected as clobbered.
- Fixed bug where offscreen selection of some cE=false elements would render onscreen. Patch contributed by Steven Bufton
- Fixed bug where enter would clone styles out side the root on editors inside a span. Patch contributed by ChristophKaser.
- Fixed bug where drag/drop of images into the editor didn't work correctly in FF.
- Fixed so the first item in panels for the imagetools dialog gets proper keyboard focus.

## 4.3.8 - 2016-03-15

### Fixed
- Fixed bug where inserting HR at the end of a block element would produce an extra empty block.
- Fixed bug where links would be clickable when readonly mode was enabled.
- Fixed bug where the formatter would normalize to the wrong node on very specific content.
- Fixed bug where some nested list items couldn't be indented properly.
- Fixed bug where links where clickable in the preview dialog.
- Fixed so the alt attribute doesn't get padded with an empty value by default.
- Fixed so nested alignment works more correctly. You will now alter the alignment to the closest block parent.

## 4.3.7 - 2016-03-02

### Fixed
- Fixed bug where incorrect icons would be rendered for imagetools edit and color levels.
- Fixed bug where navigation using arrow keys inside a SelectBox didn't move up/down.
- Fixed bug where the visualblocks plugin would render borders round internal UI elements.

## 4.3.6 - 2016-03-01

### Added
- Added new paste_remember_plaintext_info option to allow a global disable of the plain text mode notification.
- Added new PastePlainTextToggle event that fires when plain text mode toggles on/off.

### Fixed
- Fixed bug where it wasn't possible to select media elements since the drag logic would snap it to mouse cursor.
- Fixed bug where it was hard to place the caret inside nested cE=true elements when the outer cE=false element was focused.
- Fixed bug where editors wouldn't properly initialize if both selector and mode where used.
- Fixed bug where IME input inside table cells would switch the IME off.
- Fixed bug where selection inside the first table cell would cause the whole table cell to get selected.
- Fixed bug where error handling of images being uploaded wouldn't properly handle faulty statuses.
- Fixed bug where inserting contents before a HR would cause an exception to be thrown.
- Fixed bug where copy/paste of Excel data would be inserted as an image.
- Fixed caret position issues with copy/paste of inline block cE=false elements.
- Fixed issues with various menu item focus bugs in Chrome. Where the focused menu bar item wasn't properly blurred.
- Fixed so the notifications have a solid background since it would be hard to read if there where text under it.
- Fixed so notifications gets animated similar to the ones used by dialogs.
- Fixed so larger images that gets pasted is handled better.
- Fixed so the window close button is more uniform on various platform and also increased it's hit area.

## 4.3.5 - 2016-02-11

Npm version bump due to package not being fully updated.

## 4.3.4 - 2016-02-11

### Added
- Added new OpenWindow/CloseWindow events that gets fired when windows open/close.
- Added new NewCell/NewRow events that gets fired when table cells/rows are created.
- Added new Promise return value to tinymce.init makes it easier to handle initialization.

### Fixed
- Fixed various bugs with drag/drop of contentEditable:false elements.
- Fixed bug where deleting of very specific nested list items would result in an odd list.
- Fixed bug where lists would get merged with adjacent lists outside the editable inline root.
- Fixed bug where MS Edge would crash when closing a dialog then clicking a menu item.
- Fixed bug where table cell selection would add undo levels.
- Fixed bug where table cell selection wasn't removed when inline editor where removed.
- Fixed bug where table cell selection wouldn't work properly on nested tables.
- Fixed bug where table merge menu would be available when merging between thead and tbody.
- Fixed bug where table row/column resize wouldn't get properly removed when the editor was removed.
- Fixed bug where Chrome would scroll to the editor if there where a empty hash value in document url.
- Fixed bug where the cache suffix wouldn't work correctly with the importcss plugin.
- Fixed bug where selection wouldn't work properly on MS Edge on Windows Phone 10.
- Fixed so adjacent pre blocks gets joined into one pre block since that seems like the user intent.
- Fixed so events gets properly dispatched in shadow dom. Patch provided by Nazar Mokrynskyi.

### Removed
- Removed the jQuery version the jQuery plugin is now moved into the main package.
- Removed jscs from build process since eslint can now handle code style checking.

## 4.3.3 - 2016-01-14

### Added
- Added new table_resize_bars configuration setting.  This setting allows you to disable the table resize bars.
- Added new beforeInitialize event to tinymce.util.XHR lets you modify XHR properties before open. Patch contributed by Brent Clintel.
- Added new autolink_pattern setting to autolink plugin. Enables you to override the default autolink formats. Patch contributed by Ben Tiedt.
- Added new charmap option that lets you override the default charmap of the charmap plugin.
- Added new charmap_append option that lets you add new characters to the default charmap of the charmap plugin.
- Added new insertCustomChar event that gets fired when a character is inserted by the charmap plugin.

### Fixed
- Fixed bug where table cells started with a superfluous &nbsp; in IE10+.
- Fixed bug where table plugin would retain all BR tags when cells were merged.
- Fixed bug where media plugin would strip underscores from youtube urls.
- Fixed bug where IME input would fail on IE 11 if you typed within a table.
- Fixed bug where double click selection of a word would remove the space before the word on insert contents.
- Fixed bug where table plugin would produce exceptions when hovering tables with invalid structure.
- Fixed bug where fullscreen wouldn't scroll back to it's original position when untoggled.
- Fixed so the template plugins templates setting can be a function that gets a callback that can provide templates.

## 4.3.2 - 2015-12-14

### Fixed
- Fixed bug where the resize bars for table cells were not affected by the object_resizing property.
- Fixed bug where the contextual table toolbar would appear incorrectly if TinyMCE was initialized inline inside a table.
- Fixed bug where resizing table cells did not fire a node change event or add an undo level.
- Fixed bug where double click selection of text on IE 11 wouldn't work properly.
- Fixed bug where codesample plugin would incorrectly produce br elements inside code elements.
- Fixed bug where media plugin would strip dashes from youtube urls.
- Fixed bug where it was possible to move the caret into the table resize bars.
- Fixed bug where drag/drop into a cE=false element was possible on IE.

## 4.3.1 - 2015-11-30

### Fixed
- Fixed so it's possible to disable the table inline toolbar by setting it to false or an empty string.
- Fixed bug where it wasn't possible to resize some tables using the drag handles.
- Fixed bug where unique id:s would clash for multiple editor instances and cE=false selections.
- Fixed bug where the same plugin could be initialized multiple times.
- Fixed bug where the table inline toolbars would be displayed at the same time as the image toolbars.
- Fixed bug where the table selection rect wouldn't be removed when selecting another control element.

## 4.3.0 - 2015-11-23

### Added
- Added new table column/row resize support. Makes it a lot more easy to resize the columns/rows in a table.
- Added new table inline toolbar. Makes it easier to for example add new rows or columns to a table.
- Added new notification API. Lets you display floating notifications to the end user.
- Added new codesample plugin that lets you insert syntax highlighted pre elements into the editor.
- Added new image_caption to images. Lets you create images with captions using a HTML5 figure/figcaption elements.
- Added new live previews of embeded videos. Lets you play the video right inside the editor.
- Added new setDirty method and "dirty" event to the editor. Makes it easier to track the dirty state change.
- Added new setMode method to Editor instances that lets you dynamically switch between design/readonly.
- Added new core support for contentEditable=false elements within the editor overrides the browsers broken behavior.

### Changed
- Rewrote the noneditable plugin to use the new contentEditable false core logic.

### Fixed
- Fixed so the dirty state doesn't set to false automatically when the undo index is set to 0.
- Fixed the Selection.placeCaretAt so it works better on IE when the coordinate is between paragraphs.
- Fixed bug where data-mce-bogus="all" element contents where counted by the word count plugin.
- Fixed bug where contentEditable=false elements would be indented by the indent buttons.
- Fixed bug where images within contentEditable=false would be selected in WebKit on mouse click.
- Fixed bug in DOMUntils split method where the replacement parameter wouldn't work on specific cases.
- Fixed bug where the importcss plugin would import classes from the skin content css file.
- Fixed so all button variants have a wrapping span for it's text to make it easier to skin.
- Fixed so it's easier to exit pre block using the arrow keys.
- Fixed bug where listboxes with fix widths didn't render correctly.

## 4.2.8 - 2015-11-13

### Fixed
- Fixed bug where it was possible to delete tables as the inline root element if all columns where selected.
- Fixed bug where the UI buttons active state wasn't properly updated due to recent refactoring of that logic.

## 4.2.7 - 2015-10-27

### Fixed
- Fixed bug where backspace/delete would remove all formats on the last paragraph character in WebKit/Blink.
- Fixed bug where backspace within a inline format element with a bogus caret container would move the caret.
- Fixed bug where backspace/delete on selected table cells wouldn't add an undo level.
- Fixed bug where script tags embedded within the editor could sometimes get a mce- prefix prepended to them
- Fixed bug where validate: false option could produce an error to be thrown from the Serialization step.
- Fixed bug where inline editing of a table as the root element could let the user delete that table.
- Fixed bug where inline editing of a table as the root element wouldn't properly handle enter key.
- Fixed bug where inline editing of a table as the root element would normalize the selection incorrectly.
- Fixed bug where inline editing of a list as the root element could let the user delete that list.
- Fixed bug where inline editing of a list as the root element could let the user split that list.
- Fixed bug where resize handles would be rendered on editable root elements such as table.

## 4.2.6 - 2015-09-28

### Added
- Added capability to set request headers when using XHRs.
- Added capability to upload local images automatically default delay is set to 30 seconds after editing images.
- Added commands ids mceEditImage, mceAchor and mceMedia to be avaiable from execCommand.
- Added Edge browser to saucelabs grunt task. Patch contributed by John-David Dalton.

### Fixed
- Fixed bug where blob uris not produced by tinymce would produce HTML invalid markup.
- Fixed bug where selection of contents of a nearly empty editor in Edge would sometimes fail.
- Fixed bug where color styles woudln't be retained on copy/paste in Blink/Webkit.
- Fixed bug where the table plugin would throw an error when inserting rows after a child table.
- Fixed bug where the template plugin wouldn't handle functions as variable replacements.
- Fixed bug where undo/redo sometimes wouldn't work properly when applying formatting collapsed ranges.
- Fixed bug where shift+delete wouldn't do a cut operation on Blink/WebKit.
- Fixed bug where cut action wouldn't properly store the before selection bookmark for the undo level.
- Fixed bug where backspace in side an empty list element on IE would loose editor focus.
- Fixed bug where the save plugin wouldn't enable the buttons when a change occurred.
- Fixed bug where Edge wouldn't initialize the editor if a document.domain was specified.
- Fixed bug where enter key before nested images would sometimes not properly expand the previous block.
- Fixed bug where the inline toolbars wouldn't get properly hidden when blurring the editor instance.
- Fixed bug where Edge would paste Chinese characters on some Windows 10 installations.
- Fixed bug where IME would loose focus on IE 11 due to the double trailing br bug fix.
- Fixed bug where the proxy url in imagetools was incorrect. Patch contributed by Wong Ho Wang.

## 4.2.5 - 2015-08-31

### Added
- Added fullscreen capability to embedded youtube and vimeo videos.

### Fixed
- Fixed bug where the uploadImages call didn't work on IE 10.
- Fixed bug where image place holders would be uploaded by uploadImages call.
- Fixed bug where images marked with bogus would be uploaded by the uploadImages call.
- Fixed bug where multiple calls to uploadImages would result in decreased performance.
- Fixed bug where pagebreaks were editable to imagetools patch contributed by Rasmus Wallin.
- Fixed bug where the element path could cause too much recursion exception.
- Fixed bug for domains containing ".min". Patch contributed by Loïc Février.
- Fixed so validation of external links to accept a number after www. Patch contributed by Victor Carvalho.
- Fixed so the charmap is exposed though execCommand. Patch contributed by Matthew Will.
- Fixed so that the image uploads are concurrent for improved performance.
- Fixed various grammar problems in inline documentation. Patches provided by nikolas.

## 4.2.4 - 2015-08-17

### Added
- Added picture as a valid element to the HTML 5 schema. Patch contributed by Adam Taylor.

### Fixed
- Fixed bug where contents would be duplicated on drag/drop within the same editor.
- Fixed bug where floating/alignment of images on Edge wouldn't work properly.
- Fixed bug where it wasn't possible to drag images on IE 11.
- Fixed bug where image selection on Edge would sometimes fail.
- Fixed bug where contextual toolbars icons wasn't rendered properly when using the toolbar_items_size.
- Fixed bug where searchreplace dialog doesn't get prefilled with the selected text.
- Fixed bug where fragmented matches wouldn't get properly replaced by the searchreplace plugin.
- Fixed bug where enter key wouldn't place the caret if was after a trailing space within an inline element.
- Fixed bug where the autolink plugin could produce multiple links for the same text on Gecko.
- Fixed bug where EditorUpload could sometimes throw an exception if the blob wasn't found.
- Fixed xss issues with media plugin not properly filtering out some script attributes.

## 4.2.3 - 2015-07-30

### Fixed
- Fixed bug where image selection wasn't possible on Edge due to incompatible setBaseAndExtend API.
- Fixed bug where image blobs urls where not properly destroyed by the imagetools plugin.
- Fixed bug where keyboard shortcuts wasn't working correctly on IE 8.
- Fixed skin issue where the borders of panels where not visible on IE 8.

## 4.2.2 - 2015-07-22

### Fixed
- Fixed bug where float panels were not being hidden on inline editor blur when fixed_toolbar_container config option was in use.
- Fixed bug where combobox states wasn't properly updated if contents where updated without keyboard.
- Fixed bug where pasting into textbox or combobox would move the caret to the end of text.
- Fixed bug where removal of bogus span elements before block elements would remove whitespace between nodes.
- Fixed bug where repositioning of inline toolbars where async and producing errors if the editor was removed from DOM to early. Patch by iseulde.
- Fixed bug where element path wasn't working correctly. Patch contributed by iseulde.
- Fixed bug where menus wasn't rendered correctly when custom images where added to a menu. Patch contributed by Naim Hammadi.

## 4.2.1 - 2015-06-29

### Fixed
- Fixed bug where back/forward buttons in the browser would render blob images as broken images.
- Fixed bug where Firefox would throw regexp to big error when replacing huge base64 chunks.
- Fixed bug rendering issues with resize and context toolbars not being placed properly until next animation frame.
- Fixed bug where the rendering of the image while cropping would some times not be centered correctly.
- Fixed bug where listbox items with submenus would me selected as active.
- Fixed bug where context menu where throwing an error when rendering.
- Fixed bug where resize both option wasn't working due to resent addClass API change. Patch contributed by Jogai.
- Fixed bug where a hideAll call for container rendered inline toolbars would throw an error.
- Fixed bug where onclick event handler on combobox could cause issues if element.id was a function by some polluting libraries.
- Fixed bug where listboxes wouldn't get proper selected sub menu item when using link_list or image_list.
- Fixed so the UI controls are as wide as 4.1.x to avoid wrapping controls in toolbars.
- Fixed so the imagetools dialog is adaptive for smaller screen sizes.

## 4.2.0 - 2015-06-25

### Added
- Added new flat default skin to make the UI more modern.
- Added new imagetools plugin, lets you crop/resize and apply filters to images.
- Added new contextual toolbars support to the API lets you add floating toolbars for specific CSS selectors.
- Added new promise feature fill as tinymce.util.Promise.
- Added new built in image upload feature lets you upload any base64 encoded image within the editor as files.

### Fixed
- Fixed bug where resize handles would appear in the right position in the wrong editor when switching between resizable content in different inline editors.
- Fixed bug where tables would not be inserted in inline mode due to previous float panel fix.
- Fixed bug where floating panels would remain open when focus was lost on inline editors.
- Fixed bug where cut command on Chrome would thrown a browser security exception.
- Fixed bug where IE 11 sometimes would report an incorrect size for images in the image dialog.
- Fixed bug where it wasn't possible to remove inline formatting at the end of block elements.
- Fixed bug where it wasn't possible to delete table cell contents when cell selection was vertical.
- Fixed bug where table cell wasn't emptied from block elements if delete/backspace where pressed in empty cell.
- Fixed bug where cmd+shift+arrow didn't work correctly on Firefox mac when selecting to start/end of line.
- Fixed bug where removal of bogus elements would sometimes remove whitespace between nodes.
- Fixed bug where the resize handles wasn't updated when the main window was resized.
- Fixed so script elements gets removed by default to prevent possible XSS issues in default config implementations.
- Fixed so the UI doesn't need manual reflows when using non native layout managers.
- Fixed so base64 encoded images doesn't slow down the editor on modern browsers while editing.
- Fixed so all UI elements uses touch events to improve mobile device support.
- Removed the touch click quirks patch for iOS since it did more harm than good.
- Removed the non proportional resize handles since. Unproportional resize can still be done by holding the shift key.

## 4.1.10 - 2015-05-05

### Fixed
- Fixed bug where plugins loaded with compat3x would sometimes throw errors when loading using the jQuery version.
- Fixed bug where extra empty paragraphs would get deleted in WebKit/Blink due to recent Quriks fix.
- Fixed bug where the editor wouldn't work properly on IE 12 due to some required browser sniffing.
- Fixed bug where formatting shortcut keys where interfering with Mac OS X screenshot keys.
- Fixed bug where the caret wouldn't move to the next/previous line boundary on Cmd+Left/Right on Gecko.
- Fixed bug where it wasn't possible to remove formats from very specific nested contents.
- Fixed bug where undo levels wasn't produced when typing letters using the shift or alt+ctrl modifiers.
- Fixed bug where the dirty state wasn't properly updated when typing using the shift or alt+ctrl modifiers.
- Fixed bug where an error would be thrown if an autofocused editor was destroyed quickly after its initialization. Patch provided by thorn0.
- Fixed issue with dirty state not being properly updated on redo operation.
- Fixed issue with entity decoder not handling incorrectly written numeric entities.
- Fixed issue where some PI element values wouldn't be properly encoded.

## 4.1.9 - 2015-03-10

### Fixed
- Fixed bug where indentation wouldn't work properly for non list elements.
- Fixed bug with image plugin not pulling the image dimensions out correctly if a custom document_base_url was used.
- Fixed bug where ctrl+alt+[1-9] would conflict with the AltGr+[1-9] on Windows. New shortcuts is ctrl+shift+[1-9].
- Fixed bug with removing formatting on nodes in inline mode would sometimes include nodes outside the editor body.
- Fixed bug where extra nbsp:s would be inserted when you replaced a word surrounded by spaces using insertContent.
- Fixed bug with pasting from Google Docs would produce extra strong elements and line feeds.

## 4.1.8 - 2015-03-05

### Added
- Added new html5 sizes attribute to img elements used together with srcset.
- Added new elementpath option that makes it possible to disable the element path but keep the statusbar.
- Added new option table_style_by_css for the table plugin to set table styling with css rather than table attributes.
- Added new link_assume_external_targets option to prompt the user to prepend http:// prefix if the supplied link does not contain a protocol prefix.
- Added new image_prepend_url option to allow a custom base path/url to be added to images.
- Added new table_appearance_options option to make it possible to disable some options.
- Added new image_title option to make it possible to alter the title of the image, disabled by default.

### Fixed
- Fixed bug where selection starting from out side of the body wouldn't produce a proper selection range on IE 11.
- Fixed bug where pressing enter twice before a table moves the cursor in the table and causes a javascript error.
- Fixed bug where advanced image styles were not respected.
- Fixed bug where the less common Shift+Delete didn't produce a proper cut operation on WebKit browsers.
- Fixed bug where image/media size constrain logic would produce NaN when handling non number values.
- Fixed bug where internal classes where removed by the removeformat command.
- Fixed bug with creating links table cell contents with a specific selection would throw a exceptions on WebKit/Blink.
- Fixed bug where valid_classes option didn't work as expected according to docs. Patch provided by thorn0.
- Fixed bug where jQuery plugin would patch the internal methods multiple times. Patch provided by Drew Martin.
- Fixed bug where backspace key wouldn't delete the current selection of newly formatted content.
- Fixed bug where type over of inline formatting elements wouldn't properly keep the format on WebKit/Blink.
- Fixed bug where selection needed to be properly normalized on modern IE versions.
- Fixed bug where Command+Backspace didn't properly delete the whole line of text but the previous word.
- Fixed bug where UI active states wheren't properly updated on IE if you placed caret within the current range.
- Fixed bug where delete/backspace on WebKit/Blink would remove span elements created by the user.
- Fixed bug where delete/backspace would produce incorrect results when deleting between two text blocks with br elements.
- Fixed bug where captions where removed when pasting from MS Office.
- Fixed bug where lists plugin wouldn't properly remove fully selected nested lists.
- Fixed bug where the ttf font used for icons would throw an warning message on Gecko on Mac OS X.
- Fixed a bug where applying a color to text did not update the undo/redo history.
- Fixed so shy entities gets displayed when using the visualchars plugin.
- Fixed so removeformat removes ins/del by default since these might be used for strikethough.
- Fixed so multiple language packs can be loaded and added to the global I18n data structure.
- Fixed so transparent color selection gets treated as a normal color selection. Patch contributed by Alexander Hofbauer.
- Fixed so it's possible to disable autoresize_overflow_padding, autoresize_bottom_margin options by setting them to false.
- Fixed so the charmap plugin shows the description of the character in the dialog. Patch contributed by Jelle Hissink.
- Removed address from the default list of block formats since it tends to be missused.
- Fixed so the pre block format is called preformatted to make it more verbose.
- Fixed so it's possible to context scope translation strings this isn't needed most of the time.
- Fixed so the max length of the width/height input fields of the media dialog is 5 instead of 3.
- Fixed so drag/dropped contents gets properly processed by paste plugin since it's basically a paste. Patch contributed by Greg Fairbanks.
- Fixed so shortcut keys for headers is ctrl+alt+[1-9] instead of ctrl+[1-9] since these are for switching tabs in the browsers.
- Fixed so "u" doesn't get converted into a span element by the legacy input filter. Since this is now a valid HTML5 element.
- Fixed font families in order to provide appropriate web-safe fonts.

## 4.1.7 - 2014-11-27

### Added
- Added HTML5 schema support for srcset, source and picture. Patch contributed by mattheu.
- Added new cache_suffix setting to enable cache busting by producing unique urls.
- Added new paste_convert_word_fake_lists option to enable users to disable the fake lists convert logic.

### Fixed
- Fixed so advlist style changes adds undo levels for each change.
- Fixed bug where WebKit would sometimes produce an exception when the autolink plugin where looking for URLs.
- Fixed bug where IE 7 wouldn't be rendered properly due to aggressive css compression.
- Fixed bug where DomQuery wouldn't accept window as constructor element.
- Fixed bug where the color picker in 3.x dialogs wouldn't work properly. Patch contributed by Callidior.
- Fixed bug where the image plugin wouldn't respect the document_base_url.
- Fixed bug where the jQuery plugin would fail to append to elements named array prototype names.

## 4.1.6 - 2014-10-08

### Changed
- Replaced jake with grunt since it is more mainstream and has better plugin support.

### Fixed
- Fixed bug with clicking on the scrollbar of the iframe would cause a JS error to be thrown.
- Fixed bug where null would produce an exception if you passed it to selection.setRng.
- Fixed bug where Ctrl/Cmd+Tab would indent the current list item if you switched tabs in the browser.
- Fixed bug where pasting empty cells from Excel would result in a broken table.
- Fixed bug where it wasn't possible to switch back to default list style type.
- Fixed issue where the select all quirk fix would fire for other modifiers than Ctrl/Cmd combinations.


## 4.1.5 - 2014-09-09

### Fixed
- Fixed bug where sometimes the resize rectangles wouldn't properly render on images on WebKit/Blink.
- Fixed bug in list plugin where delete/backspace would merge empty LI elements in lists incorrectly.
- Fixed bug where empty list elements would result in empty LI elements without it's parent container.
- Fixed bug where backspace in empty caret formatted element could produce an type error exception of Gecko.
- Fixed bug where lists pasted from word with a custom start index above 9 wouldn't be properly handled.
- Fixed bug where tabfocus plugin would tab out of the editor instance even if the default action was prevented.
- Fixed bug where tabfocus wouldn't tab properly to other adjacent editor instances.
- Fixed bug where the DOMUtils setStyles wouldn't properly removed or update the data-mce-style attribute.
- Fixed bug where dialog select boxes would be placed incorrectly if document.body wasn't statically positioned.
- Fixed bug where pasting would sometimes scroll to the top of page if the user was using the autoresize plugin.
- Fixed bug where caret wouldn't be properly rendered by Chrome when clicking on the iframes documentElement.
- Fixed so custom images for menubutton/splitbutton can be provided. Patch contributed by Naim Hammadi.
- Fixed so the default action of windows closing can be prevented by blocking the default action of the close event.
- Fixed so nodeChange and focus of the editor isn't automatically performed when opening sub dialogs.

## 4.1.4 - 2014-08-21

### Added
- Added new media_filter_html option to media plugin that blocks any conditional comments, scripts etc within a video element.
- Added new content_security_policy option allows you to set custom policy for iframe contents. Patch contributed by Francois Chagnon.

### Fixed
- Fixed bug where activate/deactivate events wasn't firing properly when switching between editors.
- Fixed bug where placing the caret on iOS was difficult due to a WebKit bug with touch events.
- Fixed bug where the resize helper wouldn't render properly on older IE versions.
- Fixed bug where resizing images inside tables on older IE versions would sometimes fail depending mouse position.
- Fixed bug where editor.insertContent would produce an exception when inserting select/option elements.
- Fixed bug where extra empty paragraphs would be produced if block elements where inserted inside span elements.
- Fixed bug where the spellchecker menu item wouldn't be properly checked if spell checking was started before it was rendered.
- Fixed bug where the DomQuery filter function wouldn't remove non elements from collection.
- Fixed bug where document with custom document.domain wouldn't properly render the editor.
- Fixed bug where IE 8 would throw exception when trying to enter invalid color values into colorboxes.
- Fixed bug where undo manager could incorrectly add an extra undo level when custom resize handles was removed.
- Fixed bug where it wouldn't be possible to alter cell properties properly on table cells on IE 8.
- Fixed so the color picker button in table dialog isn't shown unless you include the colorpicker plugin or add your own custom color picker.
- Fixed so activate/deactivate events fire when windowManager opens a window since.
- Fixed so the table advtab options isn't separated by an underscore to normalize naming with image_advtab option.
- Fixed so the table cell dialog has proper padding when the advanced tab in disabled.

## 4.1.3 - 2014-07-29

### Added
- Added event binding logic to tinymce.util.XHR making it possible to override headers and settings before any request is made.

### Fixed
- Fixed bug where drag events wasn't fireing properly on older IE versions since the event handlers where bound to document.
- Fixed bug where drag/dropping contents within the editor on IE would force the contents into plain text mode even if it was internal content.
- Fixed bug where IE 7 wouldn't open menus properly due to a resize bug in the browser auto closing them immediately.
- Fixed bug where the DOMUtils getPos logic wouldn't produce a valid coordinate inside the body if the body was positioned non static.
- Fixed bug where the element path and format state wasn't properly updated if you had the wordcount plugin enabled.
- Fixed bug where a comment at the beginning of source would produce an exception in the formatter logic.
- Fixed bug where setAttrib/getAttrib on null would throw exception together with any hooked attributes like style.
- Fixed bug where table sizes wasn't properly retained when copy/pasting on WebKit/Blink.
- Fixed bug where WebKit/Blink would produce colors in RGB format instead of the forced HEX format when deleting contents.
- Fixed bug where the width attribute wasn't updated on tables if you changed the size inside the table dialog.
- Fixed bug where control selection wasn't properly handled when the caret was placed directly after an image.
- Fixed bug where selecting the contents of table cells using the selection.select method wouldn't place the caret properly.
- Fixed bug where the selection state for images wasn't removed when placing the caret right after an image on WebKit/Blink.
- Fixed bug where all events wasn't properly unbound when and editor instance was removed or destroyed by some external innerHTML call.
- Fixed bug where it wasn't possible or very hard to select images on iOS when the onscreen keyboard was visible.
- Fixed so auto_focus can take a boolean argument this will auto focus the last initialized editor might be useful for single inits.
- Fixed so word auto detect lists logic works better for faked lists that doesn't have specific markup.
- Fixed so nodeChange gets fired on mouseup as it used to before 4.1.1 we optimized that event to fire less often.

### Removed
- Removed the finish menu item from spellchecker menu since it's redundant you can stop spellchecking by toggling menu item or button.

## 4.1.2 - 2014-07-15

### Added
- Added offset/grep to DomQuery class works basically the same as it's jQuery equivalent.

### Fixed
- Fixed bug where backspace/delete or setContent with an empty string would remove header data when using the fullpage plugin.
- Fixed bug where tinymce.remove with a selector not matching any editors would remove all editors.
- Fixed bug where resizing of the editor didn't work since the theme was calling setStyles instead of setStyle.
- Fixed bug where IE 7 would fail to append html fragments to iframe document when using DomQuery.
- Fixed bug where the getStyle DOMUtils method would produce an exception if it was called with null as it's element.
- Fixed bug where the paste plugin would remove the element if the none of the paste_webkit_styles rules matched the current style.
- Fixed bug where contextmenu table items wouldn't work properly on IE since it would some times fire an incorrect selection change.
- Fixed bug where the padding/border values wasn't used in the size calculation for the body size when using autoresize. Patch contributed by Matt Whelan.
- Fixed bug where conditional word comments wouldn't be properly removed when pasting plain text.
- Fixed bug where resizing would sometime fail on IE 11 when the mouseup occurred inside the resizable element.
- Fixed so the iframe gets initialized without any inline event handlers for better CSP support. Patch contributed by Matt Whelan.
- Fixed so the tinymce.dom.Sizzle is the latest version of sizzle this resolves the document context bug.

## 4.1.1 - 2014-07-08

### Fixed
- Fixed bug where pasting plain text on some WebKit versions would result in an empty line.
- Fixed bug where resizing images inside tables on IE 11 wouldn't work properly.
- Fixed bug where IE 11 would sometimes throw "Invalid argument" exception when editor contents was set to an empty string.
- Fixed bug where document.activeElement would throw exceptions on IE 9 when that element was hidden or removed from dom.
- Fixed bug where WebKit/Blink sometimes produced br elements with the Apple-interchange-newline class.
- Fixed bug where table cell selection wasn't properly removed when copy/pasting table cells.
- Fixed bug where pasting nested list items from Word wouldn't produce proper semantic nested lists.
- Fixed bug where right clicking using the contextmenu plugin on WebKit/Blink on Mac OS X would select the target current word or line.
- Fixed bug where it wasn't possible to alter table cell properties on IE 8 using the context menu.
- Fixed bug where the resize helper wouldn't be correctly positioned on older IE versions.
- Fixed bug where fullpage plugin would produce an error if you didn't specify a doctype encoding.
- Fixed bug where anchor plugin would get the name/id of the current element even if it wasn't anchor element.
- Fixed bug where visual aids for tables wouldn't be properly disabled when changing the border size.
- Fixed bug where some control selection events wasn't properly fired on older IE versions.
- Fixed bug where table cell selection on older IE versions would prevent resizing of images.
- Fixed bug with paste_data_images paste option not working properly on modern IE versions.
- Fixed bug where custom elements with underscores in the name wasn't properly parsed/serialized.
- Fixed bug where applying inline formats to nested list elements would produce an incorrect formatting result.
- Fixed so it's possible to hide items from elements path by using preventDefault/stopPropagation.
- Fixed so inline mode toolbar gets rendered right aligned if the editable element positioned to the documents right edge.
- Fixed so empty inline elements inside empty block elements doesn't get removed if configured to be kept intact.
- Fixed so DomQuery parentsUntil/prevUntil/nextUntil supports selectors/elements/filters etc.
- Fixed so legacyoutput plugin overrides fontselect and fontsizeselect controls and handles font elements properly.

## 4.1.0 - 2014-06-18

### Added
- Added new file_picker_callback option to replace the old file_browser_callback the latter will still work though.
- Added new custom colors to textcolor plugin will be displayed if a color picker is provided also shows the latest colors.
- Added new color_picker_callback option to enable you to add custom color pickers to the editor.
- Added new advanced tabs to table/cell/row dialogs to enable you to select colors for border/background.
- Added new colorpicker plugin that lets you select colors from a hsv color picker.
- Added new tinymce.util.Color class to handle color parsing and converting.
- Added new colorpicker UI widget element lets you add a hsv color picker to any form/window.
- Added new textpattern plugin that allows you to use markdown like text patterns to format contents.
- Added new resize helper element that shows the current width & height while resizing.
- Added new "once" method to Editor and EventDispatcher enables since callback execution events.
- Added new jQuery like class under tinymce.dom.DomQuery it's exposed on editor instances (editor.$) and globally under (tinymce.$).

### Fixed
- Fixed so the default resize method for images are proportional shift/ctrl can be used to make an unproportional size.
- Fixed bug where the image_dimensions option of the image plugin would cause exceptions when it tried to update the size.
- Fixed bug where table cell dialog class field wasn't properly updated when editing an a table cell with an existing class.
- Fixed bug where Safari on Mac would produce webkit-fake-url for pasted images so these are now removed.
- Fixed bug where the nodeChange event would get fired before the selection was changed when clicking inside the current selection range.
- Fixed bug where valid_classes option would cause exception when it removed internal prefixed classes like mce-item-.
- Fixed bug where backspace would cause navigation in IE 8 on an inline element and after a caret formatting was applied.
- Fixed so placeholder images produced by the media plugin gets selected when inserted/edited.
- Fixed so it's possible to drag in images when the paste_data_images option is enabled. Might be useful for mail clients.
- Fixed so images doesn't get a width/height applied if the image_dimensions option is set to false useful for responsive contents.
- Fixed so it's possible to pass in an optional arguments object for the nodeChanged function to be passed to all nodechange event listeners.
- Fixed bug where media plugin embed code didn't update correctly.<|MERGE_RESOLUTION|>--- conflicted
+++ resolved
@@ -12,14 +12,9 @@
 - The dialog size was not updated when the `size` argument was changed when redialling a dialog. #TINY-10209
 
 ### Improved
-<<<<<<< HEAD
 - Colorpicker now includes the Brightness/Saturation selector and hue slider in the keyboard navigable items. #TINY-9287
 - Improved the tooltips of picker buttons for the urlinput components in the "Insert/Edit Image" and "Insert/Edit Link" dialogs. #TINY-10155
-- Improved the tooltips of picker buttons for the urlinput components in the "Insert/Edit Image", "Insert/Edit Link" and "Insert/Edit Media" dialogs. #TINY-10155
-=======
-- Improved the tooltips of picker buttons for the urlinput components in the "Insert/Edit Image" and "Insert/Edit Link" dialogs. #TINY-10155
 - Inline dialog will now respect `size: 'large'` argument in the dialog spec. #TINY-10209
->>>>>>> 705b637b
 
 ## 6.7.0 - 2023-08-30
 
