--- conflicted
+++ resolved
@@ -17,11 +17,8 @@
 - New `ai`, `ai-prompt` and `send` icons. #TINY-9942
 - New `streamContent` property for the `iframe` dialog component which controls dialog `setData()` behavior. With the property set to `true`, frame content will update with `document.write()` to avoid reloading the frame, and end scroll positions will be maintained as new content streams in. #TINY-10032
 - Add `ai` buttons to the default toolbar and menubar. #TINY-9939
-<<<<<<< HEAD
+- New `border` property for the `iframe` dialog component which controls the visibility of its border. #TINY-10049
 - New `align` property for the label dialog component that controls text alignment. #TINY-10058
-=======
-- New `border` property for the `iframe` dialog component which controls the visibility of its border. #TINY-10049
->>>>>>> 0e6d4b0c
 
 ### Improved
 - When defining a modal or inline dialog, if the `buttons` property is `undefined` or an empty array, the footer will now no longer be rendered. #TINY-9996
