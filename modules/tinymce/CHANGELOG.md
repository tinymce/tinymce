--- conflicted
+++ resolved
@@ -85,13 +85,10 @@
 - Removed the `toHex` function for the `DOMUtils` and `Styles` APIs #TINY-8163
 - Removed the `tabfocus` plugin #TINY-8315
 - Removed the `textpattern` plugin's API as part of moving it to core #TINY-8312
-<<<<<<< HEAD
+- Removed the `editor.settings` property as it's been replaced by the new Options API #TINY-8236
 - Removed the `shortEnded` and `fixed` properties on `tinymce.html.Node` class #TINY-8205
 - Removed the `mceInsertRawHTML` command #TINY-8214
 - Removed the `elements` property from `Schema` #TINY-8214
-=======
-- Removed the `editor.settings` property as it's been replaced by the new Options API #TINY-8236
->>>>>>> 222fb226
 
 ### Deprecated
 - The dialog button component `primary` property has been deprecated in favour of the new `buttonType` property #TINY-8304
