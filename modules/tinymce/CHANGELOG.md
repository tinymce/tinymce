--- conflicted
+++ resolved
@@ -8,6 +8,7 @@
 
 ### Fixed
 - Table toolbar was visible even if the table was within a noneditable host element. #TINY-9664
+- Quickbar toolbars was shown for noneditable contents in a noneditable root. #TINY-9460
 
 ## 6.4.0 - 2023-03-15
 
@@ -89,15 +90,10 @@
 - The `color_cols` option was not respected in the `forecolor` or `backcolor` color swatches. #TINY-9560
 - Drag and dropping the last element with a `contenteditable="false"` attribute out of its parent block would not properly pad the parent block element. #TINY-9606
 - Applying heading formats from `text_patterns` produced an invisible space before a word. #TINY-9603
-<<<<<<< HEAD
-- Opening color swatches would cause tab to crash when `color_cols` or other column option was set to 0. #TINY-9649
-- Quickbar toolbars was shown for noneditable contents in a noneditable root. #TINY-9460
-=======
 - Opening color swatches caused the browser tab to crash when `color_cols` or other column option was set to 0. #TINY-9649
 - Opening a menu button in the footer of a dialog after a redial threw an error. #TINY-9686
 - After closing a view, the `more...` toolbar button disappeared if the editor had `toolbar_mode: 'sliding'` and the toolbar was opened. #TINY-9419
 - Inline dialogs would open partially off screen when the toolbar had a small width. #TINY-9588
->>>>>>> b6944f06
 
 ## 6.3.2 - 2023-02-22
 
