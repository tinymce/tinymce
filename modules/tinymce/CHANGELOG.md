--- conflicted
+++ resolved
@@ -6,16 +6,12 @@
 
 ## Unreleased
 
-<<<<<<< HEAD
-### Fixed
+### Fixed
+- Setting the content with an attribute that contains a self-closing HTML tag did not preserve the tag. #TINY-10088
 - Resize handles would not appear on editable images in a non-editable context. #TINY-10118
-=======
+
 ### Improved
 - Improved the tooltips of picker buttons for the urlinput components in the "Insert/Edit Image" and "Insert/Edit Link" dialogs. #TINY-10155
-
-### Fixed
-- Setting the content with an attribute that contains a self-closing HTML tag did not preserve the tag. #TINY-10088
->>>>>>> 4c21cad7
 
 ## 6.7.0 - 2023-08-30
 
