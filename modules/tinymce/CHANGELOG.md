# Changelog
All notable changes to this project will be documented in this file.

The format is based on [Keep a Changelog](https://keepachangelog.com/en/1.0.0/),
and this project adheres to [Semantic Versioning](https://semver.org/spec/v2.0.0.html).

## Unreleased

### Added
- New `tree` component that can be used in dialog body panel. #TINY-9532
- renderUI property in the `Theme` type can now return a `Promise<RenderResult>` instead of `RenderResult`. #TINY-9556
- New `isEditable` API to `editor.selection` that returns true or false if the current selection is editable. #TINY-9462
- New `isEditable` API to `editor.dom` that returns true or false if the specified node is editable. #TINY-9462
- New `setText` and `setIcon` methods added to menu button and toolbar button apis. #TINY-9268
- New `highlight_on_focus` option which enables highlighting the content area on focus. #TINY-9277
- New `fontsizeinput` toolbar item which allows the user to set the size via input and also increase and decrease it with `+` and `-` buttons. #TINY-9429
- Added `skipFocus` option to the `ToggleToolbarDrawer` command to preserve focus. #TINY-9337
- Added `common/space/delBetweenExclamationMarks` to remove spaces between exclamation marks. #TINY-9398
- New `font_size_input_default_unit` option allow to use of numbers without a unit in `fontsizeinput` and have them parsed with the default unit, if it is not defined the default is `pt`. #TINY-9585
- New `group` and `togglebutton` in view. #TINY-9523
- New `togglebutton` in dialog footer buttons. #TINY-9523
- Added `toggleFullscreen` to dialog API. #TINY-9528
- New text-size-increase and text-size-decrease icons. #TINY-9530
- New `text-size-increase` and `text-size-decrease` icons. #TINY-9530
- New `xss_sanitization` option to allow for XSS sanitization to be disabled. #TINY-9600
- Added top right close 'x' button of the modal dialogs to keyboard navigation. #TINY-9520

### Improved
- Direct invalid child text nodes of list elements will be wrapped in list item elements. #TINY-4818
- Templates will be parsed before preview and insertion to make preview consistent with inserted template content and prevent XSS. #TINY-9244
- Pressing backspace in an empty line now preserves formatting in a previous empty line. #TINY-9454
- Pressing enter inside the `inputfontsize` input would not move the focus back into the editor content. #TINY-9598
- Improved contrast of border colors against the background color throughout the UI. #TINY-9587

### Changed
- The `link` plugins context menu items will no longer appear for noneditable links. #TINY-9491
- The formatting of `contenteditable="false"` elements are no longer cloned to new cells while creating new table rows. #TINY-9449
- Changed the color of `@dialog-table-border-color`, and added right padding to the first cell of dialog table. #TINY-9380
- The sidebar element now has accessibility role `region` when visible and `presentation` when hidden. #TINY-9517

### Fixed
- Sometimes the editor would finish initializing before the silver theme would have finished loading. #TINY-9556
- The searchreplace modal would close incorrectly when clicking outside of the alert that pops up when no match is found. #TINY-9443
- Color picker on toolbar would not update when changing forecolor or backcolor from menu. #TINY-9439
- The `onSetup` api function would not run when defining custom group toolbar button. #TINY-9496
- An element could be dropped onto the decendants of a noneditable element. #TINY-9364
- Checkmark did not show in menu colorswatches. #TINY-9395
- The foreground and background menu icons would not properly update to display the last used color. #TINY-9497
- Added new `setIconFill` function to `NestedMenuItemInstanceApi`. #TINY-9497
- Pasting links to text would sometimes not generate the correct undo stack on safari. #TINY-9489
- Toolbar split buttons in advlist plugin to show the correct state when the cursor is in a checklist. #TINY-5167
- Dragging transparent elements into transparent blocks elements could produce invalid nesting of transparents. #TINY-9231
- The `editor.insertContent` API would insert contents inside noneditable elements if the selection was inside the element. #TINY-9462
- Closing a dialog would scroll down the document in Safari. #TINY-9148
- Inline headers would not work in some situations when the editor was moved too far right horizontally. #TINY-8977
- Quick toolbars were incorrectly rendered during the dragging of `contenteditable="false"` elements. #TINY-9305
- Selection of images, hrs, tables or noneditable elements was possible if they were within a noneditable element. #TINY-9473
- Ranged deletion of formatted text using selection or keyboard shortcut would sometimes cause Blink and Webkit browsers to insert interpreted tags upon typing, which may result in inconsistent tags. #TINY-9302
- Visual characters were rendered inside noneditable elements. #TINY-9474
- Lists in a noneditable root were incorrectly editable using list API commands, toolbar buttons and menu items. #TINY-9458
- Color picker dialog would not update the preview color if the hex input value was prefixed with `#` symbol. #TINY-9457
- Table cell selection was possible even if the element was in a noneditable root element. #TINY-9459
- Table commands were modifying tables in a noneditable root element. #TINY-9459
- Fake carets were rendered for noneditable elements and tables in a noneditable root element. #TINY-9459
- Textareas with scrollbars in dialogs would not render rounded corners correctly on some browsers. #TINY-9331
- It was possible to open links inside the editor if the editor root was noneditable. #TINY-9470
- Inline boundary was rendered for noneditable inline boundary elements. #TINY-9471
- Clicking on a disabled split button will no longer call the `onAction` callback. #TINY-9504
- The "Edit Link" dialog incorrectly retrieved the URL value when opened immediately after the link insertion. #TINY-7993
- Editor commands `ForwardDelete` and `Delete` was deleting contents inside noneditable elements. #TINY-9477
- Backspace or delete keys was deleting contents inside noneditable elements. #TINY-9477
- Inserting newlines inside an editable element inside a noneditable root would sometimes try to split the editable element. #TINY-9461
- Creating a list in a table cell when the caret is in front of an anchor element would not properly include the anchor in the list. #TINY-6853
- Dragging and dropping noneditable elements on table borders would remove the element on drop. #TINY-9021
- Noneditable elements would be removed when dragged and dropped within a noneditable root. #TINY-9558
- Formatting could be applied or removed on noneditable list items inside a noneditable root. #TINY-9563
- Annotation would not be removed if the annotation was immediately deleted after being created. #TINY-9399
- Inserting a link for a selection from quickbars didn't preserve formatting. #TINY-9593
- Inline dialog position was not correct when the editor wasn't inline and was contained in a `fixed` or `absolute` positioned element. #TINY-9554
<<<<<<< HEAD
- Inserting elements that was not valid within the closest editing host would incorrectly split the editing host. #TINY-9595
=======
- Sticky toolbars would not have fade transition when undocking in classic iframe mode. #TINY-9408
>>>>>>> c70cce12

## 6.3.2 - 2023-02-22

### Fixed
- Removed a workaround for ensuring stylesheets are loaded in an outdated version of webkit. #TINY-9433

## 6.3.1 - 2022-12-06

### Fixed
- HTML in messages for the `WindowManager.alert` and `WindowManager.confirm` APIs were not properly sanitized. #TINY-3548

## 6.3.0 - 2022-11-23

### Added
- New `expand` function added to `tinymce.selection` which expands the selection around the nearest word. #TINY-9001
- New `expand` function added to `tinymce.dom.RangeUtils` to return a new range expanded around the nearest word. #TINY-9001
- New `color_map_background` and `color_map_foreground` options which set the base colors used in the `backcolor` and `forecolor` toolbar buttons and menu items. #TINY-9184
- Added optional `storageKey` property to `colorinput` component and `colorswatch` fancy menu item. #TINY-9184
- New `addView` function added to `editor.ui.registry` which makes it possible to register custom editor views. #TINY-9210
- New `ToggleView` command which makes it possible to hide or show registered custom views. #TINY-9210
- New `color_default_foreground` and `color_default_background` options to set the initial default color for the `forecolor` and `backcolor` toolbar buttons and menu items. #TINY-9183
- New `getTransparentElements` function added to `tinymce.html.Schema` to return a map object of transparent HTML elements. #TINY-9172
- Added `ToggleToolbarDrawer` event to subscribe to toolbar’s opening and closing. #TINY-9271

### Changed
- Transparent elements, like anchors, are now allowed in the root of the editor body if they contain blocks. #TINY-9172
- Colorswatch keyboard navigation now starts on currently selected color if present in the colorswatch. #TINY-9283
- `setContent` is now allowed to accept any custom keys and values as a second options argument. #TINY-9143

### Improved
- Transparent elements, like anchors, can now contain block elements. #TINY-9172
- Colorswatch now displays a checkmark for selected color. #TINY-9283
- Color picker dialog now starts on the appropriate color for the cursor position. #TINY-9213

### Fixed
- Parsing media content would cause a memory leak, which for example occurred when using the `getContent` API. #TINY-9186
- Dragging a noneditable element toward the bottom edge would cause the page to scroll up. #TINY-9025
- Range expanding capabilities would behave inconsistently depending on where the cursor was placed. #TINY-9029
- Compilation errors were thrown when using TypeScript 4.8. #TINY-9161
- Line separator scrolling in floating toolbars. #TINY-8948
- A double bottom border appeared on inline mode editor for the `tinymce-5` skin. #TINY-9108
- The editor header showed up even with no menubar and toolbar configured. #TINY-8819
- Inline text pattern no longer triggers if it matches only the end but not the start. #TINY-8947
- Matches of inline text patterns that are similar are now managed correctly. #TINY-8949
- Using `editor.selection.getContent({ format: 'text' })` or `editor.getContent({ format: 'text' })` would sometimes deselect selected radio buttons. #TINY-9213
- The context toolbar prevented the user from placing the cursor at the edges of the editor. #TINY-8890
- The Quick Insert context toolbar provided by the `quickbars` plugin showed when the cursor was in a fake block caret. #TINY-9190
- The `editor.selection.getRng()` API was not returning a proper range on hidden editors in Firefox. #TINY-9259
- The `editor.selection.getBookmark()` API was not returning a proper bookmark on hidden editors in Firefox. #TINY-9259
- Dragging a noneditable element before or after another noneditable element now works correctly. #TINY-9253
- The restored selection after a redo or undo action was not scrolled into view. #TINY-9222
- A newline could not be inserted when the selection was restored from a bookmark after an inline element with a `contenteditable="false"` attribute. #TINY-9194
- The global `tinymce.dom.styleSheetLoader` was not affected by the `content_css_cors` option. #TINY-6037
- The caret was moved to the previous line when a text pattern executed a `mceInsertContent` command on Enter key when running on Firefox. #TINY-9193
- The `autoresize` plugin used to cause infinite resize when `content_css` is set to `document`. #TINY-8872

## 6.2.0 - 2022-09-08

### Added
- New `text_patterns_lookup` option to provide additional text patterns dynamically. #TINY-8778
- New promotion element has been added to the default UI. It can be disabled using the new `promotion` option. #TINY-8840
- New `format_noneditable_selector` option to specify the `contenteditable="false"` elements that can be wrapped in a format. #TINY-8905
- Added `allow` as a valid attribute for the `iframe` element in the editor schema. #TINY-8939
- New `search` field in the `MenuButton` that shows a search field at the top of the menu, and refetches items when the search field updates. #TINY-8952

### Improved
- The formatter can now apply a format to a `contenteditable="false"` element by wrapping it. Configurable using the `format_noneditable_selector` option. #TINY-8905
- The autocompleter now supports a multiple character trigger using the new `trigger` configuration. #TINY-8887
- The formatter now applies some inline formats, such as color and font size, to list item elements when the entire item content is selected. #TINY-8961
- The installed and available plugin lists in the Help dialog are now sorted alphabetically. #TINY-9019
- Alignment can now be applied to more types of embedded media elements. #TINY-8687

### Changed
- The `@menubar-row-separator-color` oxide variable no longer affects the divider between the Menubar and Toolbar. It only controls the color of the separator lines drawn in multiline Menubars. #TINY-8632
- The `@toolbar-separator-color` oxide variable now affects the color of the separator between the Menubar and Toolbar only. #TINY-8632
- Available Premium plugins, which are listed by name in the Help dialog, are no longer translated. #TINY-9019

### Fixed
- The Autolink plugin did not work when text nodes in the content were fragmented. #TINY-3723
- Fixed multiple incorrect types on public APIs found while enabling TypeScript strict mode. #TINY-8806
- The number of blank lines returned from `editor.getContent({format: 'text'})` differed between browsers. #TINY-8579
- The editor focused via the `auto_focus` option was not scrolled into the viewport. #TINY-8785
- Adding spaces immediately after a `contenteditable="false"` block did not work properly in some circumstances. #TINY-8814
- Elements with only `data-*` custom attributes were sometimes removed when they should not be removed. #TINY-8755
- Selecting a figure with `class="image"` incorrectly highlighted the link toolbar button. #TINY-8832
- Specifying a single, non-default list style for the `advlist_bullet_styles` and `advlist_number_styles` options was not respected. #TINY-8721
- Fixed multiple issues that occurred when formatting `contenteditable` elements. #TINY-8905
- Spaces could be incorrectly added to `urlinput` dialog components (commonly but not exclusively presented in the *Insert/Edit Link* dialog) in certain cases. #TINY-8775
- The text patterns logic threw an error when there were fragmented text nodes in a paragraph. #TINY-8779
- Dragging a `contentEditable=false` element towards a document’s edge did not cause scrolling. #TINY-8874
- Parsing large documents no longer throws a `Maximum call stack size exceeded` exception. #TINY-6945
- DomParser filter matching was not checked between filters, which could lead to an exception in the parser. #TINY-8888
- `contenteditable="false"` lists can no longer be toggled; and `contenteditable="true"` list elements within these lists can no longer be indented, split into another list element, or appended to the previous list element by deletion. #TINY-8920
- Removed extra bottom padding in the context toolbar of the `tinymce-5` skin. #TINY-8980
- Fixed a regression where pressing **Enter** added or deleted content outside the selection. #TINY-9101
- Fixed a bug where pressing **Enter** deleted selected `contenteditable="false"` `<pre>` elements. #TINY-9101
- The `editor.insertContent()` API did not respect the `no_events` argument. #TINY-9140

### Deprecated
- The autocompleter configuration property, `ch`, has been deprecated. It will be removed in the next major release. Use the `trigger` property instead. #TINY-8887

## 6.1.2 - 2022-07-29

### Fixed
- Reverted the undo level fix in the `autolink` plugin as it caused duplicated content in some edge cases. #TINY-8936

## 6.1.1 - 2022-07-27

### Fixed
- Invalid special elements were not cleaned up correctly during sanitization. #TINY-8780
- An exception was thrown when deleting all content if the start or end of the document had a `contenteditable="false"` element. #TINY-8877
- When a sidebar was opened using the `sidebar_show` option, its associated toolbar button was not highlighted. #TINY-8873
- When converting a URL to a link, the `autolink` plugin did not fire an `ExecCommand` event, nor did it create an undo level. #TINY-8896
- Worked around a Firefox bug which resulted in cookies not being available inside the editor content. #TINY-8916
- `<pre>` content pasted into a `<pre>` block that had inline styles or was `noneditable` now merges correctly with the surrounding content. #TINY-8860
- After a `codesample` was pasted, the insertion point was placed incorrectly. #TINY-8861

## 6.1.0 - 2022-06-29

### Added
- New `sidebar_show` option to show the specified sidebar on initialization. #TINY-8710
- New `newline_behavior` option controls what happens when the Return or Enter key is pressed or the `mceInsertNewLine` command is used. #TINY-8458
- New `iframe_template_callback` option in the Media plugin. Patch provided by Namstel. #TINY-8684
- New `transparent` property for `iframe` dialog component. #TINY-8534
- New `removeAttributeFilter` and `removeNodeFilter` functions added to the DomParser and DOM Serializer APIs. #TINY-7847
- New `dispatchChange` function added to the UndoManager API to fire the change with current editor status as level and current undoManager layer as lastLevel. #TINY-8641

### Improved
- Clearer focus states for buttons while navigating with a keyboard. #TINY-8557
- Support annotating certain block elements directly when using the editor's Annotation API. #TINY-8698
- The `mceLink` command can now take the value `{ dialog: true }` to always open the link dialog. #TINY-8057
- All help dialog links to `https://www.tiny.cloud` now include `rel="noopener"` to avoid potential security issues. #TINY-8834

### Changed
- The `end_container_on_empty_block` option can now take a string of blocks, allowing the exiting of a blockquote element by pressing Enter or Return twice. #TINY-6559
- The default value for `end_container_on_empty_block` option has been changed to `'blockquote'`. #TINY-6559
- Link menu and toolbar buttons now always execute the `mceLink` command. #TINY-8057
- Toggling fullscreen mode when using the Fullscreen plugin now also fires the `ResizeEditor` event. #TINY-8701
- Getting the editor's text content now returns newlines instead of an empty string if more than one empty paragraph exists. #TINY-8578
- Custom elements are now treated as non-empty elements by the schema. #TINY-4784
- The autocompleter's menu HTML element is now positioned instead of the wrapper. #TINY-6476
- Choice menu items will now use the `'menuitemradio'` aria role to better reflect that only a single item can be active. #TINY-8602

### Fixed
- Some Template plugin option values were not escaped properly when doing replacement lookups with Regular Expressions. #TINY-7433
- Copy events were not dispatched in readonly mode. #TINY-6800
- `<pre>` tags were not preserved when copying and pasting. #TINY-7719
- The URL detection used for autolink and smart paste did not work if a path segment contained valid characters such as `!` and `:`. #TINY-8069
- In some cases pressing the Backspace or Delete key would incorrectly step into tables rather than remain outside. #TINY-8592
- Links opened when Alt+Enter or Option+Return was typed even when `preventDefault()` was called on the keydown event. #TINY-8661
- Inconsistent visual behavior between choosing Edit -> Select All and typing Ctrl+A or Cmd+A when a document contained an image. #TINY-4550
- Ctrl+Shift+Home/End or Cmd+Shift+Up-arrow/Down-arrow did not expand the selection to a `contenteditable="false"` element if the element was at the beginning or end of a document. #TINY-7795
- Triple-clicking did not select a paragraph in Google Chrome in some circumstances. #TINY-8215
- Images were not showing as selected when selected along with other content. #TINY-5947
- Selection direction was not stored or restored when getting or setting selection bookmarks. #TINY-8599
- When text within an inline boundary element was selected and the right-arrow key was pressed, the insertion point incorrectly moved to the left. #TINY-8601
- In some versions of Safari, the `editor.selection.isForward()` API could throw an exception due to an invalid selection. #TINY-8686
- The selection is no longer incorrectly moved inside a comment by the `editor.selection.normalize()` API. #TINY-7817
- The `InsertParagraph` or `mceInsertNewLine` commands did not delete the current selection like the native command does. #TINY-8606
- The `InsertLineBreak` command did not replace selected content. #TINY-8458
- If selected content straddled a parent and nested list, cutting the selection did not always set the list style to `'none'` on the parent list. #TINY-8078
- Delete operations could behave incorrectly if the selection contains a `contenteditable="false"` element located at the edge of content. #TINY-8729
- Spaces were not added correctly on some browsers when the insertion point was immediately before or after a `contenteditable="false"` block element. #TINY-8588
- Images that used a Data URI were corrupted when the data wasn't base64 encoded. #TINY-8337
- `uploadImages` no longer triggers two change events if there is a removal of images on upload. #TINY-8641
- Preview and Insert Template dialogs now display the correct content background color when using dark skins. #TINY-8534
- Dialogs no longer exceed window height on smaller screens. #TINY-8146
- UI components, such as dialogs, would in some cases cause the Esc keyup event to incorrectly trigger inside the editor. #TINY-7005
- Fixed incorrect word breaks in menus when the menu presented with a scrollbar. #TINY-8572
- Notifications did not properly reposition when toggling fullscreen mode. #TINY-8701
- Text alignments, such as flush left and centered, could not be applied to `<pre>` elements. #TINY-7715
- Indenting or outdenting list items inside a block element that was inside another list item did not work. #TINY-7209
- Changing the list type of a list within another block element altered the parent element that contained that list. #TINY-8068
- Pasting columns in tables could, in some circumstances, result in an invalid table. #TINY-8040
- Copying columns in tables could sometimes result in an invalid copy. #TINY-8040
- Changing table properties with the `table_style_by_css` option set to `false` would sometimes reset the table width. #TINY-8758
- Custom elements added to otherwise blank lines were removed during serialization. #TINY-4784
- The editor's autocompleter was not triggered at the start of nested list items. #TINY-8759
- Some function types in the TreeWalker API missed that it could return `undefined`. #TINY-8592
- Nuget packages for .NET and .NET Core are now configured to copy TinyMCE into `/wwwroot/lib/` when TinyMCE is installed into a project. #TINY-8611

## 6.0.3 - 2022-05-25

### Fixed
- Could not remove values when multiple cells were selected with the cell properties dialog. #TINY-8625
- Could not remove values when multiple rows were selected with the row properties dialog. #TINY-8625
- Empty lines that were formatted in a ranged selection using the `format_empty_lines` option were not kept in the serialized content. #TINY-8639
- The `s` element was missing from the default schema text inline elements. #TINY-8639
- Some text inline elements specified via the schema were not removed when empty by default. #TINY-8639

## 6.0.2 - 2022-04-27

### Fixed
- Some media elements wouldn't update when changing the source URL. #TINY-8660
- Inline toolbars flickered when switching between editors. #TINY-8594
- Multiple inline toolbars were shown if focused too quickly. #TINY-8503
- Added background and additional spacing for the text labeled buttons in the toolbar to improve visual clarity. #TINY-8617
- Toolbar split buttons with text used an incorrect width on touch devices. #TINY-8647

## 6.0.1 - 2022-03-23

### Fixed
- Fixed the dev ZIP missing the required `bin` scripts to build from the source. #TINY-8542
- Fixed a regression whereby text patterns couldn't be updated at runtime. #TINY-8540
- Fixed an issue where tables with colgroups could be copied incorrectly in some cases. #TINY-8568
- Naked buttons better adapt to various background colors, improved text contrast in notifications. #TINY-8533
- The autocompleter would not fire the `AutocompleterStart` event nor close the menu in some cases. #TINY-8552
- It wasn't possible to select text right after an inline noneditable element. #TINY-8567
- Fixed a double border showing for the `tinymce-5` skin when using `toolbar_location: 'bottom'`. #TINY-8564
- Clipboard content was not generated correctly when cutting and copying `contenteditable="false"` elements. #TINY-8563
- Fixed the box-shadow getting clipped in autocompletor popups. #TINY-8573
- The `buttonType` property did not work for dialog footer buttons. #TINY-8582
- Fix contrast ratio for error messages. #TINY-8586

## 6.0.0 - 2022-03-03

### Added
- New `editor.options` API to replace the old `editor.settings` and `editor.getParam` APIs. #TINY-8206
- New `editor.annotator.removeAll` API to remove all annotations by name. #TINY-8195
- New `Resource.unload` API to make it possible to unload resources. #TINY-8431
- New `FakeClipboard` API on the `tinymce` global. #TINY-8353
- New `dispatch()` function to replace the now deprecated `fire()` function in various APIs. #TINY-8102
- New `AutocompleterStart`, `AutocompleterUpdate` and `AutocompleterEnd` events. #TINY-8279
- New `mceAutocompleterClose`, `mceAutocompleterReload` commands. #TINY-8279
- New `mceInsertTableDialog` command to open the insert table dialog. #TINY-8273
- New `slider` dialog component. #TINY-8304
- New `imagepreview` dialog component, allowing preview and zoom of any image URL. #TINY-8333
- New `buttonType` property on dialog button components, supporting `toolbar` style in addition to `primary` and `secondary`. #TINY-8304
- The `tabindex` attribute is now copied from the target element to the iframe. #TINY-8315

### Improved
- New default theme styling for TinyMCE 6 facelift with old skin available as `tinymce-5` and `tinymce-5-dark`. #TINY-8373
- The default height of editor has been increased from `200px` to `400px` to improve the usability of the editor. #TINY-6860
- The upload results returned from the `editor.uploadImages()` API now includes a `removed` flag, reflecting if the image was removed after a failed upload. #TINY-7735
- The `ScriptLoader`, `StyleSheetLoader`, `AddOnManager`, `PluginManager` and `ThemeManager` APIs will now return a `Promise` when loading resources instead of using callbacks. #TINY-8325
- A `ThemeLoadError` event is now fired if the theme fails to load. #TINY-8325
- The `BeforeSetContent` event will now include the actual serialized content when passing in an `AstNode` to the `editor.setContent` API. #TINY-7996
- Improved support for placing the caret before or after noneditable elements within the editor. #TINY-8169
- Calls to `editor.selection.setRng` now update the caret position bookmark used when focus is returned to the editor. #TINY-8450
- The `emoticon` plugin dialog, toolbar and menu item has been updated to use the more accurate `Emojis` term. #TINY-7631
- The dialog `redial` API will now only rerender the changed components instead of the whole dialog. #TINY-8334
- The dialog API `setData` method now uses a deep merge algorithm to support partial nested objects. #TINY-8333
- The dialog spec `initialData` type is now `Partial<T>` to match the underlying implementation details. #TINY-8334
- Notifications no longer require a timeout to disable the close button. #TINY-6679
- The editor theme is now fetched in parallel with the icons, language pack and plugins. #TINY-8453

### Changed
- TinyMCE is now MIT licensed. #TINY-2316
- Moved the `paste` plugin's functionality to TinyMCE core. #TINY-8310
- The `paste_data_images` option now defaults to `true`. #TINY-8310
- Moved the `noneditable` plugin to TinyMCE core. #TINY-8311
- Renamed the `noneditable_noneditable_class` option to `noneditable_class`. #TINY-8311
- Renamed the `noneditable_editable_class` option to `editable_class`. #TINY-8311
- Moved the `textpattern` plugin to TinyMCE core. #TINY-8312
- Renamed the `textpattern_patterns` option to `text_patterns`. #TINY-8312
- Moved the `hr` plugin's functionality to TinyMCE core. #TINY-8313
- Moved the `print` plugin's functionality to TinyMCE core. #TINY-8314
- Moved non-UI table functionality to core. #TINY-8273
- The `DomParser` API no longer uses a custom parser internally and instead uses the native `DOMParser` API. #TINY-4627
- The `editor.getContent()` API can provide custom content by preventing and overriding `content` in the `BeforeGetContent` event. This makes it consistent with the `editor.selection.getContent()` API. #TINY-8018
- The `editor.setContent()` API can now be prevented using the `BeforeSetContent` event. This makes it consistent with the `editor.selection.setContent()` API. #TINY-8018
- Add-ons such as plugins and themes are no longer constructed using the `new` operator. #TINY-8256
- A number of APIs that were not proper classes, are no longer constructed using the `new` operator. #TINY-8322
- The Editor commands APIs will no longer fallback to executing the browsers native command functionality. #TINY-7829
- The Editor query command APIs will now return `false` or an empty string on removed editors. #TINY-7829
- The `mceAddEditor` and `mceToggleEditor` commands now take an object as their value to specify the id and editor options. #TINY-8138
- The `mceInsertTable` command can no longer open the insert table dialog. Use the `mceInsertTableDialog` command instead. #TINY-8273
- The `plugins` option now returns a `string` array instead of a space separated string. #TINY-8455
- The `media` plugin no longer treats `iframe`, `video`, `audio` or `object` elements as "special" and will validate the contents against the schema. #TINY-8382
- The `images_upload_handler` option is no longer passed a `success` or `failure` callback and instead requires a `Promise` to be returned with the upload result. #TINY-8325
- The `tinymce.settings` global property is no longer set upon initialization. #TINY-7359
- The `change` event is no longer fired on first modification. #TINY-6920
- The `GetContent` event will now always pass a `string` for the `content` property. #TINY-7996
- Changed the default tag for the strikethrough format to the `s` tag when using a html 5 schema. #TINY-8262
- The `strike` tag is automatically converted to the `s` tag when using a html 5 schema. #TINY-8262
- Aligning a table to the left or right will now use margin styling instead of float styling. #TINY-6558
- The `:` control character has been changed to `~` for the schema `valid_elements` and `extended_valid_elements` options. #TINY-6726
- The `primary` property on dialog buttons has been deprecated. Use the new `buttonType` property instead. #TINY-8304
- Changed the default statusbar element path delimiter from `»` to `›`. #TINY-8372
- Replaced the `Powered by Tiny` branding text with the Tiny logo. #TINY-8371
- The default minimum height of editor has been changed to 100px to prevent the UI disappearing while resizing. #TINY-6860
- RGB colors are no longer converted to hex values when parsing or serializing content. #TINY-8163
- Replaced the `isDisabled()` function with an `isEnabled()` function for various APIs. #TINY-8101
- Replaced the `enable()` and `disable()` functions with a `setEnabled(state)` function in various APIs. #TINY-8101
- Replaced the `disabled` property with an `enabled` property in various APIs. #TINY-8101
- Replaced the `disable(name)` and `enable(name)` functions with a `setEnabled(name, state)` function in the Dialog APIs. #TINY-8101
- Renamed the `tinymce.Env.os.isOSX` API to `tinymce.Env.os.isMacOS`. #TINY-8175
- Renamed the `tinymce.Env.browser.isChrome` API to `tinymce.Env.browser.isChromium` to better reflect its functionality. #TINY-8300
- Renamed the `getShortEndedElements` Schema API to `getVoidElements`. #TINY-8344
- Renamed the `font_formats` option to `font_family_formats`. #TINY-8328
- Renamed the `fontselect` toolbar button and `fontformats` menu item to `fontfamily`. #TINY-8328
- Renamed the `fontsize_formats` option to `font_size_formats`. #TINY-8328
- Renamed the `fontsizeselect` toolbar button and `fontsizes` menu item to `fontsize`. #TINY-8328
- Renamed the `formatselect` toolbar button and `blockformats` menu item to `blocks`. #TINY-8328
- Renamed the `styleselect` toolbar button and `formats` menu item to `styles`. #TINY-8328
- Renamed the `lineheight_formats` option to `line_height_formats`. #TINY-8328
- Renamed the `getWhiteSpaceElements()` function to `getWhitespaceElements()` in the `Schema` API. #TINY-8102
- Renamed the `mceInsertClipboardContent` command `content` property to `html` to better reflect what data is passed. #TINY-8310
- Renamed the `default_link_target` option to `link_default_target` for both `link` and `autolink` plugins. #TINY-4603
- Renamed the `rel_list` option to `link_rel_list` for the `link` plugin. #TINY-4603
- Renamed the `target_list` option to `link_target_list` for the `link` plugin. #TINY-4603
- The default value for the `link_default_protocol` option has been changed to `https` instead of `http`. #TINY-7824
- The default value for the `element_format` option has been changed to `html`. #TINY-8263
- The default value for the `schema` option has been changed to `html5`. #TINY-8261
- The default value for the `table_style_by_css` option has been changed to `true`. #TINY-8259
- The default value for the `table_use_colgroups` option has been changed to `true`. #TINY-8259

### Fixed
- The object returned from the `editor.fire()` API was incorrect if the editor had been removed. #TINY-8018
- The `editor.selection.getContent()` API did not respect the `no_events` argument. #TINY-8018
- The `editor.annotator.remove` API did not keep selection when removing the annotation. #TINY-8195
- The `GetContent` event was not fired when getting `tree` or `text` formats using the `editor.selection.getContent()` API. #TINY-8018
- The `beforeinput` and `input` events would sometimes not fire as expected when deleting content. #TINY-8168 #TINY-8329
- The `table` plugin would sometimes not correctly handle headers in the `tfoot` section. #TINY-8104
- The `silver` theme UI was incorrectly rendered before plugins had initialized. #TINY-8288
- The aria labels for the color picker dialog were not translated. #TINY-8381
- Fixed sub-menu items not read by screen readers. Patch contributed by westonkd. #TINY-8417
- Dialog labels and other text-based UI properties did not escape HTML markup. #TINY-7524
- Anchor elements would render incorrectly when using the `allow_html_in_named_anchor` option. #TINY-3799
- The `AstNode` HTML serializer did not serialize `pre` or `textarea` elements correctly when they contained newlines. #TINY-8446
- Fixed sub-menu items not read by screen readers. Patch contributed by westonkd. #TINY-8417
- The Home or End keys would move out of a editable element contained within a noneditable element. #TINY-8201
- Dialogs could not be opened in inline mode before the editor had been rendered. #TINY-8397
- Clicking on menu items could cause an unexpected console warning if the `onAction` function caused the menu to close. #TINY-8513
- Fixed various color and contrast issues for the dark skins. #TINY-8527

### Removed
- Removed support for Microsoft Internet Explorer 11. #TINY-8194 #TINY-8241
- Removed support for Microsoft Word from the opensource paste functionality. #TINY-7493
- Removed support for the `plugins` option allowing a mixture of a string array and of space separated strings. #TINY-8399
- Removed support for the deprecated `false` value for the `forced_root_block` option. #TINY-8260
- Removed the jQuery integration. #TINY-4519
- Removed the `imagetools` plugin, which is now classified as a Premium plugin. #TINY-8209
- Removed the `imagetools` dialog component. #TINY-8333
- Removed the `toc` plugin, which is now classified as a Premium plugin. #TINY-8250
- Removed the `tabfocus` plugin. #TINY-8315
- Removed the `textpattern` plugin's API as part of moving it to core. #TINY-8312
- Removed the `table` plugin's API. #TINY-8273
- Removed the callback for the `EditorUpload` API. #TINY-8325
- Removed the legacy browser detection properties from the `Env` API. #TINY-8162
- Removed the `filterNode` method from the `DomParser` API. #TINY-8249
- Removed the `SaxParser` API. #TINY-8218
- Removed the `tinymce.utils.Promise` API. #TINY-8241
- Removed the `toHex` function for the `DOMUtils` and `Styles` APIs. #TINY-8163
- Removed the `execCommand` handler function from the plugin and theme interfaces. #TINY-7829
- Removed the `editor.settings` property as it has been replaced by the new Options API. #TINY-8236
- Removed the `shortEnded` and `fixed` properties on `tinymce.html.Node` class. #TINY-8205
- Removed the `mceInsertRawHTML` command. #TINY-8214
- Removed the style field from the `image` plugin dialog advanced tab. #TINY-3422
- Removed the `paste_filter_drop` option as native drag and drop handling is no longer supported. #TINY-8511
- Removed the legacy `mobile` theme. #TINY-7832
- Removed the deprecated `$`, `Class`, `DomQuery` and `Sizzle` APIs. #TINY-4520 #TINY-8326
- Removed the deprecated `Color`, `JSON`, `JSONP` and `JSONRequest`. #TINY-8162
- Removed the deprecated `XHR` API. #TINY-8164
- Removed the deprecated `setIconStroke` Split Toolbar Button API. #TINY-8162
- Removed the deprecated `editors` property from `EditorManager`. #TINY-8162
- Removed the deprecated `execCallback` and `setMode` APIs from `Editor`. #TINY-8162
- Removed the deprecated `addComponents` and `dependencies` APIs from `AddOnManager`. #TINY-8162
- Removed the deprecated `clearInterval`, `clearTimeout`, `debounce`, `requestAnimationFrame`, `setInterval`, `setTimeout` and `throttle` APIs from `Delay`. #TINY-8162
- Removed the deprecated `Schema` options. #TINY-7821
- Removed the deprecated `file_browser_callback_types`, `force_hex_style_colors` and `images_dataimg_filter` options. #TINY-7823
- Removed the deprecated `filepicker_validator_handler`, `force_p_newlines`, `gecko_spellcheck`, `tab_focus`, `table_responsive_width` and `toolbar_drawer` options. #TINY-7820
- Removed the deprecated `media_scripts` option in the `media` plugin. #TINY-8421
- Removed the deprecated `editor_deselector`, `editor_selector`, `elements`, `mode` and `types` legacy TinyMCE init options. #TINY-7822
- Removed the deprecated `content_editable_state` and `padd_empty_with_br` options. #TINY-8400
- Removed the deprecated `autoresize_on_init` option from the `autoresize` plugin. #TINY-8400
- Removed the deprecated `fullpage`, `spellchecker`, `bbcode`, `legacyoutput`, `colorpicker`, `contextmenu` and `textcolor` plugins. #TINY-8192
- Removed the undocumented `editor.editorCommands.hasCustomCommand` API. #TINY-7829
- Removed the undocumented `mceResetDesignMode`, `mceRepaint` and `mceBeginUndoLevel` commands. #TINY-7829

### Deprecated
- The dialog button component's `primary` property has been deprecated and will be removed in the next major release. Use the new `buttonType` property instead. #TINY-8304
- The `fire()` function of `tinymce.Editor`, `tinymce.dom.EventUtils`, `tinymce.dom.DOMUtils`, `tinymce.util.Observable` and `tinymce.util.EventDispatcher` has been deprecated and will be removed in the next major release. Use the `dispatch()` function instead. #TINY-8102
- The `content` property on the `SetContent` event has been deprecated and will be removed in the next major release. #TINY-8457
- The return value of the `editor.setContent` API has been deprecated and will be removed in the next major release. #TINY-8457

## 5.10.3 - 2022-02-09

### Fixed
- Alignment would sometimes be removed on parent elements when changing alignment on certain inline nodes, such as images. #TINY-8308
- The `fullscreen` plugin would reset the scroll position when exiting fullscreen mode. #TINY-8418

## 5.10.2 - 2021-11-17

### Fixed
- Internal selectors were appearing in the style list when using the `importcss` plugin. #TINY-8238

## 5.10.1 - 2021-11-03

### Fixed
- The iframe aria help text was not read by some screen readers. #TINY-8171
- Clicking the `forecolor` or `backcolor` toolbar buttons would do nothing until selecting a color. #TINY-7836
- Crop functionality did not work in the `imagetools` plugin when the editor was rendered in a shadow root. #TINY-6387
- Fixed an exception thrown on Safari when closing the `searchreplace` plugin dialog. #TINY-8166
- The `autolink` plugin did not convert URLs to links when starting with a bracket. #TINY-8091
- The `autolink` plugin incorrectly created nested links in some cases. #TINY-8091
- Tables could have an incorrect height set on rows when rendered outside of the editor. #TINY-7699
- In certain circumstances, the table of contents plugin would incorrectly add an extra empty list item. #TINY-4636
- The insert table grid menu displayed an incorrect size when re-opening the grid. #TINY-6532
- The word count plugin was treating the zero width space character (`&#8203;`) as a word. #TINY-7484

## 5.10.0 - 2021-10-11

### Added
- Added a new `URI.isDomSafe(uri)` API to check if a URI is considered safe to be inserted into the DOM. #TINY-7998
- Added the `ESC` key code constant to the `VK` API. #TINY-7917
- Added a new `deprecation_warnings` setting for turning off deprecation console warning messages. #TINY-8049

### Improved
- The `element` argument of the `editor.selection.scrollIntoView()` API is now optional, and if it is not provided the current selection will be scrolled into view. #TINY-7291

### Changed
- The deprecated `scope` attribute is no longer added to `td` cells when converting a row to a header row. #TINY-7731
- The number of `col` elements is normalized to match the number of columns in a table after a table action. #TINY-8011

### Fixed
- Fixed a regression that caused block wrapper formats to apply and remove incorrectly when using a collapsed selection with multiple words. #TINY-8036
- Resizing table columns in some scenarios would resize the column to an incorrect position. #TINY-7731
- Inserting a table where the parent element had padding would cause the table width to be incorrect. #TINY-7991
- The resize backdrop element did not have the `data-mce-bogus="all"` attribute set to prevent it being included in output. #TINY-7854
- Resize handles appeared on top of dialogs and menus when using an inline editor. #TINY-3263
- Fixed the `autoresize` plugin incorrectly scrolling to the top of the editor content in some cases when changing content. #TINY-7291
- Fixed the `editor.selection.scrollIntoView()` type signature, as it incorrectly required an `Element` instead of `HTMLElement`. #TINY-7291
- Table cells that were both row and column headers did not retain the correct state when converting back to a regular row or column. #TINY-7709
- Clicking beside a non-editable element could cause the editor to incorrectly scroll to the top of the content. #TINY-7062
- Clicking in a table cell, with a non-editable element in an adjacent cell, incorrectly caused the non-editable element to be selected. #TINY-7736
- Split toolbar buttons incorrectly had nested `tabindex="-1"` attributes. #TINY-7879
- Fixed notifications rendering in the wrong place initially and when the page was scrolled. #TINY-7894
- Fixed an exception getting thrown when the number of `col` elements didn't match the number of columns in a table. #TINY-7041 #TINY-8011
- The table selection state could become incorrect after selecting a noneditable table cell. #TINY-8053
- As of Mozilla Firefox 91, toggling fullscreen mode with `toolbar_sticky` enabled would cause the toolbar to disappear. #TINY-7873
- Fixed URLs not cleaned correctly in some cases in the `link` and `image` plugins. #TINY-7998
- Fixed the `image` and `media` toolbar buttons incorrectly appearing to be in an inactive state in some cases. #TINY-3463
- Fixed the `editor.selection.selectorChanged` API not firing if the selector matched the current selection when registered in some cases. #TINY-3463
- Inserting content into a `contenteditable="true"` element that was contained within a `contenteditable="false"` element would move the selection to an incorrect location. #TINY-7842
- Dragging and dropping `contenteditable="false"` elements could result in the element being placed in an unexpected location. #TINY-7917
- Pressing the Escape key would not cancel a drag action that started on a `contenteditable="false"` element within the editor. #TINY-7917
- `video` and `audio` elements were unable to be played when the `media` plugin live embeds were enabled in some cases. #TINY-7674
- Pasting images would throw an exception if the clipboard `items` were not files (for example, screenshots taken from gnome-software). Patch contributed by cedric-anne. #TINY-8079

### Deprecated
- Several APIs have been deprecated. See the release notes section for information. #TINY-8023 #TINY-8063
- Several Editor settings have been deprecated. See the release notes section for information. #TINY-8086
- The Table of Contents and Image Tools plugins will be classified as Premium plugins in the next major release. #TINY-8087
- Word support in the `paste` plugin has been deprecated and will be removed in the next major release. #TINY-8087

## 5.9.2 - 2021-09-08

### Fixed
- Fixed an exception getting thrown when disabling events and setting content. #TINY-7956
- Delete operations could behave incorrectly if the selection crossed a table boundary. #TINY-7596

## 5.9.1 - 2021-08-27

### Fixed
- Published TinyMCE types failed to compile in strict mode. #TINY-7915
- The `TableModified` event sometimes didn't fire when performing certain table actions. #TINY-7916

## 5.9.0 - 2021-08-26

### Added
- Added a new `mceFocus` command that focuses the editor. Equivalent to using `editor.focus()`. #TINY-7373
- Added a new `mceTableToggleClass` command which toggles the provided class on the currently selected table. #TINY-7476
- Added a new `mceTableCellToggleClass` command which toggles the provided class on the currently selected table cells. #TINY-7476
- Added a new `tablecellvalign` toolbar button and menu item for vertical table cell alignment. #TINY-7477
- Added a new `tablecellborderwidth` toolbar button and menu item to change table cell border width. #TINY-7478
- Added a new `tablecellborderstyle` toolbar button and menu item to change table cell border style. #TINY-7478
- Added a new `tablecaption` toolbar button and menu item to toggle captions on tables. #TINY-7479
- Added a new `mceTableToggleCaption` command that toggles captions on a selected table. #TINY-7479
- Added a new `tablerowheader` toolbar button and menu item to toggle the header state of row cells. #TINY-7478
- Added a new `tablecolheader` toolbar button and menu item to toggle the header state of column cells. #TINY-7482
- Added a new `tablecellbordercolor` toolbar button and menu item to select table cell border colors, with an accompanying setting `table_border_color_map` to customize the available values. #TINY-7480
- Added a new `tablecellbackgroundcolor` toolbar button and menu item to select table cell background colors, with an accompanying setting `table_background_color_map` to customize the available values. #TINY-7480
- Added a new `language` menu item and toolbar button to add `lang` attributes to content, with an accompanying `content_langs` setting to specify the languages available. #TINY-6149
- A new `lang` format is now available that can be used with `editor.formatter`, or applied with the `Lang` editor command. #TINY-6149
- Added a new `language` icon for the `language` toolbar button. #TINY-7670
- Added a new `table-row-numbering` icon. #TINY-7327
- Added new plugin commands: `mceEmoticons` (Emoticons), `mceWordCount` (Word Count), and `mceTemplate` (Template). #TINY-7619
- Added a new `iframe_aria_text` setting to set the iframe title attribute. #TINY-1264
- Added a new DomParser `Node.children()` API to return all the children of a `Node`. #TINY-7756

### Improved
- Sticky toolbars can now be offset from the top of the page using the new `toolbar_sticky_offset` setting. #TINY-7337
- Fancy menu items now accept an `initData` property to allow custom initialization data. #TINY-7480
- Improved the load time of the `fullpage` plugin by using the existing editor schema rather than creating a new one. #TINY-6504
- Improved the performance when UI components are rendered. #TINY-7572
- The context toolbar no longer unnecessarily repositions to the top of large elements when scrolling. #TINY-7545
- The context toolbar will now move out of the way when it overlaps with the selection, such as in table cells. #TINY-7192
- The context toolbar now uses a short animation when transitioning between different locations. #TINY-7740
- `Env.browser` now uses the User-Agent Client Hints API where it is available. #TINY-7785
- Icons with a `-rtl` suffix in their name will now automatically be used when the UI is rendered in right-to-left mode. #TINY-7782
- The `formatter.match` API now accepts an optional `similar` parameter to check if the format partially matches. #TINY-7712
- The `formatter.formatChanged` API now supports providing format variables when listening for changes. #TINY-7713
- The formatter will now fire `FormatApply` and `FormatRemove` events for the relevant actions. #TINY-7713
- The `autolink` plugin link detection now permits custom protocols. #TINY-7714
- The `autolink` plugin valid link detection has been improved. #TINY-7714

### Changed
- Changed the load order so content CSS is loaded before the editor is populated with content. #TINY-7249
- Changed the `emoticons`, `wordcount`, `code`, `codesample`, and `template` plugins to open dialogs using commands. #TINY-7619
- The context toolbar will no longer show an arrow when it overlaps the content, such as in table cells. #TINY-7665
- The context toolbar will no longer overlap the statusbar for toolbars using `node` or `selection` positions. #TINY-7666

### Fixed
- The `editor.fire` API was incorrectly mutating the original `args` provided. #TINY-3254
- Unbinding an event handler did not take effect immediately while the event was firing. #TINY-7436
- Binding an event handler incorrectly took effect immediately while the event was firing. #TINY-7436
- Unbinding a native event handler inside the `remove` event caused an exception that blocked editor removal. #TINY-7730
- The `SetContent` event contained the incorrect `content` when using the `editor.selection.setContent()` API. #TINY-3254
- The editor content could be edited after calling `setProgressState(true)` in iframe mode. #TINY-7373
- Tabbing out of the editor after calling `setProgressState(true)` behaved inconsistently in iframe mode. #TINY-7373
- Flash of unstyled content while loading the editor because the content CSS was loaded after the editor content was rendered. #TINY-7249
- Partially transparent RGBA values provided in the `color_map` setting were given the wrong hex value. #TINY-7163
- HTML comments with mismatched quotes were parsed incorrectly under certain circumstances. #TINY-7589
- The editor could crash when inserting certain HTML content. #TINY-7756
- Inserting certain HTML content into the editor could result in invalid HTML once parsed. #TINY-7756
- Links in notification text did not show the correct mouse pointer. #TINY-7661
- Using the Tab key to navigate into the editor on Microsoft Internet Explorer 11 would incorrectly focus the toolbar. #TINY-3707
- The editor selection could be placed in an incorrect location when undoing or redoing changes in a document containing `contenteditable="false"` elements. #TINY-7663
- Menus and context menus were not closed when clicking into a different editor. #TINY-7399
- Context menus on Android were not displayed when more than one HTML element was selected. #TINY-7688
- Disabled nested menu items could still be opened. #TINY-7700
- The nested menu item chevron icon was not fading when the menu item was disabled. #TINY-7700
- `imagetools` buttons were incorrectly enabled for remote images without `imagetools_proxy` set. #TINY-7772
- Only table content would be deleted when partially selecting a table and content outside the table. #TINY-6044
- The table cell selection handling was incorrect in some cases when dealing with nested tables. #TINY-6298
- Removing a table row or column could result in the cursor getting placed in an invalid location. #TINY-7695
- Pressing the Tab key to navigate through table cells did not skip noneditable cells. #TINY-7705
- Clicking on a noneditable table cell did not show a visual selection like other noneditable elements. #TINY-7724
- Some table operations would incorrectly cause table row attributes and styles to be lost. #TINY-6666
- The selection was incorrectly lost when using the `mceTableCellType` and `mceTableRowType` commands. #TINY-6666
- The `mceTableRowType` was reversing the order of the rows when converting multiple header rows back to body rows. #TINY-6666
- The table dialog did not always respect the `table_style_with_css` option. #TINY-4926
- Pasting into a table with multiple cells selected could cause the content to be pasted in the wrong location. #TINY-7485
- The `TableModified` event was not fired when pasting cells into a table. #TINY-6939
- The table paste column before and after icons were not flipped in RTL mode. #TINY-7851
- Fixed table corruption when deleting a `contenteditable="false"` cell. #TINY-7891
- The `dir` attribute was being incorrectly applied to list items. #TINY-4589
- Applying selector formats would sometimes not apply the format correctly to elements in a list. #TINY-7393
- For formats that specify an attribute or style that should be removed, the formatter `match` API incorrectly returned `false`. #TINY-6149
- The type signature on the `formatter.matchNode` API had the wrong return type (was `boolean` but should have been `Formatter | undefined`). #TINY-6149
- The `formatter.formatChanged` API would ignore the `similar` parameter if another callback had already been registered for the same format. #TINY-7713
- The `formatter.formatChanged` API would sometimes not run the callback the first time the format was removed. #TINY-7713
- Base64 encoded images with spaces or line breaks in the data URI were not displayed correctly. Patch contributed by RoboBurned.

### Deprecated
- The `bbcode`, `fullpage`, `legacyoutput`, and `spellchecker` plugins have been deprecated and marked for removal in the next major release. #TINY-7260

## 5.8.2 - 2021-06-23

### Fixed
- Fixed an issue when pasting cells from tables containing `colgroup`s into tables without `colgroup`s. #TINY-6675
- Fixed an issue that could cause an invalid toolbar button state when multiple inline editors were on a single page. #TINY-6297

## 5.8.1 - 2021-05-20

### Fixed
- An unexpected exception was thrown when switching to readonly mode and adjusting the editor width. #TINY-6383
- Content could be lost when the `pagebreak_split_block` setting was enabled. #TINY-3388
- The `list-style-type: none;` style on nested list items was incorrectly removed when clearing formatting. #TINY-6264
- URLs were not always detected when pasting over a selection. Patch contributed by jwcooper. #TINY-6997
- Properties on the `OpenNotification` event were incorrectly namespaced. #TINY-7486

## 5.8.0 - 2021-05-06

### Added
- Added the `PAGE_UP` and `PAGE_DOWN` key code constants to the `VK` API. #TINY-4612
- The editor resize handle can now be controlled using the keyboard. #TINY-4823
- Added a new `fixed_toolbar_container_target` setting which renders the toolbar in the specified `HTMLElement`. Patch contributed by pvrobays.

### Improved
- The `inline_boundaries` feature now supports the `home`, `end`, `pageup`, and `pagedown` keys. #TINY-4612
- Updated the `formatter.matchFormat` API to support matching formats with variables in the `classes` property. #TINY-7227
- Added HTML5 `audio` and `video` elements to the default alignment formats. #TINY-6633
- Added support for alpha list numbering to the list properties dialog. #TINY-6891

### Changed
- Updated the `image` dialog to display the class list dropdown as full-width if the caption checkbox is not present. #TINY-6400
- Renamed the "H Align" and "V Align" input labels in the Table Cell Properties dialog to "Horizontal align" and "Vertical align" respectively. #TINY-7285

### Deprecated
- The undocumented `setIconStroke` Split Toolbar Button API has been deprecated and will be removed in a future release. #TINY-3551

### Fixed
- Fixed a bug where it wasn't possible to align nested list items. #TINY-6567
- The RGB fields in the color picker dialog were not staying in sync with the color palette and hue slider. #TINY-6952
- The color preview box in the color picker dialog was not correctly displaying the saturation and value of the chosen color. #TINY-6952
- The color picker dialog will now show an alert if it is submitted with an invalid hex color code. #TINY-2814
- Fixed a bug where the `TableModified` event was not fired when adding a table row with the Tab key. #TINY-7006
- Added missing `images_file_types` setting to the exported TypeScript types. #GH-6607
- Fixed a bug where lists pasted from Word with Roman numeral markers were not displayed correctly. Patch contributed by aautio. #GH-6620
- The `editor.insertContent` API was incorrectly handling nested `span` elements with matching styles. #TINY-6263
- The HTML5 `small` element could not be removed when clearing text formatting. #TINY-6633
- The Oxide button text transform variable was incorrectly using `capitalize` instead of `none`. Patch contributed by dakur. #GH-6341
- Fix dialog button text that was using title-style capitalization. #TINY-6816
- Table plugin could perform operations on tables containing the inline editor. #TINY-6625
- Fixed Tab key navigation inside table cells with a ranged selection. #TINY-6638
- The foreground and background toolbar button color indicator is no longer blurry. #TINY-3551
- Fixed a regression in the `tinymce.create()` API that caused issues when multiple objects were created. #TINY-7358
- Fixed the `LineHeight` command causing the `change` event to be fired inconsistently. #TINY-7048

## 5.7.1 - 2021-03-17

### Fixed
- Fixed the `help` dialog incorrectly linking to the changelog of TinyMCE 4 instead of TinyMCE 5. #TINY-7031
- Fixed a bug where error messages were displayed incorrectly in the image dialog. #TINY-7099
- Fixed an issue where URLs were not correctly filtered in some cases. #TINY-7025
- Fixed a bug where context menu items with names that contained uppercase characters were not displayed. #TINY-7072
- Fixed context menu items lacking support for the `disabled` and `shortcut` properties. #TINY-7073
- Fixed a regression where the width and height were incorrectly set when embedding content using the `media` dialog. #TINY-7074

## 5.7.0 - 2021-02-10

### Added
- Added IPv6 address support to the URI API. Patch contributed by dev7355608. #GH-4409
- Added new `structure` and `style` properties to the `TableModified` event to indicate what kinds of modifications were made. #TINY-6643
- Added `video` and `audio` live embed support for the `media` plugin. #TINY-6229
- Added the ability to resize `video` and `iframe` media elements. #TINY-6229
- Added a new `font_css` setting for adding fonts to both the editor and the parent document. #TINY-6199
- Added a new `ImageUploader` API to simplify uploading image data to the configured `images_upload_url` or `images_upload_handler`. #TINY-4601
- Added an Oxide variable to define the container background color in fullscreen mode. #TINY-6903
- Added Oxide variables for setting the toolbar background colors for inline and sticky toolbars. #TINY-6009
- Added a new `AfterProgressState` event that is fired after `editor.setProgressState` calls complete. #TINY-6686
- Added support for `table_column_resizing` when inserting or deleting columns. #TINY-6711

### Changed
- Changed table and table column copy behavior to retain an appropriate width when pasted. #TINY-6664
- Changed the `lists` plugin to apply list styles to all text blocks within a selection. #TINY-3755
- Changed the `advlist` plugin to log a console error message when the `list` plugin isn't enabled. #TINY-6585
- Changed the z-index of the `setProgressState(true)` throbber so it does not hide notifications. #TINY-6686
- Changed the type signature for `editor.selection.getRng()` incorrectly returning `null`. #TINY-6843
- Changed some `SaxParser` regular expressions to improve performance. #TINY-6823
- Changed `editor.setProgressState(true)` to close any open popups. #TINY-6686

### Fixed
- Fixed `codesample` highlighting performance issues for some languages. #TINY-6996
- Fixed an issue where cell widths were lost when merging table cells. #TINY-6901
- Fixed `col` elements incorrectly transformed to `th` elements when converting columns to header columns. #TINY-6715
- Fixed a number of table operations not working when selecting 2 table cells on Mozilla Firefox. #TINY-3897
- Fixed a memory leak by backporting an upstream Sizzle fix. #TINY-6859
- Fixed table `width` style was removed when copying. #TINY-6664
- Fixed focus lost while typing in the `charmap` or `emoticons` dialogs when the editor is rendered in a shadow root. #TINY-6904
- Fixed corruption of base64 URLs used in style attributes when parsing HTML. #TINY-6828
- Fixed the order of CSS precedence of `content_style` and `content_css` in the `preview` and `template` plugins. `content_style` now has precedence. #TINY-6529
- Fixed an issue where the image dialog tried to calculate image dimensions for an empty image URL. #TINY-6611
- Fixed an issue where `scope` attributes on table cells would not change as expected when merging or unmerging cells. #TINY-6486
- Fixed the plugin documentation links in the `help` plugin. #DOC-703
- Fixed events bound using `DOMUtils` not returning the correct result for `isDefaultPrevented` in some cases. #TINY-6834
- Fixed the "Dropped file type is not supported" notification incorrectly showing when using an inline editor. #TINY-6834
- Fixed an issue with external styles bleeding into TinyMCE. #TINY-6735
- Fixed an issue where parsing malformed comments could cause an infinite loop. #TINY-6864
- Fixed incorrect return types on `editor.selection.moveToBookmark`. #TINY-6504
- Fixed the type signature for `editor.selection.setCursorLocation()` incorrectly allowing a node with no `offset`. #TINY-6843
- Fixed incorrect behavior when editor is destroyed while loading stylesheets. #INT-2282
- Fixed figure elements incorrectly splitting from a valid parent element when editing the image within. #TINY-6592
- Fixed inserting multiple rows or columns in a table cloning from the incorrect source row or column. #TINY-6906
- Fixed an issue where new lines were not scrolled into view when pressing Shift+Enter or Shift+Return. #TINY-6964
- Fixed an issue where list elements would not be removed when outdenting using the Enter or Return key. #TINY-5974
- Fixed an issue where file extensions with uppercase characters were treated as invalid. #TINY-6940
- Fixed dialog block messages were not passed through TinyMCE's translation system. #TINY-6971

## 5.6.2 - 2020-12-08

### Fixed
- Fixed a UI rendering regression when the document body is using `display: flex`. #TINY-6783

## 5.6.1 - 2020-11-25

### Fixed
- Fixed the `mceTableRowType` and `mceTableCellType` commands were not firing the `newCell` event. #TINY-6692
- Fixed the HTML5 `s` element was not recognized when editing or clearing text formatting. #TINY-6681
- Fixed an issue where copying and pasting table columns resulted in invalid HTML when using colgroups. #TINY-6684
- Fixed an issue where the toolbar would render with the wrong width for inline editors in some situations. #TINY-6683

## 5.6.0 - 2020-11-18

### Added
- Added new `BeforeOpenNotification` and `OpenNotification` events which allow internal notifications to be captured and modified before display. #TINY-6528
- Added support for `block` and `unblock` methods on inline dialogs. #TINY-6487
- Added new `TableModified` event which is fired whenever changes are made to a table. #TINY-6629
- Added new `images_file_types` setting to determine which image file formats will be automatically processed into `img` tags on paste when using the `paste` plugin. #TINY-6306
- Added support for `images_file_types` setting in the image file uploader to determine which image file extensions are valid for upload. #TINY-6224
- Added new `format_empty_lines` setting to control if empty lines are formatted in a ranged selection. #TINY-6483
- Added template support to the `autocompleter` for customizing the autocompleter items. #TINY-6505
- Added new user interface `enable`, `disable`, and `isDisabled` methods. #TINY-6397
- Added new `closest` formatter API to get the closest matching selection format from a set of formats. #TINY-6479
- Added new `emojiimages` emoticons database that uses the twemoji CDN by default. #TINY-6021
- Added new `emoticons_database` setting to configure which emoji database to use. #TINY-6021
- Added new `name` field to the `style_formats` setting object to enable specifying a name for the format. #TINY-4239

### Changed
- Changed `readonly` mode to allow hyperlinks to be clickable. #TINY-6248

### Fixed
- Fixed the `change` event not firing after a successful image upload. #TINY-6586
- Fixed the type signature for the `entity_encoding` setting not accepting delimited lists. #TINY-6648
- Fixed layout issues when empty `tr` elements were incorrectly removed from tables. #TINY-4679
- Fixed image file extensions lost when uploading an image with an alternative extension, such as `.jfif`. #TINY-6622
- Fixed a security issue where URLs in attributes weren't correctly sanitized. #TINY-6518
- Fixed `DOMUtils.getParents` incorrectly including the shadow root in the array of elements returned. #TINY-6540
- Fixed an issue where the root document could be scrolled while an editor dialog was open inside a shadow root. #TINY-6363
- Fixed `getContent` with text format returning a new line when the editor is empty. #TINY-6281
- Fixed table column and row resizers not respecting the `data-mce-resize` attribute. #TINY-6600
- Fixed inserting a table via the `mceInsertTable` command incorrectly creating 2 undo levels. #TINY-6656
- Fixed nested tables with `colgroup` elements incorrectly always resizing the inner table. #TINY-6623
- Fixed the `visualchars` plugin causing the editor to steal focus when initialized. #TINY-6282
- Fixed `fullpage` plugin altering text content in `editor.getContent()`. #TINY-6541
- Fixed `fullscreen` plugin not working correctly with multiple editors and shadow DOM. #TINY-6280
- Fixed font size keywords such as `medium` not displaying correctly in font size menus. #TINY-6291
- Fixed an issue where some attributes in table cells were not copied over to new rows or columns. #TINY-6485
- Fixed incorrectly removing formatting on adjacent spaces when removing formatting on a ranged selection. #TINY-6268
- Fixed the `Cut` menu item not working in the latest version of Mozilla Firefox. #TINY-6615
- Fixed some incorrect types in the new TypeScript declaration file. #TINY-6413
- Fixed a regression where a fake offscreen selection element was incorrectly created for the editor root node. #TINY-6555
- Fixed an issue where menus would incorrectly collapse in small containers. #TINY-3321
- Fixed an issue where only one table column at a time could be converted to a header. #TINY-6326
- Fixed some minor memory leaks that prevented garbage collection for editor instances. #TINY-6570
- Fixed resizing a `responsive` table not working when using the column resize handles. #TINY-6601
- Fixed incorrectly calculating table `col` widths when resizing responsive tables. #TINY-6646
- Fixed an issue where spaces were not preserved in pre-blocks when getting text content. #TINY-6448
- Fixed a regression that caused the selection to be difficult to see in tables with backgrounds. #TINY-6495
- Fixed content pasted multiple times in the editor when using Microsoft Internet Explorer 11. Patch contributed by mattford. #GH-4905

## 5.5.1 - 2020-10-01

### Fixed
- Fixed pressing the down key near the end of a document incorrectly raising an exception. #TINY-6471
- Fixed incorrect Typescript types for the `Tools` API. #TINY-6475

## 5.5.0 - 2020-09-29

### Added
- Added a TypeScript declaration file to the bundle output for TinyMCE core. #TINY-3785
- Added new `table_column_resizing` setting to control how table columns are resized when using the resize bars. #TINY-6001
- Added the ability to remove images on a failed upload using the `images_upload_handler` failure callback. #TINY-6011
- Added `hasPlugin` function to the editor API to determine if a plugin exists or not. #TINY-766
- Added new `ToggleToolbarDrawer` command and query state handler to allow the toolbar drawer to be programmatically toggled and the toggle state to be checked. #TINY-6032
- Added the ability to use `colgroup` elements in tables. #TINY-6050
- Added a new setting `table_use_colgroups` for toggling whether colgroups are used in new tables. #TINY-6050
- Added the ability to delete and navigate HTML media elements without the `media` plugin. #TINY-4211
- Added `fullscreen_native` setting to the `fullscreen` plugin to enable use of the entire monitor. #TINY-6284
- Added table related oxide variables to the Style API for more granular control over table cell selection appearance. #TINY-6311
- Added new `toolbar_persist` setting to control the visibility of the inline toolbar. #TINY-4847
- Added new APIs to allow for programmatic control of the inline toolbar visibility. #TINY-4847
- Added the `origin` property to the `ObjectResized` and `ObjectResizeStart` events, to specify which handle the resize was performed on. #TINY-6242
- Added new StyleSheetLoader `unload` and `unloadAll` APIs to allow loaded stylesheets to be removed. #TINY-3926
- Added the `LineHeight` query command and action to the editor. #TINY-4843
- Added the `lineheight` toolbar and menu items, and added `lineheight` to the default format menu. #TINY-4843
- Added a new `contextmenu_avoid_overlap` setting to allow context menus to avoid overlapping matched nodes. #TINY-6036
- Added new listbox dialog UI component for rendering a dropdown that allows nested options. #TINY-2236
- Added back the ability to use nested items in the `image_class_list`, `link_class_list`, `link_list`, `table_class_list`, `table_cell_class_list`, and `table_row_class_list` settings. #TINY-2236

### Changed
- Changed how CSS manipulates table cells when selecting multiple cells to achieve a semi-transparent selection. #TINY-6311
- Changed the `target` property on fired events to use the native event target. The original target for an open shadow root can be obtained using `event.getComposedPath()`. #TINY-6128
- Changed the editor to clean-up loaded CSS stylesheets when all editors using the stylesheet have been removed. #TINY-3926
- Changed `imagetools` context menu icon for accessing the `image` dialog to use the `image` icon. #TINY-4141
- Changed the `editor.insertContent()` and `editor.selection.setContent()` APIs to retain leading and trailing whitespace. #TINY-5966
- Changed the `table` plugin `Column` menu to include the cut, copy and paste column menu items. #TINY-6374
- Changed the default table styles in the content CSS files to better support the styling options available in the `table` dialog. #TINY-6179

### Deprecated
- Deprecated the `Env.experimentalShadowDom` flag. #TINY-6128

### Fixed
- Fixed tables with no borders displaying with the default border styles in the `preview` dialog. #TINY-6179
- Fixed loss of whitespace when inserting content after a non-breaking space. #TINY-5966
- Fixed the `event.getComposedPath()` function throwing an exception for events fired from the editor. #TINY-6128
- Fixed notifications not appearing when the editor is within a ShadowRoot. #TINY-6354
- Fixed focus issues with inline dialogs when the editor is within a ShadowRoot. #TINY-6360
- Fixed the `template` plugin previews missing some content styles. #TINY-6115
- Fixed the `media` plugin not saving the alternative source url in some situations. #TINY-4113
- Fixed an issue where column resizing using the resize bars was inconsistent between fixed and relative table widths. #TINY-6001
- Fixed an issue where dragging and dropping within a table would select table cells. #TINY-5950
- Fixed up and down keyboard navigation not working for inline `contenteditable="false"` elements. #TINY-6226
- Fixed dialog not retrieving `close` icon from icon pack. #TINY-6445
- Fixed the `unlink` toolbar button not working when selecting multiple links. #TINY-4867
- Fixed the `link` dialog not showing the "Text to display" field in some valid cases. #TINY-5205
- Fixed the `DOMUtils.split()` API incorrectly removing some content. #TINY-6294
- Fixed pressing the escape key not focusing the editor when using multiple toolbars. #TINY-6230
- Fixed the `dirty` flag not being correctly set during an `AddUndo` event. #TINY-4707
- Fixed `editor.selection.setCursorLocation` incorrectly placing the cursor outside `pre` elements in some circumstances. #TINY-4058
- Fixed an exception being thrown when pressing the enter key inside pre elements while `br_in_pre` setting is false. #TINY-4058

## 5.4.2 - 2020-08-17

### Fixed
- Fixed the editor not resizing when resizing the browser window in fullscreen mode. #TINY-3511
- Fixed clicking on notifications causing inline editors to hide. #TINY-6058
- Fixed an issue where link URLs could not be deleted or edited in the link dialog in some cases. #TINY-4706
- Fixed a regression where setting the `anchor_top` or `anchor_bottom` options to `false` was not working. #TINY-6256
- Fixed the `anchor` plugin not supporting the `allow_html_in_named_anchor` option. #TINY-6236
- Fixed an exception thrown when removing inline formats that contained additional styles or classes. #TINY-6288
- Fixed an exception thrown when positioning the context toolbar on Internet Explorer 11 in some edge cases. #TINY-6271
- Fixed inline formats not removed when more than one `removeformat` format rule existed. #TINY-6216
- Fixed an issue where spaces were sometimes removed when removing formating on nearby text. #TINY-6251
- Fixed the list toolbar buttons not showing as active when a list is selected. #TINY-6286
- Fixed an issue where the UI would sometimes not be shown or hidden when calling the show or hide API methods on the editor. #TINY-6048
- Fixed the list type style not retained when copying list items. #TINY-6289
- Fixed the Paste plugin converting tabs in plain text to a single space character. A `paste_tab_spaces` option has been included for setting the number of spaces used to replace a tab character. #TINY-6237

## 5.4.1 - 2020-07-08

### Fixed
- Fixed the Search and Replace plugin incorrectly including zero-width caret characters in search results. #TINY-4599
- Fixed dragging and dropping unsupported files navigating the browser away from the editor. #TINY-6027
- Fixed undo levels not created on browser handled drop or paste events. #TINY-6027
- Fixed content in an iframe element parsing as DOM elements instead of text content. #TINY-5943
- Fixed Oxide checklist styles not showing when printing. #TINY-5139
- Fixed bug with `scope` attribute not being added to the cells of header rows. #TINY-6206

## 5.4.0 - 2020-06-30

### Added
- Added keyboard navigation support to menus and toolbars when the editor is in a ShadowRoot. #TINY-6152
- Added the ability for menus to be clicked when the editor is in an open shadow root. #TINY-6091
- Added the `Editor.ui.styleSheetLoader` API for loading stylesheets within the Document or ShadowRoot containing the editor UI. #TINY-6089
- Added the `StyleSheetLoader` module to the public API. #TINY-6100
- Added Oxide variables for styling the `select` element and headings in dialog content. #TINY-6070
- Added icons for `table` column and row cut, copy, and paste toolbar buttons. #TINY-6062
- Added all `table` menu items to the UI registry, so they can be used by name in other menus. #TINY-4866
- Added new `mceTableApplyCellStyle` command to the `table` plugin. #TINY-6004
- Added new `table` cut, copy, and paste column editor commands and menu items. #TINY-6006
- Added font related Oxide variables for secondary buttons, allowing for custom styling. #TINY-6061
- Added new `table_header_type` setting to control how table header rows are structured. #TINY-6007
- Added new `table_sizing_mode` setting to replace the `table_responsive_width` setting, which has now been deprecated. #TINY-6051
- Added new `mceTableSizingMode` command for changing the sizing mode of a table. #TINY-6000
- Added new `mceTableRowType`, `mceTableColType`, and `mceTableCellType` commands and value queries. #TINY-6150

### Changed
- Changed `advlist` toolbar buttons to only show a dropdown list if there is more than one option. #TINY-3194
- Changed `mceInsertTable` command and `insertTable` API method to take optional header rows and columns arguments. #TINY-6012
- Changed stylesheet loading, so that UI skin stylesheets can load in a ShadowRoot if required. #TINY-6089
- Changed the DOM location of menus so that they display correctly when the editor is in a ShadowRoot. #TINY-6093
- Changed the table plugin to correctly detect all valid header row structures. #TINY-6007

### Fixed
- Fixed tables with no defined width being converted to a `fixed` width table when modifying the table. #TINY-6051
- Fixed the `autosave` `isEmpty` API incorrectly detecting non-empty content as empty. #TINY-5953
- Fixed table `Paste row after` and `Paste row before` menu items not disabled when nothing was available to paste. #TINY-6006
- Fixed a selection performance issue with large tables on Microsoft Internet Explorer and Edge. #TINY-6057
- Fixed filters for screening commands from the undo stack to be case-insensitive. #TINY-5946
- Fixed `fullscreen` plugin now removes all classes when the editor is closed. #TINY-4048
- Fixed handling of mixed-case icon identifiers (names) for UI elements. #TINY-3854
- Fixed leading and trailing spaces lost when using `editor.selection.getContent({ format: 'text' })`. #TINY-5986
- Fixed an issue where changing the URL with the quicklink toolbar caused unexpected undo behavior. #TINY-5952
- Fixed an issue where removing formatting within a table cell would cause Internet Explorer 11 to scroll to the end of the table. #TINY-6049
- Fixed an issue where the `allow_html_data_urls` setting was not correctly applied. #TINY-5951
- Fixed the `autolink` feature so that it no longer treats a string with multiple "@" characters as an email address. #TINY-4773
- Fixed an issue where removing the editor would leave unexpected attributes on the target element. #TINY-4001
- Fixed the `link` plugin now suggest `mailto:` when the text contains an '@' and no slashes (`/`). #TINY-5941
- Fixed the `valid_children` check of custom elements now allows a wider range of characters in names. #TINY-5971

## 5.3.2 - 2020-06-10

### Fixed
- Fixed a regression introduced in 5.3.0, where `images_dataimg_filter` was no-longer called. #TINY-6086

## 5.3.1 - 2020-05-27

### Fixed
- Fixed the image upload error alert also incorrectly closing the image dialog. #TINY-6020
- Fixed editor content scrolling incorrectly on focus in Firefox by reverting default content CSS html and body heights added in 5.3.0. #TINY-6019

## 5.3.0 - 2020-05-21

### Added
- Added html and body height styles to the default oxide content CSS. #TINY-5978
- Added `uploadUri` and `blobInfo` to the data returned by `editor.uploadImages()`. #TINY-4579
- Added a new function to the `BlobCache` API to lookup a blob based on the base64 data and mime type. #TINY-5988
- Added the ability to search and replace within a selection. #TINY-4549
- Added the ability to set the list start position for ordered lists and added new `lists` context menu item. #TINY-3915
- Added `icon` as an optional config option to the toggle menu item API. #TINY-3345
- Added `auto` mode for `toolbar_location` which positions the toolbar and menu bar at the bottom if there is no space at the top. #TINY-3161

### Changed
- Changed the default `toolbar_location` to `auto`. #TINY-3161
- Changed toggle menu items and choice menu items to have a dedicated icon with the checkmark displayed on the far right side of the menu item. #TINY-3345
- Changed the `link`, `image`, and `paste` plugins to use Promises to reduce the bundle size. #TINY-4710
- Changed the default icons to be lazy loaded during initialization. #TINY-4729
- Changed the parsing of content so base64 encoded urls are converted to blob urls. #TINY-4727
- Changed context toolbars so they concatenate when more than one is suitable for the current selection. #TINY-4495
- Changed inline style element formats (strong, b, em, i, u, strike) to convert to a span on format removal if a `style` or `class` attribute is present. #TINY-4741

### Fixed
- Fixed the `selection.setContent()` API not running parser filters. #TINY-4002
- Fixed formats incorrectly applied or removed when table cells were selected. #TINY-4709
- Fixed the `quickimage` button not restricting the file types to images. #TINY-4715
- Fixed search and replace ignoring text in nested contenteditable elements. #TINY-5967
- Fixed resize handlers displaying in the wrong location sometimes for remote images. #TINY-4732
- Fixed table picker breaking in Firefox on low zoom levels. #TINY-4728
- Fixed issue with loading or pasting contents with large base64 encoded images on Safari. #TINY-4715
- Fixed supplementary special characters being truncated when inserted into the editor. Patch contributed by mlitwin. #TINY-4791
- Fixed toolbar buttons not set to disabled when the editor is in readonly mode. #TINY-4592
- Fixed the editor selection incorrectly changing when removing caret format containers. #TINY-3438
- Fixed bug where title, width, and height would be set to empty string values when updating an image and removing those attributes using the image dialog. #TINY-4786
- Fixed `ObjectResized` event firing when an object wasn't resized. #TINY-4161
- Fixed `ObjectResized` and `ObjectResizeStart` events incorrectly fired when adding or removing table rows and columns. #TINY-4829
- Fixed the placeholder not hiding when pasting content into the editor. #TINY-4828
- Fixed an issue where the editor would fail to load if local storage was disabled. #TINY-5935
- Fixed an issue where an uploaded image would reuse a cached image with a different mime type. #TINY-5988
- Fixed bug where toolbars and dialogs would not show if the body element was replaced (e.g. with Turbolinks). Patch contributed by spohlenz. #GH-5653
- Fixed an issue where multiple formats would be removed when removing a single format at the end of lines or on empty lines. #TINY-1170
- Fixed zero-width spaces incorrectly included in the `wordcount` plugin character count. #TINY-5991
- Fixed a regression introduced in 5.2.0 whereby the desktop `toolbar_mode` setting would incorrectly override the mobile default setting. #TINY-5998
- Fixed an issue where deleting all content in a single cell table would delete the entire table. #TINY-1044

## 5.2.2 - 2020-04-23

### Fixed
- Fixed an issue where anchors could not be inserted on empty lines. #TINY-2788
- Fixed text decorations (underline, strikethrough) not consistently inheriting the text color. #TINY-4757
- Fixed `format` menu alignment buttons inconsistently applying to images. #TINY-4057
- Fixed the floating toolbar drawer height collapsing when the editor is rendered in modal dialogs or floating containers. #TINY-4837
- Fixed `media` embed content not processing safely in some cases. #TINY-4857

## 5.2.1 - 2020-03-25

### Fixed
- Fixed the "is decorative" checkbox in the image dialog clearing after certain dialog events. #FOAM-11
- Fixed possible uncaught exception when a `style` attribute is removed using a content filter on `setContent`. #TINY-4742
- Fixed the table selection not functioning correctly in Microsoft Edge 44 or higher. #TINY-3862
- Fixed the table resize handles not functioning correctly in Microsoft Edge 44 or higher. #TINY-4160
- Fixed the floating toolbar drawer disconnecting from the toolbar when adding content in inline mode. #TINY-4725 #TINY-4765
- Fixed `readonly` mode not returning the appropriate boolean value. #TINY-3948
- Fixed the `forced_root_block_attrs` setting not applying attributes to new blocks consistently. #TINY-4564
- Fixed the editor incorrectly stealing focus during initialization in Microsoft Internet Explorer. #TINY-4697
- Fixed dialogs stealing focus when opening an alert or confirm dialog using an `onAction` callback. #TINY-4014
- Fixed inline dialogs incorrectly closing when clicking on an opened alert or confirm dialog. #TINY-4012
- Fixed the context toolbar overlapping the menu bar and toolbar. #TINY-4586
- Fixed notification and inline dialog positioning issues when using `toolbar_location: 'bottom'`. #TINY-4586
- Fixed the `colorinput` popup appearing offscreen on mobile devices. #TINY-4711
- Fixed special characters not being found when searching by "whole words only". #TINY-4522
- Fixed an issue where dragging images could cause them to be duplicated. #TINY-4195
- Fixed context toolbars activating without the editor having focus. #TINY-4754
- Fixed an issue where removing the background color of text did not always work. #TINY-4770
- Fixed an issue where new rows and columns in a table did not retain the style of the previous row or column. #TINY-4788

## 5.2.0 - 2020-02-13

### Added
- Added the ability to apply formats to spaces. #TINY-4200
- Added new `toolbar_location` setting to allow for positioning the menu and toolbar at the bottom of the editor. #TINY-4210
- Added new `toolbar_groups` setting to allow a custom floating toolbar group to be added to the toolbar when using `floating` toolbar mode. #TINY-4229
- Added new `link_default_protocol` setting to `link` and `autolink` plugin to allow a protocol to be used by default. #TINY-3328
- Added new `placeholder` setting to allow a placeholder to be shown when the editor is empty. #TINY-3917
- Added new `tinymce.dom.TextSeeker` API to allow searching text across different DOM nodes. #TINY-4200
- Added a drop shadow below the toolbar while in sticky mode and introduced Oxide variables to customize it when creating a custom skin. #TINY-4343
- Added `quickbars_image_toolbar` setting to allow for the image quickbar to be turned off. #TINY-4398
- Added iframe and img `loading` attribute to the default schema. Patch contributed by ataylor32. #GH-5112
- Added new `getNodeFilters`/`getAttributeFilters` functions to the `editor.serializer` instance. #TINY-4344
- Added new `a11y_advanced_options` setting to allow additional accessibility options to be added. #FOAM-11
- Added new accessibility options and behaviours to the image dialog using `a11y_advanced_options`. #FOAM-11
- Added the ability to use the window `PrismJS` instance for the `codesample` plugin instead of the bundled version to allow for styling custom languages. #TINY-4504
- Added error message events that fire when a resource loading error occurs. #TINY-4509

### Changed
- Changed the default schema to disallow `onchange` for select elements. #TINY-4614
- Changed default `toolbar_mode` value from false to `wrap`. The value false has been deprecated. #TINY-4617
- Changed `toolbar_drawer` setting to `toolbar_mode`. `toolbar_drawer` has been deprecated. #TINY-4416
- Changed iframe mode to set selection on content init if selection doesn't exist. #TINY-4139
- Changed table related icons to align them with the visual style of the other icons. #TINY-4341
- Changed and improved the visual appearance of the color input field. #TINY-2917
- Changed fake caret container to use `forced_root_block` when possible. #TINY-4190
- Changed the `requireLangPack` API to wait until the plugin has been loaded before loading the language pack. #TINY-3716
- Changed the formatter so `style_formats` are registered before the initial content is loaded into the editor. #TINY-4238
- Changed media plugin to use https protocol for media urls by default. #TINY-4577
- Changed the parser to treat CDATA nodes as bogus HTML comments to match the HTML parsing spec. A new `preserve_cdata` setting has been added to preserve CDATA nodes if required. #TINY-4625

### Fixed
- Fixed incorrect parsing of malformed/bogus HTML comments. #TINY-4625
- Fixed `quickbars` selection toolbar appearing on non-editable elements. #TINY-4359
- Fixed bug with alignment toolbar buttons sometimes not changing state correctly. #TINY-4139
- Fixed the `codesample` toolbar button not toggling when selecting code samples other than HTML. #TINY-4504
- Fixed content incorrectly scrolling to the top or bottom when pressing enter if when the content was already in view. #TINY-4162
- Fixed `scrollIntoView` potentially hiding elements behind the toolbar. #TINY-4162
- Fixed editor not respecting the `resize_img_proportional` setting due to legacy code. #TINY-4236
- Fixed flickering floating toolbar drawer in inline mode. #TINY-4210
- Fixed an issue where the template plugin dialog would be indefinitely blocked on a failed template load. #TINY-2766
- Fixed the `mscontrolselect` event not being unbound on IE/Edge. #TINY-4196
- Fixed Confirm dialog footer buttons so only the "Yes" button is highlighted. #TINY-4310
- Fixed `file_picker_callback` functionality for Image, Link and Media plugins. #TINY-4163
- Fixed issue where floating toolbar drawer sometimes would break if the editor is resized while the drawer is open. #TINY-4439
- Fixed incorrect `external_plugins` loading error message. #TINY-4503
- Fixed resize handler was not hidden for ARIA purposes. Patch contributed by Parent5446. #GH-5195
- Fixed an issue where content could be lost if a misspelled word was selected and spellchecking was disabled. #TINY-3899
- Fixed validation errors in the CSS where certain properties had the wrong default value. #TINY-4491
- Fixed an issue where forced root block attributes were not applied when removing a list. #TINY-4272
- Fixed an issue where the element path isn't being cleared when there are no parents. #TINY-4412
- Fixed an issue where width and height in svg icons containing `rect` elements were overridden by the CSS reset. #TINY-4408
- Fixed an issue where uploading images with `images_reuse_filename` enabled and that included a query parameter would generate an invalid URL. #TINY-4638
- Fixed the `closeButton` property not working when opening notifications. #TINY-4674
- Fixed keyboard flicker when opening a context menu on mobile. #TINY-4540
- Fixed issue where plus icon svg contained strokes. #TINY-4681

## 5.1.6 - 2020-01-28

### Fixed
- Fixed `readonly` mode not blocking all clicked links. #TINY-4572
- Fixed legacy font sizes being calculated inconsistently for the `FontSize` query command value. #TINY-4555
- Fixed changing a tables row from `Header` to `Body` incorrectly moving the row to the bottom of the table. #TINY-4593
- Fixed the context menu not showing in certain cases with hybrid devices. #TINY-4569
- Fixed the context menu opening in the wrong location when the target is the editor body. #TINY-4568
- Fixed the `image` plugin not respecting the `automatic_uploads` setting when uploading local images. #TINY-4287
- Fixed security issue related to parsing HTML comments and CDATA. #TINY-4544

## 5.1.5 - 2019-12-19

### Fixed
- Fixed the UI not working with hybrid devices that accept both touch and mouse events. #TNY-4521
- Fixed the `charmap` dialog initially focusing the first tab of the dialog instead of the search input field. #TINY-4342
- Fixed an exception being raised when inserting content if the caret was directly before or after a `contenteditable="false"` element. #TINY-4528
- Fixed a bug with pasting image URLs when paste as text is enabled. #TINY-4523

## 5.1.4 - 2019-12-11

### Fixed
- Fixed dialog contents disappearing when clicking a checkbox for right-to-left languages. #TINY-4518
- Fixed the `legacyoutput` plugin registering legacy formats after editor initialization, causing legacy content to be stripped on the initial load. #TINY-4447
- Fixed search and replace not cycling through results when searching using special characters. #TINY-4506
- Fixed the `visualchars` plugin converting HTML-like text to DOM elements in certain cases. #TINY-4507
- Fixed an issue with the `paste` plugin not sanitizing content in some cases. #TINY-4510
- Fixed HTML comments incorrectly being parsed in certain cases. #TINY-4511

## 5.1.3 - 2019-12-04

### Fixed
- Fixed sticky toolbar not undocking when fullscreen mode is activated. #TINY-4390
- Fixed the "Current Window" target not applying when updating links using the link dialog. #TINY-4063
- Fixed disabled menu items not highlighting when focused. #TINY-4339
- Fixed touch events passing through dialog collection items to the content underneath on Android devices. #TINY-4431
- Fixed keyboard navigation of the Help dialog's Keyboard Navigation tab. #TINY-4391
- Fixed search and replace dialog disappearing when finding offscreen matches on iOS devices. #TINY-4350
- Fixed performance issues where sticky toolbar was jumping while scrolling on slower browsers. #TINY-4475

## 5.1.2 - 2019-11-19

### Fixed
- Fixed desktop touch devices using `mobile` configuration overrides. #TINY-4345
- Fixed unable to disable the new scrolling toolbar feature. #TINY-4345
- Fixed touch events passing through any pop-up items to the content underneath on Android devices. #TINY-4367
- Fixed the table selector handles throwing JavaScript exceptions for non-table selections. #TINY-4338
- Fixed `cut` operations not removing selected content on Android devices when the `paste` plugin is enabled. #TINY-4362
- Fixed inline toolbar not constrained to the window width by default. #TINY-4314
- Fixed context toolbar split button chevrons pointing right when they should be pointing down. #TINY-4257
- Fixed unable to access the dialog footer in tabbed dialogs on small screens. #TINY-4360
- Fixed mobile table selectors were hard to select with touch by increasing the size. #TINY-4366
- Fixed mobile table selectors moving when moving outside the editor. #TINY-4366
- Fixed inline toolbars collapsing when using sliding toolbars. #TINY-4389
- Fixed block textpatterns not treating NBSPs as spaces. #TINY-4378
- Fixed backspace not merging blocks when the last element in the preceding block was a `contenteditable="false"` element. #TINY-4235
- Fixed toolbar buttons that only contain text labels overlapping on mobile devices. #TINY-4395
- Fixed quickbars quickimage picker not working on mobile. #TINY-4377
- Fixed fullscreen not resizing in an iOS WKWebView component. #TINY-4413

## 5.1.1 - 2019-10-28

### Fixed
- Fixed font formats containing spaces being wrapped in `&quot;` entities instead of single quotes. #TINY-4275
- Fixed alert and confirm dialogs losing focus when clicked. #TINY-4248
- Fixed clicking outside a modal dialog focusing on the document body. #TINY-4249
- Fixed the context toolbar not hiding when scrolled out of view. #TINY-4265

## 5.1.0 - 2019-10-17

### Added
- Added touch selector handles for table selections on touch devices. #TINY-4097
- Added border width field to Table Cell dialog. #TINY-4028
- Added touch event listener to media plugin to make embeds playable. #TINY-4093
- Added oxide styling options to notifications and tweaked the default variables. #TINY-4153
- Added additional padding to split button chevrons on touch devices, to make them easier to interact with. #TINY-4223
- Added new platform detection functions to `Env` and deprecated older detection properties. #TINY-4184
- Added `inputMode` config field to specify inputmode attribute of `input` dialog components. #TINY-4062
- Added new `inputMode` property to relevant plugins/dialogs. #TINY-4102
- Added new `toolbar_sticky` setting to allow the iframe menubar/toolbar to stick to the top of the window when scrolling. #TINY-3982

### Changed
- Changed default setting for `toolbar_drawer` to `floating`. #TINY-3634
- Changed mobile phones to use the `silver` theme by default. #TINY-3634
- Changed some editor settings to default to `false` on touch devices:
  - `menubar`(phones only). #TINY-4077
  - `table_grid`. #TINY-4075
  - `resize`. #TINY-4157
  - `object_resizing`. #TINY-4157
- Changed toolbars and context toolbars to sidescroll on mobile. #TINY-3894 #TINY-4107
- Changed context menus to render as horizontal menus on touch devices. #TINY-4107
- Changed the editor to use the `VisualViewport` API of the browser where possible. #TINY-4078
- Changed visualblocks toolbar button icon and renamed `paragraph` icon to `visualchars`. #TINY-4074
- Changed Oxide default for `@toolbar-button-chevron-color` to follow toolbar button icon color. #TINY-4153
- Changed the `urlinput` dialog component to use the `url` type attribute. #TINY-4102

### Fixed
- Fixed Safari desktop visual viewport fires resize on fullscreen breaking the restore function. #TINY-3976
- Fixed scroll issues on mobile devices. #TINY-3976
- Fixed context toolbar unable to refresh position on iOS12. #TINY-4107
- Fixed ctrl+left click not opening links on readonly mode and the preview dialog. #TINY-4138
- Fixed Slider UI component not firing `onChange` event on touch devices. #TINY-4092
- Fixed notifications overlapping instead of stacking. #TINY-3478
- Fixed inline dialogs positioning incorrectly when the page is scrolled. #TINY-4018
- Fixed inline dialogs and menus not repositioning when resizing. #TINY-3227
- Fixed inline toolbar incorrectly stretching to the full width when a width value was provided. #TINY-4066
- Fixed menu chevrons color to follow the menu text color. #TINY-4153
- Fixed table menu selection grid from staying black when using dark skins, now follows border color. #TINY-4153
- Fixed Oxide using the wrong text color variable for menubar button focused state. #TINY-4146
- Fixed the autoresize plugin not keeping the selection in view when resizing. #TINY-4094
- Fixed textpattern plugin throwing exceptions when using `forced_root_block: false`. #TINY-4172
- Fixed missing CSS fill styles for toolbar button icon active state. #TINY-4147
- Fixed an issue where the editor selection could end up inside a short ended element (such as `br`). #TINY-3999
- Fixed browser selection being lost in inline mode when opening split dropdowns. #TINY-4197
- Fixed backspace throwing an exception when using `forced_root_block: false`. #TINY-4099
- Fixed floating toolbar drawer expanding outside the bounds of the editor. #TINY-3941
- Fixed the autocompleter not activating immediately after a `br` or `contenteditable=false` element. #TINY-4194
- Fixed an issue where the autocompleter would incorrectly close on IE 11 in certain edge cases. #TINY-4205

## 5.0.16 - 2019-09-24

### Added
- Added new `referrer_policy` setting to add the `referrerpolicy` attribute when loading scripts or stylesheets. #TINY-3978
- Added a slight background color to dialog tab links when focused to aid keyboard navigation. #TINY-3877

### Fixed
- Fixed media poster value not updating on change. #TINY-4013
- Fixed openlink was not registered as a toolbar button. #TINY-4024
- Fixed failing to initialize if a script tag was used inside a SVG. #TINY-4087
- Fixed double top border showing on toolbar without menubar when toolbar_drawer is enabled. #TINY-4118
- Fixed unable to drag inline dialogs to the bottom of the screen when scrolled. #TINY-4154
- Fixed notifications appearing on top of the toolbar when scrolled in inline mode. #TINY-4159
- Fixed notifications displaying incorrectly on IE 11. #TINY-4169

## 5.0.15 - 2019-09-02

### Added
- Added a dark `content_css` skin to go with the dark UI skin. #TINY-3743

### Changed
- Changed the enabled state on toolbar buttons so they don't get the hover effect. #TINY-3974

### Fixed
- Fixed missing CSS active state on toolbar buttons. #TINY-3966
- Fixed `onChange` callback not firing for the colorinput dialog component. #TINY-3968
- Fixed context toolbars not showing in fullscreen mode. #TINY-4023

## 5.0.14 - 2019-08-19

### Added
- Added an API to reload the autocompleter menu with additional fetch metadata #MENTIONS-17

### Fixed
- Fixed missing toolbar button border styling options. #TINY-3965
- Fixed image upload progress notification closing before the upload is complete. #TINY-3963
- Fixed inline dialogs not closing on escape when no dialog component is in focus. #TINY-3936
- Fixed plugins not being filtered when defaulting to mobile on phones. #TINY-3537
- Fixed toolbar more drawer showing the content behind it when transitioning between opened and closed states. #TINY-3878
- Fixed focus not returning to the dialog after pressing the "Replace all" button in the search and replace dialog. #TINY-3961

### Removed
- Removed Oxide variable `@menubar-select-disabled-border-color` and replaced it with `@menubar-select-disabled-border`. #TINY-3965

## 5.0.13 - 2019-08-06

### Changed
- Changed modal dialogs to prevent dragging by default and added new `draggable_modal` setting to restore dragging. #TINY-3873
- Changed the nonbreaking plugin to insert nbsp characters wrapped in spans to aid in filtering. This can be disabled using the `nonbreaking_wrap` setting. #TINY-3647
- Changed backspace behaviour in lists to outdent nested list items when the cursor is at the start of the list item. #TINY-3651

### Fixed
- Fixed sidebar growing beyond editor bounds in IE 11. #TINY-3937
- Fixed issue with being unable to keyboard navigate disabled toolbar buttons. #TINY-3350
- Fixed issues with backspace and delete in nested contenteditable true and false elements. #TINY-3868
- Fixed issue with losing keyboard navigation in dialogs due to disabled buttons. #TINY-3914
- Fixed `MouseEvent.mozPressure is deprecated` warning in Firefox. #TINY-3919
- Fixed `default_link_target` not being respected when `target_list` is disabled. #TINY-3757
- Fixed mobile plugin filter to only apply to the mobile theme, rather than all mobile platforms. #TINY-3405
- Fixed focus switching to another editor during mode changes. #TINY-3852
- Fixed an exception being thrown when clicking on an uninitialized inline editor. #TINY-3925
- Fixed unable to keyboard navigate to dialog menu buttons. #TINY-3933
- Fixed dialogs being able to be dragged outside the window viewport. #TINY-3787
- Fixed inline dialogs appearing above modal dialogs. #TINY-3932

## 5.0.12 - 2019-07-18

### Added
- Added ability to utilize UI dialog panels inside other panels. #TINY-3305
- Added help dialog tab explaining keyboard navigation of the editor. #TINY-3603

### Changed
- Changed the "Find and Replace" design to an inline dialog. #TINY-3054

### Fixed
- Fixed issue where autolink spacebar event was not being fired on Edge. #TINY-3891
- Fixed table selection missing the background color. #TINY-3892
- Fixed removing shortcuts not working for function keys. #TINY-3871
- Fixed non-descriptive UI component type names. #TINY-3349
- Fixed UI registry components rendering as the wrong type when manually specifying a different type. #TINY-3385
- Fixed an issue where dialog checkbox, input, selectbox, textarea and urlinput components couldn't be disabled. #TINY-3708
- Fixed the context toolbar not using viable screen space in inline/distraction free mode. #TINY-3717
- Fixed the context toolbar overlapping the toolbar in various conditions. #TINY-3205
- Fixed IE11 edge case where items were being inserted into the wrong location. #TINY-3884

## 5.0.11 - 2019-07-04

### Fixed
- Fixed packaging errors caused by a rollup treeshaking bug (https://github.com/rollup/rollup/issues/2970). #TINY-3866
- Fixed the customeditor component not able to get data from the dialog api. #TINY-3866
- Fixed collection component tooltips not being translated. #TINY-3855

## 5.0.10 - 2019-07-02

### Added
- Added support for all HTML color formats in `color_map` setting. #TINY-3837

### Changed
- Changed backspace key handling to outdent content in appropriate circumstances. #TINY-3685
- Changed default palette for forecolor and backcolor to include some lighter colors suitable for highlights. #TINY-2865
- Changed the search and replace plugin to cycle through results. #TINY-3800

### Fixed
- Fixed inconsistent types causing some properties to be unable to be used in dialog components. #TINY-3778
- Fixed an issue in the Oxide skin where dialog content like outlines and shadows were clipped because of overflow hidden. #TINY-3566
- Fixed the search and replace plugin not resetting state when changing the search query. #TINY-3800
- Fixed backspace in lists not creating an undo level. #TINY-3814
- Fixed the editor to cancel loading in quirks mode where the UI is not supported. #TINY-3391
- Fixed applying fonts not working when the name contained spaces and numbers. #TINY-3801
- Fixed so that initial content is retained when initializing on list items. #TINY-3796
- Fixed inefficient font name and font size current value lookup during rendering. #TINY-3813
- Fixed mobile font copied into the wrong folder for the oxide-dark skin. #TINY-3816
- Fixed an issue where resizing the width of tables would produce inaccurate results. #TINY-3827
- Fixed a memory leak in the Silver theme. #TINY-3797
- Fixed alert and confirm dialogs using incorrect markup causing inconsistent padding. #TINY-3835
- Fixed an issue in the Table plugin with `table_responsive_width` not enforcing units when resizing. #TINY-3790
- Fixed leading, trailing and sequential spaces being lost when pasting plain text. #TINY-3726
- Fixed exception being thrown when creating relative URIs. #TINY-3851
- Fixed focus is no longer set to the editor content during mode changes unless the editor already had focus. #TINY-3852

## 5.0.9 - 2019-06-26

### Fixed
- Fixed print plugin not working in Firefox. #TINY-3834

## 5.0.8 - 2019-06-18

### Added
- Added back support for multiple toolbars. #TINY-2195
- Added support for .m4a files to the media plugin. #TINY-3750
- Added new base_url and suffix editor init options. #TINY-3681

### Fixed
- Fixed incorrect padding for select boxes with visible values. #TINY-3780
- Fixed selection incorrectly changing when programmatically setting selection on contenteditable false elements. #TINY-3766
- Fixed sidebar background being transparent. #TINY-3727
- Fixed the build to remove duplicate iife wrappers. #TINY-3689
- Fixed bogus autocompleter span appearing in content when the autocompleter menu is shown. #TINY-3752
- Fixed toolbar font size select not working with legacyoutput plugin. #TINY-2921
- Fixed the legacyoutput plugin incorrectly aligning images. #TINY-3660
- Fixed remove color not working when using the legacyoutput plugin. #TINY-3756
- Fixed the font size menu applying incorrect sizes when using the legacyoutput plugin. #TINY-3773
- Fixed scrollIntoView not working when the parent window was out of view. #TINY-3663
- Fixed the print plugin printing from the wrong window in IE11. #TINY-3762
- Fixed content CSS loaded over CORS not loading in the preview plugin with content_css_cors enabled. #TINY-3769
- Fixed the link plugin missing the default "None" option for link list. #TINY-3738
- Fixed small dot visible with menubar and toolbar disabled in inline mode. #TINY-3623
- Fixed space key properly inserts a nbsp before/after block elements. #TINY-3745
- Fixed native context menu not showing with images in IE11. #TINY-3392
- Fixed inconsistent browser context menu image selection. #TINY-3789

## 5.0.7 - 2019-06-05

### Added
- Added new toolbar button and menu item for inserting tables via dialog. #TINY-3636
- Added new API for adding/removing/changing tabs in the Help dialog. #TINY-3535
- Added highlighting of matched text in autocompleter items. #TINY-3687
- Added the ability for autocompleters to work with matches that include spaces. #TINY-3704
- Added new `imagetools_fetch_image` callback to allow custom implementations for cors loading of images. #TINY-3658
- Added `'http'` and `https` options to `link_assume_external_targets` to prepend `http://` or `https://` prefixes when URL does not contain a protocol prefix. Patch contributed by francoisfreitag. #GH-4335

### Changed
- Changed annotations navigation to work the same as inline boundaries. #TINY-3396
- Changed tabpanel API by adding a `name` field and changing relevant methods to use it. #TINY-3535

### Fixed
- Fixed text color not updating all color buttons when choosing a color. #TINY-3602
- Fixed the autocompleter not working with fragmented text. #TINY-3459
- Fixed the autosave plugin no longer overwrites window.onbeforeunload. #TINY-3688
- Fixed infinite loop in the paste plugin when IE11 takes a long time to process paste events. Patch contributed by lRawd. #GH-4987
- Fixed image handle locations when using `fixed_toolbar_container`. Patch contributed by t00. #GH-4966
- Fixed the autoresize plugin not firing `ResizeEditor` events. #TINY-3587
- Fixed editor in fullscreen mode not extending to the bottom of the screen. #TINY-3701
- Fixed list removal when pressing backspace after the start of the list item. #TINY-3697
- Fixed autocomplete not triggering from compositionend events. #TINY-3711
- Fixed `file_picker_callback` could not set the caption field on the insert image dialog. #TINY-3172
- Fixed the autocompleter menu showing up after a selection had been made. #TINY-3718
- Fixed an exception being thrown when a file or number input has focus during initialization. Patch contributed by t00. #GH-2194

## 5.0.6 - 2019-05-22

### Added
- Added `icons_url` editor settings to enable icon packs to be loaded from a custom url. #TINY-3585
- Added `image_uploadtab` editor setting to control the visibility of the upload tab in the image dialog. #TINY-3606
- Added new api endpoints to the wordcount plugin and improved character count logic. #TINY-3578

### Changed
- Changed plugin, language and icon loading errors to log in the console instead of a notification. #TINY-3585

### Fixed
- Fixed the textpattern plugin not working with fragmented text. #TINY-3089
- Fixed various toolbar drawer accessibility issues and added an animation. #TINY-3554
- Fixed issues with selection and ui components when toggling readonly mode. #TINY-3592
- Fixed so readonly mode works with inline editors. #TINY-3592
- Fixed docked inline toolbar positioning when scrolled. #TINY-3621
- Fixed initial value not being set on bespoke select in quickbars and toolbar drawer. #TINY-3591
- Fixed so that nbsp entities aren't trimmed in white-space: pre-line elements. #TINY-3642
- Fixed `mceInsertLink` command inserting spaces instead of url encoded characters. #GH-4990
- Fixed text content floating on top of dialogs in IE11. #TINY-3640

## 5.0.5 - 2019-05-09

### Added
- Added menu items to match the forecolor/backcolor toolbar buttons. #TINY-2878
- Added default directionality based on the configured language. #TINY-2621
- Added styles, icons and tests for rtl mode. #TINY-2621

### Fixed
- Fixed autoresize not working with floating elements or when media elements finished loading. #TINY-3545
- Fixed incorrect vertical caret positioning in IE 11. #TINY-3188
- Fixed submenu anchoring hiding overflowed content. #TINY-3564

### Removed
- Removed unused and hidden validation icons to avoid displaying phantom tooltips. #TINY-2329

## 5.0.4 - 2019-04-23

### Added
- Added back URL dialog functionality, which is now available via `editor.windowManager.openUrl()`. #TINY-3382
- Added the missing throbber functionality when calling `editor.setProgressState(true)`. #TINY-3453
- Added function to reset the editor content and undo/dirty state via `editor.resetContent()`. #TINY-3435
- Added the ability to set menu buttons as active. #TINY-3274
- Added `editor.mode` API, featuring a custom editor mode API. #TINY-3406
- Added better styling to floating toolbar drawer. #TINY-3479
- Added the new premium plugins to the Help dialog plugins tab. #TINY-3496
- Added the linkchecker context menu items to the default configuration. #TINY-3543

### Fixed
- Fixed image context menu items showing on placeholder images. #TINY-3280
- Fixed dialog labels and text color contrast within notifications/alert banners to satisfy WCAG 4.5:1 contrast ratio for accessibility. #TINY-3351
- Fixed selectbox and colorpicker items not being translated. #TINY-3546
- Fixed toolbar drawer sliding mode to correctly focus the editor when tabbing via keyboard navigation. #TINY-3533
- Fixed positioning of the styleselect menu in iOS while using the mobile theme. #TINY-3505
- Fixed the menubutton `onSetup` callback to be correctly executed when rendering the menu buttons. #TINY-3547
- Fixed `default_link_target` setting to be correctly utilized when creating a link. #TINY-3508
- Fixed colorpicker floating marginally outside its container. #TINY-3026
- Fixed disabled menu items displaying as active when hovered. #TINY-3027

### Removed
- Removed redundant mobile wrapper. #TINY-3480

## 5.0.3 - 2019-03-19

### Changed
- Changed empty nested-menu items within the style formats menu to be disabled or hidden if the value of `style_formats_autohide` is `true`. #TINY-3310
- Changed the entire phrase 'Powered by Tiny' in the status bar to be a link instead of just the word 'Tiny'. #TINY-3366
- Changed `formatselect`, `styleselect` and `align` menus to use the `mceToggleFormat` command internally. #TINY-3428

### Fixed
- Fixed toolbar keyboard navigation to work as expected when `toolbar_drawer` is configured. #TINY-3432
- Fixed text direction buttons to display the correct pressed state in selections that have no explicit `dir` property. #TINY-3138
- Fixed the mobile editor to clean up properly when removed. #TINY-3445
- Fixed quickbar toolbars to add an empty box to the screen when it is set to `false`. #TINY-3439
- Fixed an issue where pressing the **Delete/Backspace** key at the edge of tables was creating incorrect selections. #TINY-3371
- Fixed an issue where dialog collection items (emoticon and special character dialogs) couldn't be selected with touch devices. #TINY-3444
- Fixed a type error introduced in TinyMCE version 5.0.2 when calling `editor.getContent()` with nested bookmarks. #TINY-3400
- Fixed an issue that prevented default icons from being overridden. #TINY-3449
- Fixed an issue where **Home/End** keys wouldn't move the caret correctly before or after `contenteditable=false` inline elements. #TINY-2995
- Fixed styles to be preserved in IE 11 when editing via the `fullpage` plugin. #TINY-3464
- Fixed the `link` plugin context toolbar missing the open link button. #TINY-3461
- Fixed inconsistent dialog component spacing. #TINY-3436

## 5.0.2 - 2019-03-05

### Added
- Added presentation and document presets to `htmlpanel` dialog component. #TINY-2694
- Added missing fixed_toolbar_container setting has been reimplemented in the Silver theme. #TINY-2712
- Added a new toolbar setting `toolbar_drawer` that moves toolbar groups which overflow the editor width into either a `sliding` or `floating` toolbar section. #TINY-2874

### Changed
- Updated the build process to include package lock files in the dev distribution archive. #TINY-2870

### Fixed
- Fixed inline dialogs did not have aria attributes. #TINY-2694
- Fixed default icons are now available in the UI registry, allowing use outside of toolbar buttons. #TINY-3307
- Fixed a memory leak related to select toolbar items. #TINY-2874
- Fixed a memory leak due to format changed listeners that were never unbound. #TINY-3191
- Fixed an issue where content may have been lost when using permanent bookmarks. #TINY-3400
- Fixed the quicklink toolbar button not rendering in the quickbars plugin. #TINY-3125
- Fixed an issue where menus were generating invalid HTML in some cases. #TINY-3323
- Fixed an issue that could cause the mobile theme to show a blank white screen when the editor was inside an `overflow:hidden` element. #TINY-3407
- Fixed mobile theme using a transparent background and not taking up the full width on iOS. #TINY-3414
- Fixed the template plugin dialog missing the description field. #TINY-3337
- Fixed input dialog components using an invalid default type attribute. #TINY-3424
- Fixed an issue where backspace/delete keys after/before pagebreak elements wouldn't move the caret. #TINY-3097
- Fixed an issue in the table plugin where menu items and toolbar buttons weren't showing correctly based on the selection. #TINY-3423
- Fixed inconsistent button focus styles in Firefox. #TINY-3377
- Fixed the resize icon floating left when all status bar elements were disabled. #TINY-3340
- Fixed the resize handle to not show in fullscreen mode. #TINY-3404

## 5.0.1 - 2019-02-21

### Added
- Added H1-H6 toggle button registration to the silver theme. #TINY-3070
- Added code sample toolbar button will now toggle on when the cursor is in a code section. #TINY-3040
- Added new settings to the emoticons plugin to allow additional emoticons to be added. #TINY-3088

### Fixed
- Fixed an issue where adding links to images would replace the image with text. #TINY-3356
- Fixed an issue where the inline editor could use fractional pixels for positioning. #TINY-3202
- Fixed an issue where uploading non-image files in the Image Plugin upload tab threw an error. #TINY-3244
- Fixed an issue in the media plugin that was causing the source url and height/width to be lost in certain circumstances. #TINY-2858
- Fixed an issue with the Context Toolbar not being removed when clicking outside of the editor. #TINY-2804
- Fixed an issue where clicking 'Remove link' wouldn't remove the link in certain circumstances. #TINY-3199
- Fixed an issue where the media plugin would fail when parsing dialog data. #TINY-3218
- Fixed an issue where retrieving the selected content as text didn't create newlines. #TINY-3197
- Fixed incorrect keyboard shortcuts in the Help dialog for Windows. #TINY-3292
- Fixed an issue where JSON serialization could produce invalid JSON. #TINY-3281
- Fixed production CSS including references to source maps. #TINY-3920
- Fixed development CSS was not included in the development zip. #TINY-3920
- Fixed the autocompleter matches predicate not matching on the start of words by default. #TINY-3306
- Fixed an issue where the page could be scrolled with modal dialogs open. #TINY-2252
- Fixed an issue where autocomplete menus would show an icon margin when no items had icons. #TINY-3329
- Fixed an issue in the quickbars plugin where images incorrectly showed the text selection toolbar. #TINY-3338
- Fixed an issue that caused the inline editor to fail to render when the target element already had focus. #TINY-3353

### Removed
- Removed paste as text notification banner and paste_plaintext_inform setting. #POW-102

## 5.0.0 - 2019-02-04

Full documentation for the version 5 features and changes is available at https://www.tiny.cloud/docs/tinymce/5/release-notes/release-notes50/

### Added
- Added links and registered names with * to denote premium plugins in Plugins tab of Help dialog. #TINY-3223

### Changed
- Changed Tiny 5 mobile skin to look more uniform with desktop. #TINY-2650
- Blacklisted table, th and td as inline editor target. #TINY-717

### Fixed
- Fixed an issue where tab panel heights weren't sizing properly on smaller screens and weren't updating on resize. #TINY-3242
- Fixed image tools not having any padding between the label and slider. #TINY-3220
- Fixed context toolbar toggle buttons not showing the correct state. #TINY-3022
- Fixed missing separators in the spellchecker context menu between the suggestions and actions. #TINY-3217
- Fixed notification icon positioning in alert banners. #TINY-2196
- Fixed a typo in the word count plugin name. #TINY-3062
- Fixed charmap and emoticons dialogs not having a primary button. #TINY-3233
- Fixed an issue where resizing wouldn't work correctly depending on the box-sizing model. #TINY-3278

## 5.0.0-rc-2 - 2019-01-22

### Added
- Added screen reader accessibility for sidebar and statusbar. #TINY-2699

### Changed
- Changed formatting menus so they are registered and made the align toolbar button use an icon instead of text. #TINY-2880
- Changed checkboxes to use a boolean for its state, instead of a string. #TINY-2848
- Updated the textpattern plugin to properly support nested patterns and to allow running a command with a value for a pattern with a start and an end. #TINY-2991
- Updated Emoticons and Charmap dialogs to be screen reader accessible. #TINY-2693

### Fixed
- Fixed the link dialog such that it will now retain class attributes when updating links. #TINY-2825
- Fixed "Find and replace" not showing in the "Edit" menu by default. #TINY-3061
- Fixed dropdown buttons missing the 'type' attribute, which could cause forms to be incorrectly submitted. #TINY-2826
- Fixed emoticon and charmap search not returning expected results in certain cases. #TINY-3084
- Fixed blank rel_list values throwing an exception in the link plugin. #TINY-3149

### Removed
- Removed unnecessary 'flex' and unused 'colspan' properties from the new dialog APIs. #TINY-2973

## 5.0.0-rc-1 - 2019-01-08

### Added
- Added editor settings functionality to specify title attributes for toolbar groups. #TINY-2690
- Added icons instead of button text to improve Search and Replace dialog footer appearance. #TINY-2654
- Added `tox-dialog__table` instead of `mce-table-striped` class to enhance Help dialog appearance. #TINY-2360
- Added title attribute to iframes so, screen readers can announce iframe labels. #TINY-2692
- Added a wordcount menu item, that defaults to appearing in the tools menu. #TINY-2877

### Changed
- Updated the font select dropdown logic to try to detect the system font stack and show "System Font" as the font name. #TINY-2710
- Updated the autocompleter to only show when it has matched items. #TINY-2350
- Updated SizeInput labels to "Height" and "Width" instead of Dimensions. #TINY-2833
- Updated the build process to minify and generate ASCII only output for the emoticons database. #TINY-2744

### Fixed
- Fixed readonly mode not fully disabling editing content. #TINY-2287
- Fixed accessibility issues with the font select, font size, style select and format select toolbar dropdowns. #TINY-2713
- Fixed accessibility issues with split dropdowns. #TINY-2697
- Fixed the legacyoutput plugin to be compatible with TinyMCE 5.0. #TINY-2301
- Fixed icons not showing correctly in the autocompleter popup. #TINY-3029
- Fixed an issue where preview wouldn't show anything in Edge under certain circumstances. #TINY-3035
- Fixed the height being incorrectly calculated for the autoresize plugin. #TINY-2807

## 5.0.0-beta-1 - 2018-11-30

### Added
- Added a new `addNestedMenuItem()` UI registry function and changed all nested menu items to use the new registry functions. #TINY-2230
- Added title attribute to color swatch colors. #TINY-2669
- Added anchorbar component to anchor inline toolbar dialogs to instead of the toolbar. #TINY-2040
- Added support for toolbar<n> and toolbar array config options to be squashed into a single toolbar and not create multiple toolbars. #TINY-2195
- Added error handling for when forced_root_block config option is set to true. #TINY-2261
- Added functionality for the removed_menuitems config option. #TINY-2184
- Added the ability to use a string to reference menu items in menu buttons and submenu items. #TINY-2253

### Changed
- Changed the name of the "inlite" plugin to "quickbars". #TINY-2831
- Changed the background color icon to highlight background icon. #TINY-2258
- Changed Help dialog to be accessible to screen readers. #TINY-2687
- Changed the color swatch to save selected custom colors to local storage for use across sessions. #TINY-2722
- Changed `WindowManager` API - methods `getParams`, `setParams` and `getWindows`, and the legacy `windows` property, have been removed. `alert` and `confirm` dialogs are no longer tracked in the window list. #TINY-2603

### Fixed
- Fixed an inline mode issue where the save plugin upon saving can cause content loss. #TINY-2659
- Fixed an issue in IE 11 where calling selection.getContent() would return an empty string when the editor didn't have focus. #TINY-2325

### Removed
- Removed compat3x plugin. #TINY-2815

## 5.0.0-preview-4 - 2018-11-12

### Added
- Added width and height placeholder text to image and media dialog dimensions input. #AP-296
- Added the ability to keyboard navigate through menus, toolbars, sidebar and the status bar sequentially. #AP-381
- Added translation capability back to the editor's UI. #AP-282
- Added `label` component type for dialogs to group components under a label.

### Changed
- Changed the editor resize handle so that it should be disabled when the autoresize plugin is turned on. #AP-424
- Changed UI text for microcopy improvements. #TINY-2281

### Fixed
- Fixed distraction free plugin. #AP-470
- Fixed contents of the input field being selected on focus instead of just recieving an outline highlight. #AP-464
- Fixed styling issues with dialogs and menus in IE 11. #AP-456
- Fixed custom style format control not honoring custom formats. #AP-393
- Fixed context menu not appearing when clicking an image with a caption. #AP-382
- Fixed directionality of UI when using an RTL language. #AP-423
- Fixed page responsiveness with multiple inline editors. #AP-430
- Fixed empty toolbar groups appearing through invalid configuration of the `toolbar` property. #AP-450
- Fixed text not being retained when updating links through the link dialog. #AP-293
- Fixed edit image context menu, context toolbar and toolbar items being incorrectly enabled when selecting invalid images. #AP-323
- Fixed emoji type ahead being shown when typing URLs. #AP-366
- Fixed toolbar configuration properties incorrectly expecting string arrays instead of strings. #AP-342
- Fixed the block formatting toolbar item not showing a "Formatting" title when there is no selection. #AP-321
- Fixed clicking disabled toolbar buttons hiding the toolbar in inline mode. #AP-380
- Fixed `EditorResize` event not being fired upon editor resize. #AP-327
- Fixed tables losing styles when updating through the dialog. #AP-368
- Fixed context toolbar positioning to be more consistent near the edges of the editor. #AP-318
- Fixed table of contents plugin now works with v5 toolbar APIs correctly. #AP-347
- Fixed the `link_context_toolbar` configuration not disabling the context toolbar. #AP-458
- Fixed the link context toolbar showing incorrect relative links. #AP-435
- Fixed the alignment of the icon in alert banner dialog components. #TINY-2220
- Fixed the visual blocks and visual char menu options not displaying their toggled state. #TINY-2238
- Fixed the editor not displaying as fullscreen when toggled. #TINY-2237

### Removed
- Removed the tox-custom-editor class that was added to the wrapping element of codemirror. #TINY-2211

## 5.0.0-preview-3 - 2018-10-18

### Changed
- Changed editor layout to use modern CSS properties over manually calculating dimensions. #AP-324
- Changed `autoresize_min_height` and `autoresize_max_height` configurations to `min_height` and `max_height`. #AP-324
- Changed `Whole word` label in Search and Replace dialog to `Find whole words only`. #AP-387

### Fixed
- Fixed bugs with editor width jumping when resizing and the iframe not resizing to smaller than 150px in height. #AP-324
- Fixed mobile theme bug that prevented the editor from loading. #AP-404
- Fixed long toolbar groups extending outside of the editor instead of wrapping.
- Fixed dialog titles so they are now proper case. #AP-384
- Fixed color picker default to be #000000 instead of #ff00ff. #AP-216
- Fixed "match case" option on the Find and Replace dialog is no longer selected by default. #AP-298
- Fixed vertical alignment of toolbar icons. #DES-134
- Fixed toolbar icons not appearing on IE11. #DES-133

## 5.0.0-preview-2 - 2018-10-10

### Added
- Added swatch is now shown for colorinput fields, instead of the colorpicker directly. #AP-328
- Added fontformats and fontsizes menu items. #AP-390

### Changed
- Changed configuration of color options has been simplified to `color_map`, `color_cols`, and `custom_colors`. #AP-328
- Changed `height` configuration to apply to the editor frame (including menubar, toolbar, status bar) instead of the content area. #AP-324

### Fixed
- Fixed styleselect not updating the displayed item as the cursor moved. #AP-388
- Fixed preview iframe not expanding to the dialog size. #AP-252
- Fixed 'meta' shortcuts not translated into platform-specific text. #AP-270
- Fixed tabbed dialogs (Charmap and Emoticons) shrinking when no search results returned.
- Fixed a bug where alert banner icons were not retrieved from icon pack. #AP-330
- Fixed component styles to flex so they fill large dialogs. #AP-252
- Fixed editor flashing unstyled during load (still in progress). #AP-349

### Removed
- Removed `colorpicker` plugin, it is now in the theme. #AP-328
- Removed `textcolor` plugin, it is now in the theme. #AP-328

## 5.0.0-preview-1 - 2018-10-01

Developer preview 1.

Initial list of features and changes is available at https://www.tiny.cloud/docs/tinymce/5/release-notes/release-notes50/.

## 4.9.11 - 2020-07-13

### Fixed
- Fixed the `selection.setContent()` API not running parser filters. #TINY-4002
- Fixed content in an iframe element parsing as DOM elements instead of text content. #TINY-5943
- Fixed up and down keyboard navigation not working for inline `contenteditable="false"` elements. #TINY-6226

## 4.9.10 - 2020-04-23

### Fixed
- Fixed an issue where the editor selection could end up inside a short ended element (eg br). #TINY-3999
- Fixed a security issue related to CDATA sanitization during parsing. #TINY-4669
- Fixed `media` embed content not processing safely in some cases. #TINY-4857

## 4.9.9 - 2020-03-25

### Fixed
- Fixed the table selection not functioning correctly in Microsoft Edge 44 or higher. #TINY-3862
- Fixed the table resize handles not functioning correctly in Microsoft Edge 44 or higher. #TINY-4160
- Fixed the `forced_root_block_attrs` setting not applying attributes to new blocks consistently. #TINY-4564
- Fixed the editor failing to initialize if a script tag was used inside an SVG. #TINY-4087

## 4.9.8 - 2020-01-28

### Fixed
- Fixed the `mobile` theme failing to load due to a bundling issue. #TINY-4613
- Fixed security issue related to parsing HTML comments and CDATA. #TINY-4544

## 4.9.7 - 2019-12-19

### Fixed
- Fixed the `visualchars` plugin converting HTML-like text to DOM elements in certain cases. #TINY-4507
- Fixed an issue with the `paste` plugin not sanitizing content in some cases. #TINY-4510
- Fixed HTML comments incorrectly being parsed in certain cases. #TINY-4511

## 4.9.6 - 2019-09-02

### Fixed
- Fixed image browse button sometimes displaying the browse window twice. #TINY-3959

## 4.9.5 - 2019-07-02

### Changed
- Changed annotations navigation to work the same as inline boundaries. #TINY-3396

### Fixed
- Fixed the print plugin printing from the wrong window in IE11. #TINY-3762
- Fixed an exception being thrown when a file or number input has focus during initialization. Patch contributed by t00. #GH-2194
- Fixed positioning of the styleselect menu in iOS while using the mobile theme. #TINY-3505
- Fixed native context menu not showing with images in IE11. #TINY-3392
- Fixed selection incorrectly changing when programmatically setting selection on contenteditable false elements. #TINY-3766
- Fixed image browse button not working on touch devices. #TINY-3751
- Fixed so that nbsp entities aren't trimmed in white-space: pre-line elements. #TINY-3642
- Fixed space key properly inserts a nbsp before/after block elements. #TINY-3745
- Fixed infinite loop in the paste plugin when IE11 takes a long time to process paste events. Patch contributed by lRawd. #GH-4987

## 4.9.4 - 2019-03-20

### Fixed
- Fixed an issue where **Home/End** keys wouldn't move the caret correctly before or after `contenteditable=false` inline elements. #TINY-2995
- Fixed an issue where content may have been lost when using permanent bookmarks. #TINY-3400
- Fixed the mobile editor to clean up properly when removed. #TINY-3445
- Fixed an issue where retrieving the selected content as text didn't create newlines. #TINY-3197
- Fixed an issue where typing space between images would cause issues with nbsp not being inserted. #TINY-3346

## 4.9.3 - 2019-01-31

### Added
- Added a visualchars_default_state setting to the Visualchars Plugin. Patch contributed by mat3e.

### Fixed
- Fixed a bug where scrolling on a page with more than one editor would cause a ResizeWindow event to fire. #TINY-3247
- Fixed a bug where if a plugin threw an error during initialisation the whole editor would fail to load. #TINY-3243
- Fixed a bug where getContent would include bogus elements when valid_elements setting was set up in a specific way. #TINY-3213
- Fixed a bug where only a few function key names could be used when creating keyboard shortcuts. #TINY-3146
- Fixed a bug where it wasn't possible to enter spaces into an editor after pressing shift+enter. #TINY-3099
- Fixed a bug where no caret would be rendered after backspacing to a contenteditable false element. #TINY-2998
- Fixed a bug where deletion to/from indented lists would leave list fragments in the editor. #TINY-2981

## 4.9.2 - 2018-12-17

### Fixed
- Fixed a bug with pressing the space key on IE 11 would result in nbsp characters being inserted between words at the end of a block. #TINY-2996
- Fixed a bug where character composition using quote and space on US International keyboards would produce a space instead of a quote. #TINY-2999
- Fixed a bug where remove format wouldn't remove the inner most inline element in some situations. #TINY-2982
- Fixed a bug where outdenting an list item would affect attributes on other list items within the same list. #TINY-2971
- Fixed a bug where the DomParser filters wouldn't be applied for elements created when parsing invalid html. #TINY-2978
- Fixed a bug where setProgressState wouldn't automatically close floating ui elements like menus. #TINY-2896
- Fixed a bug where it wasn't possible to navigate out of a figcaption element using the arrow keys. #TINY-2894
- Fixed a bug where enter key before an image inside a link would remove the image. #TINY-2780

## 4.9.1 - 2018-12-04

### Added
- Added functionality to insert html to the replacement feature of the Textpattern Plugin. #TINY-2839

### Fixed
- Fixed a bug where `editor.selection.getContent({format: 'text'})` didn't work as expected in IE11 on an unfocused editor. #TINY-2862
- Fixed a bug in the Textpattern Plugin where the editor would get an incorrect selection after inserting a text pattern on Safari. #TINY-2838
- Fixed a bug where the space bar didn't work correctly in editors with the forced_root_block setting set to false. #TINY-2816

## 4.9.0 - 2018-11-27

### Added
- Added a replace feature to the Textpattern Plugin. #TINY-1908
- Added functionality to the Lists Plugin that improves the indentation logic. #TINY-1790

### Fixed
- Fixed a bug where it wasn't possible to delete/backspace when the caret was between a contentEditable=false element and a BR. #TINY-2372
- Fixed a bug where copying table cells without a text selection would fail to copy anything. #TINY-1789
- Implemented missing `autosave_restore_when_empty` functionality in the Autosave Plugin. Patch contributed by gzzo. #GH-4447
- Reduced insertion of unnecessary nonbreaking spaces in the editor. #TINY-1879

## 4.8.5 - 2018-10-30

### Added
- Added a content_css_cors setting to the editor that adds the crossorigin="anonymous" attribute to link tags added by the StyleSheetLoader. #TINY-1909

### Fixed
- Fixed a bug where trying to remove formatting with a collapsed selection range would throw an exception. #GH-4636
- Fixed a bug in the image plugin that caused updating figures to split contenteditable elements. #GH-4563
- Fixed a bug that was causing incorrect viewport calculations for fixed position UI elements. #TINY-1897
- Fixed a bug where inline formatting would cause the delete key to do nothing. #TINY-1900

## 4.8.4 - 2018-10-23

### Added
- Added support for the HTML5 `main` element. #TINY-1877

### Changed
- Changed the keyboard shortcut to move focus to contextual toolbars to Ctrl+F9. #TINY-1812

### Fixed
- Fixed a bug where content css could not be loaded from another domain. #TINY-1891
- Fixed a bug on FireFox where the cursor would get stuck between two contenteditable false inline elements located inside of the same block element divided by a BR. #TINY-1878
- Fixed a bug with the insertContent method where nonbreaking spaces would be inserted incorrectly. #TINY-1868
- Fixed a bug where the toolbar of the inline editor would not be visible in some scenarios. #TINY-1862
- Fixed a bug where removing the editor while more than one notification was open would throw an error. #TINY-1845
- Fixed a bug where the menubutton would be rendered on top of the menu if the viewport didn't have enough height. #TINY-1678
- Fixed a bug with the annotations api where annotating collapsed selections caused problems. #TBS-2449
- Fixed a bug where wbr elements were being transformed into whitespace when using the Paste Plugin's paste as text setting. #GH-4638
- Fixed a bug where the Search and Replace didn't replace spaces correctly. #GH-4632
- Fixed a bug with sublist items not persisting selection. #GH-4628
- Fixed a bug with mceInsertRawHTML command not working as expected. #GH-4625

## 4.8.3 - 2018-09-13

### Fixed
- Fixed a bug where the Wordcount Plugin didn't correctly count words within tables on IE11. #TINY-1770
- Fixed a bug where it wasn't possible to move the caret out of a table on IE11 and Firefox. #TINY-1682
- Fixed a bug where merging empty blocks didn't work as expected, sometimes causing content to be deleted. #TINY-1781
- Fixed a bug where the Textcolor Plugin didn't show the correct current color. #TINY-1810
- Fixed a bug where clear formatting with a collapsed selection would sometimes clear formatting from more content than expected. #TINY-1813 #TINY-1821
- Fixed a bug with the Table Plugin where it wasn't possible to keyboard navigate to the caption. #TINY-1818

## 4.8.2 - 2018-08-09

### Changed
- Moved annotator from "experimental" to "annotator" object on editor. #TBS-2398
- Improved the multiclick normalization across browsers. #TINY-1788

### Fixed
- Fixed a bug where running getSelectedBlocks with a collapsed selection between block elements would produce incorrect results. #TINY-1787
- Fixed a bug where the ScriptLoaders loadScript method would not work as expected in FireFox when loaded on the same page as a ShadowDOM polyfill. #TINY-1786
- Removed reference to ShadowDOM event.path as Blink based browsers now support event.composedPath. #TINY-1785
- Fixed a bug where a reference to localStorage would throw an "access denied" error in IE11 with strict security settings. #TINY-1782
- Fixed a bug where pasting using the toolbar button on an inline editor in IE11 would cause a looping behaviour. #TINY-1768

## 4.8.1 - 2018-07-26

### Fixed
- Fixed a bug where the content of inline editors was being cleaned on every call of `editor.save()`. #TINY-1783
- Fixed a bug where the arrow of the Inlite Theme toolbar was being rendered incorrectly in RTL mode. #TINY-1776
- Fixed a bug with the Paste Plugin where pasting after inline contenteditable false elements moved the caret to the end of the line. #TINY-1758

## 4.8.0 - 2018-06-27

### Added
- Added new "experimental" object in editor, with initial Annotator API. #TBS-2374

### Fixed
- Fixed a bug where deleting paragraphs inside of table cells would delete the whole table cell. #TINY-1759
- Fixed a bug in the Table Plugin where removing row height set on the row properties dialog did not update the table. #TINY-1730
- Fixed a bug with the font select toolbar item didn't update correctly. #TINY-1683
- Fixed a bug where all bogus elements would not be deleted when removing an inline editor. #TINY-1669

## 4.7.13 - 2018-05-16

### Added
- Added missing code menu item from the default menu config. #TINY-1648
- Added new align button for combining the separate align buttons into a menu button. #TINY-1652

### Fixed
- Fixed a bug where Edge 17 wouldn't be able to select images or tables. #TINY-1679
- Fixed issue where whitespace wasn't preserved when the editor was initialized on pre elements. #TINY-1649
- Fixed a bug with the fontselect dropdowns throwing an error if the editor was hidden in Firefox. #TINY-1664
- Fixed a bug where it wasn't possible to merge table cells on IE 11. #TINY-1671
- Fixed a bug where textcolor wasn't applying properly on IE 11 in some situations. #TINY-1663
- Fixed a bug where the justifyfull command state wasn't working correctly. #TINY-1677
- Fixed a bug where the styles wasn't updated correctly when resizing some tables. #TINY-1668

## 4.7.12 - 2018-05-03

### Added
- Added an option to filter out image svg data urls.
- Added support for html5 details and summary elements.

### Changed
- Changed so the mce-abs-layout-item css rule targets html instead of body. Patch contributed by nazar-pc.

### Fixed
- Fixed a bug where the "read" step on the mobile theme was still present on android mobile browsers.
- Fixed a bug where all images in the editor document would reload on any editor change.
- Fixed a bug with the Table Plugin where ObjectResized event wasn't being triggered on column resize.
- Fixed so the selection is set to the first suitable caret position after editor.setContent called.
- Fixed so links with xlink:href attributes are filtered correctly to prevent XSS.
- Fixed a bug on IE11 where pasting content into an inline editor initialized on a heading element would create new editable elements.
- Fixed a bug where readonly mode would not work as expected when the editor contained contentEditable=true elements.
- Fixed a bug where the Link Plugin would throw an error when used together with the webcomponents polyfill. Patch contributed by 4esnog.
- Fixed a bug where the "Powered by TinyMCE" branding link would break on XHTML pages. Patch contributed by tistre.
- Fixed a bug where the same id would be used in the blobcache for all pasted images. Patch contributed by thorn0.

## 4.7.11 - 2018-04-11

### Added
- Added a new imagetools_credentials_hosts option to the Imagetools Plugin.

### Fixed
- Fixed a bug where toggling a list containing empty LIs would throw an error. Patch contributed by bradleyke.
- Fixed a bug where applying block styles to a text with the caret at the end of the paragraph would select all text in the paragraph.
- Fixed a bug where toggling on the Spellchecker Plugin would trigger isDirty on the editor.
- Fixed a bug where it was possible to enter content into selection bookmark spans.
- Fixed a bug where if a non paragraph block was configured in forced_root_block the editor.getContent method would return incorrect values with an empty editor.
- Fixed a bug where dropdown menu panels stayed open and fixed in position when dragging dialog windows.
- Fixed a bug where it wasn't possible to extend table cells with the space button in Safari.
- Fixed a bug where the setupeditor event would thrown an error when using the Compat3x Plugin.
- Fixed a bug where an error was thrown in FontInfo when called on a detached element.

## 4.7.10 - 2018-04-03

### Added
- Added normalization of triple clicks across browsers in the editor.
- Added a `hasFocus` method to the editor that checks if the editor has focus.
- Added correct icon to the Nonbreaking Plugin menu item.

### Fixed
- Fixed so the `getContent`/`setContent` methods work even if the editor is not initialized.
- Fixed a bug with the Media Plugin where query strings were being stripped from youtube links.
- Fixed a bug where image styles were changed/removed when opening and closing the Image Plugin dialog.
- Fixed a bug in the Table Plugin where some table cell styles were not correctly added to the content html.
- Fixed a bug in the Spellchecker Plugin where it wasn't possible to change the spellchecker language.
- Fixed so the the unlink action in the Link Plugin has a menu item and can be added to the contextmenu.
- Fixed a bug where it wasn't possible to keyboard navigate to the start of an inline element on a new line within the same block element.
- Fixed a bug with the Text Color Plugin where if used with an inline editor located at the bottom of the screen the colorpicker could appear off screen.
- Fixed a bug with the UndoManager where undo levels were being added for nbzwsp characters.
- Fixed a bug with the Table Plugin where the caret would sometimes be lost when keyboard navigating up through a table.
- Fixed a bug where FontInfo.getFontFamily would throw an error when called on a removed editor.
- Fixed a bug in Firefox where undo levels were not being added correctly for some specific operations.
- Fixed a bug where initializing an inline editor inside of a table would make the whole table resizeable.
- Fixed a bug where the fake cursor that appears next to tables on Firefox was positioned incorrectly when switching to fullscreen.
- Fixed a bug where zwsp's weren't trimmed from the output from `editor.getContent({ format: 'text' })`.
- Fixed a bug where the fontsizeselect/fontselect toolbar items showed the body info rather than the first possible caret position info on init.
- Fixed a bug where it wasn't possible to select all content if the editor only contained an inline boundary element.
- Fixed a bug where `content_css` urls with query strings wasn't working.
- Fixed a bug in the Table Plugin where some table row styles were removed when changing other styles in the row properties dialog.

### Removed
- Removed the "read" step from the mobile theme.

## 4.7.9 - 2018-02-27

### Fixed
- Fixed a bug where the editor target element didn't get the correct style when removing the editor.

## 4.7.8 - 2018-02-26

### Fixed
- Fixed an issue with the Help Plugin where the menuitem name wasn't lowercase.
- Fixed an issue on MacOS where text and bold text did not have the same line-height in the autocomplete dropdown in the Link Plugin dialog.
- Fixed a bug where the "paste as text" option in the Paste Plugin didn't work.
- Fixed a bug where dialog list boxes didn't get positioned correctly in documents with scroll.
- Fixed a bug where the Inlite Theme didn't use the Table Plugin api to insert correct tables.
- Fixed a bug where the Inlite Theme panel didn't hide on blur in a correct way.
- Fixed a bug where placing the cursor before a table in Firefox would scroll to the bottom of the table.
- Fixed a bug where selecting partial text in table cells with rowspans and deleting would produce faulty tables.
- Fixed a bug where the Preview Plugin didn't work on Safari due to sandbox security.
- Fixed a bug where table cell selection using the keyboard threw an error.
- Fixed so the font size and font family doesn't toggle the text but only sets the selected format on the selected text.
- Fixed so the built-in spellchecking on Chrome and Safari creates an undo level when replacing words.

## 4.7.7 - 2018-02-19

### Added
- Added a border style selector to the advanced tab of the Image Plugin.
- Added better controls for default table inserted by the Table Plugin.
- Added new `table_responsive_width` option to the Table Plugin that controls whether to use pixel or percentage widths.

### Fixed
- Fixed a bug where the Link Plugin text didn't update when a URL was pasted using the context menu.
- Fixed a bug with the Spellchecker Plugin where using "Add to dictionary" in the context menu threw an error.
- Fixed a bug in the Media Plugin where the preview node for iframes got default width and height attributes that interfered with width/height styles.
- Fixed a bug where backslashes were being added to some font family names in Firefox in the fontselect toolbar item.
- Fixed a bug where errors would be thrown when trying to remove an editor that had not yet been fully initialized.
- Fixed a bug where the Imagetools Plugin didn't update the images atomically.
- Fixed a bug where the Fullscreen Plugin was throwing errors when being used on an inline editor.
- Fixed a bug where drop down menus weren't positioned correctly in inline editors on scroll.
- Fixed a bug with a semicolon missing at the end of the bundled javascript files.
- Fixed a bug in the Table Plugin with cursor navigation inside of tables where the cursor would sometimes jump into an incorrect table cells.
- Fixed a bug where indenting a table that is a list item using the "Increase indent" button would create a nested table.
- Fixed a bug where text nodes containing only whitespace were being wrapped by paragraph elements.
- Fixed a bug where whitespace was being inserted after br tags inside of paragraph tags.
- Fixed a bug where converting an indented paragraph to a list item would cause the list item to have extra padding.
- Fixed a bug where Copy/Paste in an editor with a lot of content would cause the editor to scroll to the top of the content in IE11.
- Fixed a bug with a memory leak in the DragHelper. Path contributed by ben-mckernan.
- Fixed a bug where the advanced tab in the Media Plugin was being shown even if it didn't contain anything. Patch contributed by gabrieeel.
- Fixed an outdated eventname in the EventUtils. Patch contributed by nazar-pc.
- Fixed an issue where the Json.parse function would throw an error when being used on a page with strict CSP settings.
- Fixed so you can place the curser before and after table elements within the editor in Firefox and Edge/IE.

## 4.7.6 - 2018-01-29

### Fixed
- Fixed a bug in the jquery integration where it threw an error saying that "global is not defined".
- Fixed a bug where deleting a table cell whose previous sibling was set to contenteditable false would create a corrupted table.
- Fixed a bug where highlighting text in an unfocused editor did not work correctly in IE11/Edge.
- Fixed a bug where the table resize handles were not being repositioned when activating the Fullscreen Plugin.
- Fixed a bug where the Imagetools Plugin dialog didn't honor editor RTL settings.
- Fixed a bug where block elements weren't being merged correctly if you deleted from after a contenteditable false element to the beginning of another block element.
- Fixed a bug where TinyMCE didn't work with module loaders like webpack.

## 4.7.5 - 2018-01-22

### Fixed
- Fixed bug with the Codesample Plugin where it wasn't possible to edit codesamples when the editor was in inline mode.
- Fixed bug where focusing on the status bar broke the keyboard navigation functionality.
- Fixed bug where an error would be thrown on Edge by the Table Plugin when pasting using the PowerPaste Plugin.
- Fixed bug in the Table Plugin where selecting row border style from the dropdown menu in advanced row properties would throw an error.
- Fixed bug with icons being rendered incorrectly on Chrome on Mac OS.
- Fixed bug in the Textcolor Plugin where the font color and background color buttons wouldn't trigger an ExecCommand event.
- Fixed bug in the Link Plugin where the url field wasn't forced LTR.
- Fixed bug where the Nonbreaking Plugin incorrectly inserted spaces into tables.
- Fixed bug with the inline theme where the toolbar wasn't repositioned on window resize.

## 4.7.4 - 2017-12-05

### Fixed
- Fixed bug in the Nonbreaking Plugin where the nonbreaking_force_tab setting was being ignored.
- Fixed bug in the Table Plugin where changing row height incorrectly converted column widths to pixels.
- Fixed bug in the Table Plugin on Edge and IE11 where resizing the last column after resizing the table would cause invalid column heights.
- Fixed bug in the Table Plugin where keyboard navigation was not normalized between browsers.
- Fixed bug in the Table Plugin where the colorpicker button would show even without defining the colorpicker_callback.
- Fixed bug in the Table Plugin where it wasn't possible to set the cell background color.
- Fixed bug where Firefox would throw an error when intialising an editor on an element that is hidden or not yet added to the DOM.
- Fixed bug where Firefox would throw an error when intialising an editor inside of a hidden iframe.

## 4.7.3 - 2017-11-23

### Added
- Added functionality to open the Codesample Plugin dialog when double clicking on a codesample. Patch contributed by dakuzen.

### Fixed
- Fixed bug where undo/redo didn't work correctly with some formats and caret positions.
- Fixed bug where the color picker didn't show up in Table Plugin dialogs.
- Fixed bug where it wasn't possible to change the width of a table through the Table Plugin dialog.
- Fixed bug where the Charmap Plugin couldn't insert some special characters.
- Fixed bug where editing a newly inserted link would not actually edit the link but insert a new link next to it.
- Fixed bug where deleting all content in a table cell made it impossible to place the caret into it.
- Fixed bug where the vertical alignment field in the Table Plugin cell properties dialog didn't do anything.
- Fixed bug where an image with a caption showed two sets of resize handles in IE11.
- Fixed bug where pressing the enter button inside of an h1 with contenteditable set to true would sometimes produce a p tag.
- Fixed bug with backspace not working as expected before a noneditable element.
- Fixed bug where operating on tables with invalid rowspans would cause an error to be thrown.
- Fixed so a real base64 representation of the image is available on the blobInfo that the images_upload_handler gets called with.
- Fixed so the image upload tab is available when the images_upload_handler is defined (and not only when the images_upload_url is defined).

## 4.7.2 - 2017-11-07

### Added
- Added newly rewritten Table Plugin.
- Added support for attributes with colon in valid_elements and addValidElements.
- Added support for dailymotion short url in the Media Plugin. Patch contributed by maat8.
- Added support for converting to half pt when converting font size from px to pt. Patch contributed by danny6514.
- Added support for location hash to the Autosave plugin to make it work better with SPAs using hash routing.
- Added support for merging table cells when pasting a table into another table.

### Changed
- Changed so the language packs are only loaded once. Patch contributed by 0xor1.
- Simplified the css for inline boundaries selection by switching to an attribute selector.

### Fixed
- Fixed bug where an error would be thrown on editor initialization if the window.getSelection() returned null.
- Fixed bug where holding down control or alt keys made the keyboard navigation inside an inline boundary not work as expected.
- Fixed bug where applying formats in IE11 produced extra, empty paragraphs in the editor.
- Fixed bug where the Word Count Plugin didn't count some mathematical operators correctly.
- Fixed bug where removing an inline editor removed the element that the editor had been initialized on.
- Fixed bug where setting the selection to the end of an editable container caused some formatting problems.
- Fixed bug where an error would be thrown sometimes when an editor was removed because of the selection bookmark was being stored asynchronously.
- Fixed a bug where an editor initialized on an empty list did not contain any valid cursor positions.
- Fixed a bug with the Context Menu Plugin and webkit browsers on Mac where right-clicking inside a table would produce an incorrect selection.
- Fixed bug where the Image Plugin constrain proportions setting wasn't working as expected.
- Fixed bug where deleting the last character in a span with decorations produced an incorrect element when typing.
- Fixed bug where focusing on inline editors made the toolbar flicker when moving between elements quickly.
- Fixed bug where the selection would be stored incorrectly in inline editors when the mouseup event was fired outside the editor body.
- Fixed bug where toggling bold at the end of an inline boundary would toggle off the whole word.
- Fixed bug where setting the skin to false would not stop the loading of some skin css files.
- Fixed bug in mobile theme where pinch-to-zoom would break after exiting the editor.
- Fixed bug where sublists of a fully selected list would not be switched correctly when changing list style.
- Fixed bug where inserting media by source would break the UndoManager.
- Fixed bug where inserting some content into the editor with a specific selection would replace some content incorrectly.
- Fixed bug where selecting all content with ctrl+a in IE11 caused problems with untoggling some formatting.
- Fixed bug where the Search and Replace Plugin left some marker spans in the editor when undoing and redoing after replacing some content.
- Fixed bug where the editor would not get a scrollbar when using the Fullscreen and Autoresize plugins together.
- Fixed bug where the font selector would stop working correctly after selecting fonts three times.
- Fixed so pressing the enter key inside of an inline boundary inserts a br after the inline boundary element.
- Fixed a bug where it wasn't possible to use tab navigation inside of a table that was inside of a list.
- Fixed bug where end_container_on_empty_block would incorrectly remove elements.
- Fixed bug where content_styles weren't added to the Preview Plugin iframe.
- Fixed so the beforeSetContent/beforeGetContent events are preventable.
- Fixed bug where changing height value in Table Plugin advanced tab didn't do anything.
- Fixed bug where it wasn't possible to remove formatting from content in beginning of table cell.

## 4.7.1 - 2017-10-09

### Fixed
- Fixed bug where theme set to false on an inline editor produced an extra div element after the target element.
- Fixed bug where the editor drag icon was misaligned with the branding set to false.
- Fixed bug where doubled menu items were not being removed as expected with the removed_menuitems setting.
- Fixed bug where the Table of contents plugin threw an error when initialized.
- Fixed bug where it wasn't possible to add inline formats to text selected right to left.
- Fixed bug where the paste from plain text mode did not work as expected.
- Fixed so the style previews do not set color and background color when selected.
- Fixed bug where the Autolink plugin didn't work as expected with some formats applied on an empty editor.
- Fixed bug where the Textpattern plugin were throwing errors on some patterns.
- Fixed bug where the Save plugin saved all editors instead of only the active editor. Patch contributed by dannoe.

## 4.7.0 - 2017-10-03

### Added
- Added new mobile ui that is specifically designed for mobile devices.

### Changed
- Updated the default skin to be more modern and white since white is preferred by most implementations.
- Restructured the default menus to be more similar to common office suites like Google Docs.

### Fixed
- Fixed so theme can be set to false on both inline and iframe editor modes.
- Fixed bug where inline editor would add/remove the visualblocks css multiple times.
- Fixed bug where selection wouldn't be properly restored when editor lost focus and commands where invoked.
- Fixed bug where toc plugin would generate id:s for headers even though a toc wasn't inserted into the content.
- Fixed bug where is wasn't possible to drag/drop contents within the editor if paste_data_images where set to true.
- Fixed bug where getParam and close in WindowManager would get the first opened window instead of the last opened window.
- Fixed bug where delete would delete between cells inside a table in Firefox.

## 4.6.7 - 2017-09-18

### Added
- Added some missing translations to Image, Link and Help plugins.

### Fixed
- Fixed bug where paste wasn't working in IOS.
- Fixed bug where the Word Count Plugin didn't count some mathematical operators correctly.
- Fixed bug where inserting a list in a table caused the cell to expand in height.
- Fixed bug where pressing enter in a list located inside of a table deleted list items instead of inserting new list item.
- Fixed bug where copy and pasting table cells produced inconsistent results.
- Fixed bug where initializing an editor with an ID of 'length' would throw an exception.
- Fixed bug where it was possible to split a non merged table cell.
- Fixed bug where copy and pasting a list with a very specific selection into another list would produce a nested list.
- Fixed bug where copy and pasting ordered lists sometimes produced unordered lists.
- Fixed bug where padded elements inside other elements would be treated as empty.
- Fixed so you can resize images inside a figure element.
- Fixed bug where an inline TinyMCE editor initialized on a table did not set selection on load in Chrome.
- Fixed the positioning of the inlite toolbar when the target element wasn't big enough to fit the toolbar.

## 4.6.6 - 2017-08-30

### Fixed
- Fixed so that notifications wrap long text content instead of bleeding outside the notification element.
- Fixed so the content_style css is added after the skin and custom stylesheets.
- Fixed bug where it wasn't possible to remove a table with the Cut button.
- Fixed bug where the center format wasn't getting the same font size as the other formats in the format preview.
- Fixed bug where the wordcount plugin wasn't counting hyphenated words correctly.
- Fixed bug where all content pasted into the editor was added to the end of the editor.
- Fixed bug where enter keydown on list item selection only deleted content and didn't create a new line.
- Fixed bug where destroying the editor while the content css was still loading caused error notifications on Firefox.
- Fixed bug where undoing cut operation in IE11 left some unwanted html in the editor content.
- Fixed bug where enter keydown would throw an error in IE11.
- Fixed bug where duplicate instances of an editor were added to the editors array when using the createEditor API.
- Fixed bug where the formatter applied formats on the wrong content when spellchecker was activated.
- Fixed bug where switching formats would reset font size on child nodes.
- Fixed bug where the table caption element weren't always the first descendant to the table tag.
- Fixed bug where pasting some content into the editor on chrome some newlines were removed.
- Fixed bug where it wasn't possible to remove a list if a list item was a table element.
- Fixed bug where copy/pasting partial selections of tables wouldn't produce a proper table.
- Fixed bug where the searchreplace plugin could not find consecutive spaces.
- Fixed bug where background color wasn't applied correctly on some partially selected contents.

## 4.6.5 - 2017-08-02

### Added
- Added new inline_boundaries_selector that allows you to specify the elements that should have boundaries.
- Added new local upload feature this allows the user to upload images directly from the image dialog.
- Added a new api for providing meta data for plugins. It will show up in the help dialog if it's provided.

### Fixed
- Fixed so that the notifications created by the notification manager are more screen reader accessible.
- Fixed bug where changing the list format on multiple selected lists didn't change all of the lists.
- Fixed bug where the nonbreaking plugin would insert multiple undo levels when pressing the tab key.
- Fixed bug where delete/backspace wouldn't render a caret when all editor contents where deleted.
- Fixed bug where delete/backspace wouldn't render a caret if the deleted element was a single contentEditable false element.
- Fixed bug where the wordcount plugin wouldn't count words correctly if word where typed after applying a style format.
- Fixed bug where the wordcount plugin would count mathematical formulas as multiple words for example 1+1=2.
- Fixed bug where formatting of triple clicked blocks on Chrome/Safari would result in styles being added outside the visual selection.
- Fixed bug where paste would add the contents to the end of the editor area when inline mode was used.
- Fixed bug where toggling off bold formatting on text entered in a new paragraph would add an extra line break.
- Fixed bug where autolink plugin would only produce a link on every other consecutive link on Firefox.
- Fixed bug where it wasn't possible to select all contents if the content only had one pre element.
- Fixed bug where sizzle would produce lagging behavior on some sites due to repaints caused by feature detection.
- Fixed bug where toggling off inline formats wouldn't include the space on selected contents with leading or trailing spaces.
- Fixed bug where the cut operation in UI wouldn't work in Chrome.
- Fixed bug where some legacy editor initialization logic would throw exceptions about editor settings not being defined.
- Fixed bug where it wasn't possible to apply text color to links if they where part of a non collapsed selection.
- Fixed bug where an exception would be thrown if the user selected a video element and then moved the focus outside the editor.
- Fixed bug where list operations didn't work if there where block elements inside the list items.
- Fixed bug where applying block formats to lists wrapped in block elements would apply to all elements in that wrapped block.

## 4.6.4 - 2017-06-13

### Fixed
- Fixed bug where the editor would move the caret when clicking on the scrollbar next to a content editable false block.
- Fixed bug where the text color select dropdowns wasn't placed correctly when they didn't fit the width of the screen.
- Fixed bug where the default editor line height wasn't working for mixed font size contents.
- Fixed bug where the content css files for inline editors were loaded multiple times for multiple editor instances.
- Fixed bug where the initial value of the font size/font family dropdowns wasn't displayed.
- Fixed bug where the I18n api was not supporting arrays as the translation replacement values.
- Fixed bug where chrome would display "The given range isn't in document." errors for invalid ranges passed to setRng.
- Fixed bug where the compat3x plugin wasn't working since the global tinymce references wasn't resolved correctly.
- Fixed bug where the preview plugin wasn't encoding the base url passed into the iframe contents producing a xss bug.
- Fixed bug where the dom parser/serializer wasn't handling some special elements like noframes, title and xmp.
- Fixed bug where the dom parser/serializer wasn't handling cdata sections with comments inside.
- Fixed bug where the editor would scroll to the top of the editable area if a dialog was closed in inline mode.
- Fixed bug where the link dialog would not display the right rel value if rel_list was configured.
- Fixed bug where the context menu would select images on some platforms but not others.
- Fixed bug where the filenames of images were not retained on dragged and drop into the editor from the desktop.
- Fixed bug where the paste plugin would misrepresent newlines when pasting plain text and having forced_root_block configured.
- Fixed so that the error messages for the imagetools plugin is more human readable.
- Fixed so the internal validate setting for the parser/serializer can't be set from editor initialization settings.

## 4.6.3 - 2017-05-30

### Fixed
- Fixed bug where the arrow keys didn't work correctly when navigating on nested inline boundary elements.
- Fixed bug where delete/backspace didn't work correctly on nested inline boundary elements.
- Fixed bug where image editing didn't work on subsequent edits of the same image.
- Fixed bug where charmap descriptions wouldn't properly wrap if they exceeded the width of the box.
- Fixed bug where the default image upload handler only accepted 200 as a valid http status code.
- Fixed so rel on target=_blank links gets forced with only noopener instead of both noopener and noreferrer.

## 4.6.2 - 2017-05-23

### Fixed
- Fixed bug where the SaxParser would run out of memory on very large documents.
- Fixed bug with formatting like font size wasn't applied to del elements.
- Fixed bug where various api calls would be throwing exceptions if they where invoked on a removed editor instance.
- Fixed bug where the branding position would be incorrect if the editor was inside a hidden tab and then later showed.
- Fixed bug where the color levels feature in the imagetools dialog wasn't working properly.
- Fixed bug where imagetools dialog wouldn't pre-load images from CORS domains, before trying to prepare them for editing.
- Fixed bug where the tab key would move the caret to the next table cell if being pressed inside a list inside a table.
- Fixed bug where the cut/copy operations would loose parent context like the current format etc.
- Fixed bug with format preview not working on invalid elements excluded by valid_elements.
- Fixed bug where blocks would be merged in incorrect order on backspace/delete.
- Fixed bug where zero length text nodes would cause issues with the undo logic if there where iframes present.
- Fixed bug where the font size/family select lists would throw errors if the first node was a comment.
- Fixed bug with csp having to allow local script evaluation since it was used to detect global scope.
- Fixed bug where CSP required a relaxed option for javascript: URLs in unsupported legacy browsers.
- Fixed bug where a fake caret would be rendered for td with the contenteditable=false.
- Fixed bug where typing would be blocked on IE 11 when within a nested contenteditable=true/false structure.

## 4.6.1 - 2017-05-10

### Added
- Added configuration option to list plugin to disable tab indentation.

### Fixed
- Fixed bug where format change on very specific content could cause the selection to change.
- Fixed bug where TinyMCE could not be lazyloaded through jquery integration.
- Fixed bug where entities in style attributes weren't decoded correctly on paste in webkit.
- Fixed bug where fontsize_formats option had been renamed incorrectly.
- Fixed bug with broken backspace/delete behaviour between contenteditable=false blocks.
- Fixed bug where it wasn't possible to backspace to the previous line with the inline boundaries functionality turned on.
- Fixed bug where is wasn't possible to move caret left and right around a linked image with the inline boundaries functionality turned on.
- Fixed bug where pressing enter after/before hr element threw exception. Patch contributed bradleyke.
- Fixed so the CSS in the visualblocks plugin doesn't overwrite background color. Patch contributed by Christian Rank.
- Fixed bug where multibyte characters weren't encoded correctly. Patch contributed by James Tarkenton.
- Fixed bug where shift-click to select within contenteditable=true fields wasn't working.

## 4.6.0 - 2017-05-04

### Added
- Added an inline boundary caret position feature that makes it easier to type at the beginning/end of links/code elements.
- Added a help plugin that adds a button and a dialog showing the editor shortcuts and loaded plugins.
- Added an inline_boundaries option that allows you to disable the inline boundary feature if it's not desired.
- Added a new ScrollIntoView event that allows you to override the default scroll to element behavior.
- Added role and aria- attributes as valid elements in the default valid elements config.
- Added new internal flag for PastePreProcess/PastePostProcess this is useful to know if the paste was coming from an external source.
- Added new ignore function to UndoManager this works similar to transact except that it doesn't add an undo level by default.

### Fixed
- Fixed so that urls gets retained for images when being edited. This url is then passed on to the upload handler.
- Fixed so that the editors would be initialized on readyState interactive instead of complete.
- Fixed so that the init event of the editor gets fired once all contentCSS files have been properly loaded.
- Fixed so that width/height of the editor gets taken from the textarea element if it's explicitly specified in styles.
- Fixed so that keep_styles set to false no longer clones class/style from the previous paragraph on enter.
- Fixed so that the default line-height is 1.2em to avoid zwnbsp characters from producing text rendering glitches on Windows.
- Fixed so that loading errors of content css gets presented by a notification message.
- Fixed so figure image elements can be linked when selected this wraps the figure image in a anchor element.
- Fixed bug where it wasn't possible to copy/paste rows with colspans by using the table copy/paste feature.
- Fixed bug where the protect setting wasn't properly applied to header/footer parts when using the fullpage plugin.
- Fixed bug where custom formats that specified upper case element names where not applied correctly.
- Fixed bug where some screen readers weren't reading buttons due to an aria specific fix for IE 8.
- Fixed bug where cut wasn't working correctly on iOS due to it's clipboard API not working correctly.
- Fixed bug where Edge would paste div elements instead of paragraphs when pasting plain text.
- Fixed bug where the textpattern plugin wasn't dealing with trailing punctuations correctly.
- Fixed bug where image editing would some times change the image format from jpg to png.
- Fixed bug where some UI elements could be inserted into the toolbar even if they where not registered.
- Fixed bug where it was possible to click the TD instead of the character in the character map and that caused an exception.
- Fixed bug where the font size/font family dropdowns would sometimes show an incorrect value due to css not being loaded in time.
- Fixed bug with the media plugin inserting undefined instead of retaining size when media_dimensions was set to false.
- Fixed bug with deleting images when forced_root_blocks where set to false.
- Fixed bug where input focus wasn't properly handled on nested content editable elements.
- Fixed bug where Chrome/Firefox would throw an exception when selecting images due to recent change of setBaseAndExtent support.
- Fixed bug where malformed blobs would throw exceptions now they are simply ignored.
- Fixed bug where backspace/delete wouldn't work properly in some cases where all contents was selected in WebKit.
- Fixed bug with Angular producing errors since it was expecting events objects to be patched with their custom properties.
- Fixed bug where the formatter would apply formatting to spellchecker errors now all bogus elements are excluded.
- Fixed bug with backspace/delete inside table caption elements wouldn't behave properly on IE 11.
- Fixed bug where typing after a contenteditable false inline element could move the caret to the end of that element.
- Fixed bug where backspace before/after contenteditable false blocks wouldn't properly remove the right element.
- Fixed bug where backspace before/after contenteditable false inline elements wouldn't properly empty the current block element.
- Fixed bug where vertical caret navigation with a custom line-height would sometimes match incorrect positions.
- Fixed bug with paste on Edge where character encoding wasn't handled properly due to a browser bug.
- Fixed bug with paste on Edge where extra fragment data was inserted into the contents when pasting.
- Fixed bug with pasting contents when having a whole block element selected on WebKit could cause WebKit spans to appear.
- Fixed bug where the visualchars plugin wasn't working correctly showing invisible nbsp characters.
- Fixed bug where browsers would hang if you tried to load some malformed html contents.
- Fixed bug where the init call promise wouldn't resolve if the specified selector didn't find any matching elements.
- Fixed bug where the Schema isValidChild function was case sensitive.

### Removed
- Dropped support for IE 8-10 due to market share and lack of support from Microsoft. See tinymce docs for details.

## 4.5.3 - 2017-02-01

### Added
- Added keyboard navigation for menu buttons when the menu is in focus.
- Added api to the list plugin for setting custom classes/attributes on lists.
- Added validation for the anchor plugin input field according to W3C id naming specifications.

### Fixed
- Fixed bug where media placeholders were removed after resize with the forced_root_block setting set to false.
- Fixed bug where deleting selections with similar sibling nodes sometimes deleted the whole document.
- Fixed bug with inlite theme where several toolbars would appear scrolling when more than one instance of the editor was in use.
- Fixed bug where the editor would throw error with the fontselect plugin on hidden editor instances in Firefox.
- Fixed bug where the background color would not stretch to the font size.
- Fixed bug where font size would be removed when changing background color.
- Fixed bug where the undomanager trimmed away whitespace between nodes on undo/redo.
- Fixed bug where media_dimensions=false in media plugin caused the editor to throw an error.
- Fixed bug where IE was producing font/u elements within links on paste.
- Fixed bug where some button tooltips were broken when compat3x was in use.
- Fixed bug where backspace/delete/typeover would remove the caption element.
- Fixed bug where powerspell failed to function when compat3x was enabled.
- Fixed bug where it wasn't possible to apply sub/sup on text with large font size.
- Fixed bug where pre tags with spaces weren't treated as content.
- Fixed bug where Meta+A would select the entire document instead of all contents in nested ce=true elements.

## 4.5.2 - 2017-01-04

### Fixed
- Added missing keyboard shortcut description for the underline menu item in the format menu.
- Fixed bug where external blob urls wasn't properly handled by editor upload logic. Patch contributed by David Oviedo.
- Fixed bug where urls wasn't treated as a single word by the wordcount plugin.
- Fixed bug where nbsp characters wasn't treated as word delimiters by the wordcount plugin.
- Fixed bug where editor instance wasn't properly passed to the format preview logic. Patch contributed by NullQuery.
- Fixed bug where the fake caret wasn't hidden when you moved selection to a cE=false element.
- Fixed bug where it wasn't possible to edit existing code sample blocks.
- Fixed bug where it wasn't possible to delete editor contents if the selection included an empty block.
- Fixed bug where the formatter wasn't expanding words on some international characters. Patch contributed by Martin Larochelle.
- Fixed bug where the open link feature wasn't working correctly on IE 11.
- Fixed bug where enter before/after a cE=false block wouldn't properly padd the paragraph with an br element.
- Fixed so font size and font family select boxes always displays a value by using the runtime style as a fallback.
- Fixed so missing plugins will be logged to console as warnings rather than halting the initialization of the editor.
- Fixed so splitbuttons become normal buttons in advlist plugin if styles are empty. Patch contributed by René Schleusner.
- Fixed so you can multi insert rows/cols by selecting table cells and using insert rows/columns.

## 4.5.1 - 2016-12-07

### Fixed
- Fixed bug where the lists plugin wouldn't initialize without the advlist plugins if served from cdn.
- Fixed bug where selectors with "*" would cause the style format preview to throw an error.
- Fixed bug with toggling lists off on lists with empty list items would throw an error.
- Fixed bug where editing images would produce non existing blob uris.
- Fixed bug where the offscreen toc selection would be treated as the real toc element.
- Fixed bug where the aria level attribute for element path would have an incorrect start index.
- Fixed bug where the offscreen selection of cE=false that where very wide would be shown onscreen. Patch contributed by Steven Bufton.
- Fixed so the default_link_target gets applied to links created by the autolink plugin.
- Fixed so that the name attribute gets removed by the anchor plugin if editing anchors.

## 4.5.0 - 2016-11-23

### Added
- Added new toc plugin allows you to insert table of contents based on editor headings.
- Added new auto complete menu to all url fields. Adds history, link to anchors etc.
- Added new sidebar api that allows you to add custom sidebar panels and buttons to toggle these.
- Added new insert menu button that allows you to have multiple insert functions under the same menu button.
- Added new open link feature to ctrl+click, alt+enter and context menu.
- Added new media_embed_handler option to allow the media plugin to be populated with custom embeds.
- Added new support for editing transparent images using the image tools dialog.
- Added new images_reuse_filename option to allow filenames of images to be retained for upload.
- Added new security feature where links with target="_blank" will by default get rel="noopener noreferrer".
- Added new allow_unsafe_link_target to allow you to opt-out of the target="_blank" security feature.
- Added new style_formats_autohide option to automatically hide styles based on context.
- Added new codesample_content_css option to specify where the code sample prism css is loaded from.
- Added new support for Japanese/Chinese word count following the unicode standards on this.
- Added new fragmented undo levels this dramatically reduces flicker on contents with iframes.
- Added new live previews for complex elements like table or lists.

### Fixed
- Fixed bug where it wasn't possible to properly tab between controls in a dialog with a disabled form item control.
- Fixed bug where firefox would generate a rectangle on elements produced after/before a cE=false elements.
- Fixed bug with advlist plugin not switching list element format properly in some edge cases.
- Fixed bug where col/rowspans wasn't correctly computed by the table plugin in some cases.
- Fixed bug where the table plugin would thrown an error if object_resizing was disabled.
- Fixed bug where some invalid markup would cause issues when running in XHTML mode. Patch contributed by Charles Bourasseau.
- Fixed bug where the fullscreen class wouldn't be removed properly when closing dialogs.
- Fixed bug where the PastePlainTextToggle event wasn't fired by the paste plugin when the state changed.
- Fixed bug where table the row type wasn't properly updated in table row dialog. Patch contributed by Matthias Balmer.
- Fixed bug where select all and cut wouldn't place caret focus back to the editor in WebKit. Patch contributed by Daniel Jalkut.
- Fixed bug where applying cell/row properties to multiple cells/rows would reset other unchanged properties.
- Fixed bug where some elements in the schema would have redundant/incorrect children.
- Fixed bug where selector and target options would cause issues if used together.
- Fixed bug where drag/drop of images from desktop on chrome would thrown an error.
- Fixed bug where cut on WebKit/Blink wouldn't add an undo level.
- Fixed bug where IE 11 would scroll to the cE=false elements when they where selected.
- Fixed bug where keys like F5 wouldn't work when a cE=false element was selected.
- Fixed bug where the undo manager wouldn't stop the typing state when commands where executed.
- Fixed bug where unlink on wrapped links wouldn't work properly.
- Fixed bug with drag/drop of images on WebKit where the image would be deleted form the source editor.
- Fixed bug where the visual characters mode would be disabled when contents was extracted from the editor.
- Fixed bug where some browsers would toggle of formats applied to the caret when clicking in the editor toolbar.
- Fixed bug where the custom theme function wasn't working correctly.
- Fixed bug where image option for custom buttons required you to have icon specified as well.
- Fixed bug where the context menu and contextual toolbars would be visible at the same time and sometimes overlapping.
- Fixed bug where the noneditable plugin would double wrap elements when using the noneditable_regexp option.
- Fixed bug where tables would get padding instead of margin when you used the indent button.
- Fixed bug where the charmap plugin wouldn't properly insert non breaking spaces.
- Fixed bug where the color previews in color input boxes wasn't properly updated.
- Fixed bug where the list items of previous lists wasn't merged in the right order.
- Fixed bug where it wasn't possible to drag/drop inline-block cE=false elements on IE 11.
- Fixed bug where some table cell merges would produce incorrect rowspan/colspan.
- Fixed so the font size of the editor defaults to 14px instead of 11px this can be overridden by custom css.
- Fixed so wordcount is debounced to reduce cpu hogging on larger texts.
- Fixed so tinymce global gets properly exported as a module when used with some module bundlers.
- Fixed so it's possible to specify what css properties you want to preview on specific formats.
- Fixed so anchors are contentEditable=false while within the editor.
- Fixed so selected contents gets wrapped in a inline code element by the codesample plugin.
- Fixed so conditional comments gets properly stripped independent of case. Patch contributed by Georgii Dolzhykov.
- Fixed so some escaped css sequences gets properly handled. Patch contributed by Georgii Dolzhykov.
- Fixed so notifications with the same message doesn't get displayed at the same time.
- Fixed so F10 can be used as an alternative key to focus to the toolbar.
- Fixed various api documentation issues and typos.

### Removed
- Removed layer plugin since it wasn't really ported from 3.x and there doesn't seem to be much use for it.
- Removed moxieplayer.swf from the media plugin since it wasn't used by the media plugin.
- Removed format state from the advlist plugin to be more consistent with common word processors.

## 4.4.3 - 2016-09-01

### Fixed
- Fixed bug where copy would produce an exception on Chrome.
- Fixed bug where deleting lists on IE 11 would merge in correct text nodes.
- Fixed bug where deleting partial lists with indentation wouldn't cause proper normalization.

## 4.4.2 - 2016-08-25

### Added
- Added new importcss_exclusive option to disable unique selectors per group.
- Added new group specific selector_converter option to importcss plugin.
- Added new codesample_languages option to apply custom languages to codesample plugin.
- Added new codesample_dialog_width/codesample_dialog_height options.

### Fixed
- Fixed bug where fullscreen button had an incorrect keyboard shortcut.
- Fixed bug where backspace/delete wouldn't work correctly from a block to a cE=false element.
- Fixed bug where smartpaste wasn't detecting links with special characters in them like tilde.
- Fixed bug where the editor wouldn't get proper focus if you clicked on a cE=false element.
- Fixed bug where it wasn't possible to copy/paste table rows that had merged cells.
- Fixed bug where merging cells could some times produce invalid col/rowspan attibute values.
- Fixed bug where getBody would sometimes thrown an exception now it just returns null if the iframe is clobbered.
- Fixed bug where drag/drop of cE=false element wasn't properly constrained to viewport.
- Fixed bug where contextmenu on Mac would collapse any selection to a caret.
- Fixed bug where rtl mode wasn't rendered properly when loading a language pack with the rtl flag.
- Fixed bug where Kamer word bounderies would be stripped from contents.
- Fixed bug where lists would sometimes render two dots or numbers on the same line.
- Fixed bug where the skin_url wasn't used by the inlite theme.
- Fixed so data attributes are ignored when comparing formats in the formatter.
- Fixed so it's possible to disable inline toolbars in the inlite theme.
- Fixed so template dialog gets resized if it doesn't fit the window viewport.

## 4.4.1 - 2016-07-26

### Added
- Added smart_paste option to paste plugin to allow disabling the paste behavior if needed.

### Fixed
- Fixed bug where png urls wasn't properly detected by the smart paste logic.
- Fixed bug where the element path wasn't working properly when multiple editor instances where used.
- Fixed bug with creating lists out of multiple paragraphs would just create one list item instead of multiple.
- Fixed bug where scroll position wasn't properly handled by the inlite theme to place the toolbar properly.
- Fixed bug where multiple instances of the editor using the inlite theme didn't render the toolbar properly.
- Fixed bug where the shortcut label for fullscreen mode didn't match the actual shortcut key.
- Fixed bug where it wasn't possible to select cE=false blocks using touch devices on for example iOS.
- Fixed bug where it was possible to select the child image within a cE=false on IE 11.
- Fixed so inserts of html containing lists doesn't merge with any existing lists unless it's a paste operation.

## 4.4.0 - 2016-06-30

### Added
- Added new inlite theme this is a more lightweight inline UI.
- Added smarter paste logic that auto detects urls in the clipboard and inserts images/links based on that.
- Added a better image resize algorithm for better image quality in the imagetools plugin.

### Fixed
- Fixed bug where it wasn't possible to drag/dropping cE=false elements on FF.
- Fixed bug where backspace/delete before/after a cE=false block would produce a new paragraph.
- Fixed bug where list style type css property wasn't preserved when indenting lists.
- Fixed bug where merging of lists where done even if the list style type was different.
- Fixed bug where the image_dataimg_filter function wasn't used when pasting images.
- Fixed bug where nested editable within a non editable element would cause scroll on focus in Chrome.
- Fixed so invalid targets for inline mode is blocked on initialization. We only support elements that can have children.

## 4.3.13 - 2016-06-08

### Added
- Added characters with a diacritical mark to charmap plugin. Patch contributed by Dominik Schilling.
- Added better error handling if the image proxy service would produce errors.

### Fixed
- Fixed issue with pasting list items into list items would produce nested list rather than a merged list.
- Fixed bug where table selection could get stuck in selection mode for inline editors.
- Fixed bug where it was possible to place the caret inside the resize grid elements.
- Fixed bug where it wasn't possible to place in elements horizontally adjacent cE=false blocks.
- Fixed bug where multiple notifications wouldn't be properly placed on screen.
- Fixed bug where multiple editor instance of the same id could be produces in some specific integrations.

## 4.3.12 - 2016-05-10

### Fixed
- Fixed bug where focus calls couldn't be made inside the editors PostRender event handler.
- Fixed bug where some translations wouldn't work as expected due to a bug in editor.translate.
- Fixed bug where the node change event could fire with a node out side the root of the editor.
- Fixed bug where Chrome wouldn't properly present the keyboard paste clipboard details when paste was clicked.
- Fixed bug where merged cells in tables couldn't be selected from right to left.
- Fixed bug where insert row wouldn't properly update a merged cells rowspan property.
- Fixed bug where the color input boxes preview field wasn't properly set on initialization.
- Fixed bug where IME composition inside table cells wouldn't work as expected on IE 11.
- Fixed so all shadow dom support is under and experimental flag due to flaky browser support.

## 4.3.11 - 2016-04-25

### Fixed
- Fixed bug where it wasn't possible to insert empty blocks though the API unless they where padded.
- Fixed bug where you couldn't type the Euro character on Windows.
- Fixed bug where backspace/delete from a cE=false element to a text block didn't work properly.
- Fixed bug where the text color default grid would render incorrectly.
- Fixed bug where the codesample plugin wouldn't load the css in the editor for multiple editors.
- Fixed so the codesample plugin textarea gets focused by default.

## 4.3.10 - 2016-04-12

### Fixed
- Fixed bug where the key "y" on WebKit couldn't be entered due to conflict with keycode for F10 on keypress.

## 4.3.9 - 2016-04-12

### Added
- Added support for focusing the contextual toolbars using keyboard.
- Added keyboard support for slider UI controls. You can no increase/decrease using arrow keys.
- Added url pattern matching for Dailymotion to media plugin. Patch contributed by Bertrand Darbon.
- Added body_class to template plugin preview. Patch contributed by Milen Petrinski.
- Added options to better override textcolor pickers with custom colors. Patch contributed by Xavier Boubert.
- Added visual arrows to inline contextual toolbars so that they point to the element being active.

### Changed
- Changed the Meta+Shift+F shortcut to Ctrl+Shift+F since Czech, Slovak, Polish languages used the first one for input.

### Fixed
- Fixed so toolbars for tables or other larger elements get better positioned below the scrollable viewport.
- Fixed bug where it was possible to click links inside cE=false blocks.
- Fixed bug where event targets wasn't properly handled in Safari Technical Preview.
- Fixed bug where drag/drop text in FF 45 would make the editor caret invisible.
- Fixed bug where the remove state wasn't properly set on editor instances when detected as clobbered.
- Fixed bug where offscreen selection of some cE=false elements would render onscreen. Patch contributed by Steven Bufton
- Fixed bug where enter would clone styles out side the root on editors inside a span. Patch contributed by ChristophKaser.
- Fixed bug where drag/drop of images into the editor didn't work correctly in FF.
- Fixed so the first item in panels for the imagetools dialog gets proper keyboard focus.

## 4.3.8 - 2016-03-15

### Fixed
- Fixed bug where inserting HR at the end of a block element would produce an extra empty block.
- Fixed bug where links would be clickable when readonly mode was enabled.
- Fixed bug where the formatter would normalize to the wrong node on very specific content.
- Fixed bug where some nested list items couldn't be indented properly.
- Fixed bug where links where clickable in the preview dialog.
- Fixed so the alt attribute doesn't get padded with an empty value by default.
- Fixed so nested alignment works more correctly. You will now alter the alignment to the closest block parent.

## 4.3.7 - 2016-03-02

### Fixed
- Fixed bug where incorrect icons would be rendered for imagetools edit and color levels.
- Fixed bug where navigation using arrow keys inside a SelectBox didn't move up/down.
- Fixed bug where the visualblocks plugin would render borders round internal UI elements.

## 4.3.6 - 2016-03-01

### Added
- Added new paste_remember_plaintext_info option to allow a global disable of the plain text mode notification.
- Added new PastePlainTextToggle event that fires when plain text mode toggles on/off.

### Fixed
- Fixed bug where it wasn't possible to select media elements since the drag logic would snap it to mouse cursor.
- Fixed bug where it was hard to place the caret inside nested cE=true elements when the outer cE=false element was focused.
- Fixed bug where editors wouldn't properly initialize if both selector and mode where used.
- Fixed bug where IME input inside table cells would switch the IME off.
- Fixed bug where selection inside the first table cell would cause the whole table cell to get selected.
- Fixed bug where error handling of images being uploaded wouldn't properly handle faulty statuses.
- Fixed bug where inserting contents before a HR would cause an exception to be thrown.
- Fixed bug where copy/paste of Excel data would be inserted as an image.
- Fixed caret position issues with copy/paste of inline block cE=false elements.
- Fixed issues with various menu item focus bugs in Chrome. Where the focused menu bar item wasn't properly blurred.
- Fixed so the notifications have a solid background since it would be hard to read if there where text under it.
- Fixed so notifications gets animated similar to the ones used by dialogs.
- Fixed so larger images that gets pasted is handled better.
- Fixed so the window close button is more uniform on various platform and also increased it's hit area.

## 4.3.5 - 2016-02-11

Npm version bump due to package not being fully updated.

## 4.3.4 - 2016-02-11

### Added
- Added new OpenWindow/CloseWindow events that gets fired when windows open/close.
- Added new NewCell/NewRow events that gets fired when table cells/rows are created.
- Added new Promise return value to tinymce.init makes it easier to handle initialization.

### Fixed
- Fixed various bugs with drag/drop of contentEditable:false elements.
- Fixed bug where deleting of very specific nested list items would result in an odd list.
- Fixed bug where lists would get merged with adjacent lists outside the editable inline root.
- Fixed bug where MS Edge would crash when closing a dialog then clicking a menu item.
- Fixed bug where table cell selection would add undo levels.
- Fixed bug where table cell selection wasn't removed when inline editor where removed.
- Fixed bug where table cell selection wouldn't work properly on nested tables.
- Fixed bug where table merge menu would be available when merging between thead and tbody.
- Fixed bug where table row/column resize wouldn't get properly removed when the editor was removed.
- Fixed bug where Chrome would scroll to the editor if there where a empty hash value in document url.
- Fixed bug where the cache suffix wouldn't work correctly with the importcss plugin.
- Fixed bug where selection wouldn't work properly on MS Edge on Windows Phone 10.
- Fixed so adjacent pre blocks gets joined into one pre block since that seems like the user intent.
- Fixed so events gets properly dispatched in shadow dom. Patch provided by Nazar Mokrynskyi.

### Removed
- Removed the jQuery version the jQuery plugin is now moved into the main package.
- Removed jscs from build process since eslint can now handle code style checking.

## 4.3.3 - 2016-01-14

### Added
- Added new table_resize_bars configuration setting.  This setting allows you to disable the table resize bars.
- Added new beforeInitialize event to tinymce.util.XHR lets you modify XHR properties before open. Patch contributed by Brent Clintel.
- Added new autolink_pattern setting to autolink plugin. Enables you to override the default autolink formats. Patch contributed by Ben Tiedt.
- Added new charmap option that lets you override the default charmap of the charmap plugin.
- Added new charmap_append option that lets you add new characters to the default charmap of the charmap plugin.
- Added new insertCustomChar event that gets fired when a character is inserted by the charmap plugin.

### Fixed
- Fixed bug where table cells started with a superfluous &nbsp; in IE10+.
- Fixed bug where table plugin would retain all BR tags when cells were merged.
- Fixed bug where media plugin would strip underscores from youtube urls.
- Fixed bug where IME input would fail on IE 11 if you typed within a table.
- Fixed bug where double click selection of a word would remove the space before the word on insert contents.
- Fixed bug where table plugin would produce exceptions when hovering tables with invalid structure.
- Fixed bug where fullscreen wouldn't scroll back to it's original position when untoggled.
- Fixed so the template plugins templates setting can be a function that gets a callback that can provide templates.

## 4.3.2 - 2015-12-14

### Fixed
- Fixed bug where the resize bars for table cells were not affected by the object_resizing property.
- Fixed bug where the contextual table toolbar would appear incorrectly if TinyMCE was initialized inline inside a table.
- Fixed bug where resizing table cells did not fire a node change event or add an undo level.
- Fixed bug where double click selection of text on IE 11 wouldn't work properly.
- Fixed bug where codesample plugin would incorrectly produce br elements inside code elements.
- Fixed bug where media plugin would strip dashes from youtube urls.
- Fixed bug where it was possible to move the caret into the table resize bars.
- Fixed bug where drag/drop into a cE=false element was possible on IE.

## 4.3.1 - 2015-11-30

### Fixed
- Fixed so it's possible to disable the table inline toolbar by setting it to false or an empty string.
- Fixed bug where it wasn't possible to resize some tables using the drag handles.
- Fixed bug where unique id:s would clash for multiple editor instances and cE=false selections.
- Fixed bug where the same plugin could be initialized multiple times.
- Fixed bug where the table inline toolbars would be displayed at the same time as the image toolbars.
- Fixed bug where the table selection rect wouldn't be removed when selecting another control element.

## 4.3.0 - 2015-11-23

### Added
- Added new table column/row resize support. Makes it a lot more easy to resize the columns/rows in a table.
- Added new table inline toolbar. Makes it easier to for example add new rows or columns to a table.
- Added new notification API. Lets you display floating notifications to the end user.
- Added new codesample plugin that lets you insert syntax highlighted pre elements into the editor.
- Added new image_caption to images. Lets you create images with captions using a HTML5 figure/figcaption elements.
- Added new live previews of embeded videos. Lets you play the video right inside the editor.
- Added new setDirty method and "dirty" event to the editor. Makes it easier to track the dirty state change.
- Added new setMode method to Editor instances that lets you dynamically switch between design/readonly.
- Added new core support for contentEditable=false elements within the editor overrides the browsers broken behavior.

### Changed
- Rewrote the noneditable plugin to use the new contentEditable false core logic.

### Fixed
- Fixed so the dirty state doesn't set to false automatically when the undo index is set to 0.
- Fixed the Selection.placeCaretAt so it works better on IE when the coordinate is between paragraphs.
- Fixed bug where data-mce-bogus="all" element contents where counted by the word count plugin.
- Fixed bug where contentEditable=false elements would be indented by the indent buttons.
- Fixed bug where images within contentEditable=false would be selected in WebKit on mouse click.
- Fixed bug in DOMUntils split method where the replacement parameter wouldn't work on specific cases.
- Fixed bug where the importcss plugin would import classes from the skin content css file.
- Fixed so all button variants have a wrapping span for it's text to make it easier to skin.
- Fixed so it's easier to exit pre block using the arrow keys.
- Fixed bug where listboxes with fix widths didn't render correctly.

## 4.2.8 - 2015-11-13

### Fixed
- Fixed bug where it was possible to delete tables as the inline root element if all columns where selected.
- Fixed bug where the UI buttons active state wasn't properly updated due to recent refactoring of that logic.

## 4.2.7 - 2015-10-27

### Fixed
- Fixed bug where backspace/delete would remove all formats on the last paragraph character in WebKit/Blink.
- Fixed bug where backspace within a inline format element with a bogus caret container would move the caret.
- Fixed bug where backspace/delete on selected table cells wouldn't add an undo level.
- Fixed bug where script tags embedded within the editor could sometimes get a mce- prefix prepended to them
- Fixed bug where validate: false option could produce an error to be thrown from the Serialization step.
- Fixed bug where inline editing of a table as the root element could let the user delete that table.
- Fixed bug where inline editing of a table as the root element wouldn't properly handle enter key.
- Fixed bug where inline editing of a table as the root element would normalize the selection incorrectly.
- Fixed bug where inline editing of a list as the root element could let the user delete that list.
- Fixed bug where inline editing of a list as the root element could let the user split that list.
- Fixed bug where resize handles would be rendered on editable root elements such as table.

## 4.2.6 - 2015-09-28

### Added
- Added capability to set request headers when using XHRs.
- Added capability to upload local images automatically default delay is set to 30 seconds after editing images.
- Added commands ids mceEditImage, mceAchor and mceMedia to be avaiable from execCommand.
- Added Edge browser to saucelabs grunt task. Patch contributed by John-David Dalton.

### Fixed
- Fixed bug where blob uris not produced by tinymce would produce HTML invalid markup.
- Fixed bug where selection of contents of a nearly empty editor in Edge would sometimes fail.
- Fixed bug where color styles woudln't be retained on copy/paste in Blink/Webkit.
- Fixed bug where the table plugin would throw an error when inserting rows after a child table.
- Fixed bug where the template plugin wouldn't handle functions as variable replacements.
- Fixed bug where undo/redo sometimes wouldn't work properly when applying formatting collapsed ranges.
- Fixed bug where shift+delete wouldn't do a cut operation on Blink/WebKit.
- Fixed bug where cut action wouldn't properly store the before selection bookmark for the undo level.
- Fixed bug where backspace in side an empty list element on IE would loose editor focus.
- Fixed bug where the save plugin wouldn't enable the buttons when a change occurred.
- Fixed bug where Edge wouldn't initialize the editor if a document.domain was specified.
- Fixed bug where enter key before nested images would sometimes not properly expand the previous block.
- Fixed bug where the inline toolbars wouldn't get properly hidden when blurring the editor instance.
- Fixed bug where Edge would paste Chinese characters on some Windows 10 installations.
- Fixed bug where IME would loose focus on IE 11 due to the double trailing br bug fix.
- Fixed bug where the proxy url in imagetools was incorrect. Patch contributed by Wong Ho Wang.

## 4.2.5 - 2015-08-31

### Added
- Added fullscreen capability to embedded youtube and vimeo videos.

### Fixed
- Fixed bug where the uploadImages call didn't work on IE 10.
- Fixed bug where image place holders would be uploaded by uploadImages call.
- Fixed bug where images marked with bogus would be uploaded by the uploadImages call.
- Fixed bug where multiple calls to uploadImages would result in decreased performance.
- Fixed bug where pagebreaks were editable to imagetools patch contributed by Rasmus Wallin.
- Fixed bug where the element path could cause too much recursion exception.
- Fixed bug for domains containing ".min". Patch contributed by Loïc Février.
- Fixed so validation of external links to accept a number after www. Patch contributed by Victor Carvalho.
- Fixed so the charmap is exposed though execCommand. Patch contributed by Matthew Will.
- Fixed so that the image uploads are concurrent for improved performance.
- Fixed various grammar problems in inline documentation. Patches provided by nikolas.

## 4.2.4 - 2015-08-17

### Added
- Added picture as a valid element to the HTML 5 schema. Patch contributed by Adam Taylor.

### Fixed
- Fixed bug where contents would be duplicated on drag/drop within the same editor.
- Fixed bug where floating/alignment of images on Edge wouldn't work properly.
- Fixed bug where it wasn't possible to drag images on IE 11.
- Fixed bug where image selection on Edge would sometimes fail.
- Fixed bug where contextual toolbars icons wasn't rendered properly when using the toolbar_items_size.
- Fixed bug where searchreplace dialog doesn't get prefilled with the selected text.
- Fixed bug where fragmented matches wouldn't get properly replaced by the searchreplace plugin.
- Fixed bug where enter key wouldn't place the caret if was after a trailing space within an inline element.
- Fixed bug where the autolink plugin could produce multiple links for the same text on Gecko.
- Fixed bug where EditorUpload could sometimes throw an exception if the blob wasn't found.
- Fixed xss issues with media plugin not properly filtering out some script attributes.

## 4.2.3 - 2015-07-30

### Fixed
- Fixed bug where image selection wasn't possible on Edge due to incompatible setBaseAndExtend API.
- Fixed bug where image blobs urls where not properly destroyed by the imagetools plugin.
- Fixed bug where keyboard shortcuts wasn't working correctly on IE 8.
- Fixed skin issue where the borders of panels where not visible on IE 8.

## 4.2.2 - 2015-07-22

### Fixed
- Fixed bug where float panels were not being hidden on inline editor blur when fixed_toolbar_container config option was in use.
- Fixed bug where combobox states wasn't properly updated if contents where updated without keyboard.
- Fixed bug where pasting into textbox or combobox would move the caret to the end of text.
- Fixed bug where removal of bogus span elements before block elements would remove whitespace between nodes.
- Fixed bug where repositioning of inline toolbars where async and producing errors if the editor was removed from DOM to early. Patch by iseulde.
- Fixed bug where element path wasn't working correctly. Patch contributed by iseulde.
- Fixed bug where menus wasn't rendered correctly when custom images where added to a menu. Patch contributed by Naim Hammadi.

## 4.2.1 - 2015-06-29

### Fixed
- Fixed bug where back/forward buttons in the browser would render blob images as broken images.
- Fixed bug where Firefox would throw regexp to big error when replacing huge base64 chunks.
- Fixed bug rendering issues with resize and context toolbars not being placed properly until next animation frame.
- Fixed bug where the rendering of the image while cropping would some times not be centered correctly.
- Fixed bug where listbox items with submenus would me selected as active.
- Fixed bug where context menu where throwing an error when rendering.
- Fixed bug where resize both option wasn't working due to resent addClass API change. Patch contributed by Jogai.
- Fixed bug where a hideAll call for container rendered inline toolbars would throw an error.
- Fixed bug where onclick event handler on combobox could cause issues if element.id was a function by some polluting libraries.
- Fixed bug where listboxes wouldn't get proper selected sub menu item when using link_list or image_list.
- Fixed so the UI controls are as wide as 4.1.x to avoid wrapping controls in toolbars.
- Fixed so the imagetools dialog is adaptive for smaller screen sizes.

## 4.2.0 - 2015-06-25

### Added
- Added new flat default skin to make the UI more modern.
- Added new imagetools plugin, lets you crop/resize and apply filters to images.
- Added new contextual toolbars support to the API lets you add floating toolbars for specific CSS selectors.
- Added new promise feature fill as tinymce.util.Promise.
- Added new built in image upload feature lets you upload any base64 encoded image within the editor as files.

### Fixed
- Fixed bug where resize handles would appear in the right position in the wrong editor when switching between resizable content in different inline editors.
- Fixed bug where tables would not be inserted in inline mode due to previous float panel fix.
- Fixed bug where floating panels would remain open when focus was lost on inline editors.
- Fixed bug where cut command on Chrome would thrown a browser security exception.
- Fixed bug where IE 11 sometimes would report an incorrect size for images in the image dialog.
- Fixed bug where it wasn't possible to remove inline formatting at the end of block elements.
- Fixed bug where it wasn't possible to delete table cell contents when cell selection was vertical.
- Fixed bug where table cell wasn't emptied from block elements if delete/backspace where pressed in empty cell.
- Fixed bug where cmd+shift+arrow didn't work correctly on Firefox mac when selecting to start/end of line.
- Fixed bug where removal of bogus elements would sometimes remove whitespace between nodes.
- Fixed bug where the resize handles wasn't updated when the main window was resized.
- Fixed so script elements gets removed by default to prevent possible XSS issues in default config implementations.
- Fixed so the UI doesn't need manual reflows when using non native layout managers.
- Fixed so base64 encoded images doesn't slow down the editor on modern browsers while editing.
- Fixed so all UI elements uses touch events to improve mobile device support.
- Removed the touch click quirks patch for iOS since it did more harm than good.
- Removed the non proportional resize handles since. Unproportional resize can still be done by holding the shift key.

## 4.1.10 - 2015-05-05

### Fixed
- Fixed bug where plugins loaded with compat3x would sometimes throw errors when loading using the jQuery version.
- Fixed bug where extra empty paragraphs would get deleted in WebKit/Blink due to recent Quriks fix.
- Fixed bug where the editor wouldn't work properly on IE 12 due to some required browser sniffing.
- Fixed bug where formatting shortcut keys where interfering with Mac OS X screenshot keys.
- Fixed bug where the caret wouldn't move to the next/previous line boundary on Cmd+Left/Right on Gecko.
- Fixed bug where it wasn't possible to remove formats from very specific nested contents.
- Fixed bug where undo levels wasn't produced when typing letters using the shift or alt+ctrl modifiers.
- Fixed bug where the dirty state wasn't properly updated when typing using the shift or alt+ctrl modifiers.
- Fixed bug where an error would be thrown if an autofocused editor was destroyed quickly after its initialization. Patch provided by thorn0.
- Fixed issue with dirty state not being properly updated on redo operation.
- Fixed issue with entity decoder not handling incorrectly written numeric entities.
- Fixed issue where some PI element values wouldn't be properly encoded.

## 4.1.9 - 2015-03-10

### Fixed
- Fixed bug where indentation wouldn't work properly for non list elements.
- Fixed bug with image plugin not pulling the image dimensions out correctly if a custom document_base_url was used.
- Fixed bug where ctrl+alt+[1-9] would conflict with the AltGr+[1-9] on Windows. New shortcuts is ctrl+shift+[1-9].
- Fixed bug with removing formatting on nodes in inline mode would sometimes include nodes outside the editor body.
- Fixed bug where extra nbsp:s would be inserted when you replaced a word surrounded by spaces using insertContent.
- Fixed bug with pasting from Google Docs would produce extra strong elements and line feeds.

## 4.1.8 - 2015-03-05

### Added
- Added new html5 sizes attribute to img elements used together with srcset.
- Added new elementpath option that makes it possible to disable the element path but keep the statusbar.
- Added new option table_style_by_css for the table plugin to set table styling with css rather than table attributes.
- Added new link_assume_external_targets option to prompt the user to prepend http:// prefix if the supplied link does not contain a protocol prefix.
- Added new image_prepend_url option to allow a custom base path/url to be added to images.
- Added new table_appearance_options option to make it possible to disable some options.
- Added new image_title option to make it possible to alter the title of the image, disabled by default.

### Fixed
- Fixed bug where selection starting from out side of the body wouldn't produce a proper selection range on IE 11.
- Fixed bug where pressing enter twice before a table moves the cursor in the table and causes a javascript error.
- Fixed bug where advanced image styles were not respected.
- Fixed bug where the less common Shift+Delete didn't produce a proper cut operation on WebKit browsers.
- Fixed bug where image/media size constrain logic would produce NaN when handling non number values.
- Fixed bug where internal classes where removed by the removeformat command.
- Fixed bug with creating links table cell contents with a specific selection would throw a exceptions on WebKit/Blink.
- Fixed bug where valid_classes option didn't work as expected according to docs. Patch provided by thorn0.
- Fixed bug where jQuery plugin would patch the internal methods multiple times. Patch provided by Drew Martin.
- Fixed bug where backspace key wouldn't delete the current selection of newly formatted content.
- Fixed bug where type over of inline formatting elements wouldn't properly keep the format on WebKit/Blink.
- Fixed bug where selection needed to be properly normalized on modern IE versions.
- Fixed bug where Command+Backspace didn't properly delete the whole line of text but the previous word.
- Fixed bug where UI active states wheren't properly updated on IE if you placed caret within the current range.
- Fixed bug where delete/backspace on WebKit/Blink would remove span elements created by the user.
- Fixed bug where delete/backspace would produce incorrect results when deleting between two text blocks with br elements.
- Fixed bug where captions where removed when pasting from MS Office.
- Fixed bug where lists plugin wouldn't properly remove fully selected nested lists.
- Fixed bug where the ttf font used for icons would throw an warning message on Gecko on Mac OS X.
- Fixed a bug where applying a color to text did not update the undo/redo history.
- Fixed so shy entities gets displayed when using the visualchars plugin.
- Fixed so removeformat removes ins/del by default since these might be used for strikethough.
- Fixed so multiple language packs can be loaded and added to the global I18n data structure.
- Fixed so transparent color selection gets treated as a normal color selection. Patch contributed by Alexander Hofbauer.
- Fixed so it's possible to disable autoresize_overflow_padding, autoresize_bottom_margin options by setting them to false.
- Fixed so the charmap plugin shows the description of the character in the dialog. Patch contributed by Jelle Hissink.
- Removed address from the default list of block formats since it tends to be missused.
- Fixed so the pre block format is called preformatted to make it more verbose.
- Fixed so it's possible to context scope translation strings this isn't needed most of the time.
- Fixed so the max length of the width/height input fields of the media dialog is 5 instead of 3.
- Fixed so drag/dropped contents gets properly processed by paste plugin since it's basically a paste. Patch contributed by Greg Fairbanks.
- Fixed so shortcut keys for headers is ctrl+alt+[1-9] instead of ctrl+[1-9] since these are for switching tabs in the browsers.
- Fixed so "u" doesn't get converted into a span element by the legacy input filter. Since this is now a valid HTML5 element.
- Fixed font families in order to provide appropriate web-safe fonts.

## 4.1.7 - 2014-11-27

### Added
- Added HTML5 schema support for srcset, source and picture. Patch contributed by mattheu.
- Added new cache_suffix setting to enable cache busting by producing unique urls.
- Added new paste_convert_word_fake_lists option to enable users to disable the fake lists convert logic.

### Fixed
- Fixed so advlist style changes adds undo levels for each change.
- Fixed bug where WebKit would sometimes produce an exception when the autolink plugin where looking for URLs.
- Fixed bug where IE 7 wouldn't be rendered properly due to aggressive css compression.
- Fixed bug where DomQuery wouldn't accept window as constructor element.
- Fixed bug where the color picker in 3.x dialogs wouldn't work properly. Patch contributed by Callidior.
- Fixed bug where the image plugin wouldn't respect the document_base_url.
- Fixed bug where the jQuery plugin would fail to append to elements named array prototype names.

## 4.1.6 - 2014-10-08

### Changed
- Replaced jake with grunt since it is more mainstream and has better plugin support.

### Fixed
- Fixed bug with clicking on the scrollbar of the iframe would cause a JS error to be thrown.
- Fixed bug where null would produce an exception if you passed it to selection.setRng.
- Fixed bug where Ctrl/Cmd+Tab would indent the current list item if you switched tabs in the browser.
- Fixed bug where pasting empty cells from Excel would result in a broken table.
- Fixed bug where it wasn't possible to switch back to default list style type.
- Fixed issue where the select all quirk fix would fire for other modifiers than Ctrl/Cmd combinations.


## 4.1.5 - 2014-09-09

### Fixed
- Fixed bug where sometimes the resize rectangles wouldn't properly render on images on WebKit/Blink.
- Fixed bug in list plugin where delete/backspace would merge empty LI elements in lists incorrectly.
- Fixed bug where empty list elements would result in empty LI elements without it's parent container.
- Fixed bug where backspace in empty caret formatted element could produce an type error exception of Gecko.
- Fixed bug where lists pasted from word with a custom start index above 9 wouldn't be properly handled.
- Fixed bug where tabfocus plugin would tab out of the editor instance even if the default action was prevented.
- Fixed bug where tabfocus wouldn't tab properly to other adjacent editor instances.
- Fixed bug where the DOMUtils setStyles wouldn't properly removed or update the data-mce-style attribute.
- Fixed bug where dialog select boxes would be placed incorrectly if document.body wasn't statically positioned.
- Fixed bug where pasting would sometimes scroll to the top of page if the user was using the autoresize plugin.
- Fixed bug where caret wouldn't be properly rendered by Chrome when clicking on the iframes documentElement.
- Fixed so custom images for menubutton/splitbutton can be provided. Patch contributed by Naim Hammadi.
- Fixed so the default action of windows closing can be prevented by blocking the default action of the close event.
- Fixed so nodeChange and focus of the editor isn't automatically performed when opening sub dialogs.

## 4.1.4 - 2014-08-21

### Added
- Added new media_filter_html option to media plugin that blocks any conditional comments, scripts etc within a video element.
- Added new content_security_policy option allows you to set custom policy for iframe contents. Patch contributed by Francois Chagnon.

### Fixed
- Fixed bug where activate/deactivate events wasn't firing properly when switching between editors.
- Fixed bug where placing the caret on iOS was difficult due to a WebKit bug with touch events.
- Fixed bug where the resize helper wouldn't render properly on older IE versions.
- Fixed bug where resizing images inside tables on older IE versions would sometimes fail depending mouse position.
- Fixed bug where editor.insertContent would produce an exception when inserting select/option elements.
- Fixed bug where extra empty paragraphs would be produced if block elements where inserted inside span elements.
- Fixed bug where the spellchecker menu item wouldn't be properly checked if spell checking was started before it was rendered.
- Fixed bug where the DomQuery filter function wouldn't remove non elements from collection.
- Fixed bug where document with custom document.domain wouldn't properly render the editor.
- Fixed bug where IE 8 would throw exception when trying to enter invalid color values into colorboxes.
- Fixed bug where undo manager could incorrectly add an extra undo level when custom resize handles was removed.
- Fixed bug where it wouldn't be possible to alter cell properties properly on table cells on IE 8.
- Fixed so the color picker button in table dialog isn't shown unless you include the colorpicker plugin or add your own custom color picker.
- Fixed so activate/deactivate events fire when windowManager opens a window since.
- Fixed so the table advtab options isn't separated by an underscore to normalize naming with image_advtab option.
- Fixed so the table cell dialog has proper padding when the advanced tab in disabled.

## 4.1.3 - 2014-07-29

### Added
- Added event binding logic to tinymce.util.XHR making it possible to override headers and settings before any request is made.

### Fixed
- Fixed bug where drag events wasn't fireing properly on older IE versions since the event handlers where bound to document.
- Fixed bug where drag/dropping contents within the editor on IE would force the contents into plain text mode even if it was internal content.
- Fixed bug where IE 7 wouldn't open menus properly due to a resize bug in the browser auto closing them immediately.
- Fixed bug where the DOMUtils getPos logic wouldn't produce a valid coordinate inside the body if the body was positioned non static.
- Fixed bug where the element path and format state wasn't properly updated if you had the wordcount plugin enabled.
- Fixed bug where a comment at the beginning of source would produce an exception in the formatter logic.
- Fixed bug where setAttrib/getAttrib on null would throw exception together with any hooked attributes like style.
- Fixed bug where table sizes wasn't properly retained when copy/pasting on WebKit/Blink.
- Fixed bug where WebKit/Blink would produce colors in RGB format instead of the forced HEX format when deleting contents.
- Fixed bug where the width attribute wasn't updated on tables if you changed the size inside the table dialog.
- Fixed bug where control selection wasn't properly handled when the caret was placed directly after an image.
- Fixed bug where selecting the contents of table cells using the selection.select method wouldn't place the caret properly.
- Fixed bug where the selection state for images wasn't removed when placing the caret right after an image on WebKit/Blink.
- Fixed bug where all events wasn't properly unbound when and editor instance was removed or destroyed by some external innerHTML call.
- Fixed bug where it wasn't possible or very hard to select images on iOS when the onscreen keyboard was visible.
- Fixed so auto_focus can take a boolean argument this will auto focus the last initialized editor might be useful for single inits.
- Fixed so word auto detect lists logic works better for faked lists that doesn't have specific markup.
- Fixed so nodeChange gets fired on mouseup as it used to before 4.1.1 we optimized that event to fire less often.

### Removed
- Removed the finish menu item from spellchecker menu since it's redundant you can stop spellchecking by toggling menu item or button.

## 4.1.2 - 2014-07-15

### Added
- Added offset/grep to DomQuery class works basically the same as it's jQuery equivalent.

### Fixed
- Fixed bug where backspace/delete or setContent with an empty string would remove header data when using the fullpage plugin.
- Fixed bug where tinymce.remove with a selector not matching any editors would remove all editors.
- Fixed bug where resizing of the editor didn't work since the theme was calling setStyles instead of setStyle.
- Fixed bug where IE 7 would fail to append html fragments to iframe document when using DomQuery.
- Fixed bug where the getStyle DOMUtils method would produce an exception if it was called with null as it's element.
- Fixed bug where the paste plugin would remove the element if the none of the paste_webkit_styles rules matched the current style.
- Fixed bug where contextmenu table items wouldn't work properly on IE since it would some times fire an incorrect selection change.
- Fixed bug where the padding/border values wasn't used in the size calculation for the body size when using autoresize. Patch contributed by Matt Whelan.
- Fixed bug where conditional word comments wouldn't be properly removed when pasting plain text.
- Fixed bug where resizing would sometime fail on IE 11 when the mouseup occurred inside the resizable element.
- Fixed so the iframe gets initialized without any inline event handlers for better CSP support. Patch contributed by Matt Whelan.
- Fixed so the tinymce.dom.Sizzle is the latest version of sizzle this resolves the document context bug.

## 4.1.1 - 2014-07-08

### Fixed
- Fixed bug where pasting plain text on some WebKit versions would result in an empty line.
- Fixed bug where resizing images inside tables on IE 11 wouldn't work properly.
- Fixed bug where IE 11 would sometimes throw "Invalid argument" exception when editor contents was set to an empty string.
- Fixed bug where document.activeElement would throw exceptions on IE 9 when that element was hidden or removed from dom.
- Fixed bug where WebKit/Blink sometimes produced br elements with the Apple-interchange-newline class.
- Fixed bug where table cell selection wasn't properly removed when copy/pasting table cells.
- Fixed bug where pasting nested list items from Word wouldn't produce proper semantic nested lists.
- Fixed bug where right clicking using the contextmenu plugin on WebKit/Blink on Mac OS X would select the target current word or line.
- Fixed bug where it wasn't possible to alter table cell properties on IE 8 using the context menu.
- Fixed bug where the resize helper wouldn't be correctly positioned on older IE versions.
- Fixed bug where fullpage plugin would produce an error if you didn't specify a doctype encoding.
- Fixed bug where anchor plugin would get the name/id of the current element even if it wasn't anchor element.
- Fixed bug where visual aids for tables wouldn't be properly disabled when changing the border size.
- Fixed bug where some control selection events wasn't properly fired on older IE versions.
- Fixed bug where table cell selection on older IE versions would prevent resizing of images.
- Fixed bug with paste_data_images paste option not working properly on modern IE versions.
- Fixed bug where custom elements with underscores in the name wasn't properly parsed/serialized.
- Fixed bug where applying inline formats to nested list elements would produce an incorrect formatting result.
- Fixed so it's possible to hide items from elements path by using preventDefault/stopPropagation.
- Fixed so inline mode toolbar gets rendered right aligned if the editable element positioned to the documents right edge.
- Fixed so empty inline elements inside empty block elements doesn't get removed if configured to be kept intact.
- Fixed so DomQuery parentsUntil/prevUntil/nextUntil supports selectors/elements/filters etc.
- Fixed so legacyoutput plugin overrides fontselect and fontsizeselect controls and handles font elements properly.

## 4.1.0 - 2014-06-18

### Added
- Added new file_picker_callback option to replace the old file_browser_callback the latter will still work though.
- Added new custom colors to textcolor plugin will be displayed if a color picker is provided also shows the latest colors.
- Added new color_picker_callback option to enable you to add custom color pickers to the editor.
- Added new advanced tabs to table/cell/row dialogs to enable you to select colors for border/background.
- Added new colorpicker plugin that lets you select colors from a hsv color picker.
- Added new tinymce.util.Color class to handle color parsing and converting.
- Added new colorpicker UI widget element lets you add a hsv color picker to any form/window.
- Added new textpattern plugin that allows you to use markdown like text patterns to format contents.
- Added new resize helper element that shows the current width & height while resizing.
- Added new "once" method to Editor and EventDispatcher enables since callback execution events.
- Added new jQuery like class under tinymce.dom.DomQuery it's exposed on editor instances (editor.$) and globally under (tinymce.$).

### Fixed
- Fixed so the default resize method for images are proportional shift/ctrl can be used to make an unproportional size.
- Fixed bug where the image_dimensions option of the image plugin would cause exceptions when it tried to update the size.
- Fixed bug where table cell dialog class field wasn't properly updated when editing an a table cell with an existing class.
- Fixed bug where Safari on Mac would produce webkit-fake-url for pasted images so these are now removed.
- Fixed bug where the nodeChange event would get fired before the selection was changed when clicking inside the current selection range.
- Fixed bug where valid_classes option would cause exception when it removed internal prefixed classes like mce-item-.
- Fixed bug where backspace would cause navigation in IE 8 on an inline element and after a caret formatting was applied.
- Fixed so placeholder images produced by the media plugin gets selected when inserted/edited.
- Fixed so it's possible to drag in images when the paste_data_images option is enabled. Might be useful for mail clients.
- Fixed so images doesn't get a width/height applied if the image_dimensions option is set to false useful for responsive contents.
- Fixed so it's possible to pass in an optional arguments object for the nodeChanged function to be passed to all nodechange event listeners.
- Fixed bug where media plugin embed code didn't update correctly.<|MERGE_RESOLUTION|>--- conflicted
+++ resolved
@@ -77,11 +77,8 @@
 - Annotation would not be removed if the annotation was immediately deleted after being created. #TINY-9399
 - Inserting a link for a selection from quickbars didn't preserve formatting. #TINY-9593
 - Inline dialog position was not correct when the editor wasn't inline and was contained in a `fixed` or `absolute` positioned element. #TINY-9554
-<<<<<<< HEAD
+- Sticky toolbars would not have fade transition when undocking in classic iframe mode. #TINY-9408
 - Inserting elements that was not valid within the closest editing host would incorrectly split the editing host. #TINY-9595
-=======
-- Sticky toolbars would not have fade transition when undocking in classic iframe mode. #TINY-9408
->>>>>>> c70cce12
 
 ## 6.3.2 - 2023-02-22
 
