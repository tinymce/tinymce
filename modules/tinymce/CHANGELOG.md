# Changelog
All notable changes to this project will be documented in this file.

The format is based on [Keep a Changelog](https://keepachangelog.com/en/1.0.0/),
and this project adheres to [Semantic Versioning](https://semver.org/spec/v2.0.0.html).

## Unreleased

### Added
- New `text_patterns_lookup` option to provide additional text patterns dynamically #TINY-8778
- New promotion element has been added to the UI and can be disabled using the new `promotion` option #TINY-8840
- New `format_noneditable_selector` option to specify the `contenteditable="false"` elements that can be wrapped in a format. #TINY-8905
- Added `allow` as a valid attribute for the `iframe` element in the editor schema. #TINY-8939
- New `search` field in the `MenuButton` that shows a search field at the top of the menu, and refetches items when the search field updates. #TINY-8952

### Improved
- The formatter can now apply a format to a `contenteditable="false"` element by wrapping it. Configurable using the `format_noneditable_selector` option. #TINY-8905
- The autocompleter now supports a multiple character trigger using the new `trigger` configuration #TINY-8887
- The formatter will now apply some inline formats like color and font size to list item elements when the entire item content is selected. #TINY-8961
- The plugin lists in the Help dialog are now sorted alphabetically. #TINY-9019
- Alignment can now be applied to more types of embedded media elements. #TINY-8687

### Changed
- The `@menubar-row-separator-color` oxide variable no longer affects the divider between the Menubar and Toolbar and only controls the color of the separator lines drawn in multiline Menubars. #TINY-8632
- The `@toolbar-separator-color` oxide variable now exclusively affects the color of the separator between the Menubar and Toolbar. #TINY-8632
- The available premium plugins listed in the Help dialog are no longer translated. #TINY-9019

### Fixed
- The Autolink plugin did not work when the text nodes in the content were fragmented #TINY-3723
- Fixed various incorrect types on public APIs found while enabling TypeScript strict mode #TINY-8806
- Text returned from `editor.getContent({format: 'text'})` would differ with blank lines between some browsers #TINY-8579
- The editor focused via the `auto_focus` option was not scrolled into the viewport #TINY-8785
- Adding spaces just after a `contenteditable="false"` block would not work properly in some situations #TINY-8814
- Elements with only custom attributes starting with `data-` would sometimes be removed when they shouldn't #TINY-8755
- Selecting a figure with `class="image"` would incorrectly highlight the link toolbar button #TINY-8832
- Specifying a single, non-default list style for the `advlist_bullet_styles` and `advlist_number_styles` options was not respected. #TINY-8721
- Fixed various issues that occurred when formatting `contenteditable` elements. #TINY-8905
- Spaces could be incorrectly added to urlinput dialog components in certain cases #TINY-8775
- The text pattern logic threw an error when there were fragmented text nodes in a paragraph #TINY-8779
- Dragging a `contentEditable=false` element towards the edges would not cause scrolling #TINY-8874
- The content of the `contenteditable="false"` element could be selected with the mouse on Firefox  #TINY-8828
- Parsing large documents no longer throws a `Maximum call stack size exceeded` exception #TINY-6945
- DomParser filter matching was not checked between filters, which could lead to an exception in the parser #TINY-8888
<<<<<<< HEAD
- Enabling the `Enter` key to insert `line-break` for inline editors when the tag is `p` or `h*`
=======
- Lists with `contenteditable="false"` can no longer be toggled, and `contenteditable="true"` list elements within them can no longer be indented, split into another list element, or appended to the previous list element by deletion. #TINY-8920
- Removed extra padding for the context toolbar in the `tinymce-5` skin. #TINY-8980
>>>>>>> 2ffd16db

### Deprecated
- The autocompleter `ch` configuration property has been deprecated and will be removed in the next major release. Use the `trigger` property instead. #TINY-8887

## 6.1.2 - 2022-07-29

### Fixed
- Reverted the undo level fix in the `autolink` plugin as it caused duplicated content in some edge cases. #TINY-8936

## 6.1.1 - 2022-07-27

### Fixed
- Invalid special elements were not cleaned up correctly during sanitization. #TINY-8780
- An exception was thrown when deleting all content if the start or end of the document had a `contenteditable="false"` element. #TINY-8877
- When a sidebar was opened using the `sidebar_show` option, its associated toolbar button was not highlighted. #TINY-8873
- When converting a URL to a link, the `autolink` plugin did not fire an `ExecCommand` event, nor did it create an undo level. #TINY-8896
- Worked around a Firefox bug which resulted in cookies not being available inside the editor content. #TINY-8916
- `<pre>` content pasted into a `<pre>` block that had inline styles or was `noneditable` now merges correctly with the surrounding content. #TINY-8860
- After a `codesample` was pasted, the insertion point was placed incorrectly. #TINY-8861

## 6.1.0 - 2022-06-29

### Added
- New `sidebar_show` option to show the specified sidebar on initialization. #TINY-8710
- New `newline_behavior` option controls what happens when the Return or Enter key is pressed or the `mceInsertNewLine` command is used. #TINY-8458
- New `iframe_template_callback` option in the Media plugin. Patch provided by Namstel. #TINY-8684
- New `transparent` property for `iframe` dialog component. #TINY-8534
- New `removeAttributeFilter` and `removeNodeFilter` functions added to the DomParser and DOM Serializer APIs. #TINY-7847
- New `dispatchChange` function added to the UndoManager API to fire the change with current editor status as level and current undoManager layer as lastLevel. #TINY-8641

### Improved
- Clearer focus states for buttons while navigating with a keyboard. #TINY-8557
- Support annotating certain block elements directly when using the editor's Annotation API. #TINY-8698
- The `mceLink` command can now take the value `{ dialog: true }` to always open the link dialog. #TINY-8057
- All help dialog links to `https://www.tiny.cloud` now include `rel="noopener"` to avoid potential security issues. #TINY-8834

### Changed
- The `end_container_on_empty_block` option can now take a string of blocks, allowing the exiting of a blockquote element by pressing Enter or Return twice. #TINY-6559
- The default value for `end_container_on_empty_block` option has been changed to `'blockquote'`. #TINY-6559
- Link menu and toolbar buttons now always execute the `mceLink` command. #TINY-8057
- Toggling fullscreen mode when using the Fullscreen plugin now also fires the `ResizeEditor` event. #TINY-8701
- Getting the editor's text content now returns newlines instead of an empty string if more than one empty paragraph exists. #TINY-8578
- Custom elements are now treated as non-empty elements by the schema. #TINY-4784
- The autocompleter's menu HTML element is now positioned instead of the wrapper. #TINY-6476
- Choice menu items will now use the `'menuitemradio'` aria role to better reflect that only a single item can be active. #TINY-8602

### Fixed
- Some Template plugin option values were not escaped properly when doing replacement lookups with Regular Expressions. #TINY-7433
- Copy events were not dispatched in readonly mode. #TINY-6800
- `<pre>` tags were not preserved when copying and pasting. #TINY-7719
- The URL detection used for autolink and smart paste did not work if a path segment contained valid characters such as `!` and `:`. #TINY-8069
- In some cases pressing the Backspace or Delete key would incorrectly step into tables rather than remain outside. #TINY-8592
- Links opened when Alt+Enter or Option+Return was typed even when `preventDefault()` was called on the keydown event. #TINY-8661
- Inconsistent visual behavior between choosing Edit -> Select All and typing Ctrl+A or Cmd+A when a document contained an image. #TINY-4550
- Ctrl+Shift+Home/End or Cmd+Shift+Up-arrow/Down-arrow did not expand the selection to a `contenteditable="false"` element if the element was at the beginning or end of a document. #TINY-7795
- Triple-clicking did not select a paragraph in Google Chrome in some circumstances. #TINY-8215
- Images were not showing as selected when selected along with other content. #TINY-5947
- Selection direction was not stored or restored when getting or setting selection bookmarks. #TINY-8599
- When text within an inline boundary element was selected and the right-arrow key was pressed, the insertion point incorrectly moved to the left. #TINY-8601
- In some versions of Safari, the `editor.selection.isForward()` API could throw an exception due to an invalid selection. #TINY-8686
- The selection is no longer incorrectly moved inside a comment by the `editor.selection.normalize()` API. #TINY-7817
- The `InsertParagraph` or `mceInsertNewLine` commands did not delete the current selection like the native command does. #TINY-8606
- The `InsertLineBreak` command did not replace selected content. #TINY-8458
- If selected content straddled a parent and nested list, cutting the selection did not always set the list style to `'none'` on the parent list. #TINY-8078
- Delete operations could behave incorrectly if the selection contains a `contenteditable="false"` element located at the edge of content. #TINY-8729
- Spaces were not added correctly on some browsers when the insertion point was immediately before or after a `contenteditable="false"` block element. #TINY-8588
- Images that used a Data URI were corrupted when the data wasn't base64 encoded. #TINY-8337
- `uploadImages` no longer triggers two change events if there is a removal of images on upload. #TINY-8641
- Preview and Insert Template dialogs now display the correct content background color when using dark skins. #TINY-8534
- Dialogs no longer exceed window height on smaller screens. #TINY-8146
- UI components, such as dialogs, would in some cases cause the Esc keyup event to incorrectly trigger inside the editor. #TINY-7005
- Fixed incorrect word breaks in menus when the menu presented with a scrollbar. #TINY-8572
- Notifications did not properly reposition when toggling fullscreen mode. #TINY-8701
- Text alignments, such as flush left and centered, could not be applied to `<pre>` elements. #TINY-7715
- Indenting or outdenting list items inside a block element that was inside another list item did not work. #TINY-7209
- Changing the list type of a list within another block element altered the parent element that contained that list. #TINY-8068
- Pasting columns in tables could, in some circumstances, result in an invalid table. #TINY-8040
- Copying columns in tables could sometimes result in an invalid copy. #TINY-8040
- Changing table properties with the `table_style_by_css` option set to `false` would sometimes reset the table width. #TINY-8758
- Custom elements added to otherwise blank lines were removed during serialization. #TINY-4784
- The editor's autocompleter was not triggered at the start of nested list items. #TINY-8759
- Some function types in the TreeWalker API missed that it could return `undefined`. #TINY-8592
- Nuget packages for .NET and .NET Core are now configured to copy TinyMCE into `/wwwroot/lib/` when TinyMCE is installed into a project. #TINY-8611

## 6.0.3 - 2022-05-25

### Fixed
- Could not remove values when multiple cells were selected with the cell properties dialog. #TINY-8625
- Could not remove values when multiple rows were selected with the row properties dialog. #TINY-8625
- Empty lines that were formatted in a ranged selection using the `format_empty_lines` option were not kept in the serialized content. #TINY-8639
- The `s` element was missing from the default schema text inline elements. #TINY-8639
- Some text inline elements specified via the schema were not removed when empty by default. #TINY-8639

## 6.0.2 - 2022-04-27

### Fixed
- Some media elements wouldn't update when changing the source URL. #TINY-8660
- Inline toolbars flickered when switching between editors. #TINY-8594
- Multiple inline toolbars were shown if focused too quickly. #TINY-8503
- Added background and additional spacing for the text labeled buttons in the toolbar to improve visual clarity. #TINY-8617
- Toolbar split buttons with text used an incorrect width on touch devices. #TINY-8647

## 6.0.1 - 2022-03-23

### Fixed
- Fixed the dev ZIP missing the required `bin` scripts to build from the source. #TINY-8542
- Fixed a regression whereby text patterns couldn't be updated at runtime. #TINY-8540
- Fixed an issue where tables with colgroups could be copied incorrectly in some cases. #TINY-8568
- Naked buttons better adapt to various background colors, improved text contrast in notifications. #TINY-8533
- The autocompleter would not fire the `AutocompleterStart` event nor close the menu in some cases. #TINY-8552
- It wasn't possible to select text right after an inline noneditable element. #TINY-8567
- Fixed a double border showing for the `tinymce-5` skin when using `toolbar_location: 'bottom'`. #TINY-8564
- Clipboard content was not generated correctly when cutting and copying `contenteditable="false"` elements. #TINY-8563
- Fixed the box-shadow getting clipped in autocompletor popups. #TINY-8573
- The `buttonType` property did not work for dialog footer buttons. #TINY-8582
- Fix contrast ratio for error messages. #TINY-8586

## 6.0.0 - 2022-03-03

### Added
- New `editor.options` API to replace the old `editor.settings` and `editor.getParam` APIs. #TINY-8206
- New `editor.annotator.removeAll` API to remove all annotations by name. #TINY-8195
- New `Resource.unload` API to make it possible to unload resources. #TINY-8431
- New `FakeClipboard` API on the `tinymce` global. #TINY-8353
- New `dispatch()` function to replace the now deprecated `fire()` function in various APIs. #TINY-8102
- New `AutocompleterStart`, `AutocompleterUpdate` and `AutocompleterEnd` events. #TINY-8279
- New `mceAutocompleterClose`, `mceAutocompleterReload` commands. #TINY-8279
- New `mceInsertTableDialog` command to open the insert table dialog. #TINY-8273
- New `slider` dialog component. #TINY-8304
- New `imagepreview` dialog component, allowing preview and zoom of any image URL. #TINY-8333
- New `buttonType` property on dialog button components, supporting `toolbar` style in addition to `primary` and `secondary`. #TINY-8304
- The `tabindex` attribute is now copied from the target element to the iframe. #TINY-8315

### Improved
- New default theme styling for TinyMCE 6 facelift with old skin available as `tinymce-5` and `tinymce-5-dark`. #TINY-8373
- The default height of editor has been increased from `200px` to `400px` to improve the usability of the editor. #TINY-6860
- The upload results returned from the `editor.uploadImages()` API now includes a `removed` flag, reflecting if the image was removed after a failed upload. #TINY-7735
- The `ScriptLoader`, `StyleSheetLoader`, `AddOnManager`, `PluginManager` and `ThemeManager` APIs will now return a `Promise` when loading resources instead of using callbacks. #TINY-8325
- A `ThemeLoadError` event is now fired if the theme fails to load. #TINY-8325
- The `BeforeSetContent` event will now include the actual serialized content when passing in an `AstNode` to the `editor.setContent` API. #TINY-7996
- Improved support for placing the caret before or after noneditable elements within the editor. #TINY-8169
- Calls to `editor.selection.setRng` now update the caret position bookmark used when focus is returned to the editor. #TINY-8450
- The `emoticon` plugin dialog, toolbar and menu item has been updated to use the more accurate `Emojis` term. #TINY-7631
- The dialog `redial` API will now only rerender the changed components instead of the whole dialog. #TINY-8334
- The dialog API `setData` method now uses a deep merge algorithm to support partial nested objects. #TINY-8333
- The dialog spec `initialData` type is now `Partial<T>` to match the underlying implementation details. #TINY-8334
- Notifications no longer require a timeout to disable the close button. #TINY-6679
- The editor theme is now fetched in parallel with the icons, language pack and plugins. #TINY-8453

### Changed
- TinyMCE is now MIT licensed. #TINY-2316
- Moved the `paste` plugin's functionality to TinyMCE core. #TINY-8310
- The `paste_data_images` option now defaults to `true`. #TINY-8310
- Moved the `noneditable` plugin to TinyMCE core. #TINY-8311
- Renamed the `noneditable_noneditable_class` option to `noneditable_class`. #TINY-8311
- Renamed the `noneditable_editable_class` option to `editable_class`. #TINY-8311
- Moved the `textpattern` plugin to TinyMCE core. #TINY-8312
- Renamed the `textpattern_patterns` option to `text_patterns`. #TINY-8312
- Moved the `hr` plugin's functionality to TinyMCE core. #TINY-8313
- Moved the `print` plugin's functionality to TinyMCE core. #TINY-8314
- Moved non-UI table functionality to core. #TINY-8273
- The `DomParser` API no longer uses a custom parser internally and instead uses the native `DOMParser` API. #TINY-4627
- The `editor.getContent()` API can provide custom content by preventing and overriding `content` in the `BeforeGetContent` event. This makes it consistent with the `editor.selection.getContent()` API. #TINY-8018
- The `editor.setContent()` API can now be prevented using the `BeforeSetContent` event. This makes it consistent with the `editor.selection.setContent()` API. #TINY-8018
- Add-ons such as plugins and themes are no longer constructed using the `new` operator. #TINY-8256
- A number of APIs that were not proper classes, are no longer constructed using the `new` operator. #TINY-8322
- The Editor commands APIs will no longer fallback to executing the browsers native command functionality. #TINY-7829
- The Editor query command APIs will now return `false` or an empty string on removed editors. #TINY-7829
- The `mceAddEditor` and `mceToggleEditor` commands now take an object as their value to specify the id and editor options. #TINY-8138
- The `mceInsertTable` command can no longer open the insert table dialog. Use the `mceInsertTableDialog` command instead. #TINY-8273
- The `plugins` option now returns a `string` array instead of a space separated string. #TINY-8455
- The `media` plugin no longer treats `iframe`, `video`, `audio` or `object` elements as "special" and will validate the contents against the schema. #TINY-8382
- The `images_upload_handler` option is no longer passed a `success` or `failure` callback and instead requires a `Promise` to be returned with the upload result. #TINY-8325
- The `tinymce.settings` global property is no longer set upon initialization. #TINY-7359
- The `change` event is no longer fired on first modification. #TINY-6920
- The `GetContent` event will now always pass a `string` for the `content` property. #TINY-7996
- Changed the default tag for the strikethrough format to the `s` tag when using a html 5 schema. #TINY-8262
- The `strike` tag is automatically converted to the `s` tag when using a html 5 schema. #TINY-8262
- Aligning a table to the left or right will now use margin styling instead of float styling. #TINY-6558
- The `:` control character has been changed to `~` for the schema `valid_elements` and `extended_valid_elements` options. #TINY-6726
- The `primary` property on dialog buttons has been deprecated. Use the new `buttonType` property instead. #TINY-8304
- Changed the default statusbar element path delimiter from `»` to `›`. #TINY-8372
- Replaced the `Powered by Tiny` branding text with the Tiny logo. #TINY-8371
- The default minimum height of editor has been changed to 100px to prevent the UI disappearing while resizing. #TINY-6860
- RGB colors are no longer converted to hex values when parsing or serializing content. #TINY-8163
- Replaced the `isDisabled()` function with an `isEnabled()` function for various APIs. #TINY-8101
- Replaced the `enable()` and `disable()` functions with a `setEnabled(state)` function in various APIs. #TINY-8101
- Replaced the `disabled` property with an `enabled` property in various APIs. #TINY-8101
- Replaced the `disable(name)` and `enable(name)` functions with a `setEnabled(name, state)` function in the Dialog APIs. #TINY-8101
- Renamed the `tinymce.Env.os.isOSX` API to `tinymce.Env.os.isMacOS`. #TINY-8175
- Renamed the `tinymce.Env.browser.isChrome` API to `tinymce.Env.browser.isChromium` to better reflect its functionality. #TINY-8300
- Renamed the `getShortEndedElements` Schema API to `getVoidElements`. #TINY-8344
- Renamed the `font_formats` option to `font_family_formats`. #TINY-8328
- Renamed the `fontselect` toolbar button and `fontformats` menu item to `fontfamily`. #TINY-8328
- Renamed the `fontsize_formats` option to `font_size_formats`. #TINY-8328
- Renamed the `fontsizeselect` toolbar button and `fontsizes` menu item to `fontsize`. #TINY-8328
- Renamed the `formatselect` toolbar button and `blockformats` menu item to `blocks`. #TINY-8328
- Renamed the `styleselect` toolbar button and `formats` menu item to `styles`. #TINY-8328
- Renamed the `lineheight_formats` option to `line_height_formats`. #TINY-8328
- Renamed the `getWhiteSpaceElements()` function to `getWhitespaceElements()` in the `Schema` API. #TINY-8102
- Renamed the `mceInsertClipboardContent` command `content` property to `html` to better reflect what data is passed. #TINY-8310
- Renamed the `default_link_target` option to `link_default_target` for both `link` and `autolink` plugins. #TINY-4603
- Renamed the `rel_list` option to `link_rel_list` for the `link` plugin. #TINY-4603
- Renamed the `target_list` option to `link_target_list` for the `link` plugin. #TINY-4603
- The default value for the `link_default_protocol` option has been changed to `https` instead of `http`. #TINY-7824
- The default value for the `element_format` option has been changed to `html`. #TINY-8263
- The default value for the `schema` option has been changed to `html5`. #TINY-8261
- The default value for the `table_style_by_css` option has been changed to `true`. #TINY-8259
- The default value for the `table_use_colgroups` option has been changed to `true`. #TINY-8259

### Fixed
- The object returned from the `editor.fire()` API was incorrect if the editor had been removed. #TINY-8018
- The `editor.selection.getContent()` API did not respect the `no_events` argument. #TINY-8018
- The `editor.annotator.remove` API did not keep selection when removing the annotation. #TINY-8195
- The `GetContent` event was not fired when getting `tree` or `text` formats using the `editor.selection.getContent()` API. #TINY-8018
- The `beforeinput` and `input` events would sometimes not fire as expected when deleting content. #TINY-8168 #TINY-8329
- The `table` plugin would sometimes not correctly handle headers in the `tfoot` section. #TINY-8104
- The `silver` theme UI was incorrectly rendered before plugins had initialized. #TINY-8288
- The aria labels for the color picker dialog were not translated. #TINY-8381
- Fixed sub-menu items not read by screen readers. Patch contributed by westonkd. #TINY-8417
- Dialog labels and other text-based UI properties did not escape HTML markup. #TINY-7524
- Anchor elements would render incorrectly when using the `allow_html_in_named_anchor` option. #TINY-3799
- The `AstNode` HTML serializer did not serialize `pre` or `textarea` elements correctly when they contained newlines. #TINY-8446
- Fixed sub-menu items not read by screen readers. Patch contributed by westonkd. #TINY-8417
- The Home or End keys would move out of a editable element contained within a noneditable element. #TINY-8201
- Dialogs could not be opened in inline mode before the editor had been rendered. #TINY-8397
- Clicking on menu items could cause an unexpected console warning if the `onAction` function caused the menu to close. #TINY-8513
- Fixed various color and contrast issues for the dark skins. #TINY-8527

### Removed
- Removed support for Microsoft Internet Explorer 11. #TINY-8194 #TINY-8241
- Removed support for Microsoft Word from the opensource paste functionality. #TINY-7493
- Removed support for the `plugins` option allowing a mixture of a string array and of space separated strings. #TINY-8399
- Removed support for the deprecated `false` value for the `forced_root_block` option. #TINY-8260
- Removed the jQuery integration. #TINY-4519
- Removed the `imagetools` plugin, which is now classified as a Premium plugin. #TINY-8209
- Removed the `imagetools` dialog component. #TINY-8333
- Removed the `toc` plugin, which is now classified as a Premium plugin. #TINY-8250
- Removed the `tabfocus` plugin. #TINY-8315
- Removed the `textpattern` plugin's API as part of moving it to core. #TINY-8312
- Removed the `table` plugin's API. #TINY-8273
- Removed the callback for the `EditorUpload` API. #TINY-8325
- Removed the legacy browser detection properties from the `Env` API. #TINY-8162
- Removed the `filterNode` method from the `DomParser` API. #TINY-8249
- Removed the `SaxParser` API. #TINY-8218
- Removed the `tinymce.utils.Promise` API. #TINY-8241
- Removed the `toHex` function for the `DOMUtils` and `Styles` APIs. #TINY-8163
- Removed the `execCommand` handler function from the plugin and theme interfaces. #TINY-7829
- Removed the `editor.settings` property as it has been replaced by the new Options API. #TINY-8236
- Removed the `shortEnded` and `fixed` properties on `tinymce.html.Node` class. #TINY-8205
- Removed the `mceInsertRawHTML` command. #TINY-8214
- Removed the style field from the `image` plugin dialog advanced tab. #TINY-3422
- Removed the `paste_filter_drop` option as native drag and drop handling is no longer supported. #TINY-8511
- Removed the legacy `mobile` theme. #TINY-7832
- Removed the deprecated `$`, `Class`, `DomQuery` and `Sizzle` APIs. #TINY-4520 #TINY-8326
- Removed the deprecated `Color`, `JSON`, `JSONP` and `JSONRequest`. #TINY-8162
- Removed the deprecated `XHR` API. #TINY-8164
- Removed the deprecated `setIconStroke` Split Toolbar Button API. #TINY-8162
- Removed the deprecated `editors` property from `EditorManager`. #TINY-8162
- Removed the deprecated `execCallback` and `setMode` APIs from `Editor`. #TINY-8162
- Removed the deprecated `addComponents` and `dependencies` APIs from `AddOnManager`. #TINY-8162
- Removed the deprecated `clearInterval`, `clearTimeout`, `debounce`, `requestAnimationFrame`, `setInterval`, `setTimeout` and `throttle` APIs from `Delay`. #TINY-8162
- Removed the deprecated `Schema` options. #TINY-7821
- Removed the deprecated `file_browser_callback_types`, `force_hex_style_colors` and `images_dataimg_filter` options. #TINY-7823
- Removed the deprecated `filepicker_validator_handler`, `force_p_newlines`, `gecko_spellcheck`, `tab_focus`, `table_responsive_width` and `toolbar_drawer` options. #TINY-7820
- Removed the deprecated `media_scripts` option in the `media` plugin. #TINY-8421
- Removed the deprecated `editor_deselector`, `editor_selector`, `elements`, `mode` and `types` legacy TinyMCE init options. #TINY-7822
- Removed the deprecated `content_editable_state` and `padd_empty_with_br` options. #TINY-8400
- Removed the deprecated `autoresize_on_init` option from the `autoresize` plugin. #TINY-8400
- Removed the deprecated `fullpage`, `spellchecker`, `bbcode`, `legacyoutput`, `colorpicker`, `contextmenu` and `textcolor` plugins. #TINY-8192
- Removed the undocumented `editor.editorCommands.hasCustomCommand` API. #TINY-7829
- Removed the undocumented `mceResetDesignMode`, `mceRepaint` and `mceBeginUndoLevel` commands. #TINY-7829

### Deprecated
- The dialog button component's `primary` property has been deprecated and will be removed in the next major release. Use the new `buttonType` property instead. #TINY-8304
- The `fire()` function of `tinymce.Editor`, `tinymce.dom.EventUtils`, `tinymce.dom.DOMUtils`, `tinymce.util.Observable` and `tinymce.util.EventDispatcher` has been deprecated and will be removed in the next major release. Use the `dispatch()` function instead. #TINY-8102
- The `content` property on the `SetContent` event has been deprecated and will be removed in the next major release. #TINY-8457
- The return value of the `editor.setContent` API has been deprecated and will be removed in the next major release. #TINY-8457

## 5.10.3 - 2022-02-09

### Fixed
- Alignment would sometimes be removed on parent elements when changing alignment on certain inline nodes, such as images. #TINY-8308
- The `fullscreen` plugin would reset the scroll position when exiting fullscreen mode. #TINY-8418

## 5.10.2 - 2021-11-17

### Fixed
- Internal selectors were appearing in the style list when using the `importcss` plugin. #TINY-8238

## 5.10.1 - 2021-11-03

### Fixed
- The iframe aria help text was not read by some screen readers. #TINY-8171
- Clicking the `forecolor` or `backcolor` toolbar buttons would do nothing until selecting a color. #TINY-7836
- Crop functionality did not work in the `imagetools` plugin when the editor was rendered in a shadow root. #TINY-6387
- Fixed an exception thrown on Safari when closing the `searchreplace` plugin dialog. #TINY-8166
- The `autolink` plugin did not convert URLs to links when starting with a bracket. #TINY-8091
- The `autolink` plugin incorrectly created nested links in some cases. #TINY-8091
- Tables could have an incorrect height set on rows when rendered outside of the editor. #TINY-7699
- In certain circumstances, the table of contents plugin would incorrectly add an extra empty list item. #TINY-4636
- The insert table grid menu displayed an incorrect size when re-opening the grid. #TINY-6532
- The word count plugin was treating the zero width space character (`&#8203;`) as a word. #TINY-7484

## 5.10.0 - 2021-10-11

### Added
- Added a new `URI.isDomSafe(uri)` API to check if a URI is considered safe to be inserted into the DOM. #TINY-7998
- Added the `ESC` key code constant to the `VK` API. #TINY-7917
- Added a new `deprecation_warnings` setting for turning off deprecation console warning messages. #TINY-8049

### Improved
- The `element` argument of the `editor.selection.scrollIntoView()` API is now optional, and if it is not provided the current selection will be scrolled into view. #TINY-7291

### Changed
- The deprecated `scope` attribute is no longer added to `td` cells when converting a row to a header row. #TINY-7731
- The number of `col` elements is normalized to match the number of columns in a table after a table action. #TINY-8011

### Fixed
- Fixed a regression that caused block wrapper formats to apply and remove incorrectly when using a collapsed selection with multiple words. #TINY-8036
- Resizing table columns in some scenarios would resize the column to an incorrect position. #TINY-7731
- Inserting a table where the parent element had padding would cause the table width to be incorrect. #TINY-7991
- The resize backdrop element did not have the `data-mce-bogus="all"` attribute set to prevent it being included in output. #TINY-7854
- Resize handles appeared on top of dialogs and menus when using an inline editor. #TINY-3263
- Fixed the `autoresize` plugin incorrectly scrolling to the top of the editor content in some cases when changing content. #TINY-7291
- Fixed the `editor.selection.scrollIntoView()` type signature, as it incorrectly required an `Element` instead of `HTMLElement`. #TINY-7291
- Table cells that were both row and column headers did not retain the correct state when converting back to a regular row or column. #TINY-7709
- Clicking beside a non-editable element could cause the editor to incorrectly scroll to the top of the content. #TINY-7062
- Clicking in a table cell, with a non-editable element in an adjacent cell, incorrectly caused the non-editable element to be selected. #TINY-7736
- Split toolbar buttons incorrectly had nested `tabindex="-1"` attributes. #TINY-7879
- Fixed notifications rendering in the wrong place initially and when the page was scrolled. #TINY-7894
- Fixed an exception getting thrown when the number of `col` elements didn't match the number of columns in a table. #TINY-7041 #TINY-8011
- The table selection state could become incorrect after selecting a noneditable table cell. #TINY-8053
- As of Mozilla Firefox 91, toggling fullscreen mode with `toolbar_sticky` enabled would cause the toolbar to disappear. #TINY-7873
- Fixed URLs not cleaned correctly in some cases in the `link` and `image` plugins. #TINY-7998
- Fixed the `image` and `media` toolbar buttons incorrectly appearing to be in an inactive state in some cases. #TINY-3463
- Fixed the `editor.selection.selectorChanged` API not firing if the selector matched the current selection when registered in some cases. #TINY-3463
- Inserting content into a `contenteditable="true"` element that was contained within a `contenteditable="false"` element would move the selection to an incorrect location. #TINY-7842
- Dragging and dropping `contenteditable="false"` elements could result in the element being placed in an unexpected location. #TINY-7917
- Pressing the Escape key would not cancel a drag action that started on a `contenteditable="false"` element within the editor. #TINY-7917
- `video` and `audio` elements were unable to be played when the `media` plugin live embeds were enabled in some cases. #TINY-7674
- Pasting images would throw an exception if the clipboard `items` were not files (for example, screenshots taken from gnome-software). Patch contributed by cedric-anne. #TINY-8079

### Deprecated
- Several APIs have been deprecated. See the release notes section for information. #TINY-8023 #TINY-8063
- Several Editor settings have been deprecated. See the release notes section for information. #TINY-8086
- The Table of Contents and Image Tools plugins will be classified as Premium plugins in the next major release. #TINY-8087
- Word support in the `paste` plugin has been deprecated and will be removed in the next major release. #TINY-8087

## 5.9.2 - 2021-09-08

### Fixed
- Fixed an exception getting thrown when disabling events and setting content. #TINY-7956
- Delete operations could behave incorrectly if the selection crossed a table boundary. #TINY-7596

## 5.9.1 - 2021-08-27

### Fixed
- Published TinyMCE types failed to compile in strict mode. #TINY-7915
- The `TableModified` event sometimes didn't fire when performing certain table actions. #TINY-7916

## 5.9.0 - 2021-08-26

### Added
- Added a new `mceFocus` command that focuses the editor. Equivalent to using `editor.focus()`. #TINY-7373
- Added a new `mceTableToggleClass` command which toggles the provided class on the currently selected table. #TINY-7476
- Added a new `mceTableCellToggleClass` command which toggles the provided class on the currently selected table cells. #TINY-7476
- Added a new `tablecellvalign` toolbar button and menu item for vertical table cell alignment. #TINY-7477
- Added a new `tablecellborderwidth` toolbar button and menu item to change table cell border width. #TINY-7478
- Added a new `tablecellborderstyle` toolbar button and menu item to change table cell border style. #TINY-7478
- Added a new `tablecaption` toolbar button and menu item to toggle captions on tables. #TINY-7479
- Added a new `mceTableToggleCaption` command that toggles captions on a selected table. #TINY-7479
- Added a new `tablerowheader` toolbar button and menu item to toggle the header state of row cells. #TINY-7478
- Added a new `tablecolheader` toolbar button and menu item to toggle the header state of column cells. #TINY-7482
- Added a new `tablecellbordercolor` toolbar button and menu item to select table cell border colors, with an accompanying setting `table_border_color_map` to customize the available values. #TINY-7480
- Added a new `tablecellbackgroundcolor` toolbar button and menu item to select table cell background colors, with an accompanying setting `table_background_color_map` to customize the available values. #TINY-7480
- Added a new `language` menu item and toolbar button to add `lang` attributes to content, with an accompanying `content_langs` setting to specify the languages available. #TINY-6149
- A new `lang` format is now available that can be used with `editor.formatter`, or applied with the `Lang` editor command. #TINY-6149
- Added a new `language` icon for the `language` toolbar button. #TINY-7670
- Added a new `table-row-numbering` icon. #TINY-7327
- Added new plugin commands: `mceEmoticons` (Emoticons), `mceWordCount` (Word Count), and `mceTemplate` (Template). #TINY-7619
- Added a new `iframe_aria_text` setting to set the iframe title attribute. #TINY-1264
- Added a new DomParser `Node.children()` API to return all the children of a `Node`. #TINY-7756

### Improved
- Sticky toolbars can now be offset from the top of the page using the new `toolbar_sticky_offset` setting. #TINY-7337
- Fancy menu items now accept an `initData` property to allow custom initialization data. #TINY-7480
- Improved the load time of the `fullpage` plugin by using the existing editor schema rather than creating a new one. #TINY-6504
- Improved the performance when UI components are rendered. #TINY-7572
- The context toolbar no longer unnecessarily repositions to the top of large elements when scrolling. #TINY-7545
- The context toolbar will now move out of the way when it overlaps with the selection, such as in table cells. #TINY-7192
- The context toolbar now uses a short animation when transitioning between different locations. #TINY-7740
- `Env.browser` now uses the User-Agent Client Hints API where it is available. #TINY-7785
- Icons with a `-rtl` suffix in their name will now automatically be used when the UI is rendered in right-to-left mode. #TINY-7782
- The `formatter.match` API now accepts an optional `similar` parameter to check if the format partially matches. #TINY-7712
- The `formatter.formatChanged` API now supports providing format variables when listening for changes. #TINY-7713
- The formatter will now fire `FormatApply` and `FormatRemove` events for the relevant actions. #TINY-7713
- The `autolink` plugin link detection now permits custom protocols. #TINY-7714
- The `autolink` plugin valid link detection has been improved. #TINY-7714

### Changed
- Changed the load order so content CSS is loaded before the editor is populated with content. #TINY-7249
- Changed the `emoticons`, `wordcount`, `code`, `codesample`, and `template` plugins to open dialogs using commands. #TINY-7619
- The context toolbar will no longer show an arrow when it overlaps the content, such as in table cells. #TINY-7665
- The context toolbar will no longer overlap the statusbar for toolbars using `node` or `selection` positions. #TINY-7666

### Fixed
- The `editor.fire` API was incorrectly mutating the original `args` provided. #TINY-3254
- Unbinding an event handler did not take effect immediately while the event was firing. #TINY-7436
- Binding an event handler incorrectly took effect immediately while the event was firing. #TINY-7436
- Unbinding a native event handler inside the `remove` event caused an exception that blocked editor removal. #TINY-7730
- The `SetContent` event contained the incorrect `content` when using the `editor.selection.setContent()` API. #TINY-3254
- The editor content could be edited after calling `setProgressState(true)` in iframe mode. #TINY-7373
- Tabbing out of the editor after calling `setProgressState(true)` behaved inconsistently in iframe mode. #TINY-7373
- Flash of unstyled content while loading the editor because the content CSS was loaded after the editor content was rendered. #TINY-7249
- Partially transparent RGBA values provided in the `color_map` setting were given the wrong hex value. #TINY-7163
- HTML comments with mismatched quotes were parsed incorrectly under certain circumstances. #TINY-7589
- The editor could crash when inserting certain HTML content. #TINY-7756
- Inserting certain HTML content into the editor could result in invalid HTML once parsed. #TINY-7756
- Links in notification text did not show the correct mouse pointer. #TINY-7661
- Using the Tab key to navigate into the editor on Microsoft Internet Explorer 11 would incorrectly focus the toolbar. #TINY-3707
- The editor selection could be placed in an incorrect location when undoing or redoing changes in a document containing `contenteditable="false"` elements. #TINY-7663
- Menus and context menus were not closed when clicking into a different editor. #TINY-7399
- Context menus on Android were not displayed when more than one HTML element was selected. #TINY-7688
- Disabled nested menu items could still be opened. #TINY-7700
- The nested menu item chevron icon was not fading when the menu item was disabled. #TINY-7700
- `imagetools` buttons were incorrectly enabled for remote images without `imagetools_proxy` set. #TINY-7772
- Only table content would be deleted when partially selecting a table and content outside the table. #TINY-6044
- The table cell selection handling was incorrect in some cases when dealing with nested tables. #TINY-6298
- Removing a table row or column could result in the cursor getting placed in an invalid location. #TINY-7695
- Pressing the Tab key to navigate through table cells did not skip noneditable cells. #TINY-7705
- Clicking on a noneditable table cell did not show a visual selection like other noneditable elements. #TINY-7724
- Some table operations would incorrectly cause table row attributes and styles to be lost. #TINY-6666
- The selection was incorrectly lost when using the `mceTableCellType` and `mceTableRowType` commands. #TINY-6666
- The `mceTableRowType` was reversing the order of the rows when converting multiple header rows back to body rows. #TINY-6666
- The table dialog did not always respect the `table_style_with_css` option. #TINY-4926
- Pasting into a table with multiple cells selected could cause the content to be pasted in the wrong location. #TINY-7485
- The `TableModified` event was not fired when pasting cells into a table. #TINY-6939
- The table paste column before and after icons were not flipped in RTL mode. #TINY-7851
- Fixed table corruption when deleting a `contenteditable="false"` cell. #TINY-7891
- The `dir` attribute was being incorrectly applied to list items. #TINY-4589
- Applying selector formats would sometimes not apply the format correctly to elements in a list. #TINY-7393
- For formats that specify an attribute or style that should be removed, the formatter `match` API incorrectly returned `false`. #TINY-6149
- The type signature on the `formatter.matchNode` API had the wrong return type (was `boolean` but should have been `Formatter | undefined`). #TINY-6149
- The `formatter.formatChanged` API would ignore the `similar` parameter if another callback had already been registered for the same format. #TINY-7713
- The `formatter.formatChanged` API would sometimes not run the callback the first time the format was removed. #TINY-7713
- Base64 encoded images with spaces or line breaks in the data URI were not displayed correctly. Patch contributed by RoboBurned.

### Deprecated
- The `bbcode`, `fullpage`, `legacyoutput`, and `spellchecker` plugins have been deprecated and marked for removal in the next major release. #TINY-7260

## 5.8.2 - 2021-06-23

### Fixed
- Fixed an issue when pasting cells from tables containing `colgroup`s into tables without `colgroup`s. #TINY-6675
- Fixed an issue that could cause an invalid toolbar button state when multiple inline editors were on a single page. #TINY-6297

## 5.8.1 - 2021-05-20

### Fixed
- An unexpected exception was thrown when switching to readonly mode and adjusting the editor width. #TINY-6383
- Content could be lost when the `pagebreak_split_block` setting was enabled. #TINY-3388
- The `list-style-type: none;` style on nested list items was incorrectly removed when clearing formatting. #TINY-6264
- URLs were not always detected when pasting over a selection. Patch contributed by jwcooper. #TINY-6997
- Properties on the `OpenNotification` event were incorrectly namespaced. #TINY-7486

## 5.8.0 - 2021-05-06

### Added
- Added the `PAGE_UP` and `PAGE_DOWN` key code constants to the `VK` API. #TINY-4612
- The editor resize handle can now be controlled using the keyboard. #TINY-4823
- Added a new `fixed_toolbar_container_target` setting which renders the toolbar in the specified `HTMLElement`. Patch contributed by pvrobays.

### Improved
- The `inline_boundaries` feature now supports the `home`, `end`, `pageup`, and `pagedown` keys. #TINY-4612
- Updated the `formatter.matchFormat` API to support matching formats with variables in the `classes` property. #TINY-7227
- Added HTML5 `audio` and `video` elements to the default alignment formats. #TINY-6633
- Added support for alpha list numbering to the list properties dialog. #TINY-6891

### Changed
- Updated the `image` dialog to display the class list dropdown as full-width if the caption checkbox is not present. #TINY-6400
- Renamed the "H Align" and "V Align" input labels in the Table Cell Properties dialog to "Horizontal align" and "Vertical align" respectively. #TINY-7285

### Deprecated
- The undocumented `setIconStroke` Split Toolbar Button API has been deprecated and will be removed in a future release. #TINY-3551

### Fixed
- Fixed a bug where it wasn't possible to align nested list items. #TINY-6567
- The RGB fields in the color picker dialog were not staying in sync with the color palette and hue slider. #TINY-6952
- The color preview box in the color picker dialog was not correctly displaying the saturation and value of the chosen color. #TINY-6952
- The color picker dialog will now show an alert if it is submitted with an invalid hex color code. #TINY-2814
- Fixed a bug where the `TableModified` event was not fired when adding a table row with the Tab key. #TINY-7006
- Added missing `images_file_types` setting to the exported TypeScript types. #GH-6607
- Fixed a bug where lists pasted from Word with Roman numeral markers were not displayed correctly. Patch contributed by aautio. #GH-6620
- The `editor.insertContent` API was incorrectly handling nested `span` elements with matching styles. #TINY-6263
- The HTML5 `small` element could not be removed when clearing text formatting. #TINY-6633
- The Oxide button text transform variable was incorrectly using `capitalize` instead of `none`. Patch contributed by dakur. #GH-6341
- Fix dialog button text that was using title-style capitalization. #TINY-6816
- Table plugin could perform operations on tables containing the inline editor. #TINY-6625
- Fixed Tab key navigation inside table cells with a ranged selection. #TINY-6638
- The foreground and background toolbar button color indicator is no longer blurry. #TINY-3551
- Fixed a regression in the `tinymce.create()` API that caused issues when multiple objects were created. #TINY-7358
- Fixed the `LineHeight` command causing the `change` event to be fired inconsistently. #TINY-7048

## 5.7.1 - 2021-03-17

### Fixed
- Fixed the `help` dialog incorrectly linking to the changelog of TinyMCE 4 instead of TinyMCE 5. #TINY-7031
- Fixed a bug where error messages were displayed incorrectly in the image dialog. #TINY-7099
- Fixed an issue where URLs were not correctly filtered in some cases. #TINY-7025
- Fixed a bug where context menu items with names that contained uppercase characters were not displayed. #TINY-7072
- Fixed context menu items lacking support for the `disabled` and `shortcut` properties. #TINY-7073
- Fixed a regression where the width and height were incorrectly set when embedding content using the `media` dialog. #TINY-7074

## 5.7.0 - 2021-02-10

### Added
- Added IPv6 address support to the URI API. Patch contributed by dev7355608. #GH-4409
- Added new `structure` and `style` properties to the `TableModified` event to indicate what kinds of modifications were made. #TINY-6643
- Added `video` and `audio` live embed support for the `media` plugin. #TINY-6229
- Added the ability to resize `video` and `iframe` media elements. #TINY-6229
- Added a new `font_css` setting for adding fonts to both the editor and the parent document. #TINY-6199
- Added a new `ImageUploader` API to simplify uploading image data to the configured `images_upload_url` or `images_upload_handler`. #TINY-4601
- Added an Oxide variable to define the container background color in fullscreen mode. #TINY-6903
- Added Oxide variables for setting the toolbar background colors for inline and sticky toolbars. #TINY-6009
- Added a new `AfterProgressState` event that is fired after `editor.setProgressState` calls complete. #TINY-6686
- Added support for `table_column_resizing` when inserting or deleting columns. #TINY-6711

### Changed
- Changed table and table column copy behavior to retain an appropriate width when pasted. #TINY-6664
- Changed the `lists` plugin to apply list styles to all text blocks within a selection. #TINY-3755
- Changed the `advlist` plugin to log a console error message when the `list` plugin isn't enabled. #TINY-6585
- Changed the z-index of the `setProgressState(true)` throbber so it does not hide notifications. #TINY-6686
- Changed the type signature for `editor.selection.getRng()` incorrectly returning `null`. #TINY-6843
- Changed some `SaxParser` regular expressions to improve performance. #TINY-6823
- Changed `editor.setProgressState(true)` to close any open popups. #TINY-6686

### Fixed
- Fixed `codesample` highlighting performance issues for some languages. #TINY-6996
- Fixed an issue where cell widths were lost when merging table cells. #TINY-6901
- Fixed `col` elements incorrectly transformed to `th` elements when converting columns to header columns. #TINY-6715
- Fixed a number of table operations not working when selecting 2 table cells on Mozilla Firefox. #TINY-3897
- Fixed a memory leak by backporting an upstream Sizzle fix. #TINY-6859
- Fixed table `width` style was removed when copying. #TINY-6664
- Fixed focus lost while typing in the `charmap` or `emoticons` dialogs when the editor is rendered in a shadow root. #TINY-6904
- Fixed corruption of base64 URLs used in style attributes when parsing HTML. #TINY-6828
- Fixed the order of CSS precedence of `content_style` and `content_css` in the `preview` and `template` plugins. `content_style` now has precedence. #TINY-6529
- Fixed an issue where the image dialog tried to calculate image dimensions for an empty image URL. #TINY-6611
- Fixed an issue where `scope` attributes on table cells would not change as expected when merging or unmerging cells. #TINY-6486
- Fixed the plugin documentation links in the `help` plugin. #DOC-703
- Fixed events bound using `DOMUtils` not returning the correct result for `isDefaultPrevented` in some cases. #TINY-6834
- Fixed the "Dropped file type is not supported" notification incorrectly showing when using an inline editor. #TINY-6834
- Fixed an issue with external styles bleeding into TinyMCE. #TINY-6735
- Fixed an issue where parsing malformed comments could cause an infinite loop. #TINY-6864
- Fixed incorrect return types on `editor.selection.moveToBookmark`. #TINY-6504
- Fixed the type signature for `editor.selection.setCursorLocation()` incorrectly allowing a node with no `offset`. #TINY-6843
- Fixed incorrect behavior when editor is destroyed while loading stylesheets. #INT-2282
- Fixed figure elements incorrectly splitting from a valid parent element when editing the image within. #TINY-6592
- Fixed inserting multiple rows or columns in a table cloning from the incorrect source row or column. #TINY-6906
- Fixed an issue where new lines were not scrolled into view when pressing Shift+Enter or Shift+Return. #TINY-6964
- Fixed an issue where list elements would not be removed when outdenting using the Enter or Return key. #TINY-5974
- Fixed an issue where file extensions with uppercase characters were treated as invalid. #TINY-6940
- Fixed dialog block messages were not passed through TinyMCE's translation system. #TINY-6971

## 5.6.2 - 2020-12-08

### Fixed
- Fixed a UI rendering regression when the document body is using `display: flex`. #TINY-6783

## 5.6.1 - 2020-11-25

### Fixed
- Fixed the `mceTableRowType` and `mceTableCellType` commands were not firing the `newCell` event. #TINY-6692
- Fixed the HTML5 `s` element was not recognized when editing or clearing text formatting. #TINY-6681
- Fixed an issue where copying and pasting table columns resulted in invalid HTML when using colgroups. #TINY-6684
- Fixed an issue where the toolbar would render with the wrong width for inline editors in some situations. #TINY-6683

## 5.6.0 - 2020-11-18

### Added
- Added new `BeforeOpenNotification` and `OpenNotification` events which allow internal notifications to be captured and modified before display. #TINY-6528
- Added support for `block` and `unblock` methods on inline dialogs. #TINY-6487
- Added new `TableModified` event which is fired whenever changes are made to a table. #TINY-6629
- Added new `images_file_types` setting to determine which image file formats will be automatically processed into `img` tags on paste when using the `paste` plugin. #TINY-6306
- Added support for `images_file_types` setting in the image file uploader to determine which image file extensions are valid for upload. #TINY-6224
- Added new `format_empty_lines` setting to control if empty lines are formatted in a ranged selection. #TINY-6483
- Added template support to the `autocompleter` for customizing the autocompleter items. #TINY-6505
- Added new user interface `enable`, `disable`, and `isDisabled` methods. #TINY-6397
- Added new `closest` formatter API to get the closest matching selection format from a set of formats. #TINY-6479
- Added new `emojiimages` emoticons database that uses the twemoji CDN by default. #TINY-6021
- Added new `emoticons_database` setting to configure which emoji database to use. #TINY-6021
- Added new `name` field to the `style_formats` setting object to enable specifying a name for the format. #TINY-4239

### Changed
- Changed `readonly` mode to allow hyperlinks to be clickable. #TINY-6248

### Fixed
- Fixed the `change` event not firing after a successful image upload. #TINY-6586
- Fixed the type signature for the `entity_encoding` setting not accepting delimited lists. #TINY-6648
- Fixed layout issues when empty `tr` elements were incorrectly removed from tables. #TINY-4679
- Fixed image file extensions lost when uploading an image with an alternative extension, such as `.jfif`. #TINY-6622
- Fixed a security issue where URLs in attributes weren't correctly sanitized. #TINY-6518
- Fixed `DOMUtils.getParents` incorrectly including the shadow root in the array of elements returned. #TINY-6540
- Fixed an issue where the root document could be scrolled while an editor dialog was open inside a shadow root. #TINY-6363
- Fixed `getContent` with text format returning a new line when the editor is empty. #TINY-6281
- Fixed table column and row resizers not respecting the `data-mce-resize` attribute. #TINY-6600
- Fixed inserting a table via the `mceInsertTable` command incorrectly creating 2 undo levels. #TINY-6656
- Fixed nested tables with `colgroup` elements incorrectly always resizing the inner table. #TINY-6623
- Fixed the `visualchars` plugin causing the editor to steal focus when initialized. #TINY-6282
- Fixed `fullpage` plugin altering text content in `editor.getContent()`. #TINY-6541
- Fixed `fullscreen` plugin not working correctly with multiple editors and shadow DOM. #TINY-6280
- Fixed font size keywords such as `medium` not displaying correctly in font size menus. #TINY-6291
- Fixed an issue where some attributes in table cells were not copied over to new rows or columns. #TINY-6485
- Fixed incorrectly removing formatting on adjacent spaces when removing formatting on a ranged selection. #TINY-6268
- Fixed the `Cut` menu item not working in the latest version of Mozilla Firefox. #TINY-6615
- Fixed some incorrect types in the new TypeScript declaration file. #TINY-6413
- Fixed a regression where a fake offscreen selection element was incorrectly created for the editor root node. #TINY-6555
- Fixed an issue where menus would incorrectly collapse in small containers. #TINY-3321
- Fixed an issue where only one table column at a time could be converted to a header. #TINY-6326
- Fixed some minor memory leaks that prevented garbage collection for editor instances. #TINY-6570
- Fixed resizing a `responsive` table not working when using the column resize handles. #TINY-6601
- Fixed incorrectly calculating table `col` widths when resizing responsive tables. #TINY-6646
- Fixed an issue where spaces were not preserved in pre-blocks when getting text content. #TINY-6448
- Fixed a regression that caused the selection to be difficult to see in tables with backgrounds. #TINY-6495
- Fixed content pasted multiple times in the editor when using Microsoft Internet Explorer 11. Patch contributed by mattford. #GH-4905

## 5.5.1 - 2020-10-01

### Fixed
- Fixed pressing the down key near the end of a document incorrectly raising an exception. #TINY-6471
- Fixed incorrect Typescript types for the `Tools` API. #TINY-6475

## 5.5.0 - 2020-09-29

### Added
- Added a TypeScript declaration file to the bundle output for TinyMCE core. #TINY-3785
- Added new `table_column_resizing` setting to control how table columns are resized when using the resize bars. #TINY-6001
- Added the ability to remove images on a failed upload using the `images_upload_handler` failure callback. #TINY-6011
- Added `hasPlugin` function to the editor API to determine if a plugin exists or not. #TINY-766
- Added new `ToggleToolbarDrawer` command and query state handler to allow the toolbar drawer to be programmatically toggled and the toggle state to be checked. #TINY-6032
- Added the ability to use `colgroup` elements in tables. #TINY-6050
- Added a new setting `table_use_colgroups` for toggling whether colgroups are used in new tables. #TINY-6050
- Added the ability to delete and navigate HTML media elements without the `media` plugin. #TINY-4211
- Added `fullscreen_native` setting to the `fullscreen` plugin to enable use of the entire monitor. #TINY-6284
- Added table related oxide variables to the Style API for more granular control over table cell selection appearance. #TINY-6311
- Added new `toolbar_persist` setting to control the visibility of the inline toolbar. #TINY-4847
- Added new APIs to allow for programmatic control of the inline toolbar visibility. #TINY-4847
- Added the `origin` property to the `ObjectResized` and `ObjectResizeStart` events, to specify which handle the resize was performed on. #TINY-6242
- Added new StyleSheetLoader `unload` and `unloadAll` APIs to allow loaded stylesheets to be removed. #TINY-3926
- Added the `LineHeight` query command and action to the editor. #TINY-4843
- Added the `lineheight` toolbar and menu items, and added `lineheight` to the default format menu. #TINY-4843
- Added a new `contextmenu_avoid_overlap` setting to allow context menus to avoid overlapping matched nodes. #TINY-6036
- Added new listbox dialog UI component for rendering a dropdown that allows nested options. #TINY-2236
- Added back the ability to use nested items in the `image_class_list`, `link_class_list`, `link_list`, `table_class_list`, `table_cell_class_list`, and `table_row_class_list` settings. #TINY-2236

### Changed
- Changed how CSS manipulates table cells when selecting multiple cells to achieve a semi-transparent selection. #TINY-6311
- Changed the `target` property on fired events to use the native event target. The original target for an open shadow root can be obtained using `event.getComposedPath()`. #TINY-6128
- Changed the editor to clean-up loaded CSS stylesheets when all editors using the stylesheet have been removed. #TINY-3926
- Changed `imagetools` context menu icon for accessing the `image` dialog to use the `image` icon. #TINY-4141
- Changed the `editor.insertContent()` and `editor.selection.setContent()` APIs to retain leading and trailing whitespace. #TINY-5966
- Changed the `table` plugin `Column` menu to include the cut, copy and paste column menu items. #TINY-6374
- Changed the default table styles in the content CSS files to better support the styling options available in the `table` dialog. #TINY-6179

### Deprecated
- Deprecated the `Env.experimentalShadowDom` flag. #TINY-6128

### Fixed
- Fixed tables with no borders displaying with the default border styles in the `preview` dialog. #TINY-6179
- Fixed loss of whitespace when inserting content after a non-breaking space. #TINY-5966
- Fixed the `event.getComposedPath()` function throwing an exception for events fired from the editor. #TINY-6128
- Fixed notifications not appearing when the editor is within a ShadowRoot. #TINY-6354
- Fixed focus issues with inline dialogs when the editor is within a ShadowRoot. #TINY-6360
- Fixed the `template` plugin previews missing some content styles. #TINY-6115
- Fixed the `media` plugin not saving the alternative source url in some situations. #TINY-4113
- Fixed an issue where column resizing using the resize bars was inconsistent between fixed and relative table widths. #TINY-6001
- Fixed an issue where dragging and dropping within a table would select table cells. #TINY-5950
- Fixed up and down keyboard navigation not working for inline `contenteditable="false"` elements. #TINY-6226
- Fixed dialog not retrieving `close` icon from icon pack. #TINY-6445
- Fixed the `unlink` toolbar button not working when selecting multiple links. #TINY-4867
- Fixed the `link` dialog not showing the "Text to display" field in some valid cases. #TINY-5205
- Fixed the `DOMUtils.split()` API incorrectly removing some content. #TINY-6294
- Fixed pressing the escape key not focusing the editor when using multiple toolbars. #TINY-6230
- Fixed the `dirty` flag not being correctly set during an `AddUndo` event. #TINY-4707
- Fixed `editor.selection.setCursorLocation` incorrectly placing the cursor outside `pre` elements in some circumstances. #TINY-4058
- Fixed an exception being thrown when pressing the enter key inside pre elements while `br_in_pre` setting is false. #TINY-4058

## 5.4.2 - 2020-08-17

### Fixed
- Fixed the editor not resizing when resizing the browser window in fullscreen mode. #TINY-3511
- Fixed clicking on notifications causing inline editors to hide. #TINY-6058
- Fixed an issue where link URLs could not be deleted or edited in the link dialog in some cases. #TINY-4706
- Fixed a regression where setting the `anchor_top` or `anchor_bottom` options to `false` was not working. #TINY-6256
- Fixed the `anchor` plugin not supporting the `allow_html_in_named_anchor` option. #TINY-6236
- Fixed an exception thrown when removing inline formats that contained additional styles or classes. #TINY-6288
- Fixed an exception thrown when positioning the context toolbar on Internet Explorer 11 in some edge cases. #TINY-6271
- Fixed inline formats not removed when more than one `removeformat` format rule existed. #TINY-6216
- Fixed an issue where spaces were sometimes removed when removing formating on nearby text. #TINY-6251
- Fixed the list toolbar buttons not showing as active when a list is selected. #TINY-6286
- Fixed an issue where the UI would sometimes not be shown or hidden when calling the show or hide API methods on the editor. #TINY-6048
- Fixed the list type style not retained when copying list items. #TINY-6289
- Fixed the Paste plugin converting tabs in plain text to a single space character. A `paste_tab_spaces` option has been included for setting the number of spaces used to replace a tab character. #TINY-6237

## 5.4.1 - 2020-07-08

### Fixed
- Fixed the Search and Replace plugin incorrectly including zero-width caret characters in search results. #TINY-4599
- Fixed dragging and dropping unsupported files navigating the browser away from the editor. #TINY-6027
- Fixed undo levels not created on browser handled drop or paste events. #TINY-6027
- Fixed content in an iframe element parsing as DOM elements instead of text content. #TINY-5943
- Fixed Oxide checklist styles not showing when printing. #TINY-5139
- Fixed bug with `scope` attribute not being added to the cells of header rows. #TINY-6206

## 5.4.0 - 2020-06-30

### Added
- Added keyboard navigation support to menus and toolbars when the editor is in a ShadowRoot. #TINY-6152
- Added the ability for menus to be clicked when the editor is in an open shadow root. #TINY-6091
- Added the `Editor.ui.styleSheetLoader` API for loading stylesheets within the Document or ShadowRoot containing the editor UI. #TINY-6089
- Added the `StyleSheetLoader` module to the public API. #TINY-6100
- Added Oxide variables for styling the `select` element and headings in dialog content. #TINY-6070
- Added icons for `table` column and row cut, copy, and paste toolbar buttons. #TINY-6062
- Added all `table` menu items to the UI registry, so they can be used by name in other menus. #TINY-4866
- Added new `mceTableApplyCellStyle` command to the `table` plugin. #TINY-6004
- Added new `table` cut, copy, and paste column editor commands and menu items. #TINY-6006
- Added font related Oxide variables for secondary buttons, allowing for custom styling. #TINY-6061
- Added new `table_header_type` setting to control how table header rows are structured. #TINY-6007
- Added new `table_sizing_mode` setting to replace the `table_responsive_width` setting, which has now been deprecated. #TINY-6051
- Added new `mceTableSizingMode` command for changing the sizing mode of a table. #TINY-6000
- Added new `mceTableRowType`, `mceTableColType`, and `mceTableCellType` commands and value queries. #TINY-6150

### Changed
- Changed `advlist` toolbar buttons to only show a dropdown list if there is more than one option. #TINY-3194
- Changed `mceInsertTable` command and `insertTable` API method to take optional header rows and columns arguments. #TINY-6012
- Changed stylesheet loading, so that UI skin stylesheets can load in a ShadowRoot if required. #TINY-6089
- Changed the DOM location of menus so that they display correctly when the editor is in a ShadowRoot. #TINY-6093
- Changed the table plugin to correctly detect all valid header row structures. #TINY-6007

### Fixed
- Fixed tables with no defined width being converted to a `fixed` width table when modifying the table. #TINY-6051
- Fixed the `autosave` `isEmpty` API incorrectly detecting non-empty content as empty. #TINY-5953
- Fixed table `Paste row after` and `Paste row before` menu items not disabled when nothing was available to paste. #TINY-6006
- Fixed a selection performance issue with large tables on Microsoft Internet Explorer and Edge. #TINY-6057
- Fixed filters for screening commands from the undo stack to be case-insensitive. #TINY-5946
- Fixed `fullscreen` plugin now removes all classes when the editor is closed. #TINY-4048
- Fixed handling of mixed-case icon identifiers (names) for UI elements. #TINY-3854
- Fixed leading and trailing spaces lost when using `editor.selection.getContent({ format: 'text' })`. #TINY-5986
- Fixed an issue where changing the URL with the quicklink toolbar caused unexpected undo behavior. #TINY-5952
- Fixed an issue where removing formatting within a table cell would cause Internet Explorer 11 to scroll to the end of the table. #TINY-6049
- Fixed an issue where the `allow_html_data_urls` setting was not correctly applied. #TINY-5951
- Fixed the `autolink` feature so that it no longer treats a string with multiple "@" characters as an email address. #TINY-4773
- Fixed an issue where removing the editor would leave unexpected attributes on the target element. #TINY-4001
- Fixed the `link` plugin now suggest `mailto:` when the text contains an '@' and no slashes (`/`). #TINY-5941
- Fixed the `valid_children` check of custom elements now allows a wider range of characters in names. #TINY-5971

## 5.3.2 - 2020-06-10

### Fixed
- Fixed a regression introduced in 5.3.0, where `images_dataimg_filter` was no-longer called. #TINY-6086

## 5.3.1 - 2020-05-27

### Fixed
- Fixed the image upload error alert also incorrectly closing the image dialog. #TINY-6020
- Fixed editor content scrolling incorrectly on focus in Firefox by reverting default content CSS html and body heights added in 5.3.0. #TINY-6019

## 5.3.0 - 2020-05-21

### Added
- Added html and body height styles to the default oxide content CSS. #TINY-5978
- Added `uploadUri` and `blobInfo` to the data returned by `editor.uploadImages()`. #TINY-4579
- Added a new function to the `BlobCache` API to lookup a blob based on the base64 data and mime type. #TINY-5988
- Added the ability to search and replace within a selection. #TINY-4549
- Added the ability to set the list start position for ordered lists and added new `lists` context menu item. #TINY-3915
- Added `icon` as an optional config option to the toggle menu item API. #TINY-3345
- Added `auto` mode for `toolbar_location` which positions the toolbar and menu bar at the bottom if there is no space at the top. #TINY-3161

### Changed
- Changed the default `toolbar_location` to `auto`. #TINY-3161
- Changed toggle menu items and choice menu items to have a dedicated icon with the checkmark displayed on the far right side of the menu item. #TINY-3345
- Changed the `link`, `image`, and `paste` plugins to use Promises to reduce the bundle size. #TINY-4710
- Changed the default icons to be lazy loaded during initialization. #TINY-4729
- Changed the parsing of content so base64 encoded urls are converted to blob urls. #TINY-4727
- Changed context toolbars so they concatenate when more than one is suitable for the current selection. #TINY-4495
- Changed inline style element formats (strong, b, em, i, u, strike) to convert to a span on format removal if a `style` or `class` attribute is present. #TINY-4741

### Fixed
- Fixed the `selection.setContent()` API not running parser filters. #TINY-4002
- Fixed formats incorrectly applied or removed when table cells were selected. #TINY-4709
- Fixed the `quickimage` button not restricting the file types to images. #TINY-4715
- Fixed search and replace ignoring text in nested contenteditable elements. #TINY-5967
- Fixed resize handlers displaying in the wrong location sometimes for remote images. #TINY-4732
- Fixed table picker breaking in Firefox on low zoom levels. #TINY-4728
- Fixed issue with loading or pasting contents with large base64 encoded images on Safari. #TINY-4715
- Fixed supplementary special characters being truncated when inserted into the editor. Patch contributed by mlitwin. #TINY-4791
- Fixed toolbar buttons not set to disabled when the editor is in readonly mode. #TINY-4592
- Fixed the editor selection incorrectly changing when removing caret format containers. #TINY-3438
- Fixed bug where title, width, and height would be set to empty string values when updating an image and removing those attributes using the image dialog. #TINY-4786
- Fixed `ObjectResized` event firing when an object wasn't resized. #TINY-4161
- Fixed `ObjectResized` and `ObjectResizeStart` events incorrectly fired when adding or removing table rows and columns. #TINY-4829
- Fixed the placeholder not hiding when pasting content into the editor. #TINY-4828
- Fixed an issue where the editor would fail to load if local storage was disabled. #TINY-5935
- Fixed an issue where an uploaded image would reuse a cached image with a different mime type. #TINY-5988
- Fixed bug where toolbars and dialogs would not show if the body element was replaced (e.g. with Turbolinks). Patch contributed by spohlenz. #GH-5653
- Fixed an issue where multiple formats would be removed when removing a single format at the end of lines or on empty lines. #TINY-1170
- Fixed zero-width spaces incorrectly included in the `wordcount` plugin character count. #TINY-5991
- Fixed a regression introduced in 5.2.0 whereby the desktop `toolbar_mode` setting would incorrectly override the mobile default setting. #TINY-5998
- Fixed an issue where deleting all content in a single cell table would delete the entire table. #TINY-1044

## 5.2.2 - 2020-04-23

### Fixed
- Fixed an issue where anchors could not be inserted on empty lines. #TINY-2788
- Fixed text decorations (underline, strikethrough) not consistently inheriting the text color. #TINY-4757
- Fixed `format` menu alignment buttons inconsistently applying to images. #TINY-4057
- Fixed the floating toolbar drawer height collapsing when the editor is rendered in modal dialogs or floating containers. #TINY-4837
- Fixed `media` embed content not processing safely in some cases. #TINY-4857

## 5.2.1 - 2020-03-25

### Fixed
- Fixed the "is decorative" checkbox in the image dialog clearing after certain dialog events. #FOAM-11
- Fixed possible uncaught exception when a `style` attribute is removed using a content filter on `setContent`. #TINY-4742
- Fixed the table selection not functioning correctly in Microsoft Edge 44 or higher. #TINY-3862
- Fixed the table resize handles not functioning correctly in Microsoft Edge 44 or higher. #TINY-4160
- Fixed the floating toolbar drawer disconnecting from the toolbar when adding content in inline mode. #TINY-4725 #TINY-4765
- Fixed `readonly` mode not returning the appropriate boolean value. #TINY-3948
- Fixed the `forced_root_block_attrs` setting not applying attributes to new blocks consistently. #TINY-4564
- Fixed the editor incorrectly stealing focus during initialization in Microsoft Internet Explorer. #TINY-4697
- Fixed dialogs stealing focus when opening an alert or confirm dialog using an `onAction` callback. #TINY-4014
- Fixed inline dialogs incorrectly closing when clicking on an opened alert or confirm dialog. #TINY-4012
- Fixed the context toolbar overlapping the menu bar and toolbar. #TINY-4586
- Fixed notification and inline dialog positioning issues when using `toolbar_location: 'bottom'`. #TINY-4586
- Fixed the `colorinput` popup appearing offscreen on mobile devices. #TINY-4711
- Fixed special characters not being found when searching by "whole words only". #TINY-4522
- Fixed an issue where dragging images could cause them to be duplicated. #TINY-4195
- Fixed context toolbars activating without the editor having focus. #TINY-4754
- Fixed an issue where removing the background color of text did not always work. #TINY-4770
- Fixed an issue where new rows and columns in a table did not retain the style of the previous row or column. #TINY-4788

## 5.2.0 - 2020-02-13

### Added
- Added the ability to apply formats to spaces. #TINY-4200
- Added new `toolbar_location` setting to allow for positioning the menu and toolbar at the bottom of the editor. #TINY-4210
- Added new `toolbar_groups` setting to allow a custom floating toolbar group to be added to the toolbar when using `floating` toolbar mode. #TINY-4229
- Added new `link_default_protocol` setting to `link` and `autolink` plugin to allow a protocol to be used by default. #TINY-3328
- Added new `placeholder` setting to allow a placeholder to be shown when the editor is empty. #TINY-3917
- Added new `tinymce.dom.TextSeeker` API to allow searching text across different DOM nodes. #TINY-4200
- Added a drop shadow below the toolbar while in sticky mode and introduced Oxide variables to customize it when creating a custom skin. #TINY-4343
- Added `quickbars_image_toolbar` setting to allow for the image quickbar to be turned off. #TINY-4398
- Added iframe and img `loading` attribute to the default schema. Patch contributed by ataylor32. #GH-5112
- Added new `getNodeFilters`/`getAttributeFilters` functions to the `editor.serializer` instance. #TINY-4344
- Added new `a11y_advanced_options` setting to allow additional accessibility options to be added. #FOAM-11
- Added new accessibility options and behaviours to the image dialog using `a11y_advanced_options`. #FOAM-11
- Added the ability to use the window `PrismJS` instance for the `codesample` plugin instead of the bundled version to allow for styling custom languages. #TINY-4504
- Added error message events that fire when a resource loading error occurs. #TINY-4509

### Changed
- Changed the default schema to disallow `onchange` for select elements. #TINY-4614
- Changed default `toolbar_mode` value from false to `wrap`. The value false has been deprecated. #TINY-4617
- Changed `toolbar_drawer` setting to `toolbar_mode`. `toolbar_drawer` has been deprecated. #TINY-4416
- Changed iframe mode to set selection on content init if selection doesn't exist. #TINY-4139
- Changed table related icons to align them with the visual style of the other icons. #TINY-4341
- Changed and improved the visual appearance of the color input field. #TINY-2917
- Changed fake caret container to use `forced_root_block` when possible. #TINY-4190
- Changed the `requireLangPack` API to wait until the plugin has been loaded before loading the language pack. #TINY-3716
- Changed the formatter so `style_formats` are registered before the initial content is loaded into the editor. #TINY-4238
- Changed media plugin to use https protocol for media urls by default. #TINY-4577
- Changed the parser to treat CDATA nodes as bogus HTML comments to match the HTML parsing spec. A new `preserve_cdata` setting has been added to preserve CDATA nodes if required. #TINY-4625

### Fixed
- Fixed incorrect parsing of malformed/bogus HTML comments. #TINY-4625
- Fixed `quickbars` selection toolbar appearing on non-editable elements. #TINY-4359
- Fixed bug with alignment toolbar buttons sometimes not changing state correctly. #TINY-4139
- Fixed the `codesample` toolbar button not toggling when selecting code samples other than HTML. #TINY-4504
- Fixed content incorrectly scrolling to the top or bottom when pressing enter if when the content was already in view. #TINY-4162
- Fixed `scrollIntoView` potentially hiding elements behind the toolbar. #TINY-4162
- Fixed editor not respecting the `resize_img_proportional` setting due to legacy code. #TINY-4236
- Fixed flickering floating toolbar drawer in inline mode. #TINY-4210
- Fixed an issue where the template plugin dialog would be indefinitely blocked on a failed template load. #TINY-2766
- Fixed the `mscontrolselect` event not being unbound on IE/Edge. #TINY-4196
- Fixed Confirm dialog footer buttons so only the "Yes" button is highlighted. #TINY-4310
- Fixed `file_picker_callback` functionality for Image, Link and Media plugins. #TINY-4163
- Fixed issue where floating toolbar drawer sometimes would break if the editor is resized while the drawer is open. #TINY-4439
- Fixed incorrect `external_plugins` loading error message. #TINY-4503
- Fixed resize handler was not hidden for ARIA purposes. Patch contributed by Parent5446. #GH-5195
- Fixed an issue where content could be lost if a misspelled word was selected and spellchecking was disabled. #TINY-3899
- Fixed validation errors in the CSS where certain properties had the wrong default value. #TINY-4491
- Fixed an issue where forced root block attributes were not applied when removing a list. #TINY-4272
- Fixed an issue where the element path isn't being cleared when there are no parents. #TINY-4412
- Fixed an issue where width and height in svg icons containing `rect` elements were overridden by the CSS reset. #TINY-4408
- Fixed an issue where uploading images with `images_reuse_filename` enabled and that included a query parameter would generate an invalid URL. #TINY-4638
- Fixed the `closeButton` property not working when opening notifications. #TINY-4674
- Fixed keyboard flicker when opening a context menu on mobile. #TINY-4540
- Fixed issue where plus icon svg contained strokes. #TINY-4681

## 5.1.6 - 2020-01-28

### Fixed
- Fixed `readonly` mode not blocking all clicked links. #TINY-4572
- Fixed legacy font sizes being calculated inconsistently for the `FontSize` query command value. #TINY-4555
- Fixed changing a tables row from `Header` to `Body` incorrectly moving the row to the bottom of the table. #TINY-4593
- Fixed the context menu not showing in certain cases with hybrid devices. #TINY-4569
- Fixed the context menu opening in the wrong location when the target is the editor body. #TINY-4568
- Fixed the `image` plugin not respecting the `automatic_uploads` setting when uploading local images. #TINY-4287
- Fixed security issue related to parsing HTML comments and CDATA. #TINY-4544

## 5.1.5 - 2019-12-19

### Fixed
- Fixed the UI not working with hybrid devices that accept both touch and mouse events. #TNY-4521
- Fixed the `charmap` dialog initially focusing the first tab of the dialog instead of the search input field. #TINY-4342
- Fixed an exception being raised when inserting content if the caret was directly before or after a `contenteditable="false"` element. #TINY-4528
- Fixed a bug with pasting image URLs when paste as text is enabled. #TINY-4523

## 5.1.4 - 2019-12-11

### Fixed
- Fixed dialog contents disappearing when clicking a checkbox for right-to-left languages. #TINY-4518
- Fixed the `legacyoutput` plugin registering legacy formats after editor initialization, causing legacy content to be stripped on the initial load. #TINY-4447
- Fixed search and replace not cycling through results when searching using special characters. #TINY-4506
- Fixed the `visualchars` plugin converting HTML-like text to DOM elements in certain cases. #TINY-4507
- Fixed an issue with the `paste` plugin not sanitizing content in some cases. #TINY-4510
- Fixed HTML comments incorrectly being parsed in certain cases. #TINY-4511

## 5.1.3 - 2019-12-04

### Fixed
- Fixed sticky toolbar not undocking when fullscreen mode is activated. #TINY-4390
- Fixed the "Current Window" target not applying when updating links using the link dialog. #TINY-4063
- Fixed disabled menu items not highlighting when focused. #TINY-4339
- Fixed touch events passing through dialog collection items to the content underneath on Android devices. #TINY-4431
- Fixed keyboard navigation of the Help dialog's Keyboard Navigation tab. #TINY-4391
- Fixed search and replace dialog disappearing when finding offscreen matches on iOS devices. #TINY-4350
- Fixed performance issues where sticky toolbar was jumping while scrolling on slower browsers. #TINY-4475

## 5.1.2 - 2019-11-19

### Fixed
- Fixed desktop touch devices using `mobile` configuration overrides. #TINY-4345
- Fixed unable to disable the new scrolling toolbar feature. #TINY-4345
- Fixed touch events passing through any pop-up items to the content underneath on Android devices. #TINY-4367
- Fixed the table selector handles throwing JavaScript exceptions for non-table selections. #TINY-4338
- Fixed `cut` operations not removing selected content on Android devices when the `paste` plugin is enabled. #TINY-4362
- Fixed inline toolbar not constrained to the window width by default. #TINY-4314
- Fixed context toolbar split button chevrons pointing right when they should be pointing down. #TINY-4257
- Fixed unable to access the dialog footer in tabbed dialogs on small screens. #TINY-4360
- Fixed mobile table selectors were hard to select with touch by increasing the size. #TINY-4366
- Fixed mobile table selectors moving when moving outside the editor. #TINY-4366
- Fixed inline toolbars collapsing when using sliding toolbars. #TINY-4389
- Fixed block textpatterns not treating NBSPs as spaces. #TINY-4378
- Fixed backspace not merging blocks when the last element in the preceding block was a `contenteditable="false"` element. #TINY-4235
- Fixed toolbar buttons that only contain text labels overlapping on mobile devices. #TINY-4395
- Fixed quickbars quickimage picker not working on mobile. #TINY-4377
- Fixed fullscreen not resizing in an iOS WKWebView component. #TINY-4413

## 5.1.1 - 2019-10-28

### Fixed
- Fixed font formats containing spaces being wrapped in `&quot;` entities instead of single quotes. #TINY-4275
- Fixed alert and confirm dialogs losing focus when clicked. #TINY-4248
- Fixed clicking outside a modal dialog focusing on the document body. #TINY-4249
- Fixed the context toolbar not hiding when scrolled out of view. #TINY-4265

## 5.1.0 - 2019-10-17

### Added
- Added touch selector handles for table selections on touch devices. #TINY-4097
- Added border width field to Table Cell dialog. #TINY-4028
- Added touch event listener to media plugin to make embeds playable. #TINY-4093
- Added oxide styling options to notifications and tweaked the default variables. #TINY-4153
- Added additional padding to split button chevrons on touch devices, to make them easier to interact with. #TINY-4223
- Added new platform detection functions to `Env` and deprecated older detection properties. #TINY-4184
- Added `inputMode` config field to specify inputmode attribute of `input` dialog components. #TINY-4062
- Added new `inputMode` property to relevant plugins/dialogs. #TINY-4102
- Added new `toolbar_sticky` setting to allow the iframe menubar/toolbar to stick to the top of the window when scrolling. #TINY-3982

### Changed
- Changed default setting for `toolbar_drawer` to `floating`. #TINY-3634
- Changed mobile phones to use the `silver` theme by default. #TINY-3634
- Changed some editor settings to default to `false` on touch devices:
  - `menubar`(phones only). #TINY-4077
  - `table_grid`. #TINY-4075
  - `resize`. #TINY-4157
  - `object_resizing`. #TINY-4157
- Changed toolbars and context toolbars to sidescroll on mobile. #TINY-3894 #TINY-4107
- Changed context menus to render as horizontal menus on touch devices. #TINY-4107
- Changed the editor to use the `VisualViewport` API of the browser where possible. #TINY-4078
- Changed visualblocks toolbar button icon and renamed `paragraph` icon to `visualchars`. #TINY-4074
- Changed Oxide default for `@toolbar-button-chevron-color` to follow toolbar button icon color. #TINY-4153
- Changed the `urlinput` dialog component to use the `url` type attribute. #TINY-4102

### Fixed
- Fixed Safari desktop visual viewport fires resize on fullscreen breaking the restore function. #TINY-3976
- Fixed scroll issues on mobile devices. #TINY-3976
- Fixed context toolbar unable to refresh position on iOS12. #TINY-4107
- Fixed ctrl+left click not opening links on readonly mode and the preview dialog. #TINY-4138
- Fixed Slider UI component not firing `onChange` event on touch devices. #TINY-4092
- Fixed notifications overlapping instead of stacking. #TINY-3478
- Fixed inline dialogs positioning incorrectly when the page is scrolled. #TINY-4018
- Fixed inline dialogs and menus not repositioning when resizing. #TINY-3227
- Fixed inline toolbar incorrectly stretching to the full width when a width value was provided. #TINY-4066
- Fixed menu chevrons color to follow the menu text color. #TINY-4153
- Fixed table menu selection grid from staying black when using dark skins, now follows border color. #TINY-4153
- Fixed Oxide using the wrong text color variable for menubar button focused state. #TINY-4146
- Fixed the autoresize plugin not keeping the selection in view when resizing. #TINY-4094
- Fixed textpattern plugin throwing exceptions when using `forced_root_block: false`. #TINY-4172
- Fixed missing CSS fill styles for toolbar button icon active state. #TINY-4147
- Fixed an issue where the editor selection could end up inside a short ended element (such as `br`). #TINY-3999
- Fixed browser selection being lost in inline mode when opening split dropdowns. #TINY-4197
- Fixed backspace throwing an exception when using `forced_root_block: false`. #TINY-4099
- Fixed floating toolbar drawer expanding outside the bounds of the editor. #TINY-3941
- Fixed the autocompleter not activating immediately after a `br` or `contenteditable=false` element. #TINY-4194
- Fixed an issue where the autocompleter would incorrectly close on IE 11 in certain edge cases. #TINY-4205

## 5.0.16 - 2019-09-24

### Added
- Added new `referrer_policy` setting to add the `referrerpolicy` attribute when loading scripts or stylesheets. #TINY-3978
- Added a slight background color to dialog tab links when focused to aid keyboard navigation. #TINY-3877

### Fixed
- Fixed media poster value not updating on change. #TINY-4013
- Fixed openlink was not registered as a toolbar button. #TINY-4024
- Fixed failing to initialize if a script tag was used inside a SVG. #TINY-4087
- Fixed double top border showing on toolbar without menubar when toolbar_drawer is enabled. #TINY-4118
- Fixed unable to drag inline dialogs to the bottom of the screen when scrolled. #TINY-4154
- Fixed notifications appearing on top of the toolbar when scrolled in inline mode. #TINY-4159
- Fixed notifications displaying incorrectly on IE 11. #TINY-4169

## 5.0.15 - 2019-09-02

### Added
- Added a dark `content_css` skin to go with the dark UI skin. #TINY-3743

### Changed
- Changed the enabled state on toolbar buttons so they don't get the hover effect. #TINY-3974

### Fixed
- Fixed missing CSS active state on toolbar buttons. #TINY-3966
- Fixed `onChange` callback not firing for the colorinput dialog component. #TINY-3968
- Fixed context toolbars not showing in fullscreen mode. #TINY-4023

## 5.0.14 - 2019-08-19

### Added
- Added an API to reload the autocompleter menu with additional fetch metadata #MENTIONS-17

### Fixed
- Fixed missing toolbar button border styling options. #TINY-3965
- Fixed image upload progress notification closing before the upload is complete. #TINY-3963
- Fixed inline dialogs not closing on escape when no dialog component is in focus. #TINY-3936
- Fixed plugins not being filtered when defaulting to mobile on phones. #TINY-3537
- Fixed toolbar more drawer showing the content behind it when transitioning between opened and closed states. #TINY-3878
- Fixed focus not returning to the dialog after pressing the "Replace all" button in the search and replace dialog. #TINY-3961

### Removed
- Removed Oxide variable `@menubar-select-disabled-border-color` and replaced it with `@menubar-select-disabled-border`. #TINY-3965

## 5.0.13 - 2019-08-06

### Changed
- Changed modal dialogs to prevent dragging by default and added new `draggable_modal` setting to restore dragging. #TINY-3873
- Changed the nonbreaking plugin to insert nbsp characters wrapped in spans to aid in filtering. This can be disabled using the `nonbreaking_wrap` setting. #TINY-3647
- Changed backspace behaviour in lists to outdent nested list items when the cursor is at the start of the list item. #TINY-3651

### Fixed
- Fixed sidebar growing beyond editor bounds in IE 11. #TINY-3937
- Fixed issue with being unable to keyboard navigate disabled toolbar buttons. #TINY-3350
- Fixed issues with backspace and delete in nested contenteditable true and false elements. #TINY-3868
- Fixed issue with losing keyboard navigation in dialogs due to disabled buttons. #TINY-3914
- Fixed `MouseEvent.mozPressure is deprecated` warning in Firefox. #TINY-3919
- Fixed `default_link_target` not being respected when `target_list` is disabled. #TINY-3757
- Fixed mobile plugin filter to only apply to the mobile theme, rather than all mobile platforms. #TINY-3405
- Fixed focus switching to another editor during mode changes. #TINY-3852
- Fixed an exception being thrown when clicking on an uninitialized inline editor. #TINY-3925
- Fixed unable to keyboard navigate to dialog menu buttons. #TINY-3933
- Fixed dialogs being able to be dragged outside the window viewport. #TINY-3787
- Fixed inline dialogs appearing above modal dialogs. #TINY-3932

## 5.0.12 - 2019-07-18

### Added
- Added ability to utilize UI dialog panels inside other panels. #TINY-3305
- Added help dialog tab explaining keyboard navigation of the editor. #TINY-3603

### Changed
- Changed the "Find and Replace" design to an inline dialog. #TINY-3054

### Fixed
- Fixed issue where autolink spacebar event was not being fired on Edge. #TINY-3891
- Fixed table selection missing the background color. #TINY-3892
- Fixed removing shortcuts not working for function keys. #TINY-3871
- Fixed non-descriptive UI component type names. #TINY-3349
- Fixed UI registry components rendering as the wrong type when manually specifying a different type. #TINY-3385
- Fixed an issue where dialog checkbox, input, selectbox, textarea and urlinput components couldn't be disabled. #TINY-3708
- Fixed the context toolbar not using viable screen space in inline/distraction free mode. #TINY-3717
- Fixed the context toolbar overlapping the toolbar in various conditions. #TINY-3205
- Fixed IE11 edge case where items were being inserted into the wrong location. #TINY-3884

## 5.0.11 - 2019-07-04

### Fixed
- Fixed packaging errors caused by a rollup treeshaking bug (https://github.com/rollup/rollup/issues/2970). #TINY-3866
- Fixed the customeditor component not able to get data from the dialog api. #TINY-3866
- Fixed collection component tooltips not being translated. #TINY-3855

## 5.0.10 - 2019-07-02

### Added
- Added support for all HTML color formats in `color_map` setting. #TINY-3837

### Changed
- Changed backspace key handling to outdent content in appropriate circumstances. #TINY-3685
- Changed default palette for forecolor and backcolor to include some lighter colors suitable for highlights. #TINY-2865
- Changed the search and replace plugin to cycle through results. #TINY-3800

### Fixed
- Fixed inconsistent types causing some properties to be unable to be used in dialog components. #TINY-3778
- Fixed an issue in the Oxide skin where dialog content like outlines and shadows were clipped because of overflow hidden. #TINY-3566
- Fixed the search and replace plugin not resetting state when changing the search query. #TINY-3800
- Fixed backspace in lists not creating an undo level. #TINY-3814
- Fixed the editor to cancel loading in quirks mode where the UI is not supported. #TINY-3391
- Fixed applying fonts not working when the name contained spaces and numbers. #TINY-3801
- Fixed so that initial content is retained when initializing on list items. #TINY-3796
- Fixed inefficient font name and font size current value lookup during rendering. #TINY-3813
- Fixed mobile font copied into the wrong folder for the oxide-dark skin. #TINY-3816
- Fixed an issue where resizing the width of tables would produce inaccurate results. #TINY-3827
- Fixed a memory leak in the Silver theme. #TINY-3797
- Fixed alert and confirm dialogs using incorrect markup causing inconsistent padding. #TINY-3835
- Fixed an issue in the Table plugin with `table_responsive_width` not enforcing units when resizing. #TINY-3790
- Fixed leading, trailing and sequential spaces being lost when pasting plain text. #TINY-3726
- Fixed exception being thrown when creating relative URIs. #TINY-3851
- Fixed focus is no longer set to the editor content during mode changes unless the editor already had focus. #TINY-3852

## 5.0.9 - 2019-06-26

### Fixed
- Fixed print plugin not working in Firefox. #TINY-3834

## 5.0.8 - 2019-06-18

### Added
- Added back support for multiple toolbars. #TINY-2195
- Added support for .m4a files to the media plugin. #TINY-3750
- Added new base_url and suffix editor init options. #TINY-3681

### Fixed
- Fixed incorrect padding for select boxes with visible values. #TINY-3780
- Fixed selection incorrectly changing when programmatically setting selection on contenteditable false elements. #TINY-3766
- Fixed sidebar background being transparent. #TINY-3727
- Fixed the build to remove duplicate iife wrappers. #TINY-3689
- Fixed bogus autocompleter span appearing in content when the autocompleter menu is shown. #TINY-3752
- Fixed toolbar font size select not working with legacyoutput plugin. #TINY-2921
- Fixed the legacyoutput plugin incorrectly aligning images. #TINY-3660
- Fixed remove color not working when using the legacyoutput plugin. #TINY-3756
- Fixed the font size menu applying incorrect sizes when using the legacyoutput plugin. #TINY-3773
- Fixed scrollIntoView not working when the parent window was out of view. #TINY-3663
- Fixed the print plugin printing from the wrong window in IE11. #TINY-3762
- Fixed content CSS loaded over CORS not loading in the preview plugin with content_css_cors enabled. #TINY-3769
- Fixed the link plugin missing the default "None" option for link list. #TINY-3738
- Fixed small dot visible with menubar and toolbar disabled in inline mode. #TINY-3623
- Fixed space key properly inserts a nbsp before/after block elements. #TINY-3745
- Fixed native context menu not showing with images in IE11. #TINY-3392
- Fixed inconsistent browser context menu image selection. #TINY-3789

## 5.0.7 - 2019-06-05

### Added
- Added new toolbar button and menu item for inserting tables via dialog. #TINY-3636
- Added new API for adding/removing/changing tabs in the Help dialog. #TINY-3535
- Added highlighting of matched text in autocompleter items. #TINY-3687
- Added the ability for autocompleters to work with matches that include spaces. #TINY-3704
- Added new `imagetools_fetch_image` callback to allow custom implementations for cors loading of images. #TINY-3658
- Added `'http'` and `https` options to `link_assume_external_targets` to prepend `http://` or `https://` prefixes when URL does not contain a protocol prefix. Patch contributed by francoisfreitag. #GH-4335

### Changed
- Changed annotations navigation to work the same as inline boundaries. #TINY-3396
- Changed tabpanel API by adding a `name` field and changing relevant methods to use it. #TINY-3535

### Fixed
- Fixed text color not updating all color buttons when choosing a color. #TINY-3602
- Fixed the autocompleter not working with fragmented text. #TINY-3459
- Fixed the autosave plugin no longer overwrites window.onbeforeunload. #TINY-3688
- Fixed infinite loop in the paste plugin when IE11 takes a long time to process paste events. Patch contributed by lRawd. #GH-4987
- Fixed image handle locations when using `fixed_toolbar_container`. Patch contributed by t00. #GH-4966
- Fixed the autoresize plugin not firing `ResizeEditor` events. #TINY-3587
- Fixed editor in fullscreen mode not extending to the bottom of the screen. #TINY-3701
- Fixed list removal when pressing backspace after the start of the list item. #TINY-3697
- Fixed autocomplete not triggering from compositionend events. #TINY-3711
- Fixed `file_picker_callback` could not set the caption field on the insert image dialog. #TINY-3172
- Fixed the autocompleter menu showing up after a selection had been made. #TINY-3718
- Fixed an exception being thrown when a file or number input has focus during initialization. Patch contributed by t00. #GH-2194

## 5.0.6 - 2019-05-22

### Added
- Added `icons_url` editor settings to enable icon packs to be loaded from a custom url. #TINY-3585
- Added `image_uploadtab` editor setting to control the visibility of the upload tab in the image dialog. #TINY-3606
- Added new api endpoints to the wordcount plugin and improved character count logic. #TINY-3578

### Changed
- Changed plugin, language and icon loading errors to log in the console instead of a notification. #TINY-3585

### Fixed
- Fixed the textpattern plugin not working with fragmented text. #TINY-3089
- Fixed various toolbar drawer accessibility issues and added an animation. #TINY-3554
- Fixed issues with selection and ui components when toggling readonly mode. #TINY-3592
- Fixed so readonly mode works with inline editors. #TINY-3592
- Fixed docked inline toolbar positioning when scrolled. #TINY-3621
- Fixed initial value not being set on bespoke select in quickbars and toolbar drawer. #TINY-3591
- Fixed so that nbsp entities aren't trimmed in white-space: pre-line elements. #TINY-3642
- Fixed `mceInsertLink` command inserting spaces instead of url encoded characters. #GH-4990
- Fixed text content floating on top of dialogs in IE11. #TINY-3640

## 5.0.5 - 2019-05-09

### Added
- Added menu items to match the forecolor/backcolor toolbar buttons. #TINY-2878
- Added default directionality based on the configured language. #TINY-2621
- Added styles, icons and tests for rtl mode. #TINY-2621

### Fixed
- Fixed autoresize not working with floating elements or when media elements finished loading. #TINY-3545
- Fixed incorrect vertical caret positioning in IE 11. #TINY-3188
- Fixed submenu anchoring hiding overflowed content. #TINY-3564

### Removed
- Removed unused and hidden validation icons to avoid displaying phantom tooltips. #TINY-2329

## 5.0.4 - 2019-04-23

### Added
- Added back URL dialog functionality, which is now available via `editor.windowManager.openUrl()`. #TINY-3382
- Added the missing throbber functionality when calling `editor.setProgressState(true)`. #TINY-3453
- Added function to reset the editor content and undo/dirty state via `editor.resetContent()`. #TINY-3435
- Added the ability to set menu buttons as active. #TINY-3274
- Added `editor.mode` API, featuring a custom editor mode API. #TINY-3406
- Added better styling to floating toolbar drawer. #TINY-3479
- Added the new premium plugins to the Help dialog plugins tab. #TINY-3496
- Added the linkchecker context menu items to the default configuration. #TINY-3543

### Fixed
- Fixed image context menu items showing on placeholder images. #TINY-3280
- Fixed dialog labels and text color contrast within notifications/alert banners to satisfy WCAG 4.5:1 contrast ratio for accessibility. #TINY-3351
- Fixed selectbox and colorpicker items not being translated. #TINY-3546
- Fixed toolbar drawer sliding mode to correctly focus the editor when tabbing via keyboard navigation. #TINY-3533
- Fixed positioning of the styleselect menu in iOS while using the mobile theme. #TINY-3505
- Fixed the menubutton `onSetup` callback to be correctly executed when rendering the menu buttons. #TINY-3547
- Fixed `default_link_target` setting to be correctly utilized when creating a link. #TINY-3508
- Fixed colorpicker floating marginally outside its container. #TINY-3026
- Fixed disabled menu items displaying as active when hovered. #TINY-3027

### Removed
- Removed redundant mobile wrapper. #TINY-3480

## 5.0.3 - 2019-03-19

### Changed
- Changed empty nested-menu items within the style formats menu to be disabled or hidden if the value of `style_formats_autohide` is `true`. #TINY-3310
- Changed the entire phrase 'Powered by Tiny' in the status bar to be a link instead of just the word 'Tiny'. #TINY-3366
- Changed `formatselect`, `styleselect` and `align` menus to use the `mceToggleFormat` command internally. #TINY-3428

### Fixed
- Fixed toolbar keyboard navigation to work as expected when `toolbar_drawer` is configured. #TINY-3432
- Fixed text direction buttons to display the correct pressed state in selections that have no explicit `dir` property. #TINY-3138
- Fixed the mobile editor to clean up properly when removed. #TINY-3445
- Fixed quickbar toolbars to add an empty box to the screen when it is set to `false`. #TINY-3439
- Fixed an issue where pressing the **Delete/Backspace** key at the edge of tables was creating incorrect selections. #TINY-3371
- Fixed an issue where dialog collection items (emoticon and special character dialogs) couldn't be selected with touch devices. #TINY-3444
- Fixed a type error introduced in TinyMCE version 5.0.2 when calling `editor.getContent()` with nested bookmarks. #TINY-3400
- Fixed an issue that prevented default icons from being overridden. #TINY-3449
- Fixed an issue where **Home/End** keys wouldn't move the caret correctly before or after `contenteditable=false` inline elements. #TINY-2995
- Fixed styles to be preserved in IE 11 when editing via the `fullpage` plugin. #TINY-3464
- Fixed the `link` plugin context toolbar missing the open link button. #TINY-3461
- Fixed inconsistent dialog component spacing. #TINY-3436

## 5.0.2 - 2019-03-05

### Added
- Added presentation and document presets to `htmlpanel` dialog component. #TINY-2694
- Added missing fixed_toolbar_container setting has been reimplemented in the Silver theme. #TINY-2712
- Added a new toolbar setting `toolbar_drawer` that moves toolbar groups which overflow the editor width into either a `sliding` or `floating` toolbar section. #TINY-2874

### Changed
- Updated the build process to include package lock files in the dev distribution archive. #TINY-2870

### Fixed
- Fixed inline dialogs did not have aria attributes. #TINY-2694
- Fixed default icons are now available in the UI registry, allowing use outside of toolbar buttons. #TINY-3307
- Fixed a memory leak related to select toolbar items. #TINY-2874
- Fixed a memory leak due to format changed listeners that were never unbound. #TINY-3191
- Fixed an issue where content may have been lost when using permanent bookmarks. #TINY-3400
- Fixed the quicklink toolbar button not rendering in the quickbars plugin. #TINY-3125
- Fixed an issue where menus were generating invalid HTML in some cases. #TINY-3323
- Fixed an issue that could cause the mobile theme to show a blank white screen when the editor was inside an `overflow:hidden` element. #TINY-3407
- Fixed mobile theme using a transparent background and not taking up the full width on iOS. #TINY-3414
- Fixed the template plugin dialog missing the description field. #TINY-3337
- Fixed input dialog components using an invalid default type attribute. #TINY-3424
- Fixed an issue where backspace/delete keys after/before pagebreak elements wouldn't move the caret. #TINY-3097
- Fixed an issue in the table plugin where menu items and toolbar buttons weren't showing correctly based on the selection. #TINY-3423
- Fixed inconsistent button focus styles in Firefox. #TINY-3377
- Fixed the resize icon floating left when all status bar elements were disabled. #TINY-3340
- Fixed the resize handle to not show in fullscreen mode. #TINY-3404

## 5.0.1 - 2019-02-21

### Added
- Added H1-H6 toggle button registration to the silver theme. #TINY-3070
- Added code sample toolbar button will now toggle on when the cursor is in a code section. #TINY-3040
- Added new settings to the emoticons plugin to allow additional emoticons to be added. #TINY-3088

### Fixed
- Fixed an issue where adding links to images would replace the image with text. #TINY-3356
- Fixed an issue where the inline editor could use fractional pixels for positioning. #TINY-3202
- Fixed an issue where uploading non-image files in the Image Plugin upload tab threw an error. #TINY-3244
- Fixed an issue in the media plugin that was causing the source url and height/width to be lost in certain circumstances. #TINY-2858
- Fixed an issue with the Context Toolbar not being removed when clicking outside of the editor. #TINY-2804
- Fixed an issue where clicking 'Remove link' wouldn't remove the link in certain circumstances. #TINY-3199
- Fixed an issue where the media plugin would fail when parsing dialog data. #TINY-3218
- Fixed an issue where retrieving the selected content as text didn't create newlines. #TINY-3197
- Fixed incorrect keyboard shortcuts in the Help dialog for Windows. #TINY-3292
- Fixed an issue where JSON serialization could produce invalid JSON. #TINY-3281
- Fixed production CSS including references to source maps. #TINY-3920
- Fixed development CSS was not included in the development zip. #TINY-3920
- Fixed the autocompleter matches predicate not matching on the start of words by default. #TINY-3306
- Fixed an issue where the page could be scrolled with modal dialogs open. #TINY-2252
- Fixed an issue where autocomplete menus would show an icon margin when no items had icons. #TINY-3329
- Fixed an issue in the quickbars plugin where images incorrectly showed the text selection toolbar. #TINY-3338
- Fixed an issue that caused the inline editor to fail to render when the target element already had focus. #TINY-3353

### Removed
- Removed paste as text notification banner and paste_plaintext_inform setting. #POW-102

## 5.0.0 - 2019-02-04

Full documentation for the version 5 features and changes is available at https://www.tiny.cloud/docs/tinymce/5/release-notes/release-notes50/

### Added
- Added links and registered names with * to denote premium plugins in Plugins tab of Help dialog. #TINY-3223

### Changed
- Changed Tiny 5 mobile skin to look more uniform with desktop. #TINY-2650
- Blacklisted table, th and td as inline editor target. #TINY-717

### Fixed
- Fixed an issue where tab panel heights weren't sizing properly on smaller screens and weren't updating on resize. #TINY-3242
- Fixed image tools not having any padding between the label and slider. #TINY-3220
- Fixed context toolbar toggle buttons not showing the correct state. #TINY-3022
- Fixed missing separators in the spellchecker context menu between the suggestions and actions. #TINY-3217
- Fixed notification icon positioning in alert banners. #TINY-2196
- Fixed a typo in the word count plugin name. #TINY-3062
- Fixed charmap and emoticons dialogs not having a primary button. #TINY-3233
- Fixed an issue where resizing wouldn't work correctly depending on the box-sizing model. #TINY-3278

## 5.0.0-rc-2 - 2019-01-22

### Added
- Added screen reader accessibility for sidebar and statusbar. #TINY-2699

### Changed
- Changed formatting menus so they are registered and made the align toolbar button use an icon instead of text. #TINY-2880
- Changed checkboxes to use a boolean for its state, instead of a string. #TINY-2848
- Updated the textpattern plugin to properly support nested patterns and to allow running a command with a value for a pattern with a start and an end. #TINY-2991
- Updated Emoticons and Charmap dialogs to be screen reader accessible. #TINY-2693

### Fixed
- Fixed the link dialog such that it will now retain class attributes when updating links. #TINY-2825
- Fixed "Find and replace" not showing in the "Edit" menu by default. #TINY-3061
- Fixed dropdown buttons missing the 'type' attribute, which could cause forms to be incorrectly submitted. #TINY-2826
- Fixed emoticon and charmap search not returning expected results in certain cases. #TINY-3084
- Fixed blank rel_list values throwing an exception in the link plugin. #TINY-3149

### Removed
- Removed unnecessary 'flex' and unused 'colspan' properties from the new dialog APIs. #TINY-2973

## 5.0.0-rc-1 - 2019-01-08

### Added
- Added editor settings functionality to specify title attributes for toolbar groups. #TINY-2690
- Added icons instead of button text to improve Search and Replace dialog footer appearance. #TINY-2654
- Added `tox-dialog__table` instead of `mce-table-striped` class to enhance Help dialog appearance. #TINY-2360
- Added title attribute to iframes so, screen readers can announce iframe labels. #TINY-2692
- Added a wordcount menu item, that defaults to appearing in the tools menu. #TINY-2877

### Changed
- Updated the font select dropdown logic to try to detect the system font stack and show "System Font" as the font name. #TINY-2710
- Updated the autocompleter to only show when it has matched items. #TINY-2350
- Updated SizeInput labels to "Height" and "Width" instead of Dimensions. #TINY-2833
- Updated the build process to minify and generate ASCII only output for the emoticons database. #TINY-2744

### Fixed
- Fixed readonly mode not fully disabling editing content. #TINY-2287
- Fixed accessibility issues with the font select, font size, style select and format select toolbar dropdowns. #TINY-2713
- Fixed accessibility issues with split dropdowns. #TINY-2697
- Fixed the legacyoutput plugin to be compatible with TinyMCE 5.0. #TINY-2301
- Fixed icons not showing correctly in the autocompleter popup. #TINY-3029
- Fixed an issue where preview wouldn't show anything in Edge under certain circumstances. #TINY-3035
- Fixed the height being incorrectly calculated for the autoresize plugin. #TINY-2807

## 5.0.0-beta-1 - 2018-11-30

### Added
- Added a new `addNestedMenuItem()` UI registry function and changed all nested menu items to use the new registry functions. #TINY-2230
- Added title attribute to color swatch colors. #TINY-2669
- Added anchorbar component to anchor inline toolbar dialogs to instead of the toolbar. #TINY-2040
- Added support for toolbar<n> and toolbar array config options to be squashed into a single toolbar and not create multiple toolbars. #TINY-2195
- Added error handling for when forced_root_block config option is set to true. #TINY-2261
- Added functionality for the removed_menuitems config option. #TINY-2184
- Added the ability to use a string to reference menu items in menu buttons and submenu items. #TINY-2253

### Changed
- Changed the name of the "inlite" plugin to "quickbars". #TINY-2831
- Changed the background color icon to highlight background icon. #TINY-2258
- Changed Help dialog to be accessible to screen readers. #TINY-2687
- Changed the color swatch to save selected custom colors to local storage for use across sessions. #TINY-2722
- Changed `WindowManager` API - methods `getParams`, `setParams` and `getWindows`, and the legacy `windows` property, have been removed. `alert` and `confirm` dialogs are no longer tracked in the window list. #TINY-2603

### Fixed
- Fixed an inline mode issue where the save plugin upon saving can cause content loss. #TINY-2659
- Fixed an issue in IE 11 where calling selection.getContent() would return an empty string when the editor didn't have focus. #TINY-2325

### Removed
- Removed compat3x plugin. #TINY-2815

## 5.0.0-preview-4 - 2018-11-12

### Added
- Added width and height placeholder text to image and media dialog dimensions input. #AP-296
- Added the ability to keyboard navigate through menus, toolbars, sidebar and the status bar sequentially. #AP-381
- Added translation capability back to the editor's UI. #AP-282
- Added `label` component type for dialogs to group components under a label.

### Changed
- Changed the editor resize handle so that it should be disabled when the autoresize plugin is turned on. #AP-424
- Changed UI text for microcopy improvements. #TINY-2281

### Fixed
- Fixed distraction free plugin. #AP-470
- Fixed contents of the input field being selected on focus instead of just recieving an outline highlight. #AP-464
- Fixed styling issues with dialogs and menus in IE 11. #AP-456
- Fixed custom style format control not honoring custom formats. #AP-393
- Fixed context menu not appearing when clicking an image with a caption. #AP-382
- Fixed directionality of UI when using an RTL language. #AP-423
- Fixed page responsiveness with multiple inline editors. #AP-430
- Fixed empty toolbar groups appearing through invalid configuration of the `toolbar` property. #AP-450
- Fixed text not being retained when updating links through the link dialog. #AP-293
- Fixed edit image context menu, context toolbar and toolbar items being incorrectly enabled when selecting invalid images. #AP-323
- Fixed emoji type ahead being shown when typing URLs. #AP-366
- Fixed toolbar configuration properties incorrectly expecting string arrays instead of strings. #AP-342
- Fixed the block formatting toolbar item not showing a "Formatting" title when there is no selection. #AP-321
- Fixed clicking disabled toolbar buttons hiding the toolbar in inline mode. #AP-380
- Fixed `EditorResize` event not being fired upon editor resize. #AP-327
- Fixed tables losing styles when updating through the dialog. #AP-368
- Fixed context toolbar positioning to be more consistent near the edges of the editor. #AP-318
- Fixed table of contents plugin now works with v5 toolbar APIs correctly. #AP-347
- Fixed the `link_context_toolbar` configuration not disabling the context toolbar. #AP-458
- Fixed the link context toolbar showing incorrect relative links. #AP-435
- Fixed the alignment of the icon in alert banner dialog components. #TINY-2220
- Fixed the visual blocks and visual char menu options not displaying their toggled state. #TINY-2238
- Fixed the editor not displaying as fullscreen when toggled. #TINY-2237

### Removed
- Removed the tox-custom-editor class that was added to the wrapping element of codemirror. #TINY-2211

## 5.0.0-preview-3 - 2018-10-18

### Changed
- Changed editor layout to use modern CSS properties over manually calculating dimensions. #AP-324
- Changed `autoresize_min_height` and `autoresize_max_height` configurations to `min_height` and `max_height`. #AP-324
- Changed `Whole word` label in Search and Replace dialog to `Find whole words only`. #AP-387

### Fixed
- Fixed bugs with editor width jumping when resizing and the iframe not resizing to smaller than 150px in height. #AP-324
- Fixed mobile theme bug that prevented the editor from loading. #AP-404
- Fixed long toolbar groups extending outside of the editor instead of wrapping.
- Fixed dialog titles so they are now proper case. #AP-384
- Fixed color picker default to be #000000 instead of #ff00ff. #AP-216
- Fixed "match case" option on the Find and Replace dialog is no longer selected by default. #AP-298
- Fixed vertical alignment of toolbar icons. #DES-134
- Fixed toolbar icons not appearing on IE11. #DES-133

## 5.0.0-preview-2 - 2018-10-10

### Added
- Added swatch is now shown for colorinput fields, instead of the colorpicker directly. #AP-328
- Added fontformats and fontsizes menu items. #AP-390

### Changed
- Changed configuration of color options has been simplified to `color_map`, `color_cols`, and `custom_colors`. #AP-328
- Changed `height` configuration to apply to the editor frame (including menubar, toolbar, status bar) instead of the content area. #AP-324

### Fixed
- Fixed styleselect not updating the displayed item as the cursor moved. #AP-388
- Fixed preview iframe not expanding to the dialog size. #AP-252
- Fixed 'meta' shortcuts not translated into platform-specific text. #AP-270
- Fixed tabbed dialogs (Charmap and Emoticons) shrinking when no search results returned.
- Fixed a bug where alert banner icons were not retrieved from icon pack. #AP-330
- Fixed component styles to flex so they fill large dialogs. #AP-252
- Fixed editor flashing unstyled during load (still in progress). #AP-349

### Removed
- Removed `colorpicker` plugin, it is now in the theme. #AP-328
- Removed `textcolor` plugin, it is now in the theme. #AP-328

## 5.0.0-preview-1 - 2018-10-01

Developer preview 1.

Initial list of features and changes is available at https://www.tiny.cloud/docs/tinymce/5/release-notes/release-notes50/.

## 4.9.11 - 2020-07-13

### Fixed
- Fixed the `selection.setContent()` API not running parser filters. #TINY-4002
- Fixed content in an iframe element parsing as DOM elements instead of text content. #TINY-5943
- Fixed up and down keyboard navigation not working for inline `contenteditable="false"` elements. #TINY-6226

## 4.9.10 - 2020-04-23

### Fixed
- Fixed an issue where the editor selection could end up inside a short ended element (eg br). #TINY-3999
- Fixed a security issue related to CDATA sanitization during parsing. #TINY-4669
- Fixed `media` embed content not processing safely in some cases. #TINY-4857

## 4.9.9 - 2020-03-25

### Fixed
- Fixed the table selection not functioning correctly in Microsoft Edge 44 or higher. #TINY-3862
- Fixed the table resize handles not functioning correctly in Microsoft Edge 44 or higher. #TINY-4160
- Fixed the `forced_root_block_attrs` setting not applying attributes to new blocks consistently. #TINY-4564
- Fixed the editor failing to initialize if a script tag was used inside an SVG. #TINY-4087

## 4.9.8 - 2020-01-28

### Fixed
- Fixed the `mobile` theme failing to load due to a bundling issue. #TINY-4613
- Fixed security issue related to parsing HTML comments and CDATA. #TINY-4544

## 4.9.7 - 2019-12-19

### Fixed
- Fixed the `visualchars` plugin converting HTML-like text to DOM elements in certain cases. #TINY-4507
- Fixed an issue with the `paste` plugin not sanitizing content in some cases. #TINY-4510
- Fixed HTML comments incorrectly being parsed in certain cases. #TINY-4511

## 4.9.6 - 2019-09-02

### Fixed
- Fixed image browse button sometimes displaying the browse window twice. #TINY-3959

## 4.9.5 - 2019-07-02

### Changed
- Changed annotations navigation to work the same as inline boundaries. #TINY-3396

### Fixed
- Fixed the print plugin printing from the wrong window in IE11. #TINY-3762
- Fixed an exception being thrown when a file or number input has focus during initialization. Patch contributed by t00. #GH-2194
- Fixed positioning of the styleselect menu in iOS while using the mobile theme. #TINY-3505
- Fixed native context menu not showing with images in IE11. #TINY-3392
- Fixed selection incorrectly changing when programmatically setting selection on contenteditable false elements. #TINY-3766
- Fixed image browse button not working on touch devices. #TINY-3751
- Fixed so that nbsp entities aren't trimmed in white-space: pre-line elements. #TINY-3642
- Fixed space key properly inserts a nbsp before/after block elements. #TINY-3745
- Fixed infinite loop in the paste plugin when IE11 takes a long time to process paste events. Patch contributed by lRawd. #GH-4987

## 4.9.4 - 2019-03-20

### Fixed
- Fixed an issue where **Home/End** keys wouldn't move the caret correctly before or after `contenteditable=false` inline elements. #TINY-2995
- Fixed an issue where content may have been lost when using permanent bookmarks. #TINY-3400
- Fixed the mobile editor to clean up properly when removed. #TINY-3445
- Fixed an issue where retrieving the selected content as text didn't create newlines. #TINY-3197
- Fixed an issue where typing space between images would cause issues with nbsp not being inserted. #TINY-3346

## 4.9.3 - 2019-01-31

### Added
- Added a visualchars_default_state setting to the Visualchars Plugin. Patch contributed by mat3e.

### Fixed
- Fixed a bug where scrolling on a page with more than one editor would cause a ResizeWindow event to fire. #TINY-3247
- Fixed a bug where if a plugin threw an error during initialisation the whole editor would fail to load. #TINY-3243
- Fixed a bug where getContent would include bogus elements when valid_elements setting was set up in a specific way. #TINY-3213
- Fixed a bug where only a few function key names could be used when creating keyboard shortcuts. #TINY-3146
- Fixed a bug where it wasn't possible to enter spaces into an editor after pressing shift+enter. #TINY-3099
- Fixed a bug where no caret would be rendered after backspacing to a contenteditable false element. #TINY-2998
- Fixed a bug where deletion to/from indented lists would leave list fragments in the editor. #TINY-2981

## 4.9.2 - 2018-12-17

### Fixed
- Fixed a bug with pressing the space key on IE 11 would result in nbsp characters being inserted between words at the end of a block. #TINY-2996
- Fixed a bug where character composition using quote and space on US International keyboards would produce a space instead of a quote. #TINY-2999
- Fixed a bug where remove format wouldn't remove the inner most inline element in some situations. #TINY-2982
- Fixed a bug where outdenting an list item would affect attributes on other list items within the same list. #TINY-2971
- Fixed a bug where the DomParser filters wouldn't be applied for elements created when parsing invalid html. #TINY-2978
- Fixed a bug where setProgressState wouldn't automatically close floating ui elements like menus. #TINY-2896
- Fixed a bug where it wasn't possible to navigate out of a figcaption element using the arrow keys. #TINY-2894
- Fixed a bug where enter key before an image inside a link would remove the image. #TINY-2780

## 4.9.1 - 2018-12-04

### Added
- Added functionality to insert html to the replacement feature of the Textpattern Plugin. #TINY-2839

### Fixed
- Fixed a bug where `editor.selection.getContent({format: 'text'})` didn't work as expected in IE11 on an unfocused editor. #TINY-2862
- Fixed a bug in the Textpattern Plugin where the editor would get an incorrect selection after inserting a text pattern on Safari. #TINY-2838
- Fixed a bug where the space bar didn't work correctly in editors with the forced_root_block setting set to false. #TINY-2816

## 4.9.0 - 2018-11-27

### Added
- Added a replace feature to the Textpattern Plugin. #TINY-1908
- Added functionality to the Lists Plugin that improves the indentation logic. #TINY-1790

### Fixed
- Fixed a bug where it wasn't possible to delete/backspace when the caret was between a contentEditable=false element and a BR. #TINY-2372
- Fixed a bug where copying table cells without a text selection would fail to copy anything. #TINY-1789
- Implemented missing `autosave_restore_when_empty` functionality in the Autosave Plugin. Patch contributed by gzzo. #GH-4447
- Reduced insertion of unnecessary nonbreaking spaces in the editor. #TINY-1879

## 4.8.5 - 2018-10-30

### Added
- Added a content_css_cors setting to the editor that adds the crossorigin="anonymous" attribute to link tags added by the StyleSheetLoader. #TINY-1909

### Fixed
- Fixed a bug where trying to remove formatting with a collapsed selection range would throw an exception. #GH-4636
- Fixed a bug in the image plugin that caused updating figures to split contenteditable elements. #GH-4563
- Fixed a bug that was causing incorrect viewport calculations for fixed position UI elements. #TINY-1897
- Fixed a bug where inline formatting would cause the delete key to do nothing. #TINY-1900

## 4.8.4 - 2018-10-23

### Added
- Added support for the HTML5 `main` element. #TINY-1877

### Changed
- Changed the keyboard shortcut to move focus to contextual toolbars to Ctrl+F9. #TINY-1812

### Fixed
- Fixed a bug where content css could not be loaded from another domain. #TINY-1891
- Fixed a bug on FireFox where the cursor would get stuck between two contenteditable false inline elements located inside of the same block element divided by a BR. #TINY-1878
- Fixed a bug with the insertContent method where nonbreaking spaces would be inserted incorrectly. #TINY-1868
- Fixed a bug where the toolbar of the inline editor would not be visible in some scenarios. #TINY-1862
- Fixed a bug where removing the editor while more than one notification was open would throw an error. #TINY-1845
- Fixed a bug where the menubutton would be rendered on top of the menu if the viewport didn't have enough height. #TINY-1678
- Fixed a bug with the annotations api where annotating collapsed selections caused problems. #TBS-2449
- Fixed a bug where wbr elements were being transformed into whitespace when using the Paste Plugin's paste as text setting. #GH-4638
- Fixed a bug where the Search and Replace didn't replace spaces correctly. #GH-4632
- Fixed a bug with sublist items not persisting selection. #GH-4628
- Fixed a bug with mceInsertRawHTML command not working as expected. #GH-4625

## 4.8.3 - 2018-09-13

### Fixed
- Fixed a bug where the Wordcount Plugin didn't correctly count words within tables on IE11. #TINY-1770
- Fixed a bug where it wasn't possible to move the caret out of a table on IE11 and Firefox. #TINY-1682
- Fixed a bug where merging empty blocks didn't work as expected, sometimes causing content to be deleted. #TINY-1781
- Fixed a bug where the Textcolor Plugin didn't show the correct current color. #TINY-1810
- Fixed a bug where clear formatting with a collapsed selection would sometimes clear formatting from more content than expected. #TINY-1813 #TINY-1821
- Fixed a bug with the Table Plugin where it wasn't possible to keyboard navigate to the caption. #TINY-1818

## 4.8.2 - 2018-08-09

### Changed
- Moved annotator from "experimental" to "annotator" object on editor. #TBS-2398
- Improved the multiclick normalization across browsers. #TINY-1788

### Fixed
- Fixed a bug where running getSelectedBlocks with a collapsed selection between block elements would produce incorrect results. #TINY-1787
- Fixed a bug where the ScriptLoaders loadScript method would not work as expected in FireFox when loaded on the same page as a ShadowDOM polyfill. #TINY-1786
- Removed reference to ShadowDOM event.path as Blink based browsers now support event.composedPath. #TINY-1785
- Fixed a bug where a reference to localStorage would throw an "access denied" error in IE11 with strict security settings. #TINY-1782
- Fixed a bug where pasting using the toolbar button on an inline editor in IE11 would cause a looping behaviour. #TINY-1768

## 4.8.1 - 2018-07-26

### Fixed
- Fixed a bug where the content of inline editors was being cleaned on every call of `editor.save()`. #TINY-1783
- Fixed a bug where the arrow of the Inlite Theme toolbar was being rendered incorrectly in RTL mode. #TINY-1776
- Fixed a bug with the Paste Plugin where pasting after inline contenteditable false elements moved the caret to the end of the line. #TINY-1758

## 4.8.0 - 2018-06-27

### Added
- Added new "experimental" object in editor, with initial Annotator API. #TBS-2374

### Fixed
- Fixed a bug where deleting paragraphs inside of table cells would delete the whole table cell. #TINY-1759
- Fixed a bug in the Table Plugin where removing row height set on the row properties dialog did not update the table. #TINY-1730
- Fixed a bug with the font select toolbar item didn't update correctly. #TINY-1683
- Fixed a bug where all bogus elements would not be deleted when removing an inline editor. #TINY-1669

## 4.7.13 - 2018-05-16

### Added
- Added missing code menu item from the default menu config. #TINY-1648
- Added new align button for combining the separate align buttons into a menu button. #TINY-1652

### Fixed
- Fixed a bug where Edge 17 wouldn't be able to select images or tables. #TINY-1679
- Fixed issue where whitespace wasn't preserved when the editor was initialized on pre elements. #TINY-1649
- Fixed a bug with the fontselect dropdowns throwing an error if the editor was hidden in Firefox. #TINY-1664
- Fixed a bug where it wasn't possible to merge table cells on IE 11. #TINY-1671
- Fixed a bug where textcolor wasn't applying properly on IE 11 in some situations. #TINY-1663
- Fixed a bug where the justifyfull command state wasn't working correctly. #TINY-1677
- Fixed a bug where the styles wasn't updated correctly when resizing some tables. #TINY-1668

## 4.7.12 - 2018-05-03

### Added
- Added an option to filter out image svg data urls.
- Added support for html5 details and summary elements.

### Changed
- Changed so the mce-abs-layout-item css rule targets html instead of body. Patch contributed by nazar-pc.

### Fixed
- Fixed a bug where the "read" step on the mobile theme was still present on android mobile browsers.
- Fixed a bug where all images in the editor document would reload on any editor change.
- Fixed a bug with the Table Plugin where ObjectResized event wasn't being triggered on column resize.
- Fixed so the selection is set to the first suitable caret position after editor.setContent called.
- Fixed so links with xlink:href attributes are filtered correctly to prevent XSS.
- Fixed a bug on IE11 where pasting content into an inline editor initialized on a heading element would create new editable elements.
- Fixed a bug where readonly mode would not work as expected when the editor contained contentEditable=true elements.
- Fixed a bug where the Link Plugin would throw an error when used together with the webcomponents polyfill. Patch contributed by 4esnog.
- Fixed a bug where the "Powered by TinyMCE" branding link would break on XHTML pages. Patch contributed by tistre.
- Fixed a bug where the same id would be used in the blobcache for all pasted images. Patch contributed by thorn0.

## 4.7.11 - 2018-04-11

### Added
- Added a new imagetools_credentials_hosts option to the Imagetools Plugin.

### Fixed
- Fixed a bug where toggling a list containing empty LIs would throw an error. Patch contributed by bradleyke.
- Fixed a bug where applying block styles to a text with the caret at the end of the paragraph would select all text in the paragraph.
- Fixed a bug where toggling on the Spellchecker Plugin would trigger isDirty on the editor.
- Fixed a bug where it was possible to enter content into selection bookmark spans.
- Fixed a bug where if a non paragraph block was configured in forced_root_block the editor.getContent method would return incorrect values with an empty editor.
- Fixed a bug where dropdown menu panels stayed open and fixed in position when dragging dialog windows.
- Fixed a bug where it wasn't possible to extend table cells with the space button in Safari.
- Fixed a bug where the setupeditor event would thrown an error when using the Compat3x Plugin.
- Fixed a bug where an error was thrown in FontInfo when called on a detached element.

## 4.7.10 - 2018-04-03

### Added
- Added normalization of triple clicks across browsers in the editor.
- Added a `hasFocus` method to the editor that checks if the editor has focus.
- Added correct icon to the Nonbreaking Plugin menu item.

### Fixed
- Fixed so the `getContent`/`setContent` methods work even if the editor is not initialized.
- Fixed a bug with the Media Plugin where query strings were being stripped from youtube links.
- Fixed a bug where image styles were changed/removed when opening and closing the Image Plugin dialog.
- Fixed a bug in the Table Plugin where some table cell styles were not correctly added to the content html.
- Fixed a bug in the Spellchecker Plugin where it wasn't possible to change the spellchecker language.
- Fixed so the the unlink action in the Link Plugin has a menu item and can be added to the contextmenu.
- Fixed a bug where it wasn't possible to keyboard navigate to the start of an inline element on a new line within the same block element.
- Fixed a bug with the Text Color Plugin where if used with an inline editor located at the bottom of the screen the colorpicker could appear off screen.
- Fixed a bug with the UndoManager where undo levels were being added for nbzwsp characters.
- Fixed a bug with the Table Plugin where the caret would sometimes be lost when keyboard navigating up through a table.
- Fixed a bug where FontInfo.getFontFamily would throw an error when called on a removed editor.
- Fixed a bug in Firefox where undo levels were not being added correctly for some specific operations.
- Fixed a bug where initializing an inline editor inside of a table would make the whole table resizeable.
- Fixed a bug where the fake cursor that appears next to tables on Firefox was positioned incorrectly when switching to fullscreen.
- Fixed a bug where zwsp's weren't trimmed from the output from `editor.getContent({ format: 'text' })`.
- Fixed a bug where the fontsizeselect/fontselect toolbar items showed the body info rather than the first possible caret position info on init.
- Fixed a bug where it wasn't possible to select all content if the editor only contained an inline boundary element.
- Fixed a bug where `content_css` urls with query strings wasn't working.
- Fixed a bug in the Table Plugin where some table row styles were removed when changing other styles in the row properties dialog.

### Removed
- Removed the "read" step from the mobile theme.

## 4.7.9 - 2018-02-27

### Fixed
- Fixed a bug where the editor target element didn't get the correct style when removing the editor.

## 4.7.8 - 2018-02-26

### Fixed
- Fixed an issue with the Help Plugin where the menuitem name wasn't lowercase.
- Fixed an issue on MacOS where text and bold text did not have the same line-height in the autocomplete dropdown in the Link Plugin dialog.
- Fixed a bug where the "paste as text" option in the Paste Plugin didn't work.
- Fixed a bug where dialog list boxes didn't get positioned correctly in documents with scroll.
- Fixed a bug where the Inlite Theme didn't use the Table Plugin api to insert correct tables.
- Fixed a bug where the Inlite Theme panel didn't hide on blur in a correct way.
- Fixed a bug where placing the cursor before a table in Firefox would scroll to the bottom of the table.
- Fixed a bug where selecting partial text in table cells with rowspans and deleting would produce faulty tables.
- Fixed a bug where the Preview Plugin didn't work on Safari due to sandbox security.
- Fixed a bug where table cell selection using the keyboard threw an error.
- Fixed so the font size and font family doesn't toggle the text but only sets the selected format on the selected text.
- Fixed so the built-in spellchecking on Chrome and Safari creates an undo level when replacing words.

## 4.7.7 - 2018-02-19

### Added
- Added a border style selector to the advanced tab of the Image Plugin.
- Added better controls for default table inserted by the Table Plugin.
- Added new `table_responsive_width` option to the Table Plugin that controls whether to use pixel or percentage widths.

### Fixed
- Fixed a bug where the Link Plugin text didn't update when a URL was pasted using the context menu.
- Fixed a bug with the Spellchecker Plugin where using "Add to dictionary" in the context menu threw an error.
- Fixed a bug in the Media Plugin where the preview node for iframes got default width and height attributes that interfered with width/height styles.
- Fixed a bug where backslashes were being added to some font family names in Firefox in the fontselect toolbar item.
- Fixed a bug where errors would be thrown when trying to remove an editor that had not yet been fully initialized.
- Fixed a bug where the Imagetools Plugin didn't update the images atomically.
- Fixed a bug where the Fullscreen Plugin was throwing errors when being used on an inline editor.
- Fixed a bug where drop down menus weren't positioned correctly in inline editors on scroll.
- Fixed a bug with a semicolon missing at the end of the bundled javascript files.
- Fixed a bug in the Table Plugin with cursor navigation inside of tables where the cursor would sometimes jump into an incorrect table cells.
- Fixed a bug where indenting a table that is a list item using the "Increase indent" button would create a nested table.
- Fixed a bug where text nodes containing only whitespace were being wrapped by paragraph elements.
- Fixed a bug where whitespace was being inserted after br tags inside of paragraph tags.
- Fixed a bug where converting an indented paragraph to a list item would cause the list item to have extra padding.
- Fixed a bug where Copy/Paste in an editor with a lot of content would cause the editor to scroll to the top of the content in IE11.
- Fixed a bug with a memory leak in the DragHelper. Path contributed by ben-mckernan.
- Fixed a bug where the advanced tab in the Media Plugin was being shown even if it didn't contain anything. Patch contributed by gabrieeel.
- Fixed an outdated eventname in the EventUtils. Patch contributed by nazar-pc.
- Fixed an issue where the Json.parse function would throw an error when being used on a page with strict CSP settings.
- Fixed so you can place the curser before and after table elements within the editor in Firefox and Edge/IE.

## 4.7.6 - 2018-01-29

### Fixed
- Fixed a bug in the jquery integration where it threw an error saying that "global is not defined".
- Fixed a bug where deleting a table cell whose previous sibling was set to contenteditable false would create a corrupted table.
- Fixed a bug where highlighting text in an unfocused editor did not work correctly in IE11/Edge.
- Fixed a bug where the table resize handles were not being repositioned when activating the Fullscreen Plugin.
- Fixed a bug where the Imagetools Plugin dialog didn't honor editor RTL settings.
- Fixed a bug where block elements weren't being merged correctly if you deleted from after a contenteditable false element to the beginning of another block element.
- Fixed a bug where TinyMCE didn't work with module loaders like webpack.

## 4.7.5 - 2018-01-22

### Fixed
- Fixed bug with the Codesample Plugin where it wasn't possible to edit codesamples when the editor was in inline mode.
- Fixed bug where focusing on the status bar broke the keyboard navigation functionality.
- Fixed bug where an error would be thrown on Edge by the Table Plugin when pasting using the PowerPaste Plugin.
- Fixed bug in the Table Plugin where selecting row border style from the dropdown menu in advanced row properties would throw an error.
- Fixed bug with icons being rendered incorrectly on Chrome on Mac OS.
- Fixed bug in the Textcolor Plugin where the font color and background color buttons wouldn't trigger an ExecCommand event.
- Fixed bug in the Link Plugin where the url field wasn't forced LTR.
- Fixed bug where the Nonbreaking Plugin incorrectly inserted spaces into tables.
- Fixed bug with the inline theme where the toolbar wasn't repositioned on window resize.

## 4.7.4 - 2017-12-05

### Fixed
- Fixed bug in the Nonbreaking Plugin where the nonbreaking_force_tab setting was being ignored.
- Fixed bug in the Table Plugin where changing row height incorrectly converted column widths to pixels.
- Fixed bug in the Table Plugin on Edge and IE11 where resizing the last column after resizing the table would cause invalid column heights.
- Fixed bug in the Table Plugin where keyboard navigation was not normalized between browsers.
- Fixed bug in the Table Plugin where the colorpicker button would show even without defining the colorpicker_callback.
- Fixed bug in the Table Plugin where it wasn't possible to set the cell background color.
- Fixed bug where Firefox would throw an error when intialising an editor on an element that is hidden or not yet added to the DOM.
- Fixed bug where Firefox would throw an error when intialising an editor inside of a hidden iframe.

## 4.7.3 - 2017-11-23

### Added
- Added functionality to open the Codesample Plugin dialog when double clicking on a codesample. Patch contributed by dakuzen.

### Fixed
- Fixed bug where undo/redo didn't work correctly with some formats and caret positions.
- Fixed bug where the color picker didn't show up in Table Plugin dialogs.
- Fixed bug where it wasn't possible to change the width of a table through the Table Plugin dialog.
- Fixed bug where the Charmap Plugin couldn't insert some special characters.
- Fixed bug where editing a newly inserted link would not actually edit the link but insert a new link next to it.
- Fixed bug where deleting all content in a table cell made it impossible to place the caret into it.
- Fixed bug where the vertical alignment field in the Table Plugin cell properties dialog didn't do anything.
- Fixed bug where an image with a caption showed two sets of resize handles in IE11.
- Fixed bug where pressing the enter button inside of an h1 with contenteditable set to true would sometimes produce a p tag.
- Fixed bug with backspace not working as expected before a noneditable element.
- Fixed bug where operating on tables with invalid rowspans would cause an error to be thrown.
- Fixed so a real base64 representation of the image is available on the blobInfo that the images_upload_handler gets called with.
- Fixed so the image upload tab is available when the images_upload_handler is defined (and not only when the images_upload_url is defined).

## 4.7.2 - 2017-11-07

### Added
- Added newly rewritten Table Plugin.
- Added support for attributes with colon in valid_elements and addValidElements.
- Added support for dailymotion short url in the Media Plugin. Patch contributed by maat8.
- Added support for converting to half pt when converting font size from px to pt. Patch contributed by danny6514.
- Added support for location hash to the Autosave plugin to make it work better with SPAs using hash routing.
- Added support for merging table cells when pasting a table into another table.

### Changed
- Changed so the language packs are only loaded once. Patch contributed by 0xor1.
- Simplified the css for inline boundaries selection by switching to an attribute selector.

### Fixed
- Fixed bug where an error would be thrown on editor initialization if the window.getSelection() returned null.
- Fixed bug where holding down control or alt keys made the keyboard navigation inside an inline boundary not work as expected.
- Fixed bug where applying formats in IE11 produced extra, empty paragraphs in the editor.
- Fixed bug where the Word Count Plugin didn't count some mathematical operators correctly.
- Fixed bug where removing an inline editor removed the element that the editor had been initialized on.
- Fixed bug where setting the selection to the end of an editable container caused some formatting problems.
- Fixed bug where an error would be thrown sometimes when an editor was removed because of the selection bookmark was being stored asynchronously.
- Fixed a bug where an editor initialized on an empty list did not contain any valid cursor positions.
- Fixed a bug with the Context Menu Plugin and webkit browsers on Mac where right-clicking inside a table would produce an incorrect selection.
- Fixed bug where the Image Plugin constrain proportions setting wasn't working as expected.
- Fixed bug where deleting the last character in a span with decorations produced an incorrect element when typing.
- Fixed bug where focusing on inline editors made the toolbar flicker when moving between elements quickly.
- Fixed bug where the selection would be stored incorrectly in inline editors when the mouseup event was fired outside the editor body.
- Fixed bug where toggling bold at the end of an inline boundary would toggle off the whole word.
- Fixed bug where setting the skin to false would not stop the loading of some skin css files.
- Fixed bug in mobile theme where pinch-to-zoom would break after exiting the editor.
- Fixed bug where sublists of a fully selected list would not be switched correctly when changing list style.
- Fixed bug where inserting media by source would break the UndoManager.
- Fixed bug where inserting some content into the editor with a specific selection would replace some content incorrectly.
- Fixed bug where selecting all content with ctrl+a in IE11 caused problems with untoggling some formatting.
- Fixed bug where the Search and Replace Plugin left some marker spans in the editor when undoing and redoing after replacing some content.
- Fixed bug where the editor would not get a scrollbar when using the Fullscreen and Autoresize plugins together.
- Fixed bug where the font selector would stop working correctly after selecting fonts three times.
- Fixed so pressing the enter key inside of an inline boundary inserts a br after the inline boundary element.
- Fixed a bug where it wasn't possible to use tab navigation inside of a table that was inside of a list.
- Fixed bug where end_container_on_empty_block would incorrectly remove elements.
- Fixed bug where content_styles weren't added to the Preview Plugin iframe.
- Fixed so the beforeSetContent/beforeGetContent events are preventable.
- Fixed bug where changing height value in Table Plugin advanced tab didn't do anything.
- Fixed bug where it wasn't possible to remove formatting from content in beginning of table cell.

## 4.7.1 - 2017-10-09

### Fixed
- Fixed bug where theme set to false on an inline editor produced an extra div element after the target element.
- Fixed bug where the editor drag icon was misaligned with the branding set to false.
- Fixed bug where doubled menu items were not being removed as expected with the removed_menuitems setting.
- Fixed bug where the Table of contents plugin threw an error when initialized.
- Fixed bug where it wasn't possible to add inline formats to text selected right to left.
- Fixed bug where the paste from plain text mode did not work as expected.
- Fixed so the style previews do not set color and background color when selected.
- Fixed bug where the Autolink plugin didn't work as expected with some formats applied on an empty editor.
- Fixed bug where the Textpattern plugin were throwing errors on some patterns.
- Fixed bug where the Save plugin saved all editors instead of only the active editor. Patch contributed by dannoe.

## 4.7.0 - 2017-10-03

### Added
- Added new mobile ui that is specifically designed for mobile devices.

### Changed
- Updated the default skin to be more modern and white since white is preferred by most implementations.
- Restructured the default menus to be more similar to common office suites like Google Docs.

### Fixed
- Fixed so theme can be set to false on both inline and iframe editor modes.
- Fixed bug where inline editor would add/remove the visualblocks css multiple times.
- Fixed bug where selection wouldn't be properly restored when editor lost focus and commands where invoked.
- Fixed bug where toc plugin would generate id:s for headers even though a toc wasn't inserted into the content.
- Fixed bug where is wasn't possible to drag/drop contents within the editor if paste_data_images where set to true.
- Fixed bug where getParam and close in WindowManager would get the first opened window instead of the last opened window.
- Fixed bug where delete would delete between cells inside a table in Firefox.

## 4.6.7 - 2017-09-18

### Added
- Added some missing translations to Image, Link and Help plugins.

### Fixed
- Fixed bug where paste wasn't working in IOS.
- Fixed bug where the Word Count Plugin didn't count some mathematical operators correctly.
- Fixed bug where inserting a list in a table caused the cell to expand in height.
- Fixed bug where pressing enter in a list located inside of a table deleted list items instead of inserting new list item.
- Fixed bug where copy and pasting table cells produced inconsistent results.
- Fixed bug where initializing an editor with an ID of 'length' would throw an exception.
- Fixed bug where it was possible to split a non merged table cell.
- Fixed bug where copy and pasting a list with a very specific selection into another list would produce a nested list.
- Fixed bug where copy and pasting ordered lists sometimes produced unordered lists.
- Fixed bug where padded elements inside other elements would be treated as empty.
- Fixed so you can resize images inside a figure element.
- Fixed bug where an inline TinyMCE editor initialized on a table did not set selection on load in Chrome.
- Fixed the positioning of the inlite toolbar when the target element wasn't big enough to fit the toolbar.

## 4.6.6 - 2017-08-30

### Fixed
- Fixed so that notifications wrap long text content instead of bleeding outside the notification element.
- Fixed so the content_style css is added after the skin and custom stylesheets.
- Fixed bug where it wasn't possible to remove a table with the Cut button.
- Fixed bug where the center format wasn't getting the same font size as the other formats in the format preview.
- Fixed bug where the wordcount plugin wasn't counting hyphenated words correctly.
- Fixed bug where all content pasted into the editor was added to the end of the editor.
- Fixed bug where enter keydown on list item selection only deleted content and didn't create a new line.
- Fixed bug where destroying the editor while the content css was still loading caused error notifications on Firefox.
- Fixed bug where undoing cut operation in IE11 left some unwanted html in the editor content.
- Fixed bug where enter keydown would throw an error in IE11.
- Fixed bug where duplicate instances of an editor were added to the editors array when using the createEditor API.
- Fixed bug where the formatter applied formats on the wrong content when spellchecker was activated.
- Fixed bug where switching formats would reset font size on child nodes.
- Fixed bug where the table caption element weren't always the first descendant to the table tag.
- Fixed bug where pasting some content into the editor on chrome some newlines were removed.
- Fixed bug where it wasn't possible to remove a list if a list item was a table element.
- Fixed bug where copy/pasting partial selections of tables wouldn't produce a proper table.
- Fixed bug where the searchreplace plugin could not find consecutive spaces.
- Fixed bug where background color wasn't applied correctly on some partially selected contents.

## 4.6.5 - 2017-08-02

### Added
- Added new inline_boundaries_selector that allows you to specify the elements that should have boundaries.
- Added new local upload feature this allows the user to upload images directly from the image dialog.
- Added a new api for providing meta data for plugins. It will show up in the help dialog if it's provided.

### Fixed
- Fixed so that the notifications created by the notification manager are more screen reader accessible.
- Fixed bug where changing the list format on multiple selected lists didn't change all of the lists.
- Fixed bug where the nonbreaking plugin would insert multiple undo levels when pressing the tab key.
- Fixed bug where delete/backspace wouldn't render a caret when all editor contents where deleted.
- Fixed bug where delete/backspace wouldn't render a caret if the deleted element was a single contentEditable false element.
- Fixed bug where the wordcount plugin wouldn't count words correctly if word where typed after applying a style format.
- Fixed bug where the wordcount plugin would count mathematical formulas as multiple words for example 1+1=2.
- Fixed bug where formatting of triple clicked blocks on Chrome/Safari would result in styles being added outside the visual selection.
- Fixed bug where paste would add the contents to the end of the editor area when inline mode was used.
- Fixed bug where toggling off bold formatting on text entered in a new paragraph would add an extra line break.
- Fixed bug where autolink plugin would only produce a link on every other consecutive link on Firefox.
- Fixed bug where it wasn't possible to select all contents if the content only had one pre element.
- Fixed bug where sizzle would produce lagging behavior on some sites due to repaints caused by feature detection.
- Fixed bug where toggling off inline formats wouldn't include the space on selected contents with leading or trailing spaces.
- Fixed bug where the cut operation in UI wouldn't work in Chrome.
- Fixed bug where some legacy editor initialization logic would throw exceptions about editor settings not being defined.
- Fixed bug where it wasn't possible to apply text color to links if they where part of a non collapsed selection.
- Fixed bug where an exception would be thrown if the user selected a video element and then moved the focus outside the editor.
- Fixed bug where list operations didn't work if there where block elements inside the list items.
- Fixed bug where applying block formats to lists wrapped in block elements would apply to all elements in that wrapped block.

## 4.6.4 - 2017-06-13

### Fixed
- Fixed bug where the editor would move the caret when clicking on the scrollbar next to a content editable false block.
- Fixed bug where the text color select dropdowns wasn't placed correctly when they didn't fit the width of the screen.
- Fixed bug where the default editor line height wasn't working for mixed font size contents.
- Fixed bug where the content css files for inline editors were loaded multiple times for multiple editor instances.
- Fixed bug where the initial value of the font size/font family dropdowns wasn't displayed.
- Fixed bug where the I18n api was not supporting arrays as the translation replacement values.
- Fixed bug where chrome would display "The given range isn't in document." errors for invalid ranges passed to setRng.
- Fixed bug where the compat3x plugin wasn't working since the global tinymce references wasn't resolved correctly.
- Fixed bug where the preview plugin wasn't encoding the base url passed into the iframe contents producing a xss bug.
- Fixed bug where the dom parser/serializer wasn't handling some special elements like noframes, title and xmp.
- Fixed bug where the dom parser/serializer wasn't handling cdata sections with comments inside.
- Fixed bug where the editor would scroll to the top of the editable area if a dialog was closed in inline mode.
- Fixed bug where the link dialog would not display the right rel value if rel_list was configured.
- Fixed bug where the context menu would select images on some platforms but not others.
- Fixed bug where the filenames of images were not retained on dragged and drop into the editor from the desktop.
- Fixed bug where the paste plugin would misrepresent newlines when pasting plain text and having forced_root_block configured.
- Fixed so that the error messages for the imagetools plugin is more human readable.
- Fixed so the internal validate setting for the parser/serializer can't be set from editor initialization settings.

## 4.6.3 - 2017-05-30

### Fixed
- Fixed bug where the arrow keys didn't work correctly when navigating on nested inline boundary elements.
- Fixed bug where delete/backspace didn't work correctly on nested inline boundary elements.
- Fixed bug where image editing didn't work on subsequent edits of the same image.
- Fixed bug where charmap descriptions wouldn't properly wrap if they exceeded the width of the box.
- Fixed bug where the default image upload handler only accepted 200 as a valid http status code.
- Fixed so rel on target=_blank links gets forced with only noopener instead of both noopener and noreferrer.

## 4.6.2 - 2017-05-23

### Fixed
- Fixed bug where the SaxParser would run out of memory on very large documents.
- Fixed bug with formatting like font size wasn't applied to del elements.
- Fixed bug where various api calls would be throwing exceptions if they where invoked on a removed editor instance.
- Fixed bug where the branding position would be incorrect if the editor was inside a hidden tab and then later showed.
- Fixed bug where the color levels feature in the imagetools dialog wasn't working properly.
- Fixed bug where imagetools dialog wouldn't pre-load images from CORS domains, before trying to prepare them for editing.
- Fixed bug where the tab key would move the caret to the next table cell if being pressed inside a list inside a table.
- Fixed bug where the cut/copy operations would loose parent context like the current format etc.
- Fixed bug with format preview not working on invalid elements excluded by valid_elements.
- Fixed bug where blocks would be merged in incorrect order on backspace/delete.
- Fixed bug where zero length text nodes would cause issues with the undo logic if there where iframes present.
- Fixed bug where the font size/family select lists would throw errors if the first node was a comment.
- Fixed bug with csp having to allow local script evaluation since it was used to detect global scope.
- Fixed bug where CSP required a relaxed option for javascript: URLs in unsupported legacy browsers.
- Fixed bug where a fake caret would be rendered for td with the contenteditable=false.
- Fixed bug where typing would be blocked on IE 11 when within a nested contenteditable=true/false structure.

## 4.6.1 - 2017-05-10

### Added
- Added configuration option to list plugin to disable tab indentation.

### Fixed
- Fixed bug where format change on very specific content could cause the selection to change.
- Fixed bug where TinyMCE could not be lazyloaded through jquery integration.
- Fixed bug where entities in style attributes weren't decoded correctly on paste in webkit.
- Fixed bug where fontsize_formats option had been renamed incorrectly.
- Fixed bug with broken backspace/delete behaviour between contenteditable=false blocks.
- Fixed bug where it wasn't possible to backspace to the previous line with the inline boundaries functionality turned on.
- Fixed bug where is wasn't possible to move caret left and right around a linked image with the inline boundaries functionality turned on.
- Fixed bug where pressing enter after/before hr element threw exception. Patch contributed bradleyke.
- Fixed so the CSS in the visualblocks plugin doesn't overwrite background color. Patch contributed by Christian Rank.
- Fixed bug where multibyte characters weren't encoded correctly. Patch contributed by James Tarkenton.
- Fixed bug where shift-click to select within contenteditable=true fields wasn't working.

## 4.6.0 - 2017-05-04

### Added
- Added an inline boundary caret position feature that makes it easier to type at the beginning/end of links/code elements.
- Added a help plugin that adds a button and a dialog showing the editor shortcuts and loaded plugins.
- Added an inline_boundaries option that allows you to disable the inline boundary feature if it's not desired.
- Added a new ScrollIntoView event that allows you to override the default scroll to element behavior.
- Added role and aria- attributes as valid elements in the default valid elements config.
- Added new internal flag for PastePreProcess/PastePostProcess this is useful to know if the paste was coming from an external source.
- Added new ignore function to UndoManager this works similar to transact except that it doesn't add an undo level by default.

### Fixed
- Fixed so that urls gets retained for images when being edited. This url is then passed on to the upload handler.
- Fixed so that the editors would be initialized on readyState interactive instead of complete.
- Fixed so that the init event of the editor gets fired once all contentCSS files have been properly loaded.
- Fixed so that width/height of the editor gets taken from the textarea element if it's explicitly specified in styles.
- Fixed so that keep_styles set to false no longer clones class/style from the previous paragraph on enter.
- Fixed so that the default line-height is 1.2em to avoid zwnbsp characters from producing text rendering glitches on Windows.
- Fixed so that loading errors of content css gets presented by a notification message.
- Fixed so figure image elements can be linked when selected this wraps the figure image in a anchor element.
- Fixed bug where it wasn't possible to copy/paste rows with colspans by using the table copy/paste feature.
- Fixed bug where the protect setting wasn't properly applied to header/footer parts when using the fullpage plugin.
- Fixed bug where custom formats that specified upper case element names where not applied correctly.
- Fixed bug where some screen readers weren't reading buttons due to an aria specific fix for IE 8.
- Fixed bug where cut wasn't working correctly on iOS due to it's clipboard API not working correctly.
- Fixed bug where Edge would paste div elements instead of paragraphs when pasting plain text.
- Fixed bug where the textpattern plugin wasn't dealing with trailing punctuations correctly.
- Fixed bug where image editing would some times change the image format from jpg to png.
- Fixed bug where some UI elements could be inserted into the toolbar even if they where not registered.
- Fixed bug where it was possible to click the TD instead of the character in the character map and that caused an exception.
- Fixed bug where the font size/font family dropdowns would sometimes show an incorrect value due to css not being loaded in time.
- Fixed bug with the media plugin inserting undefined instead of retaining size when media_dimensions was set to false.
- Fixed bug with deleting images when forced_root_blocks where set to false.
- Fixed bug where input focus wasn't properly handled on nested content editable elements.
- Fixed bug where Chrome/Firefox would throw an exception when selecting images due to recent change of setBaseAndExtent support.
- Fixed bug where malformed blobs would throw exceptions now they are simply ignored.
- Fixed bug where backspace/delete wouldn't work properly in some cases where all contents was selected in WebKit.
- Fixed bug with Angular producing errors since it was expecting events objects to be patched with their custom properties.
- Fixed bug where the formatter would apply formatting to spellchecker errors now all bogus elements are excluded.
- Fixed bug with backspace/delete inside table caption elements wouldn't behave properly on IE 11.
- Fixed bug where typing after a contenteditable false inline element could move the caret to the end of that element.
- Fixed bug where backspace before/after contenteditable false blocks wouldn't properly remove the right element.
- Fixed bug where backspace before/after contenteditable false inline elements wouldn't properly empty the current block element.
- Fixed bug where vertical caret navigation with a custom line-height would sometimes match incorrect positions.
- Fixed bug with paste on Edge where character encoding wasn't handled properly due to a browser bug.
- Fixed bug with paste on Edge where extra fragment data was inserted into the contents when pasting.
- Fixed bug with pasting contents when having a whole block element selected on WebKit could cause WebKit spans to appear.
- Fixed bug where the visualchars plugin wasn't working correctly showing invisible nbsp characters.
- Fixed bug where browsers would hang if you tried to load some malformed html contents.
- Fixed bug where the init call promise wouldn't resolve if the specified selector didn't find any matching elements.
- Fixed bug where the Schema isValidChild function was case sensitive.

### Removed
- Dropped support for IE 8-10 due to market share and lack of support from Microsoft. See tinymce docs for details.

## 4.5.3 - 2017-02-01

### Added
- Added keyboard navigation for menu buttons when the menu is in focus.
- Added api to the list plugin for setting custom classes/attributes on lists.
- Added validation for the anchor plugin input field according to W3C id naming specifications.

### Fixed
- Fixed bug where media placeholders were removed after resize with the forced_root_block setting set to false.
- Fixed bug where deleting selections with similar sibling nodes sometimes deleted the whole document.
- Fixed bug with inlite theme where several toolbars would appear scrolling when more than one instance of the editor was in use.
- Fixed bug where the editor would throw error with the fontselect plugin on hidden editor instances in Firefox.
- Fixed bug where the background color would not stretch to the font size.
- Fixed bug where font size would be removed when changing background color.
- Fixed bug where the undomanager trimmed away whitespace between nodes on undo/redo.
- Fixed bug where media_dimensions=false in media plugin caused the editor to throw an error.
- Fixed bug where IE was producing font/u elements within links on paste.
- Fixed bug where some button tooltips were broken when compat3x was in use.
- Fixed bug where backspace/delete/typeover would remove the caption element.
- Fixed bug where powerspell failed to function when compat3x was enabled.
- Fixed bug where it wasn't possible to apply sub/sup on text with large font size.
- Fixed bug where pre tags with spaces weren't treated as content.
- Fixed bug where Meta+A would select the entire document instead of all contents in nested ce=true elements.

## 4.5.2 - 2017-01-04

### Fixed
- Added missing keyboard shortcut description for the underline menu item in the format menu.
- Fixed bug where external blob urls wasn't properly handled by editor upload logic. Patch contributed by David Oviedo.
- Fixed bug where urls wasn't treated as a single word by the wordcount plugin.
- Fixed bug where nbsp characters wasn't treated as word delimiters by the wordcount plugin.
- Fixed bug where editor instance wasn't properly passed to the format preview logic. Patch contributed by NullQuery.
- Fixed bug where the fake caret wasn't hidden when you moved selection to a cE=false element.
- Fixed bug where it wasn't possible to edit existing code sample blocks.
- Fixed bug where it wasn't possible to delete editor contents if the selection included an empty block.
- Fixed bug where the formatter wasn't expanding words on some international characters. Patch contributed by Martin Larochelle.
- Fixed bug where the open link feature wasn't working correctly on IE 11.
- Fixed bug where enter before/after a cE=false block wouldn't properly padd the paragraph with an br element.
- Fixed so font size and font family select boxes always displays a value by using the runtime style as a fallback.
- Fixed so missing plugins will be logged to console as warnings rather than halting the initialization of the editor.
- Fixed so splitbuttons become normal buttons in advlist plugin if styles are empty. Patch contributed by René Schleusner.
- Fixed so you can multi insert rows/cols by selecting table cells and using insert rows/columns.

## 4.5.1 - 2016-12-07

### Fixed
- Fixed bug where the lists plugin wouldn't initialize without the advlist plugins if served from cdn.
- Fixed bug where selectors with "*" would cause the style format preview to throw an error.
- Fixed bug with toggling lists off on lists with empty list items would throw an error.
- Fixed bug where editing images would produce non existing blob uris.
- Fixed bug where the offscreen toc selection would be treated as the real toc element.
- Fixed bug where the aria level attribute for element path would have an incorrect start index.
- Fixed bug where the offscreen selection of cE=false that where very wide would be shown onscreen. Patch contributed by Steven Bufton.
- Fixed so the default_link_target gets applied to links created by the autolink plugin.
- Fixed so that the name attribute gets removed by the anchor plugin if editing anchors.

## 4.5.0 - 2016-11-23

### Added
- Added new toc plugin allows you to insert table of contents based on editor headings.
- Added new auto complete menu to all url fields. Adds history, link to anchors etc.
- Added new sidebar api that allows you to add custom sidebar panels and buttons to toggle these.
- Added new insert menu button that allows you to have multiple insert functions under the same menu button.
- Added new open link feature to ctrl+click, alt+enter and context menu.
- Added new media_embed_handler option to allow the media plugin to be populated with custom embeds.
- Added new support for editing transparent images using the image tools dialog.
- Added new images_reuse_filename option to allow filenames of images to be retained for upload.
- Added new security feature where links with target="_blank" will by default get rel="noopener noreferrer".
- Added new allow_unsafe_link_target to allow you to opt-out of the target="_blank" security feature.
- Added new style_formats_autohide option to automatically hide styles based on context.
- Added new codesample_content_css option to specify where the code sample prism css is loaded from.
- Added new support for Japanese/Chinese word count following the unicode standards on this.
- Added new fragmented undo levels this dramatically reduces flicker on contents with iframes.
- Added new live previews for complex elements like table or lists.

### Fixed
- Fixed bug where it wasn't possible to properly tab between controls in a dialog with a disabled form item control.
- Fixed bug where firefox would generate a rectangle on elements produced after/before a cE=false elements.
- Fixed bug with advlist plugin not switching list element format properly in some edge cases.
- Fixed bug where col/rowspans wasn't correctly computed by the table plugin in some cases.
- Fixed bug where the table plugin would thrown an error if object_resizing was disabled.
- Fixed bug where some invalid markup would cause issues when running in XHTML mode. Patch contributed by Charles Bourasseau.
- Fixed bug where the fullscreen class wouldn't be removed properly when closing dialogs.
- Fixed bug where the PastePlainTextToggle event wasn't fired by the paste plugin when the state changed.
- Fixed bug where table the row type wasn't properly updated in table row dialog. Patch contributed by Matthias Balmer.
- Fixed bug where select all and cut wouldn't place caret focus back to the editor in WebKit. Patch contributed by Daniel Jalkut.
- Fixed bug where applying cell/row properties to multiple cells/rows would reset other unchanged properties.
- Fixed bug where some elements in the schema would have redundant/incorrect children.
- Fixed bug where selector and target options would cause issues if used together.
- Fixed bug where drag/drop of images from desktop on chrome would thrown an error.
- Fixed bug where cut on WebKit/Blink wouldn't add an undo level.
- Fixed bug where IE 11 would scroll to the cE=false elements when they where selected.
- Fixed bug where keys like F5 wouldn't work when a cE=false element was selected.
- Fixed bug where the undo manager wouldn't stop the typing state when commands where executed.
- Fixed bug where unlink on wrapped links wouldn't work properly.
- Fixed bug with drag/drop of images on WebKit where the image would be deleted form the source editor.
- Fixed bug where the visual characters mode would be disabled when contents was extracted from the editor.
- Fixed bug where some browsers would toggle of formats applied to the caret when clicking in the editor toolbar.
- Fixed bug where the custom theme function wasn't working correctly.
- Fixed bug where image option for custom buttons required you to have icon specified as well.
- Fixed bug where the context menu and contextual toolbars would be visible at the same time and sometimes overlapping.
- Fixed bug where the noneditable plugin would double wrap elements when using the noneditable_regexp option.
- Fixed bug where tables would get padding instead of margin when you used the indent button.
- Fixed bug where the charmap plugin wouldn't properly insert non breaking spaces.
- Fixed bug where the color previews in color input boxes wasn't properly updated.
- Fixed bug where the list items of previous lists wasn't merged in the right order.
- Fixed bug where it wasn't possible to drag/drop inline-block cE=false elements on IE 11.
- Fixed bug where some table cell merges would produce incorrect rowspan/colspan.
- Fixed so the font size of the editor defaults to 14px instead of 11px this can be overridden by custom css.
- Fixed so wordcount is debounced to reduce cpu hogging on larger texts.
- Fixed so tinymce global gets properly exported as a module when used with some module bundlers.
- Fixed so it's possible to specify what css properties you want to preview on specific formats.
- Fixed so anchors are contentEditable=false while within the editor.
- Fixed so selected contents gets wrapped in a inline code element by the codesample plugin.
- Fixed so conditional comments gets properly stripped independent of case. Patch contributed by Georgii Dolzhykov.
- Fixed so some escaped css sequences gets properly handled. Patch contributed by Georgii Dolzhykov.
- Fixed so notifications with the same message doesn't get displayed at the same time.
- Fixed so F10 can be used as an alternative key to focus to the toolbar.
- Fixed various api documentation issues and typos.

### Removed
- Removed layer plugin since it wasn't really ported from 3.x and there doesn't seem to be much use for it.
- Removed moxieplayer.swf from the media plugin since it wasn't used by the media plugin.
- Removed format state from the advlist plugin to be more consistent with common word processors.

## 4.4.3 - 2016-09-01

### Fixed
- Fixed bug where copy would produce an exception on Chrome.
- Fixed bug where deleting lists on IE 11 would merge in correct text nodes.
- Fixed bug where deleting partial lists with indentation wouldn't cause proper normalization.

## 4.4.2 - 2016-08-25

### Added
- Added new importcss_exclusive option to disable unique selectors per group.
- Added new group specific selector_converter option to importcss plugin.
- Added new codesample_languages option to apply custom languages to codesample plugin.
- Added new codesample_dialog_width/codesample_dialog_height options.

### Fixed
- Fixed bug where fullscreen button had an incorrect keyboard shortcut.
- Fixed bug where backspace/delete wouldn't work correctly from a block to a cE=false element.
- Fixed bug where smartpaste wasn't detecting links with special characters in them like tilde.
- Fixed bug where the editor wouldn't get proper focus if you clicked on a cE=false element.
- Fixed bug where it wasn't possible to copy/paste table rows that had merged cells.
- Fixed bug where merging cells could some times produce invalid col/rowspan attibute values.
- Fixed bug where getBody would sometimes thrown an exception now it just returns null if the iframe is clobbered.
- Fixed bug where drag/drop of cE=false element wasn't properly constrained to viewport.
- Fixed bug where contextmenu on Mac would collapse any selection to a caret.
- Fixed bug where rtl mode wasn't rendered properly when loading a language pack with the rtl flag.
- Fixed bug where Kamer word bounderies would be stripped from contents.
- Fixed bug where lists would sometimes render two dots or numbers on the same line.
- Fixed bug where the skin_url wasn't used by the inlite theme.
- Fixed so data attributes are ignored when comparing formats in the formatter.
- Fixed so it's possible to disable inline toolbars in the inlite theme.
- Fixed so template dialog gets resized if it doesn't fit the window viewport.

## 4.4.1 - 2016-07-26

### Added
- Added smart_paste option to paste plugin to allow disabling the paste behavior if needed.

### Fixed
- Fixed bug where png urls wasn't properly detected by the smart paste logic.
- Fixed bug where the element path wasn't working properly when multiple editor instances where used.
- Fixed bug with creating lists out of multiple paragraphs would just create one list item instead of multiple.
- Fixed bug where scroll position wasn't properly handled by the inlite theme to place the toolbar properly.
- Fixed bug where multiple instances of the editor using the inlite theme didn't render the toolbar properly.
- Fixed bug where the shortcut label for fullscreen mode didn't match the actual shortcut key.
- Fixed bug where it wasn't possible to select cE=false blocks using touch devices on for example iOS.
- Fixed bug where it was possible to select the child image within a cE=false on IE 11.
- Fixed so inserts of html containing lists doesn't merge with any existing lists unless it's a paste operation.

## 4.4.0 - 2016-06-30

### Added
- Added new inlite theme this is a more lightweight inline UI.
- Added smarter paste logic that auto detects urls in the clipboard and inserts images/links based on that.
- Added a better image resize algorithm for better image quality in the imagetools plugin.

### Fixed
- Fixed bug where it wasn't possible to drag/dropping cE=false elements on FF.
- Fixed bug where backspace/delete before/after a cE=false block would produce a new paragraph.
- Fixed bug where list style type css property wasn't preserved when indenting lists.
- Fixed bug where merging of lists where done even if the list style type was different.
- Fixed bug where the image_dataimg_filter function wasn't used when pasting images.
- Fixed bug where nested editable within a non editable element would cause scroll on focus in Chrome.
- Fixed so invalid targets for inline mode is blocked on initialization. We only support elements that can have children.

## 4.3.13 - 2016-06-08

### Added
- Added characters with a diacritical mark to charmap plugin. Patch contributed by Dominik Schilling.
- Added better error handling if the image proxy service would produce errors.

### Fixed
- Fixed issue with pasting list items into list items would produce nested list rather than a merged list.
- Fixed bug where table selection could get stuck in selection mode for inline editors.
- Fixed bug where it was possible to place the caret inside the resize grid elements.
- Fixed bug where it wasn't possible to place in elements horizontally adjacent cE=false blocks.
- Fixed bug where multiple notifications wouldn't be properly placed on screen.
- Fixed bug where multiple editor instance of the same id could be produces in some specific integrations.

## 4.3.12 - 2016-05-10

### Fixed
- Fixed bug where focus calls couldn't be made inside the editors PostRender event handler.
- Fixed bug where some translations wouldn't work as expected due to a bug in editor.translate.
- Fixed bug where the node change event could fire with a node out side the root of the editor.
- Fixed bug where Chrome wouldn't properly present the keyboard paste clipboard details when paste was clicked.
- Fixed bug where merged cells in tables couldn't be selected from right to left.
- Fixed bug where insert row wouldn't properly update a merged cells rowspan property.
- Fixed bug where the color input boxes preview field wasn't properly set on initialization.
- Fixed bug where IME composition inside table cells wouldn't work as expected on IE 11.
- Fixed so all shadow dom support is under and experimental flag due to flaky browser support.

## 4.3.11 - 2016-04-25

### Fixed
- Fixed bug where it wasn't possible to insert empty blocks though the API unless they where padded.
- Fixed bug where you couldn't type the Euro character on Windows.
- Fixed bug where backspace/delete from a cE=false element to a text block didn't work properly.
- Fixed bug where the text color default grid would render incorrectly.
- Fixed bug where the codesample plugin wouldn't load the css in the editor for multiple editors.
- Fixed so the codesample plugin textarea gets focused by default.

## 4.3.10 - 2016-04-12

### Fixed
- Fixed bug where the key "y" on WebKit couldn't be entered due to conflict with keycode for F10 on keypress.

## 4.3.9 - 2016-04-12

### Added
- Added support for focusing the contextual toolbars using keyboard.
- Added keyboard support for slider UI controls. You can no increase/decrease using arrow keys.
- Added url pattern matching for Dailymotion to media plugin. Patch contributed by Bertrand Darbon.
- Added body_class to template plugin preview. Patch contributed by Milen Petrinski.
- Added options to better override textcolor pickers with custom colors. Patch contributed by Xavier Boubert.
- Added visual arrows to inline contextual toolbars so that they point to the element being active.

### Changed
- Changed the Meta+Shift+F shortcut to Ctrl+Shift+F since Czech, Slovak, Polish languages used the first one for input.

### Fixed
- Fixed so toolbars for tables or other larger elements get better positioned below the scrollable viewport.
- Fixed bug where it was possible to click links inside cE=false blocks.
- Fixed bug where event targets wasn't properly handled in Safari Technical Preview.
- Fixed bug where drag/drop text in FF 45 would make the editor caret invisible.
- Fixed bug where the remove state wasn't properly set on editor instances when detected as clobbered.
- Fixed bug where offscreen selection of some cE=false elements would render onscreen. Patch contributed by Steven Bufton
- Fixed bug where enter would clone styles out side the root on editors inside a span. Patch contributed by ChristophKaser.
- Fixed bug where drag/drop of images into the editor didn't work correctly in FF.
- Fixed so the first item in panels for the imagetools dialog gets proper keyboard focus.

## 4.3.8 - 2016-03-15

### Fixed
- Fixed bug where inserting HR at the end of a block element would produce an extra empty block.
- Fixed bug where links would be clickable when readonly mode was enabled.
- Fixed bug where the formatter would normalize to the wrong node on very specific content.
- Fixed bug where some nested list items couldn't be indented properly.
- Fixed bug where links where clickable in the preview dialog.
- Fixed so the alt attribute doesn't get padded with an empty value by default.
- Fixed so nested alignment works more correctly. You will now alter the alignment to the closest block parent.

## 4.3.7 - 2016-03-02

### Fixed
- Fixed bug where incorrect icons would be rendered for imagetools edit and color levels.
- Fixed bug where navigation using arrow keys inside a SelectBox didn't move up/down.
- Fixed bug where the visualblocks plugin would render borders round internal UI elements.

## 4.3.6 - 2016-03-01

### Added
- Added new paste_remember_plaintext_info option to allow a global disable of the plain text mode notification.
- Added new PastePlainTextToggle event that fires when plain text mode toggles on/off.

### Fixed
- Fixed bug where it wasn't possible to select media elements since the drag logic would snap it to mouse cursor.
- Fixed bug where it was hard to place the caret inside nested cE=true elements when the outer cE=false element was focused.
- Fixed bug where editors wouldn't properly initialize if both selector and mode where used.
- Fixed bug where IME input inside table cells would switch the IME off.
- Fixed bug where selection inside the first table cell would cause the whole table cell to get selected.
- Fixed bug where error handling of images being uploaded wouldn't properly handle faulty statuses.
- Fixed bug where inserting contents before a HR would cause an exception to be thrown.
- Fixed bug where copy/paste of Excel data would be inserted as an image.
- Fixed caret position issues with copy/paste of inline block cE=false elements.
- Fixed issues with various menu item focus bugs in Chrome. Where the focused menu bar item wasn't properly blurred.
- Fixed so the notifications have a solid background since it would be hard to read if there where text under it.
- Fixed so notifications gets animated similar to the ones used by dialogs.
- Fixed so larger images that gets pasted is handled better.
- Fixed so the window close button is more uniform on various platform and also increased it's hit area.

## 4.3.5 - 2016-02-11

Npm version bump due to package not being fully updated.

## 4.3.4 - 2016-02-11

### Added
- Added new OpenWindow/CloseWindow events that gets fired when windows open/close.
- Added new NewCell/NewRow events that gets fired when table cells/rows are created.
- Added new Promise return value to tinymce.init makes it easier to handle initialization.

### Fixed
- Fixed various bugs with drag/drop of contentEditable:false elements.
- Fixed bug where deleting of very specific nested list items would result in an odd list.
- Fixed bug where lists would get merged with adjacent lists outside the editable inline root.
- Fixed bug where MS Edge would crash when closing a dialog then clicking a menu item.
- Fixed bug where table cell selection would add undo levels.
- Fixed bug where table cell selection wasn't removed when inline editor where removed.
- Fixed bug where table cell selection wouldn't work properly on nested tables.
- Fixed bug where table merge menu would be available when merging between thead and tbody.
- Fixed bug where table row/column resize wouldn't get properly removed when the editor was removed.
- Fixed bug where Chrome would scroll to the editor if there where a empty hash value in document url.
- Fixed bug where the cache suffix wouldn't work correctly with the importcss plugin.
- Fixed bug where selection wouldn't work properly on MS Edge on Windows Phone 10.
- Fixed so adjacent pre blocks gets joined into one pre block since that seems like the user intent.
- Fixed so events gets properly dispatched in shadow dom. Patch provided by Nazar Mokrynskyi.

### Removed
- Removed the jQuery version the jQuery plugin is now moved into the main package.
- Removed jscs from build process since eslint can now handle code style checking.

## 4.3.3 - 2016-01-14

### Added
- Added new table_resize_bars configuration setting.  This setting allows you to disable the table resize bars.
- Added new beforeInitialize event to tinymce.util.XHR lets you modify XHR properties before open. Patch contributed by Brent Clintel.
- Added new autolink_pattern setting to autolink plugin. Enables you to override the default autolink formats. Patch contributed by Ben Tiedt.
- Added new charmap option that lets you override the default charmap of the charmap plugin.
- Added new charmap_append option that lets you add new characters to the default charmap of the charmap plugin.
- Added new insertCustomChar event that gets fired when a character is inserted by the charmap plugin.

### Fixed
- Fixed bug where table cells started with a superfluous &nbsp; in IE10+.
- Fixed bug where table plugin would retain all BR tags when cells were merged.
- Fixed bug where media plugin would strip underscores from youtube urls.
- Fixed bug where IME input would fail on IE 11 if you typed within a table.
- Fixed bug where double click selection of a word would remove the space before the word on insert contents.
- Fixed bug where table plugin would produce exceptions when hovering tables with invalid structure.
- Fixed bug where fullscreen wouldn't scroll back to it's original position when untoggled.
- Fixed so the template plugins templates setting can be a function that gets a callback that can provide templates.

## 4.3.2 - 2015-12-14

### Fixed
- Fixed bug where the resize bars for table cells were not affected by the object_resizing property.
- Fixed bug where the contextual table toolbar would appear incorrectly if TinyMCE was initialized inline inside a table.
- Fixed bug where resizing table cells did not fire a node change event or add an undo level.
- Fixed bug where double click selection of text on IE 11 wouldn't work properly.
- Fixed bug where codesample plugin would incorrectly produce br elements inside code elements.
- Fixed bug where media plugin would strip dashes from youtube urls.
- Fixed bug where it was possible to move the caret into the table resize bars.
- Fixed bug where drag/drop into a cE=false element was possible on IE.

## 4.3.1 - 2015-11-30

### Fixed
- Fixed so it's possible to disable the table inline toolbar by setting it to false or an empty string.
- Fixed bug where it wasn't possible to resize some tables using the drag handles.
- Fixed bug where unique id:s would clash for multiple editor instances and cE=false selections.
- Fixed bug where the same plugin could be initialized multiple times.
- Fixed bug where the table inline toolbars would be displayed at the same time as the image toolbars.
- Fixed bug where the table selection rect wouldn't be removed when selecting another control element.

## 4.3.0 - 2015-11-23

### Added
- Added new table column/row resize support. Makes it a lot more easy to resize the columns/rows in a table.
- Added new table inline toolbar. Makes it easier to for example add new rows or columns to a table.
- Added new notification API. Lets you display floating notifications to the end user.
- Added new codesample plugin that lets you insert syntax highlighted pre elements into the editor.
- Added new image_caption to images. Lets you create images with captions using a HTML5 figure/figcaption elements.
- Added new live previews of embeded videos. Lets you play the video right inside the editor.
- Added new setDirty method and "dirty" event to the editor. Makes it easier to track the dirty state change.
- Added new setMode method to Editor instances that lets you dynamically switch between design/readonly.
- Added new core support for contentEditable=false elements within the editor overrides the browsers broken behavior.

### Changed
- Rewrote the noneditable plugin to use the new contentEditable false core logic.

### Fixed
- Fixed so the dirty state doesn't set to false automatically when the undo index is set to 0.
- Fixed the Selection.placeCaretAt so it works better on IE when the coordinate is between paragraphs.
- Fixed bug where data-mce-bogus="all" element contents where counted by the word count plugin.
- Fixed bug where contentEditable=false elements would be indented by the indent buttons.
- Fixed bug where images within contentEditable=false would be selected in WebKit on mouse click.
- Fixed bug in DOMUntils split method where the replacement parameter wouldn't work on specific cases.
- Fixed bug where the importcss plugin would import classes from the skin content css file.
- Fixed so all button variants have a wrapping span for it's text to make it easier to skin.
- Fixed so it's easier to exit pre block using the arrow keys.
- Fixed bug where listboxes with fix widths didn't render correctly.

## 4.2.8 - 2015-11-13

### Fixed
- Fixed bug where it was possible to delete tables as the inline root element if all columns where selected.
- Fixed bug where the UI buttons active state wasn't properly updated due to recent refactoring of that logic.

## 4.2.7 - 2015-10-27

### Fixed
- Fixed bug where backspace/delete would remove all formats on the last paragraph character in WebKit/Blink.
- Fixed bug where backspace within a inline format element with a bogus caret container would move the caret.
- Fixed bug where backspace/delete on selected table cells wouldn't add an undo level.
- Fixed bug where script tags embedded within the editor could sometimes get a mce- prefix prepended to them
- Fixed bug where validate: false option could produce an error to be thrown from the Serialization step.
- Fixed bug where inline editing of a table as the root element could let the user delete that table.
- Fixed bug where inline editing of a table as the root element wouldn't properly handle enter key.
- Fixed bug where inline editing of a table as the root element would normalize the selection incorrectly.
- Fixed bug where inline editing of a list as the root element could let the user delete that list.
- Fixed bug where inline editing of a list as the root element could let the user split that list.
- Fixed bug where resize handles would be rendered on editable root elements such as table.

## 4.2.6 - 2015-09-28

### Added
- Added capability to set request headers when using XHRs.
- Added capability to upload local images automatically default delay is set to 30 seconds after editing images.
- Added commands ids mceEditImage, mceAchor and mceMedia to be avaiable from execCommand.
- Added Edge browser to saucelabs grunt task. Patch contributed by John-David Dalton.

### Fixed
- Fixed bug where blob uris not produced by tinymce would produce HTML invalid markup.
- Fixed bug where selection of contents of a nearly empty editor in Edge would sometimes fail.
- Fixed bug where color styles woudln't be retained on copy/paste in Blink/Webkit.
- Fixed bug where the table plugin would throw an error when inserting rows after a child table.
- Fixed bug where the template plugin wouldn't handle functions as variable replacements.
- Fixed bug where undo/redo sometimes wouldn't work properly when applying formatting collapsed ranges.
- Fixed bug where shift+delete wouldn't do a cut operation on Blink/WebKit.
- Fixed bug where cut action wouldn't properly store the before selection bookmark for the undo level.
- Fixed bug where backspace in side an empty list element on IE would loose editor focus.
- Fixed bug where the save plugin wouldn't enable the buttons when a change occurred.
- Fixed bug where Edge wouldn't initialize the editor if a document.domain was specified.
- Fixed bug where enter key before nested images would sometimes not properly expand the previous block.
- Fixed bug where the inline toolbars wouldn't get properly hidden when blurring the editor instance.
- Fixed bug where Edge would paste Chinese characters on some Windows 10 installations.
- Fixed bug where IME would loose focus on IE 11 due to the double trailing br bug fix.
- Fixed bug where the proxy url in imagetools was incorrect. Patch contributed by Wong Ho Wang.

## 4.2.5 - 2015-08-31

### Added
- Added fullscreen capability to embedded youtube and vimeo videos.

### Fixed
- Fixed bug where the uploadImages call didn't work on IE 10.
- Fixed bug where image place holders would be uploaded by uploadImages call.
- Fixed bug where images marked with bogus would be uploaded by the uploadImages call.
- Fixed bug where multiple calls to uploadImages would result in decreased performance.
- Fixed bug where pagebreaks were editable to imagetools patch contributed by Rasmus Wallin.
- Fixed bug where the element path could cause too much recursion exception.
- Fixed bug for domains containing ".min". Patch contributed by Loïc Février.
- Fixed so validation of external links to accept a number after www. Patch contributed by Victor Carvalho.
- Fixed so the charmap is exposed though execCommand. Patch contributed by Matthew Will.
- Fixed so that the image uploads are concurrent for improved performance.
- Fixed various grammar problems in inline documentation. Patches provided by nikolas.

## 4.2.4 - 2015-08-17

### Added
- Added picture as a valid element to the HTML 5 schema. Patch contributed by Adam Taylor.

### Fixed
- Fixed bug where contents would be duplicated on drag/drop within the same editor.
- Fixed bug where floating/alignment of images on Edge wouldn't work properly.
- Fixed bug where it wasn't possible to drag images on IE 11.
- Fixed bug where image selection on Edge would sometimes fail.
- Fixed bug where contextual toolbars icons wasn't rendered properly when using the toolbar_items_size.
- Fixed bug where searchreplace dialog doesn't get prefilled with the selected text.
- Fixed bug where fragmented matches wouldn't get properly replaced by the searchreplace plugin.
- Fixed bug where enter key wouldn't place the caret if was after a trailing space within an inline element.
- Fixed bug where the autolink plugin could produce multiple links for the same text on Gecko.
- Fixed bug where EditorUpload could sometimes throw an exception if the blob wasn't found.
- Fixed xss issues with media plugin not properly filtering out some script attributes.

## 4.2.3 - 2015-07-30

### Fixed
- Fixed bug where image selection wasn't possible on Edge due to incompatible setBaseAndExtend API.
- Fixed bug where image blobs urls where not properly destroyed by the imagetools plugin.
- Fixed bug where keyboard shortcuts wasn't working correctly on IE 8.
- Fixed skin issue where the borders of panels where not visible on IE 8.

## 4.2.2 - 2015-07-22

### Fixed
- Fixed bug where float panels were not being hidden on inline editor blur when fixed_toolbar_container config option was in use.
- Fixed bug where combobox states wasn't properly updated if contents where updated without keyboard.
- Fixed bug where pasting into textbox or combobox would move the caret to the end of text.
- Fixed bug where removal of bogus span elements before block elements would remove whitespace between nodes.
- Fixed bug where repositioning of inline toolbars where async and producing errors if the editor was removed from DOM to early. Patch by iseulde.
- Fixed bug where element path wasn't working correctly. Patch contributed by iseulde.
- Fixed bug where menus wasn't rendered correctly when custom images where added to a menu. Patch contributed by Naim Hammadi.

## 4.2.1 - 2015-06-29

### Fixed
- Fixed bug where back/forward buttons in the browser would render blob images as broken images.
- Fixed bug where Firefox would throw regexp to big error when replacing huge base64 chunks.
- Fixed bug rendering issues with resize and context toolbars not being placed properly until next animation frame.
- Fixed bug where the rendering of the image while cropping would some times not be centered correctly.
- Fixed bug where listbox items with submenus would me selected as active.
- Fixed bug where context menu where throwing an error when rendering.
- Fixed bug where resize both option wasn't working due to resent addClass API change. Patch contributed by Jogai.
- Fixed bug where a hideAll call for container rendered inline toolbars would throw an error.
- Fixed bug where onclick event handler on combobox could cause issues if element.id was a function by some polluting libraries.
- Fixed bug where listboxes wouldn't get proper selected sub menu item when using link_list or image_list.
- Fixed so the UI controls are as wide as 4.1.x to avoid wrapping controls in toolbars.
- Fixed so the imagetools dialog is adaptive for smaller screen sizes.

## 4.2.0 - 2015-06-25

### Added
- Added new flat default skin to make the UI more modern.
- Added new imagetools plugin, lets you crop/resize and apply filters to images.
- Added new contextual toolbars support to the API lets you add floating toolbars for specific CSS selectors.
- Added new promise feature fill as tinymce.util.Promise.
- Added new built in image upload feature lets you upload any base64 encoded image within the editor as files.

### Fixed
- Fixed bug where resize handles would appear in the right position in the wrong editor when switching between resizable content in different inline editors.
- Fixed bug where tables would not be inserted in inline mode due to previous float panel fix.
- Fixed bug where floating panels would remain open when focus was lost on inline editors.
- Fixed bug where cut command on Chrome would thrown a browser security exception.
- Fixed bug where IE 11 sometimes would report an incorrect size for images in the image dialog.
- Fixed bug where it wasn't possible to remove inline formatting at the end of block elements.
- Fixed bug where it wasn't possible to delete table cell contents when cell selection was vertical.
- Fixed bug where table cell wasn't emptied from block elements if delete/backspace where pressed in empty cell.
- Fixed bug where cmd+shift+arrow didn't work correctly on Firefox mac when selecting to start/end of line.
- Fixed bug where removal of bogus elements would sometimes remove whitespace between nodes.
- Fixed bug where the resize handles wasn't updated when the main window was resized.
- Fixed so script elements gets removed by default to prevent possible XSS issues in default config implementations.
- Fixed so the UI doesn't need manual reflows when using non native layout managers.
- Fixed so base64 encoded images doesn't slow down the editor on modern browsers while editing.
- Fixed so all UI elements uses touch events to improve mobile device support.
- Removed the touch click quirks patch for iOS since it did more harm than good.
- Removed the non proportional resize handles since. Unproportional resize can still be done by holding the shift key.

## 4.1.10 - 2015-05-05

### Fixed
- Fixed bug where plugins loaded with compat3x would sometimes throw errors when loading using the jQuery version.
- Fixed bug where extra empty paragraphs would get deleted in WebKit/Blink due to recent Quriks fix.
- Fixed bug where the editor wouldn't work properly on IE 12 due to some required browser sniffing.
- Fixed bug where formatting shortcut keys where interfering with Mac OS X screenshot keys.
- Fixed bug where the caret wouldn't move to the next/previous line boundary on Cmd+Left/Right on Gecko.
- Fixed bug where it wasn't possible to remove formats from very specific nested contents.
- Fixed bug where undo levels wasn't produced when typing letters using the shift or alt+ctrl modifiers.
- Fixed bug where the dirty state wasn't properly updated when typing using the shift or alt+ctrl modifiers.
- Fixed bug where an error would be thrown if an autofocused editor was destroyed quickly after its initialization. Patch provided by thorn0.
- Fixed issue with dirty state not being properly updated on redo operation.
- Fixed issue with entity decoder not handling incorrectly written numeric entities.
- Fixed issue where some PI element values wouldn't be properly encoded.

## 4.1.9 - 2015-03-10

### Fixed
- Fixed bug where indentation wouldn't work properly for non list elements.
- Fixed bug with image plugin not pulling the image dimensions out correctly if a custom document_base_url was used.
- Fixed bug where ctrl+alt+[1-9] would conflict with the AltGr+[1-9] on Windows. New shortcuts is ctrl+shift+[1-9].
- Fixed bug with removing formatting on nodes in inline mode would sometimes include nodes outside the editor body.
- Fixed bug where extra nbsp:s would be inserted when you replaced a word surrounded by spaces using insertContent.
- Fixed bug with pasting from Google Docs would produce extra strong elements and line feeds.

## 4.1.8 - 2015-03-05

### Added
- Added new html5 sizes attribute to img elements used together with srcset.
- Added new elementpath option that makes it possible to disable the element path but keep the statusbar.
- Added new option table_style_by_css for the table plugin to set table styling with css rather than table attributes.
- Added new link_assume_external_targets option to prompt the user to prepend http:// prefix if the supplied link does not contain a protocol prefix.
- Added new image_prepend_url option to allow a custom base path/url to be added to images.
- Added new table_appearance_options option to make it possible to disable some options.
- Added new image_title option to make it possible to alter the title of the image, disabled by default.

### Fixed
- Fixed bug where selection starting from out side of the body wouldn't produce a proper selection range on IE 11.
- Fixed bug where pressing enter twice before a table moves the cursor in the table and causes a javascript error.
- Fixed bug where advanced image styles were not respected.
- Fixed bug where the less common Shift+Delete didn't produce a proper cut operation on WebKit browsers.
- Fixed bug where image/media size constrain logic would produce NaN when handling non number values.
- Fixed bug where internal classes where removed by the removeformat command.
- Fixed bug with creating links table cell contents with a specific selection would throw a exceptions on WebKit/Blink.
- Fixed bug where valid_classes option didn't work as expected according to docs. Patch provided by thorn0.
- Fixed bug where jQuery plugin would patch the internal methods multiple times. Patch provided by Drew Martin.
- Fixed bug where backspace key wouldn't delete the current selection of newly formatted content.
- Fixed bug where type over of inline formatting elements wouldn't properly keep the format on WebKit/Blink.
- Fixed bug where selection needed to be properly normalized on modern IE versions.
- Fixed bug where Command+Backspace didn't properly delete the whole line of text but the previous word.
- Fixed bug where UI active states wheren't properly updated on IE if you placed caret within the current range.
- Fixed bug where delete/backspace on WebKit/Blink would remove span elements created by the user.
- Fixed bug where delete/backspace would produce incorrect results when deleting between two text blocks with br elements.
- Fixed bug where captions where removed when pasting from MS Office.
- Fixed bug where lists plugin wouldn't properly remove fully selected nested lists.
- Fixed bug where the ttf font used for icons would throw an warning message on Gecko on Mac OS X.
- Fixed a bug where applying a color to text did not update the undo/redo history.
- Fixed so shy entities gets displayed when using the visualchars plugin.
- Fixed so removeformat removes ins/del by default since these might be used for strikethough.
- Fixed so multiple language packs can be loaded and added to the global I18n data structure.
- Fixed so transparent color selection gets treated as a normal color selection. Patch contributed by Alexander Hofbauer.
- Fixed so it's possible to disable autoresize_overflow_padding, autoresize_bottom_margin options by setting them to false.
- Fixed so the charmap plugin shows the description of the character in the dialog. Patch contributed by Jelle Hissink.
- Removed address from the default list of block formats since it tends to be missused.
- Fixed so the pre block format is called preformatted to make it more verbose.
- Fixed so it's possible to context scope translation strings this isn't needed most of the time.
- Fixed so the max length of the width/height input fields of the media dialog is 5 instead of 3.
- Fixed so drag/dropped contents gets properly processed by paste plugin since it's basically a paste. Patch contributed by Greg Fairbanks.
- Fixed so shortcut keys for headers is ctrl+alt+[1-9] instead of ctrl+[1-9] since these are for switching tabs in the browsers.
- Fixed so "u" doesn't get converted into a span element by the legacy input filter. Since this is now a valid HTML5 element.
- Fixed font families in order to provide appropriate web-safe fonts.

## 4.1.7 - 2014-11-27

### Added
- Added HTML5 schema support for srcset, source and picture. Patch contributed by mattheu.
- Added new cache_suffix setting to enable cache busting by producing unique urls.
- Added new paste_convert_word_fake_lists option to enable users to disable the fake lists convert logic.

### Fixed
- Fixed so advlist style changes adds undo levels for each change.
- Fixed bug where WebKit would sometimes produce an exception when the autolink plugin where looking for URLs.
- Fixed bug where IE 7 wouldn't be rendered properly due to aggressive css compression.
- Fixed bug where DomQuery wouldn't accept window as constructor element.
- Fixed bug where the color picker in 3.x dialogs wouldn't work properly. Patch contributed by Callidior.
- Fixed bug where the image plugin wouldn't respect the document_base_url.
- Fixed bug where the jQuery plugin would fail to append to elements named array prototype names.

## 4.1.6 - 2014-10-08

### Changed
- Replaced jake with grunt since it is more mainstream and has better plugin support.

### Fixed
- Fixed bug with clicking on the scrollbar of the iframe would cause a JS error to be thrown.
- Fixed bug where null would produce an exception if you passed it to selection.setRng.
- Fixed bug where Ctrl/Cmd+Tab would indent the current list item if you switched tabs in the browser.
- Fixed bug where pasting empty cells from Excel would result in a broken table.
- Fixed bug where it wasn't possible to switch back to default list style type.
- Fixed issue where the select all quirk fix would fire for other modifiers than Ctrl/Cmd combinations.


## 4.1.5 - 2014-09-09

### Fixed
- Fixed bug where sometimes the resize rectangles wouldn't properly render on images on WebKit/Blink.
- Fixed bug in list plugin where delete/backspace would merge empty LI elements in lists incorrectly.
- Fixed bug where empty list elements would result in empty LI elements without it's parent container.
- Fixed bug where backspace in empty caret formatted element could produce an type error exception of Gecko.
- Fixed bug where lists pasted from word with a custom start index above 9 wouldn't be properly handled.
- Fixed bug where tabfocus plugin would tab out of the editor instance even if the default action was prevented.
- Fixed bug where tabfocus wouldn't tab properly to other adjacent editor instances.
- Fixed bug where the DOMUtils setStyles wouldn't properly removed or update the data-mce-style attribute.
- Fixed bug where dialog select boxes would be placed incorrectly if document.body wasn't statically positioned.
- Fixed bug where pasting would sometimes scroll to the top of page if the user was using the autoresize plugin.
- Fixed bug where caret wouldn't be properly rendered by Chrome when clicking on the iframes documentElement.
- Fixed so custom images for menubutton/splitbutton can be provided. Patch contributed by Naim Hammadi.
- Fixed so the default action of windows closing can be prevented by blocking the default action of the close event.
- Fixed so nodeChange and focus of the editor isn't automatically performed when opening sub dialogs.

## 4.1.4 - 2014-08-21

### Added
- Added new media_filter_html option to media plugin that blocks any conditional comments, scripts etc within a video element.
- Added new content_security_policy option allows you to set custom policy for iframe contents. Patch contributed by Francois Chagnon.

### Fixed
- Fixed bug where activate/deactivate events wasn't firing properly when switching between editors.
- Fixed bug where placing the caret on iOS was difficult due to a WebKit bug with touch events.
- Fixed bug where the resize helper wouldn't render properly on older IE versions.
- Fixed bug where resizing images inside tables on older IE versions would sometimes fail depending mouse position.
- Fixed bug where editor.insertContent would produce an exception when inserting select/option elements.
- Fixed bug where extra empty paragraphs would be produced if block elements where inserted inside span elements.
- Fixed bug where the spellchecker menu item wouldn't be properly checked if spell checking was started before it was rendered.
- Fixed bug where the DomQuery filter function wouldn't remove non elements from collection.
- Fixed bug where document with custom document.domain wouldn't properly render the editor.
- Fixed bug where IE 8 would throw exception when trying to enter invalid color values into colorboxes.
- Fixed bug where undo manager could incorrectly add an extra undo level when custom resize handles was removed.
- Fixed bug where it wouldn't be possible to alter cell properties properly on table cells on IE 8.
- Fixed so the color picker button in table dialog isn't shown unless you include the colorpicker plugin or add your own custom color picker.
- Fixed so activate/deactivate events fire when windowManager opens a window since.
- Fixed so the table advtab options isn't separated by an underscore to normalize naming with image_advtab option.
- Fixed so the table cell dialog has proper padding when the advanced tab in disabled.

## 4.1.3 - 2014-07-29

### Added
- Added event binding logic to tinymce.util.XHR making it possible to override headers and settings before any request is made.

### Fixed
- Fixed bug where drag events wasn't fireing properly on older IE versions since the event handlers where bound to document.
- Fixed bug where drag/dropping contents within the editor on IE would force the contents into plain text mode even if it was internal content.
- Fixed bug where IE 7 wouldn't open menus properly due to a resize bug in the browser auto closing them immediately.
- Fixed bug where the DOMUtils getPos logic wouldn't produce a valid coordinate inside the body if the body was positioned non static.
- Fixed bug where the element path and format state wasn't properly updated if you had the wordcount plugin enabled.
- Fixed bug where a comment at the beginning of source would produce an exception in the formatter logic.
- Fixed bug where setAttrib/getAttrib on null would throw exception together with any hooked attributes like style.
- Fixed bug where table sizes wasn't properly retained when copy/pasting on WebKit/Blink.
- Fixed bug where WebKit/Blink would produce colors in RGB format instead of the forced HEX format when deleting contents.
- Fixed bug where the width attribute wasn't updated on tables if you changed the size inside the table dialog.
- Fixed bug where control selection wasn't properly handled when the caret was placed directly after an image.
- Fixed bug where selecting the contents of table cells using the selection.select method wouldn't place the caret properly.
- Fixed bug where the selection state for images wasn't removed when placing the caret right after an image on WebKit/Blink.
- Fixed bug where all events wasn't properly unbound when and editor instance was removed or destroyed by some external innerHTML call.
- Fixed bug where it wasn't possible or very hard to select images on iOS when the onscreen keyboard was visible.
- Fixed so auto_focus can take a boolean argument this will auto focus the last initialized editor might be useful for single inits.
- Fixed so word auto detect lists logic works better for faked lists that doesn't have specific markup.
- Fixed so nodeChange gets fired on mouseup as it used to before 4.1.1 we optimized that event to fire less often.

### Removed
- Removed the finish menu item from spellchecker menu since it's redundant you can stop spellchecking by toggling menu item or button.

## 4.1.2 - 2014-07-15

### Added
- Added offset/grep to DomQuery class works basically the same as it's jQuery equivalent.

### Fixed
- Fixed bug where backspace/delete or setContent with an empty string would remove header data when using the fullpage plugin.
- Fixed bug where tinymce.remove with a selector not matching any editors would remove all editors.
- Fixed bug where resizing of the editor didn't work since the theme was calling setStyles instead of setStyle.
- Fixed bug where IE 7 would fail to append html fragments to iframe document when using DomQuery.
- Fixed bug where the getStyle DOMUtils method would produce an exception if it was called with null as it's element.
- Fixed bug where the paste plugin would remove the element if the none of the paste_webkit_styles rules matched the current style.
- Fixed bug where contextmenu table items wouldn't work properly on IE since it would some times fire an incorrect selection change.
- Fixed bug where the padding/border values wasn't used in the size calculation for the body size when using autoresize. Patch contributed by Matt Whelan.
- Fixed bug where conditional word comments wouldn't be properly removed when pasting plain text.
- Fixed bug where resizing would sometime fail on IE 11 when the mouseup occurred inside the resizable element.
- Fixed so the iframe gets initialized without any inline event handlers for better CSP support. Patch contributed by Matt Whelan.
- Fixed so the tinymce.dom.Sizzle is the latest version of sizzle this resolves the document context bug.

## 4.1.1 - 2014-07-08

### Fixed
- Fixed bug where pasting plain text on some WebKit versions would result in an empty line.
- Fixed bug where resizing images inside tables on IE 11 wouldn't work properly.
- Fixed bug where IE 11 would sometimes throw "Invalid argument" exception when editor contents was set to an empty string.
- Fixed bug where document.activeElement would throw exceptions on IE 9 when that element was hidden or removed from dom.
- Fixed bug where WebKit/Blink sometimes produced br elements with the Apple-interchange-newline class.
- Fixed bug where table cell selection wasn't properly removed when copy/pasting table cells.
- Fixed bug where pasting nested list items from Word wouldn't produce proper semantic nested lists.
- Fixed bug where right clicking using the contextmenu plugin on WebKit/Blink on Mac OS X would select the target current word or line.
- Fixed bug where it wasn't possible to alter table cell properties on IE 8 using the context menu.
- Fixed bug where the resize helper wouldn't be correctly positioned on older IE versions.
- Fixed bug where fullpage plugin would produce an error if you didn't specify a doctype encoding.
- Fixed bug where anchor plugin would get the name/id of the current element even if it wasn't anchor element.
- Fixed bug where visual aids for tables wouldn't be properly disabled when changing the border size.
- Fixed bug where some control selection events wasn't properly fired on older IE versions.
- Fixed bug where table cell selection on older IE versions would prevent resizing of images.
- Fixed bug with paste_data_images paste option not working properly on modern IE versions.
- Fixed bug where custom elements with underscores in the name wasn't properly parsed/serialized.
- Fixed bug where applying inline formats to nested list elements would produce an incorrect formatting result.
- Fixed so it's possible to hide items from elements path by using preventDefault/stopPropagation.
- Fixed so inline mode toolbar gets rendered right aligned if the editable element positioned to the documents right edge.
- Fixed so empty inline elements inside empty block elements doesn't get removed if configured to be kept intact.
- Fixed so DomQuery parentsUntil/prevUntil/nextUntil supports selectors/elements/filters etc.
- Fixed so legacyoutput plugin overrides fontselect and fontsizeselect controls and handles font elements properly.

## 4.1.0 - 2014-06-18

### Added
- Added new file_picker_callback option to replace the old file_browser_callback the latter will still work though.
- Added new custom colors to textcolor plugin will be displayed if a color picker is provided also shows the latest colors.
- Added new color_picker_callback option to enable you to add custom color pickers to the editor.
- Added new advanced tabs to table/cell/row dialogs to enable you to select colors for border/background.
- Added new colorpicker plugin that lets you select colors from a hsv color picker.
- Added new tinymce.util.Color class to handle color parsing and converting.
- Added new colorpicker UI widget element lets you add a hsv color picker to any form/window.
- Added new textpattern plugin that allows you to use markdown like text patterns to format contents.
- Added new resize helper element that shows the current width & height while resizing.
- Added new "once" method to Editor and EventDispatcher enables since callback execution events.
- Added new jQuery like class under tinymce.dom.DomQuery it's exposed on editor instances (editor.$) and globally under (tinymce.$).

### Fixed
- Fixed so the default resize method for images are proportional shift/ctrl can be used to make an unproportional size.
- Fixed bug where the image_dimensions option of the image plugin would cause exceptions when it tried to update the size.
- Fixed bug where table cell dialog class field wasn't properly updated when editing an a table cell with an existing class.
- Fixed bug where Safari on Mac would produce webkit-fake-url for pasted images so these are now removed.
- Fixed bug where the nodeChange event would get fired before the selection was changed when clicking inside the current selection range.
- Fixed bug where valid_classes option would cause exception when it removed internal prefixed classes like mce-item-.
- Fixed bug where backspace would cause navigation in IE 8 on an inline element and after a caret formatting was applied.
- Fixed so placeholder images produced by the media plugin gets selected when inserted/edited.
- Fixed so it's possible to drag in images when the paste_data_images option is enabled. Might be useful for mail clients.
- Fixed so images doesn't get a width/height applied if the image_dimensions option is set to false useful for responsive contents.
- Fixed so it's possible to pass in an optional arguments object for the nodeChanged function to be passed to all nodechange event listeners.
- Fixed bug where media plugin embed code didn't update correctly.<|MERGE_RESOLUTION|>--- conflicted
+++ resolved
@@ -41,12 +41,9 @@
 - The content of the `contenteditable="false"` element could be selected with the mouse on Firefox  #TINY-8828
 - Parsing large documents no longer throws a `Maximum call stack size exceeded` exception #TINY-6945
 - DomParser filter matching was not checked between filters, which could lead to an exception in the parser #TINY-8888
-<<<<<<< HEAD
 - Enabling the `Enter` key to insert `line-break` for inline editors when the tag is `p` or `h*`
-=======
 - Lists with `contenteditable="false"` can no longer be toggled, and `contenteditable="true"` list elements within them can no longer be indented, split into another list element, or appended to the previous list element by deletion. #TINY-8920
 - Removed extra padding for the context toolbar in the `tinymce-5` skin. #TINY-8980
->>>>>>> 2ffd16db
 
 ### Deprecated
 - The autocompleter `ch` configuration property has been deprecated and will be removed in the next major release. Use the `trigger` property instead. #TINY-8887
