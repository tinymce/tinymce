# Changelog
All notable changes to this project will be documented in this file.

The format is based on [Keep a Changelog](https://keepachangelog.com/en/1.0.0/),
and this project adheres to [Semantic Versioning](https://semver.org/spec/v2.0.0.html).

## Unreleased

### Added
- New `tree` component that can be used in dialog body panel. #TINY-9532
- renderUI property in the `Theme` type can now return a `Promise<RenderResult>` instead of `RenderResult`. #TINY-9556
- New `isEditable` API to `editor.selection` that returns true or false if the current selection is editable. #TINY-9462
- New `isEditable` API to `editor.dom` that returns true or false if the specified node is editable. #TINY-9462
- New `setText` and `setIcon` methods added to menu button and toolbar button apis. #TINY-9268
- New `highlight_on_focus` option which enables highlighting the content area on focus. #TINY-9277
- New `fontsizeinput` toolbar item which allows the user to set the size via input and also increase and decrease it with `+` and `-` buttons. #TINY-9429
- Added `skipFocus` option to the `ToggleToolbarDrawer` command to preserve focus. #TINY-9337
- Added `common/space/delBetweenExclamationMarks` to remove spaces between exclamation marks. #TINY-9398
- New `font_size_input_default_unit` option allow to use of numbers without a unit in `fontsizeinput` and have them parsed with the default unit, if it is not defined the default is `pt`. #TINY-9585
- New `group` and `togglebutton` in view. #TINY-9523
- New `togglebutton` in dialog footer buttons. #TINY-9523
- Added `toggleFullscreen` to dialog API. #TINY-9528
- New text-size-increase and text-size-decrease icons. #TINY-9530
- New `text-size-increase` and `text-size-decrease` icons. #TINY-9530
- New `xss_sanitization` option to allow for XSS sanitization to be disabled. #TINY-9600
- Added top right close 'x' button of the modal dialogs to keyboard navigation. #TINY-9520

### Improved
- Direct invalid child text nodes of list elements will be wrapped in list item elements. #TINY-4818
- Templates will be parsed before preview and insertion to make preview consistent with inserted template content and prevent XSS. #TINY-9244
- Pressing backspace in an empty line now preserves formatting in a previous empty line. #TINY-9454
- Pressing enter inside the `inputfontsize` input would not move the focus back into the editor content. #TINY-9598
- Improved contrast of border colors against the background color throughout the UI. #TINY-9587

### Changed
- The `link` plugins context menu items will no longer appear for noneditable links. #TINY-9491
- The formatting of `contenteditable="false"` elements are no longer cloned to new cells while creating new table rows. #TINY-9449
- Changed the color of `@dialog-table-border-color`, and added right padding to the first cell of dialog table. #TINY-9380
- The sidebar element now has accessibility role `region` when visible and `presentation` when hidden. #TINY-9517

### Fixed
- Sometimes the editor would finish initializing before the silver theme would have finished loading. #TINY-9556
- The searchreplace modal would close incorrectly when clicking outside of the alert that pops up when no match is found. #TINY-9443
- Color picker on toolbar would not update when changing forecolor or backcolor from menu. #TINY-9439
- The `onSetup` api function would not run when defining custom group toolbar button. #TINY-9496
- An element could be dropped onto the decendants of a noneditable element. #TINY-9364
- Checkmark did not show in menu colorswatches. #TINY-9395
- The foreground and background menu icons would not properly update to display the last used color. #TINY-9497
- Added new `setIconFill` function to `NestedMenuItemInstanceApi`. #TINY-9497
- Pasting links to text would sometimes not generate the correct undo stack on safari. #TINY-9489
- Toolbar split buttons in advlist plugin to show the correct state when the cursor is in a checklist. #TINY-5167
- Dragging transparent elements into transparent blocks elements could produce invalid nesting of transparents. #TINY-9231
- The `editor.insertContent` API would insert contents inside noneditable elements if the selection was inside the element. #TINY-9462
- Closing a dialog would scroll down the document in Safari. #TINY-9148
- Inline headers would not work in some situations when the editor was moved too far right horizontally. #TINY-8977
- Quick toolbars were incorrectly rendered during the dragging of `contenteditable="false"` elements. #TINY-9305
- Selection of images, hrs, tables or noneditable elements was possible if they were within a noneditable element. #TINY-9473
- Ranged deletion of formatted text using selection or keyboard shortcut would sometimes cause Blink and Webkit browsers to insert interpreted tags upon typing, which may result in inconsistent tags. #TINY-9302
- Visual characters were rendered inside noneditable elements. #TINY-9474
- Lists in a noneditable root were incorrectly editable using list API commands, toolbar buttons and menu items. #TINY-9458
- Color picker dialog would not update the preview color if the hex input value was prefixed with `#` symbol. #TINY-9457
- Table cell selection was possible even if the element was in a noneditable root element. #TINY-9459
- Table commands were modifying tables in a noneditable root element. #TINY-9459
- Fake carets were rendered for noneditable elements and tables in a noneditable root element. #TINY-9459
- Textareas with scrollbars in dialogs would not render rounded corners correctly on some browsers. #TINY-9331
- It was possible to open links inside the editor if the editor root was noneditable. #TINY-9470
- Inline boundary was rendered for noneditable inline boundary elements. #TINY-9471
- Clicking on a disabled split button will no longer call the `onAction` callback. #TINY-9504
- The "Edit Link" dialog incorrectly retrieved the URL value when opened immediately after the link insertion. #TINY-7993
- Editor commands `ForwardDelete` and `Delete` was deleting contents inside noneditable elements. #TINY-9477
- Backspace or delete keys was deleting contents inside noneditable elements. #TINY-9477
- Inserting newlines inside an editable element inside a noneditable root would sometimes try to split the editable element. #TINY-9461
- Creating a list in a table cell when the caret is in front of an anchor element would not properly include the anchor in the list. #TINY-6853
- Dragging and dropping noneditable elements on table borders would remove the element on drop. #TINY-9021
- Noneditable elements would be removed when dragged and dropped within a noneditable root. #TINY-9558
- Formatting could be applied or removed on noneditable list items inside a noneditable root. #TINY-9563
- Annotation would not be removed if the annotation was immediately deleted after being created. #TINY-9399
- Inserting a link for a selection from quickbars didn't preserve formatting. #TINY-9593
- Inline dialog position was not correct when the editor wasn't inline and was contained in a `fixed` or `absolute` positioned element. #TINY-9554
- Sticky toolbars would not have fade transition when undocking in classic iframe mode. #TINY-9408
<<<<<<< HEAD
- Drag and dropping the last noneditable element out of its parent block would not properly pad the parent block element. #TINY-9606
=======
- `color_cols` option was not respected in the `forecolor` or `backcolor` color swatches. #TINY-9560
>>>>>>> da6e819c

## 6.3.2 - 2023-02-22

### Fixed
- Removed a workaround for ensuring stylesheets are loaded in an outdated version of webkit. #TINY-9433

## 6.3.1 - 2022-12-06

### Fixed
- HTML in messages for the `WindowManager.alert` and `WindowManager.confirm` APIs were not properly sanitized. #TINY-3548

## 6.3.0 - 2022-11-23

### Added
- New `expand` function added to `tinymce.selection` which expands the selection around the nearest word. #TINY-9001
- New `expand` function added to `tinymce.dom.RangeUtils` to return a new range expanded around the nearest word. #TINY-9001
- New `color_map_background` and `color_map_foreground` options which set the base colors used in the `backcolor` and `forecolor` toolbar buttons and menu items. #TINY-9184
- Added optional `storageKey` property to `colorinput` component and `colorswatch` fancy menu item. #TINY-9184
- New `addView` function added to `editor.ui.registry` which makes it possible to register custom editor views. #TINY-9210
- New `ToggleView` command which makes it possible to hide or show registered custom views. #TINY-9210
- New `color_default_foreground` and `color_default_background` options to set the initial default color for the `forecolor` and `backcolor` toolbar buttons and menu items. #TINY-9183
- New `getTransparentElements` function added to `tinymce.html.Schema` to return a map object of transparent HTML elements. #TINY-9172
- Added `ToggleToolbarDrawer` event to subscribe to toolbar’s opening and closing. #TINY-9271

### Changed
- Transparent elements, like anchors, are now allowed in the root of the editor body if they contain blocks. #TINY-9172
- Colorswatch keyboard navigation now starts on currently selected color if present in the colorswatch. #TINY-9283
- `setContent` is now allowed to accept any custom keys and values as a second options argument. #TINY-9143

### Improved
- Transparent elements, like anchors, can now contain block elements. #TINY-9172
- Colorswatch now displays a checkmark for selected color. #TINY-9283
- Color picker dialog now starts on the appropriate color for the cursor position. #TINY-9213

### Fixed
- Parsing media content would cause a memory leak, which for example occurred when using the `getContent` API. #TINY-9186
- Dragging a noneditable element toward the bottom edge would cause the page to scroll up. #TINY-9025
- Range expanding capabilities would behave inconsistently depending on where the cursor was placed. #TINY-9029
- Compilation errors were thrown when using TypeScript 4.8. #TINY-9161
- Line separator scrolling in floating toolbars. #TINY-8948
- A double bottom border appeared on inline mode editor for the `tinymce-5` skin. #TINY-9108
- The editor header showed up even with no menubar and toolbar configured. #TINY-8819
- Inline text pattern no longer triggers if it matches only the end but not the start. #TINY-8947
- Matches of inline text patterns that are similar are now managed correctly. #TINY-8949
- Using `editor.selection.getContent({ format: 'text' })` or `editor.getContent({ format: 'text' })` would sometimes deselect selected radio buttons. #TINY-9213
- The context toolbar prevented the user from placing the cursor at the edges of the editor. #TINY-8890
- The Quick Insert context toolbar provided by the `quickbars` plugin showed when the cursor was in a fake block caret. #TINY-9190
- The `editor.selection.getRng()` API was not returning a proper range on hidden editors in Firefox. #TINY-9259
- The `editor.selection.getBookmark()` API was not returning a proper bookmark on hidden editors in Firefox. #TINY-9259
- Dragging a noneditable element before or after another noneditable element now works correctly. #TINY-9253
- The restored selection after a redo or undo action was not scrolled into view. #TINY-9222
- A newline could not be inserted when the selection was restored from a bookmark after an inline element with a `contenteditable="false"` attribute. #TINY-9194
- The global `tinymce.dom.styleSheetLoader` was not affected by the `content_css_cors` option. #TINY-6037
- The caret was moved to the previous line when a text pattern executed a `mceInsertContent` command on Enter key when running on Firefox. #TINY-9193
- The `autoresize` plugin used to cause infinite resize when `content_css` is set to `document`. #TINY-8872

## 6.2.0 - 2022-09-08

### Added
- New `text_patterns_lookup` option to provide additional text patterns dynamically. #TINY-8778
- New promotion element has been added to the default UI. It can be disabled using the new `promotion` option. #TINY-8840
- New `format_noneditable_selector` option to specify the `contenteditable="false"` elements that can be wrapped in a format. #TINY-8905
- Added `allow` as a valid attribute for the `iframe` element in the editor schema. #TINY-8939
- New `search` field in the `MenuButton` that shows a search field at the top of the menu, and refetches items when the search field updates. #TINY-8952

### Improved
- The formatter can now apply a format to a `contenteditable="false"` element by wrapping it. Configurable using the `format_noneditable_selector` option. #TINY-8905
- The autocompleter now supports a multiple character trigger using the new `trigger` configuration. #TINY-8887
- The formatter now applies some inline formats, such as color and font size, to list item elements when the entire item content is selected. #TINY-8961
- The installed and available plugin lists in the Help dialog are now sorted alphabetically. #TINY-9019
- Alignment can now be applied to more types of embedded media elements. #TINY-8687

### Changed
- The `@menubar-row-separator-color` oxide variable no longer affects the divider between the Menubar and Toolbar. It only controls the color of the separator lines drawn in multiline Menubars. #TINY-8632
- The `@toolbar-separator-color` oxide variable now affects the color of the separator between the Menubar and Toolbar only. #TINY-8632
- Available Premium plugins, which are listed by name in the Help dialog, are no longer translated. #TINY-9019

### Fixed
- The Autolink plugin did not work when text nodes in the content were fragmented. #TINY-3723
- Fixed multiple incorrect types on public APIs found while enabling TypeScript strict mode. #TINY-8806
- The number of blank lines returned from `editor.getContent({format: 'text'})` differed between browsers. #TINY-8579
- The editor focused via the `auto_focus` option was not scrolled into the viewport. #TINY-8785
- Adding spaces immediately after a `contenteditable="false"` block did not work properly in some circumstances. #TINY-8814
- Elements with only `data-*` custom attributes were sometimes removed when they should not be removed. #TINY-8755
- Selecting a figure with `class="image"` incorrectly highlighted the link toolbar button. #TINY-8832
- Specifying a single, non-default list style for the `advlist_bullet_styles` and `advlist_number_styles` options was not respected. #TINY-8721
- Fixed multiple issues that occurred when formatting `contenteditable` elements. #TINY-8905
- Spaces could be incorrectly added to `urlinput` dialog components (commonly but not exclusively presented in the *Insert/Edit Link* dialog) in certain cases. #TINY-8775
- The text patterns logic threw an error when there were fragmented text nodes in a paragraph. #TINY-8779
- Dragging a `contentEditable=false` element towards a document’s edge did not cause scrolling. #TINY-8874
- Parsing large documents no longer throws a `Maximum call stack size exceeded` exception. #TINY-6945
- DomParser filter matching was not checked between filters, which could lead to an exception in the parser. #TINY-8888
- `contenteditable="false"` lists can no longer be toggled; and `contenteditable="true"` list elements within these lists can no longer be indented, split into another list element, or appended to the previous list element by deletion. #TINY-8920
- Removed extra bottom padding in the context toolbar of the `tinymce-5` skin. #TINY-8980
- Fixed a regression where pressing **Enter** added or deleted content outside the selection. #TINY-9101
- Fixed a bug where pressing **Enter** deleted selected `contenteditable="false"` `<pre>` elements. #TINY-9101
- The `editor.insertContent()` API did not respect the `no_events` argument. #TINY-9140

### Deprecated
- The autocompleter configuration property, `ch`, has been deprecated. It will be removed in the next major release. Use the `trigger` property instead. #TINY-8887

## 6.1.2 - 2022-07-29

### Fixed
- Reverted the undo level fix in the `autolink` plugin as it caused duplicated content in some edge cases. #TINY-8936

## 6.1.1 - 2022-07-27

### Fixed
- Invalid special elements were not cleaned up correctly during sanitization. #TINY-8780
- An exception was thrown when deleting all content if the start or end of the document had a `contenteditable="false"` element. #TINY-8877
- When a sidebar was opened using the `sidebar_show` option, its associated toolbar button was not highlighted. #TINY-8873
- When converting a URL to a link, the `autolink` plugin did not fire an `ExecCommand` event, nor did it create an undo level. #TINY-8896
- Worked around a Firefox bug which resulted in cookies not being available inside the editor content. #TINY-8916
- `<pre>` content pasted into a `<pre>` block that had inline styles or was `noneditable` now merges correctly with the surrounding content. #TINY-8860
- After a `codesample` was pasted, the insertion point was placed incorrectly. #TINY-8861

## 6.1.0 - 2022-06-29

### Added
- New `sidebar_show` option to show the specified sidebar on initialization. #TINY-8710
- New `newline_behavior` option controls what happens when the Return or Enter key is pressed or the `mceInsertNewLine` command is used. #TINY-8458
- New `iframe_template_callback` option in the Media plugin. Patch provided by Namstel. #TINY-8684
- New `transparent` property for `iframe` dialog component. #TINY-8534
- New `removeAttributeFilter` and `removeNodeFilter` functions added to the DomParser and DOM Serializer APIs. #TINY-7847
- New `dispatchChange` function added to the UndoManager API to fire the change with current editor status as level and current undoManager layer as lastLevel. #TINY-8641

### Improved
- Clearer focus states for buttons while navigating with a keyboard. #TINY-8557
- Support annotating certain block elements directly when using the editor's Annotation API. #TINY-8698
- The `mceLink` command can now take the value `{ dialog: true }` to always open the link dialog. #TINY-8057
- All help dialog links to `https://www.tiny.cloud` now include `rel="noopener"` to avoid potential security issues. #TINY-8834

### Changed
- The `end_container_on_empty_block` option can now take a string of blocks, allowing the exiting of a blockquote element by pressing Enter or Return twice. #TINY-6559
- The default value for `end_container_on_empty_block` option has been changed to `'blockquote'`. #TINY-6559
- Link menu and toolbar buttons now always execute the `mceLink` command. #TINY-8057
- Toggling fullscreen mode when using the Fullscreen plugin now also fires the `ResizeEditor` event. #TINY-8701
- Getting the editor's text content now returns newlines instead of an empty string if more than one empty paragraph exists. #TINY-8578
- Custom elements are now treated as non-empty elements by the schema. #TINY-4784
- The autocompleter's menu HTML element is now positioned instead of the wrapper. #TINY-6476
- Choice menu items will now use the `'menuitemradio'` aria role to better reflect that only a single item can be active. #TINY-8602

### Fixed
- Some Template plugin option values were not escaped properly when doing replacement lookups with Regular Expressions. #TINY-7433
- Copy events were not dispatched in readonly mode. #TINY-6800
- `<pre>` tags were not preserved when copying and pasting. #TINY-7719
- The URL detection used for autolink and smart paste did not work if a path segment contained valid characters such as `!` and `:`. #TINY-8069
- In some cases pressing the Backspace or Delete key would incorrectly step into tables rather than remain outside. #TINY-8592
- Links opened when Alt+Enter or Option+Return was typed even when `preventDefault()` was called on the keydown event. #TINY-8661
- Inconsistent visual behavior between choosing Edit -> Select All and typing Ctrl+A or Cmd+A when a document contained an image. #TINY-4550
- Ctrl+Shift+Home/End or Cmd+Shift+Up-arrow/Down-arrow did not expand the selection to a `contenteditable="false"` element if the element was at the beginning or end of a document. #TINY-7795
- Triple-clicking did not select a paragraph in Google Chrome in some circumstances. #TINY-8215
- Images were not showing as selected when selected along with other content. #TINY-5947
- Selection direction was not stored or restored when getting or setting selection bookmarks. #TINY-8599
- When text within an inline boundary element was selected and the right-arrow key was pressed, the insertion point incorrectly moved to the left. #TINY-8601
- In some versions of Safari, the `editor.selection.isForward()` API could throw an exception due to an invalid selection. #TINY-8686
- The selection is no longer incorrectly moved inside a comment by the `editor.selection.normalize()` API. #TINY-7817
- The `InsertParagraph` or `mceInsertNewLine` commands did not delete the current selection like the native command does. #TINY-8606
- The `InsertLineBreak` command did not replace selected content. #TINY-8458
- If selected content straddled a parent and nested list, cutting the selection did not always set the list style to `'none'` on the parent list. #TINY-8078
- Delete operations could behave incorrectly if the selection contains a `contenteditable="false"` element located at the edge of content. #TINY-8729
- Spaces were not added correctly on some browsers when the insertion point was immediately before or after a `contenteditable="false"` block element. #TINY-8588
- Images that used a Data URI were corrupted when the data wasn't base64 encoded. #TINY-8337
- `uploadImages` no longer triggers two change events if there is a removal of images on upload. #TINY-8641
- Preview and Insert Template dialogs now display the correct content background color when using dark skins. #TINY-8534
- Dialogs no longer exceed window height on smaller screens. #TINY-8146
- UI components, such as dialogs, would in some cases cause the Esc keyup event to incorrectly trigger inside the editor. #TINY-7005
- Fixed incorrect word breaks in menus when the menu presented with a scrollbar. #TINY-8572
- Notifications did not properly reposition when toggling fullscreen mode. #TINY-8701
- Text alignments, such as flush left and centered, could not be applied to `<pre>` elements. #TINY-7715
- Indenting or outdenting list items inside a block element that was inside another list item did not work. #TINY-7209
- Changing the list type of a list within another block element altered the parent element that contained that list. #TINY-8068
- Pasting columns in tables could, in some circumstances, result in an invalid table. #TINY-8040
- Copying columns in tables could sometimes result in an invalid copy. #TINY-8040
- Changing table properties with the `table_style_by_css` option set to `false` would sometimes reset the table width. #TINY-8758
- Custom elements added to otherwise blank lines were removed during serialization. #TINY-4784
- The editor's autocompleter was not triggered at the start of nested list items. #TINY-8759
- Some function types in the TreeWalker API missed that it could return `undefined`. #TINY-8592
- Nuget packages for .NET and .NET Core are now configured to copy TinyMCE into `/wwwroot/lib/` when TinyMCE is installed into a project. #TINY-8611

## 6.0.3 - 2022-05-25

### Fixed
- Could not remove values when multiple cells were selected with the cell properties dialog. #TINY-8625
- Could not remove values when multiple rows were selected with the row properties dialog. #TINY-8625
- Empty lines that were formatted in a ranged selection using the `format_empty_lines` option were not kept in the serialized content. #TINY-8639
- The `s` element was missing from the default schema text inline elements. #TINY-8639
- Some text inline elements specified via the schema were not removed when empty by default. #TINY-8639

## 6.0.2 - 2022-04-27

### Fixed
- Some media elements wouldn't update when changing the source URL. #TINY-8660
- Inline toolbars flickered when switching between editors. #TINY-8594
- Multiple inline toolbars were shown if focused too quickly. #TINY-8503
- Added background and additional spacing for the text labeled buttons in the toolbar to improve visual clarity. #TINY-8617
- Toolbar split buttons with text used an incorrect width on touch devices. #TINY-8647

## 6.0.1 - 2022-03-23

### Fixed
- Fixed the dev ZIP missing the required `bin` scripts to build from the source. #TINY-8542
- Fixed a regression whereby text patterns couldn't be updated at runtime. #TINY-8540
- Fixed an issue where tables with colgroups could be copied incorrectly in some cases. #TINY-8568
- Naked buttons better adapt to various background colors, improved text contrast in notifications. #TINY-8533
- The autocompleter would not fire the `AutocompleterStart` event nor close the menu in some cases. #TINY-8552
- It wasn't possible to select text right after an inline noneditable element. #TINY-8567
- Fixed a double border showing for the `tinymce-5` skin when using `toolbar_location: 'bottom'`. #TINY-8564
- Clipboard content was not generated correctly when cutting and copying `contenteditable="false"` elements. #TINY-8563
- Fixed the box-shadow getting clipped in autocompletor popups. #TINY-8573
- The `buttonType` property did not work for dialog footer buttons. #TINY-8582
- Fix contrast ratio for error messages. #TINY-8586

## 6.0.0 - 2022-03-03

### Added
- New `editor.options` API to replace the old `editor.settings` and `editor.getParam` APIs. #TINY-8206
- New `editor.annotator.removeAll` API to remove all annotations by name. #TINY-8195
- New `Resource.unload` API to make it possible to unload resources. #TINY-8431
- New `FakeClipboard` API on the `tinymce` global. #TINY-8353
- New `dispatch()` function to replace the now deprecated `fire()` function in various APIs. #TINY-8102
- New `AutocompleterStart`, `AutocompleterUpdate` and `AutocompleterEnd` events. #TINY-8279
- New `mceAutocompleterClose`, `mceAutocompleterReload` commands. #TINY-8279
- New `mceInsertTableDialog` command to open the insert table dialog. #TINY-8273
- New `slider` dialog component. #TINY-8304
- New `imagepreview` dialog component, allowing preview and zoom of any image URL. #TINY-8333
- New `buttonType` property on dialog button components, supporting `toolbar` style in addition to `primary` and `secondary`. #TINY-8304
- The `tabindex` attribute is now copied from the target element to the iframe. #TINY-8315

### Improved
- New default theme styling for TinyMCE 6 facelift with old skin available as `tinymce-5` and `tinymce-5-dark`. #TINY-8373
- The default height of editor has been increased from `200px` to `400px` to improve the usability of the editor. #TINY-6860
- The upload results returned from the `editor.uploadImages()` API now includes a `removed` flag, reflecting if the image was removed after a failed upload. #TINY-7735
- The `ScriptLoader`, `StyleSheetLoader`, `AddOnManager`, `PluginManager` and `ThemeManager` APIs will now return a `Promise` when loading resources instead of using callbacks. #TINY-8325
- A `ThemeLoadError` event is now fired if the theme fails to load. #TINY-8325
- The `BeforeSetContent` event will now include the actual serialized content when passing in an `AstNode` to the `editor.setContent` API. #TINY-7996
- Improved support for placing the caret before or after noneditable elements within the editor. #TINY-8169
- Calls to `editor.selection.setRng` now update the caret position bookmark used when focus is returned to the editor. #TINY-8450
- The `emoticon` plugin dialog, toolbar and menu item has been updated to use the more accurate `Emojis` term. #TINY-7631
- The dialog `redial` API will now only rerender the changed components instead of the whole dialog. #TINY-8334
- The dialog API `setData` method now uses a deep merge algorithm to support partial nested objects. #TINY-8333
- The dialog spec `initialData` type is now `Partial<T>` to match the underlying implementation details. #TINY-8334
- Notifications no longer require a timeout to disable the close button. #TINY-6679
- The editor theme is now fetched in parallel with the icons, language pack and plugins. #TINY-8453

### Changed
- TinyMCE is now MIT licensed. #TINY-2316
- Moved the `paste` plugin's functionality to TinyMCE core. #TINY-8310
- The `paste_data_images` option now defaults to `true`. #TINY-8310
- Moved the `noneditable` plugin to TinyMCE core. #TINY-8311
- Renamed the `noneditable_noneditable_class` option to `noneditable_class`. #TINY-8311
- Renamed the `noneditable_editable_class` option to `editable_class`. #TINY-8311
- Moved the `textpattern` plugin to TinyMCE core. #TINY-8312
- Renamed the `textpattern_patterns` option to `text_patterns`. #TINY-8312
- Moved the `hr` plugin's functionality to TinyMCE core. #TINY-8313
- Moved the `print` plugin's functionality to TinyMCE core. #TINY-8314
- Moved non-UI table functionality to core. #TINY-8273
- The `DomParser` API no longer uses a custom parser internally and instead uses the native `DOMParser` API. #TINY-4627
- The `editor.getContent()` API can provide custom content by preventing and overriding `content` in the `BeforeGetContent` event. This makes it consistent with the `editor.selection.getContent()` API. #TINY-8018
- The `editor.setContent()` API can now be prevented using the `BeforeSetContent` event. This makes it consistent with the `editor.selection.setContent()` API. #TINY-8018
- Add-ons such as plugins and themes are no longer constructed using the `new` operator. #TINY-8256
- A number of APIs that were not proper classes, are no longer constructed using the `new` operator. #TINY-8322
- The Editor commands APIs will no longer fallback to executing the browsers native command functionality. #TINY-7829
- The Editor query command APIs will now return `false` or an empty string on removed editors. #TINY-7829
- The `mceAddEditor` and `mceToggleEditor` commands now take an object as their value to specify the id and editor options. #TINY-8138
- The `mceInsertTable` command can no longer open the insert table dialog. Use the `mceInsertTableDialog` command instead. #TINY-8273
- The `plugins` option now returns a `string` array instead of a space separated string. #TINY-8455
- The `media` plugin no longer treats `iframe`, `video`, `audio` or `object` elements as "special" and will validate the contents against the schema. #TINY-8382
- The `images_upload_handler` option is no longer passed a `success` or `failure` callback and instead requires a `Promise` to be returned with the upload result. #TINY-8325
- The `tinymce.settings` global property is no longer set upon initialization. #TINY-7359
- The `change` event is no longer fired on first modification. #TINY-6920
- The `GetContent` event will now always pass a `string` for the `content` property. #TINY-7996
- Changed the default tag for the strikethrough format to the `s` tag when using a html 5 schema. #TINY-8262
- The `strike` tag is automatically converted to the `s` tag when using a html 5 schema. #TINY-8262
- Aligning a table to the left or right will now use margin styling instead of float styling. #TINY-6558
- The `:` control character has been changed to `~` for the schema `valid_elements` and `extended_valid_elements` options. #TINY-6726
- The `primary` property on dialog buttons has been deprecated. Use the new `buttonType` property instead. #TINY-8304
- Changed the default statusbar element path delimiter from `»` to `›`. #TINY-8372
- Replaced the `Powered by Tiny` branding text with the Tiny logo. #TINY-8371
- The default minimum height of editor has been changed to 100px to prevent the UI disappearing while resizing. #TINY-6860
- RGB colors are no longer converted to hex values when parsing or serializing content. #TINY-8163
- Replaced the `isDisabled()` function with an `isEnabled()` function for various APIs. #TINY-8101
- Replaced the `enable()` and `disable()` functions with a `setEnabled(state)` function in various APIs. #TINY-8101
- Replaced the `disabled` property with an `enabled` property in various APIs. #TINY-8101
- Replaced the `disable(name)` and `enable(name)` functions with a `setEnabled(name, state)` function in the Dialog APIs. #TINY-8101
- Renamed the `tinymce.Env.os.isOSX` API to `tinymce.Env.os.isMacOS`. #TINY-8175
- Renamed the `tinymce.Env.browser.isChrome` API to `tinymce.Env.browser.isChromium` to better reflect its functionality. #TINY-8300
- Renamed the `getShortEndedElements` Schema API to `getVoidElements`. #TINY-8344
- Renamed the `font_formats` option to `font_family_formats`. #TINY-8328
- Renamed the `fontselect` toolbar button and `fontformats` menu item to `fontfamily`. #TINY-8328
- Renamed the `fontsize_formats` option to `font_size_formats`. #TINY-8328
- Renamed the `fontsizeselect` toolbar button and `fontsizes` menu item to `fontsize`. #TINY-8328
- Renamed the `formatselect` toolbar button and `blockformats` menu item to `blocks`. #TINY-8328
- Renamed the `styleselect` toolbar button and `formats` menu item to `styles`. #TINY-8328
- Renamed the `lineheight_formats` option to `line_height_formats`. #TINY-8328
- Renamed the `getWhiteSpaceElements()` function to `getWhitespaceElements()` in the `Schema` API. #TINY-8102
- Renamed the `mceInsertClipboardContent` command `content` property to `html` to better reflect what data is passed. #TINY-8310
- Renamed the `default_link_target` option to `link_default_target` for both `link` and `autolink` plugins. #TINY-4603
- Renamed the `rel_list` option to `link_rel_list` for the `link` plugin. #TINY-4603
- Renamed the `target_list` option to `link_target_list` for the `link` plugin. #TINY-4603
- The default value for the `link_default_protocol` option has been changed to `https` instead of `http`. #TINY-7824
- The default value for the `element_format` option has been changed to `html`. #TINY-8263
- The default value for the `schema` option has been changed to `html5`. #TINY-8261
- The default value for the `table_style_by_css` option has been changed to `true`. #TINY-8259
- The default value for the `table_use_colgroups` option has been changed to `true`. #TINY-8259

### Fixed
- The object returned from the `editor.fire()` API was incorrect if the editor had been removed. #TINY-8018
- The `editor.selection.getContent()` API did not respect the `no_events` argument. #TINY-8018
- The `editor.annotator.remove` API did not keep selection when removing the annotation. #TINY-8195
- The `GetContent` event was not fired when getting `tree` or `text` formats using the `editor.selection.getContent()` API. #TINY-8018
- The `beforeinput` and `input` events would sometimes not fire as expected when deleting content. #TINY-8168 #TINY-8329
- The `table` plugin would sometimes not correctly handle headers in the `tfoot` section. #TINY-8104
- The `silver` theme UI was incorrectly rendered before plugins had initialized. #TINY-8288
- The aria labels for the color picker dialog were not translated. #TINY-8381
- Fixed sub-menu items not read by screen readers. Patch contributed by westonkd. #TINY-8417
- Dialog labels and other text-based UI properties did not escape HTML markup. #TINY-7524
- Anchor elements would render incorrectly when using the `allow_html_in_named_anchor` option. #TINY-3799
- The `AstNode` HTML serializer did not serialize `pre` or `textarea` elements correctly when they contained newlines. #TINY-8446
- Fixed sub-menu items not read by screen readers. Patch contributed by westonkd. #TINY-8417
- The Home or End keys would move out of a editable element contained within a noneditable element. #TINY-8201
- Dialogs could not be opened in inline mode before the editor had been rendered. #TINY-8397
- Clicking on menu items could cause an unexpected console warning if the `onAction` function caused the menu to close. #TINY-8513
- Fixed various color and contrast issues for the dark skins. #TINY-8527

### Removed
- Removed support for Microsoft Internet Explorer 11. #TINY-8194 #TINY-8241
- Removed support for Microsoft Word from the opensource paste functionality. #TINY-7493
- Removed support for the `plugins` option allowing a mixture of a string array and of space separated strings. #TINY-8399
- Removed support for the deprecated `false` value for the `forced_root_block` option. #TINY-8260
- Removed the jQuery integration. #TINY-4519
- Removed the `imagetools` plugin, which is now classified as a Premium plugin. #TINY-8209
- Removed the `imagetools` dialog component. #TINY-8333
- Removed the `toc` plugin, which is now classified as a Premium plugin. #TINY-8250
- Removed the `tabfocus` plugin. #TINY-8315
- Removed the `textpattern` plugin's API as part of moving it to core. #TINY-8312
- Removed the `table` plugin's API. #TINY-8273
- Removed the callback for the `EditorUpload` API. #TINY-8325
- Removed the legacy browser detection properties from the `Env` API. #TINY-8162
- Removed the `filterNode` method from the `DomParser` API. #TINY-8249
- Removed the `SaxParser` API. #TINY-8218
- Removed the `tinymce.utils.Promise` API. #TINY-8241
- Removed the `toHex` function for the `DOMUtils` and `Styles` APIs. #TINY-8163
- Removed the `execCommand` handler function from the plugin and theme interfaces. #TINY-7829
- Removed the `editor.settings` property as it has been replaced by the new Options API. #TINY-8236
- Removed the `shortEnded` and `fixed` properties on `tinymce.html.Node` class. #TINY-8205
- Removed the `mceInsertRawHTML` command. #TINY-8214
- Removed the style field from the `image` plugin dialog advanced tab. #TINY-3422
- Removed the `paste_filter_drop` option as native drag and drop handling is no longer supported. #TINY-8511
- Removed the legacy `mobile` theme. #TINY-7832
- Removed the deprecated `$`, `Class`, `DomQuery` and `Sizzle` APIs. #TINY-4520 #TINY-8326
- Removed the deprecated `Color`, `JSON`, `JSONP` and `JSONRequest`. #TINY-8162
- Removed the deprecated `XHR` API. #TINY-8164
- Removed the deprecated `setIconStroke` Split Toolbar Button API. #TINY-8162
- Removed the deprecated `editors` property from `EditorManager`. #TINY-8162
- Removed the deprecated `execCallback` and `setMode` APIs from `Editor`. #TINY-8162
- Removed the deprecated `addComponents` and `dependencies` APIs from `AddOnManager`. #TINY-8162
- Removed the deprecated `clearInterval`, `clearTimeout`, `debounce`, `requestAnimationFrame`, `setInterval`, `setTimeout` and `throttle` APIs from `Delay`. #TINY-8162
- Removed the deprecated `Schema` options. #TINY-7821
- Removed the deprecated `file_browser_callback_types`, `force_hex_style_colors` and `images_dataimg_filter` options. #TINY-7823
- Removed the deprecated `filepicker_validator_handler`, `force_p_newlines`, `gecko_spellcheck`, `tab_focus`, `table_responsive_width` and `toolbar_drawer` options. #TINY-7820
- Removed the deprecated `media_scripts` option in the `media` plugin. #TINY-8421
- Removed the deprecated `editor_deselector`, `editor_selector`, `elements`, `mode` and `types` legacy TinyMCE init options. #TINY-7822
- Removed the deprecated `content_editable_state` and `padd_empty_with_br` options. #TINY-8400
- Removed the deprecated `autoresize_on_init` option from the `autoresize` plugin. #TINY-8400
- Removed the deprecated `fullpage`, `spellchecker`, `bbcode`, `legacyoutput`, `colorpicker`, `contextmenu` and `textcolor` plugins. #TINY-8192
- Removed the undocumented `editor.editorCommands.hasCustomCommand` API. #TINY-7829
- Removed the undocumented `mceResetDesignMode`, `mceRepaint` and `mceBeginUndoLevel` commands. #TINY-7829

### Deprecated
- The dialog button component's `primary` property has been deprecated and will be removed in the next major release. Use the new `buttonType` property instead. #TINY-8304
- The `fire()` function of `tinymce.Editor`, `tinymce.dom.EventUtils`, `tinymce.dom.DOMUtils`, `tinymce.util.Observable` and `tinymce.util.EventDispatcher` has been deprecated and will be removed in the next major release. Use the `dispatch()` function instead. #TINY-8102
- The `content` property on the `SetContent` event has been deprecated and will be removed in the next major release. #TINY-8457
- The return value of the `editor.setContent` API has been deprecated and will be removed in the next major release. #TINY-8457

## 5.10.3 - 2022-02-09

### Fixed
- Alignment would sometimes be removed on parent elements when changing alignment on certain inline nodes, such as images. #TINY-8308
- The `fullscreen` plugin would reset the scroll position when exiting fullscreen mode. #TINY-8418

## 5.10.2 - 2021-11-17

### Fixed
- Internal selectors were appearing in the style list when using the `importcss` plugin. #TINY-8238

## 5.10.1 - 2021-11-03

### Fixed
- The iframe aria help text was not read by some screen readers. #TINY-8171
- Clicking the `forecolor` or `backcolor` toolbar buttons would do nothing until selecting a color. #TINY-7836
- Crop functionality did not work in the `imagetools` plugin when the editor was rendered in a shadow root. #TINY-6387
- Fixed an exception thrown on Safari when closing the `searchreplace` plugin dialog. #TINY-8166
- The `autolink` plugin did not convert URLs to links when starting with a bracket. #TINY-8091
- The `autolink` plugin incorrectly created nested links in some cases. #TINY-8091
- Tables could have an incorrect height set on rows when rendered outside of the editor. #TINY-7699
- In certain circumstances, the table of contents plugin would incorrectly add an extra empty list item. #TINY-4636
- The insert table grid menu displayed an incorrect size when re-opening the grid. #TINY-6532
- The word count plugin was treating the zero width space character (`&#8203;`) as a word. #TINY-7484

## 5.10.0 - 2021-10-11

### Added
- Added a new `URI.isDomSafe(uri)` API to check if a URI is considered safe to be inserted into the DOM. #TINY-7998
- Added the `ESC` key code constant to the `VK` API. #TINY-7917
- Added a new `deprecation_warnings` setting for turning off deprecation console warning messages. #TINY-8049

### Improved
- The `element` argument of the `editor.selection.scrollIntoView()` API is now optional, and if it is not provided the current selection will be scrolled into view. #TINY-7291

### Changed
- The deprecated `scope` attribute is no longer added to `td` cells when converting a row to a header row. #TINY-7731
- The number of `col` elements is normalized to match the number of columns in a table after a table action. #TINY-8011

### Fixed
- Fixed a regression that caused block wrapper formats to apply and remove incorrectly when using a collapsed selection with multiple words. #TINY-8036
- Resizing table columns in some scenarios would resize the column to an incorrect position. #TINY-7731
- Inserting a table where the parent element had padding would cause the table width to be incorrect. #TINY-7991
- The resize backdrop element did not have the `data-mce-bogus="all"` attribute set to prevent it being included in output. #TINY-7854
- Resize handles appeared on top of dialogs and menus when using an inline editor. #TINY-3263
- Fixed the `autoresize` plugin incorrectly scrolling to the top of the editor content in some cases when changing content. #TINY-7291
- Fixed the `editor.selection.scrollIntoView()` type signature, as it incorrectly required an `Element` instead of `HTMLElement`. #TINY-7291
- Table cells that were both row and column headers did not retain the correct state when converting back to a regular row or column. #TINY-7709
- Clicking beside a non-editable element could cause the editor to incorrectly scroll to the top of the content. #TINY-7062
- Clicking in a table cell, with a non-editable element in an adjacent cell, incorrectly caused the non-editable element to be selected. #TINY-7736
- Split toolbar buttons incorrectly had nested `tabindex="-1"` attributes. #TINY-7879
- Fixed notifications rendering in the wrong place initially and when the page was scrolled. #TINY-7894
- Fixed an exception getting thrown when the number of `col` elements didn't match the number of columns in a table. #TINY-7041 #TINY-8011
- The table selection state could become incorrect after selecting a noneditable table cell. #TINY-8053
- As of Mozilla Firefox 91, toggling fullscreen mode with `toolbar_sticky` enabled would cause the toolbar to disappear. #TINY-7873
- Fixed URLs not cleaned correctly in some cases in the `link` and `image` plugins. #TINY-7998
- Fixed the `image` and `media` toolbar buttons incorrectly appearing to be in an inactive state in some cases. #TINY-3463
- Fixed the `editor.selection.selectorChanged` API not firing if the selector matched the current selection when registered in some cases. #TINY-3463
- Inserting content into a `contenteditable="true"` element that was contained within a `contenteditable="false"` element would move the selection to an incorrect location. #TINY-7842
- Dragging and dropping `contenteditable="false"` elements could result in the element being placed in an unexpected location. #TINY-7917
- Pressing the Escape key would not cancel a drag action that started on a `contenteditable="false"` element within the editor. #TINY-7917
- `video` and `audio` elements were unable to be played when the `media` plugin live embeds were enabled in some cases. #TINY-7674
- Pasting images would throw an exception if the clipboard `items` were not files (for example, screenshots taken from gnome-software). Patch contributed by cedric-anne. #TINY-8079

### Deprecated
- Several APIs have been deprecated. See the release notes section for information. #TINY-8023 #TINY-8063
- Several Editor settings have been deprecated. See the release notes section for information. #TINY-8086
- The Table of Contents and Image Tools plugins will be classified as Premium plugins in the next major release. #TINY-8087
- Word support in the `paste` plugin has been deprecated and will be removed in the next major release. #TINY-8087

## 5.9.2 - 2021-09-08

### Fixed
- Fixed an exception getting thrown when disabling events and setting content. #TINY-7956
- Delete operations could behave incorrectly if the selection crossed a table boundary. #TINY-7596

## 5.9.1 - 2021-08-27

### Fixed
- Published TinyMCE types failed to compile in strict mode. #TINY-7915
- The `TableModified` event sometimes didn't fire when performing certain table actions. #TINY-7916

## 5.9.0 - 2021-08-26

### Added
- Added a new `mceFocus` command that focuses the editor. Equivalent to using `editor.focus()`. #TINY-7373
- Added a new `mceTableToggleClass` command which toggles the provided class on the currently selected table. #TINY-7476
- Added a new `mceTableCellToggleClass` command which toggles the provided class on the currently selected table cells. #TINY-7476
- Added a new `tablecellvalign` toolbar button and menu item for vertical table cell alignment. #TINY-7477
- Added a new `tablecellborderwidth` toolbar button and menu item to change table cell border width. #TINY-7478
- Added a new `tablecellborderstyle` toolbar button and menu item to change table cell border style. #TINY-7478
- Added a new `tablecaption` toolbar button and menu item to toggle captions on tables. #TINY-7479
- Added a new `mceTableToggleCaption` command that toggles captions on a selected table. #TINY-7479
- Added a new `tablerowheader` toolbar button and menu item to toggle the header state of row cells. #TINY-7478
- Added a new `tablecolheader` toolbar button and menu item to toggle the header state of column cells. #TINY-7482
- Added a new `tablecellbordercolor` toolbar button and menu item to select table cell border colors, with an accompanying setting `table_border_color_map` to customize the available values. #TINY-7480
- Added a new `tablecellbackgroundcolor` toolbar button and menu item to select table cell background colors, with an accompanying setting `table_background_color_map` to customize the available values. #TINY-7480
- Added a new `language` menu item and toolbar button to add `lang` attributes to content, with an accompanying `content_langs` setting to specify the languages available. #TINY-6149
- A new `lang` format is now available that can be used with `editor.formatter`, or applied with the `Lang` editor command. #TINY-6149
- Added a new `language` icon for the `language` toolbar button. #TINY-7670
- Added a new `table-row-numbering` icon. #TINY-7327
- Added new plugin commands: `mceEmoticons` (Emoticons), `mceWordCount` (Word Count), and `mceTemplate` (Template). #TINY-7619
- Added a new `iframe_aria_text` setting to set the iframe title attribute. #TINY-1264
- Added a new DomParser `Node.children()` API to return all the children of a `Node`. #TINY-7756

### Improved
- Sticky toolbars can now be offset from the top of the page using the new `toolbar_sticky_offset` setting. #TINY-7337
- Fancy menu items now accept an `initData` property to allow custom initialization data. #TINY-7480
- Improved the load time of the `fullpage` plugin by using the existing editor schema rather than creating a new one. #TINY-6504
- Improved the performance when UI components are rendered. #TINY-7572
- The context toolbar no longer unnecessarily repositions to the top of large elements when scrolling. #TINY-7545
- The context toolbar will now move out of the way when it overlaps with the selection, such as in table cells. #TINY-7192
- The context toolbar now uses a short animation when transitioning between different locations. #TINY-7740
- `Env.browser` now uses the User-Agent Client Hints API where it is available. #TINY-7785
- Icons with a `-rtl` suffix in their name will now automatically be used when the UI is rendered in right-to-left mode. #TINY-7782
- The `formatter.match` API now accepts an optional `similar` parameter to check if the format partially matches. #TINY-7712
- The `formatter.formatChanged` API now supports providing format variables when listening for changes. #TINY-7713
- The formatter will now fire `FormatApply` and `FormatRemove` events for the relevant actions. #TINY-7713
- The `autolink` plugin link detection now permits custom protocols. #TINY-7714
- The `autolink` plugin valid link detection has been improved. #TINY-7714

### Changed
- Changed the load order so content CSS is loaded before the editor is populated with content. #TINY-7249
- Changed the `emoticons`, `wordcount`, `code`, `codesample`, and `template` plugins to open dialogs using commands. #TINY-7619
- The context toolbar will no longer show an arrow when it overlaps the content, such as in table cells. #TINY-7665
- The context toolbar will no longer overlap the statusbar for toolbars using `node` or `selection` positions. #TINY-7666

### Fixed
- The `editor.fire` API was incorrectly mutating the original `args` provided. #TINY-3254
- Unbinding an event handler did not take effect immediately while the event was firing. #TINY-7436
- Binding an event handler incorrectly took effect immediately while the event was firing. #TINY-7436
- Unbinding a native event handler inside the `remove` event caused an exception that blocked editor removal. #TINY-7730
- The `SetContent` event contained the incorrect `content` when using the `editor.selection.setContent()` API. #TINY-3254
- The editor content could be edited after calling `setProgressState(true)` in iframe mode. #TINY-7373
- Tabbing out of the editor after calling `setProgressState(true)` behaved inconsistently in iframe mode. #TINY-7373
- Flash of unstyled content while loading the editor because the content CSS was loaded after the editor content was rendered. #TINY-7249
- Partially transparent RGBA values provided in the `color_map` setting were given the wrong hex value. #TINY-7163
- HTML comments with mismatched quotes were parsed incorrectly under certain circumstances. #TINY-7589
- The editor could crash when inserting certain HTML content. #TINY-7756
- Inserting certain HTML content into the editor could result in invalid HTML once parsed. #TINY-7756
- Links in notification text did not show the correct mouse pointer. #TINY-7661
- Using the Tab key to navigate into the editor on Microsoft Internet Explorer 11 would incorrectly focus the toolbar. #TINY-3707
- The editor selection could be placed in an incorrect location when undoing or redoing changes in a document containing `contenteditable="false"` elements. #TINY-7663
- Menus and context menus were not closed when clicking into a different editor. #TINY-7399
- Context menus on Android were not displayed when more than one HTML element was selected. #TINY-7688
- Disabled nested menu items could still be opened. #TINY-7700
- The nested menu item chevron icon was not fading when the menu item was disabled. #TINY-7700
- `imagetools` buttons were incorrectly enabled for remote images without `imagetools_proxy` set. #TINY-7772
- Only table content would be deleted when partially selecting a table and content outside the table. #TINY-6044
- The table cell selection handling was incorrect in some cases when dealing with nested tables. #TINY-6298
- Removing a table row or column could result in the cursor getting placed in an invalid location. #TINY-7695
- Pressing the Tab key to navigate through table cells did not skip noneditable cells. #TINY-7705
- Clicking on a noneditable table cell did not show a visual selection like other noneditable elements. #TINY-7724
- Some table operations would incorrectly cause table row attributes and styles to be lost. #TINY-6666
- The selection was incorrectly lost when using the `mceTableCellType` and `mceTableRowType` commands. #TINY-6666
- The `mceTableRowType` was reversing the order of the rows when converting multiple header rows back to body rows. #TINY-6666
- The table dialog did not always respect the `table_style_with_css` option. #TINY-4926
- Pasting into a table with multiple cells selected could cause the content to be pasted in the wrong location. #TINY-7485
- The `TableModified` event was not fired when pasting cells into a table. #TINY-6939
- The table paste column before and after icons were not flipped in RTL mode. #TINY-7851
- Fixed table corruption when deleting a `contenteditable="false"` cell. #TINY-7891
- The `dir` attribute was being incorrectly applied to list items. #TINY-4589
- Applying selector formats would sometimes not apply the format correctly to elements in a list. #TINY-7393
- For formats that specify an attribute or style that should be removed, the formatter `match` API incorrectly returned `false`. #TINY-6149
- The type signature on the `formatter.matchNode` API had the wrong return type (was `boolean` but should have been `Formatter | undefined`). #TINY-6149
- The `formatter.formatChanged` API would ignore the `similar` parameter if another callback had already been registered for the same format. #TINY-7713
- The `formatter.formatChanged` API would sometimes not run the callback the first time the format was removed. #TINY-7713
- Base64 encoded images with spaces or line breaks in the data URI were not displayed correctly. Patch contributed by RoboBurned.

### Deprecated
- The `bbcode`, `fullpage`, `legacyoutput`, and `spellchecker` plugins have been deprecated and marked for removal in the next major release. #TINY-7260

## 5.8.2 - 2021-06-23

### Fixed
- Fixed an issue when pasting cells from tables containing `colgroup`s into tables without `colgroup`s. #TINY-6675
- Fixed an issue that could cause an invalid toolbar button state when multiple inline editors were on a single page. #TINY-6297

## 5.8.1 - 2021-05-20

### Fixed
- An unexpected exception was thrown when switching to readonly mode and adjusting the editor width. #TINY-6383
- Content could be lost when the `pagebreak_split_block` setting was enabled. #TINY-3388
- The `list-style-type: none;` style on nested list items was incorrectly removed when clearing formatting. #TINY-6264
- URLs were not always detected when pasting over a selection. Patch contributed by jwcooper. #TINY-6997
- Properties on the `OpenNotification` event were incorrectly namespaced. #TINY-7486

## 5.8.0 - 2021-05-06

### Added
- Added the `PAGE_UP` and `PAGE_DOWN` key code constants to the `VK` API. #TINY-4612
- The editor resize handle can now be controlled using the keyboard. #TINY-4823
- Added a new `fixed_toolbar_container_target` setting which renders the toolbar in the specified `HTMLElement`. Patch contributed by pvrobays.

### Improved
- The `inline_boundaries` feature now supports the `home`, `end`, `pageup`, and `pagedown` keys. #TINY-4612
- Updated the `formatter.matchFormat` API to support matching formats with variables in the `classes` property. #TINY-7227
- Added HTML5 `audio` and `video` elements to the default alignment formats. #TINY-6633
- Added support for alpha list numbering to the list properties dialog. #TINY-6891

### Changed
- Updated the `image` dialog to display the class list dropdown as full-width if the caption checkbox is not present. #TINY-6400
- Renamed the "H Align" and "V Align" input labels in the Table Cell Properties dialog to "Horizontal align" and "Vertical align" respectively. #TINY-7285

### Deprecated
- The undocumented `setIconStroke` Split Toolbar Button API has been deprecated and will be removed in a future release. #TINY-3551

### Fixed
- Fixed a bug where it wasn't possible to align nested list items. #TINY-6567
- The RGB fields in the color picker dialog were not staying in sync with the color palette and hue slider. #TINY-6952
- The color preview box in the color picker dialog was not correctly displaying the saturation and value of the chosen color. #TINY-6952
- The color picker dialog will now show an alert if it is submitted with an invalid hex color code. #TINY-2814
- Fixed a bug where the `TableModified` event was not fired when adding a table row with the Tab key. #TINY-7006
- Added missing `images_file_types` setting to the exported TypeScript types. #GH-6607
- Fixed a bug where lists pasted from Word with Roman numeral markers were not displayed correctly. Patch contributed by aautio. #GH-6620
- The `editor.insertContent` API was incorrectly handling nested `span` elements with matching styles. #TINY-6263
- The HTML5 `small` element could not be removed when clearing text formatting. #TINY-6633
- The Oxide button text transform variable was incorrectly using `capitalize` instead of `none`. Patch contributed by dakur. #GH-6341
- Fix dialog button text that was using title-style capitalization. #TINY-6816
- Table plugin could perform operations on tables containing the inline editor. #TINY-6625
- Fixed Tab key navigation inside table cells with a ranged selection. #TINY-6638
- The foreground and background toolbar button color indicator is no longer blurry. #TINY-3551
- Fixed a regression in the `tinymce.create()` API that caused issues when multiple objects were created. #TINY-7358
- Fixed the `LineHeight` command causing the `change` event to be fired inconsistently. #TINY-7048

## 5.7.1 - 2021-03-17

### Fixed
- Fixed the `help` dialog incorrectly linking to the changelog of TinyMCE 4 instead of TinyMCE 5. #TINY-7031
- Fixed a bug where error messages were displayed incorrectly in the image dialog. #TINY-7099
- Fixed an issue where URLs were not correctly filtered in some cases. #TINY-7025
- Fixed a bug where context menu items with names that contained uppercase characters were not displayed. #TINY-7072
- Fixed context menu items lacking support for the `disabled` and `shortcut` properties. #TINY-7073
- Fixed a regression where the width and height were incorrectly set when embedding content using the `media` dialog. #TINY-7074

## 5.7.0 - 2021-02-10

### Added
- Added IPv6 address support to the URI API. Patch contributed by dev7355608. #GH-4409
- Added new `structure` and `style` properties to the `TableModified` event to indicate what kinds of modifications were made. #TINY-6643
- Added `video` and `audio` live embed support for the `media` plugin. #TINY-6229
- Added the ability to resize `video` and `iframe` media elements. #TINY-6229
- Added a new `font_css` setting for adding fonts to both the editor and the parent document. #TINY-6199
- Added a new `ImageUploader` API to simplify uploading image data to the configured `images_upload_url` or `images_upload_handler`. #TINY-4601
- Added an Oxide variable to define the container background color in fullscreen mode. #TINY-6903
- Added Oxide variables for setting the toolbar background colors for inline and sticky toolbars. #TINY-6009
- Added a new `AfterProgressState` event that is fired after `editor.setProgressState` calls complete. #TINY-6686
- Added support for `table_column_resizing` when inserting or deleting columns. #TINY-6711

### Changed
- Changed table and table column copy behavior to retain an appropriate width when pasted. #TINY-6664
- Changed the `lists` plugin to apply list styles to all text blocks within a selection. #TINY-3755
- Changed the `advlist` plugin to log a console error message when the `list` plugin isn't enabled. #TINY-6585
- Changed the z-index of the `setProgressState(true)` throbber so it does not hide notifications. #TINY-6686
- Changed the type signature for `editor.selection.getRng()` incorrectly returning `null`. #TINY-6843
- Changed some `SaxParser` regular expressions to improve performance. #TINY-6823
- Changed `editor.setProgressState(true)` to close any open popups. #TINY-6686

### Fixed
- Fixed `codesample` highlighting performance issues for some languages. #TINY-6996
- Fixed an issue where cell widths were lost when merging table cells. #TINY-6901
- Fixed `col` elements incorrectly transformed to `th` elements when converting columns to header columns. #TINY-6715
- Fixed a number of table operations not working when selecting 2 table cells on Mozilla Firefox. #TINY-3897
- Fixed a memory leak by backporting an upstream Sizzle fix. #TINY-6859
- Fixed table `width` style was removed when copying. #TINY-6664
- Fixed focus lost while typing in the `charmap` or `emoticons` dialogs when the editor is rendered in a shadow root. #TINY-6904
- Fixed corruption of base64 URLs used in style attributes when parsing HTML. #TINY-6828
- Fixed the order of CSS precedence of `content_style` and `content_css` in the `preview` and `template` plugins. `content_style` now has precedence. #TINY-6529
- Fixed an issue where the image dialog tried to calculate image dimensions for an empty image URL. #TINY-6611
- Fixed an issue where `scope` attributes on table cells would not change as expected when merging or unmerging cells. #TINY-6486
- Fixed the plugin documentation links in the `help` plugin. #DOC-703
- Fixed events bound using `DOMUtils` not returning the correct result for `isDefaultPrevented` in some cases. #TINY-6834
- Fixed the "Dropped file type is not supported" notification incorrectly showing when using an inline editor. #TINY-6834
- Fixed an issue with external styles bleeding into TinyMCE. #TINY-6735
- Fixed an issue where parsing malformed comments could cause an infinite loop. #TINY-6864
- Fixed incorrect return types on `editor.selection.moveToBookmark`. #TINY-6504
- Fixed the type signature for `editor.selection.setCursorLocation()` incorrectly allowing a node with no `offset`. #TINY-6843
- Fixed incorrect behavior when editor is destroyed while loading stylesheets. #INT-2282
- Fixed figure elements incorrectly splitting from a valid parent element when editing the image within. #TINY-6592
- Fixed inserting multiple rows or columns in a table cloning from the incorrect source row or column. #TINY-6906
- Fixed an issue where new lines were not scrolled into view when pressing Shift+Enter or Shift+Return. #TINY-6964
- Fixed an issue where list elements would not be removed when outdenting using the Enter or Return key. #TINY-5974
- Fixed an issue where file extensions with uppercase characters were treated as invalid. #TINY-6940
- Fixed dialog block messages were not passed through TinyMCE's translation system. #TINY-6971

## 5.6.2 - 2020-12-08

### Fixed
- Fixed a UI rendering regression when the document body is using `display: flex`. #TINY-6783

## 5.6.1 - 2020-11-25

### Fixed
- Fixed the `mceTableRowType` and `mceTableCellType` commands were not firing the `newCell` event. #TINY-6692
- Fixed the HTML5 `s` element was not recognized when editing or clearing text formatting. #TINY-6681
- Fixed an issue where copying and pasting table columns resulted in invalid HTML when using colgroups. #TINY-6684
- Fixed an issue where the toolbar would render with the wrong width for inline editors in some situations. #TINY-6683

## 5.6.0 - 2020-11-18

### Added
- Added new `BeforeOpenNotification` and `OpenNotification` events which allow internal notifications to be captured and modified before display. #TINY-6528
- Added support for `block` and `unblock` methods on inline dialogs. #TINY-6487
- Added new `TableModified` event which is fired whenever changes are made to a table. #TINY-6629
- Added new `images_file_types` setting to determine which image file formats will be automatically processed into `img` tags on paste when using the `paste` plugin. #TINY-6306
- Added support for `images_file_types` setting in the image file uploader to determine which image file extensions are valid for upload. #TINY-6224
- Added new `format_empty_lines` setting to control if empty lines are formatted in a ranged selection. #TINY-6483
- Added template support to the `autocompleter` for customizing the autocompleter items. #TINY-6505
- Added new user interface `enable`, `disable`, and `isDisabled` methods. #TINY-6397
- Added new `closest` formatter API to get the closest matching selection format from a set of formats. #TINY-6479
- Added new `emojiimages` emoticons database that uses the twemoji CDN by default. #TINY-6021
- Added new `emoticons_database` setting to configure which emoji database to use. #TINY-6021
- Added new `name` field to the `style_formats` setting object to enable specifying a name for the format. #TINY-4239

### Changed
- Changed `readonly` mode to allow hyperlinks to be clickable. #TINY-6248

### Fixed
- Fixed the `change` event not firing after a successful image upload. #TINY-6586
- Fixed the type signature for the `entity_encoding` setting not accepting delimited lists. #TINY-6648
- Fixed layout issues when empty `tr` elements were incorrectly removed from tables. #TINY-4679
- Fixed image file extensions lost when uploading an image with an alternative extension, such as `.jfif`. #TINY-6622
- Fixed a security issue where URLs in attributes weren't correctly sanitized. #TINY-6518
- Fixed `DOMUtils.getParents` incorrectly including the shadow root in the array of elements returned. #TINY-6540
- Fixed an issue where the root document could be scrolled while an editor dialog was open inside a shadow root. #TINY-6363
- Fixed `getContent` with text format returning a new line when the editor is empty. #TINY-6281
- Fixed table column and row resizers not respecting the `data-mce-resize` attribute. #TINY-6600
- Fixed inserting a table via the `mceInsertTable` command incorrectly creating 2 undo levels. #TINY-6656
- Fixed nested tables with `colgroup` elements incorrectly always resizing the inner table. #TINY-6623
- Fixed the `visualchars` plugin causing the editor to steal focus when initialized. #TINY-6282
- Fixed `fullpage` plugin altering text content in `editor.getContent()`. #TINY-6541
- Fixed `fullscreen` plugin not working correctly with multiple editors and shadow DOM. #TINY-6280
- Fixed font size keywords such as `medium` not displaying correctly in font size menus. #TINY-6291
- Fixed an issue where some attributes in table cells were not copied over to new rows or columns. #TINY-6485
- Fixed incorrectly removing formatting on adjacent spaces when removing formatting on a ranged selection. #TINY-6268
- Fixed the `Cut` menu item not working in the latest version of Mozilla Firefox. #TINY-6615
- Fixed some incorrect types in the new TypeScript declaration file. #TINY-6413
- Fixed a regression where a fake offscreen selection element was incorrectly created for the editor root node. #TINY-6555
- Fixed an issue where menus would incorrectly collapse in small containers. #TINY-3321
- Fixed an issue where only one table column at a time could be converted to a header. #TINY-6326
- Fixed some minor memory leaks that prevented garbage collection for editor instances. #TINY-6570
- Fixed resizing a `responsive` table not working when using the column resize handles. #TINY-6601
- Fixed incorrectly calculating table `col` widths when resizing responsive tables. #TINY-6646
- Fixed an issue where spaces were not preserved in pre-blocks when getting text content. #TINY-6448
- Fixed a regression that caused the selection to be difficult to see in tables with backgrounds. #TINY-6495
- Fixed content pasted multiple times in the editor when using Microsoft Internet Explorer 11. Patch contributed by mattford. #GH-4905

## 5.5.1 - 2020-10-01

### Fixed
- Fixed pressing the down key near the end of a document incorrectly raising an exception. #TINY-6471
- Fixed incorrect Typescript types for the `Tools` API. #TINY-6475

## 5.5.0 - 2020-09-29

### Added
- Added a TypeScript declaration file to the bundle output for TinyMCE core. #TINY-3785
- Added new `table_column_resizing` setting to control how table columns are resized when using the resize bars. #TINY-6001
- Added the ability to remove images on a failed upload using the `images_upload_handler` failure callback. #TINY-6011
- Added `hasPlugin` function to the editor API to determine if a plugin exists or not. #TINY-766
- Added new `ToggleToolbarDrawer` command and query state handler to allow the toolbar drawer to be programmatically toggled and the toggle state to be checked. #TINY-6032
- Added the ability to use `colgroup` elements in tables. #TINY-6050
- Added a new setting `table_use_colgroups` for toggling whether colgroups are used in new tables. #TINY-6050
- Added the ability to delete and navigate HTML media elements without the `media` plugin. #TINY-4211
- Added `fullscreen_native` setting to the `fullscreen` plugin to enable use of the entire monitor. #TINY-6284
- Added table related oxide variables to the Style API for more granular control over table cell selection appearance. #TINY-6311
- Added new `toolbar_persist` setting to control the visibility of the inline toolbar. #TINY-4847
- Added new APIs to allow for programmatic control of the inline toolbar visibility. #TINY-4847
- Added the `origin` property to the `ObjectResized` and `ObjectResizeStart` events, to specify which handle the resize was performed on. #TINY-6242
- Added new StyleSheetLoader `unload` and `unloadAll` APIs to allow loaded stylesheets to be removed. #TINY-3926
- Added the `LineHeight` query command and action to the editor. #TINY-4843
- Added the `lineheight` toolbar and menu items, and added `lineheight` to the default format menu. #TINY-4843
- Added a new `contextmenu_avoid_overlap` setting to allow context menus to avoid overlapping matched nodes. #TINY-6036
- Added new listbox dialog UI component for rendering a dropdown that allows nested options. #TINY-2236
- Added back the ability to use nested items in the `image_class_list`, `link_class_list`, `link_list`, `table_class_list`, `table_cell_class_list`, and `table_row_class_list` settings. #TINY-2236

### Changed
- Changed how CSS manipulates table cells when selecting multiple cells to achieve a semi-transparent selection. #TINY-6311
- Changed the `target` property on fired events to use the native event target. The original target for an open shadow root can be obtained using `event.getComposedPath()`. #TINY-6128
- Changed the editor to clean-up loaded CSS stylesheets when all editors using the stylesheet have been removed. #TINY-3926
- Changed `imagetools` context menu icon for accessing the `image` dialog to use the `image` icon. #TINY-4141
- Changed the `editor.insertContent()` and `editor.selection.setContent()` APIs to retain leading and trailing whitespace. #TINY-5966
- Changed the `table` plugin `Column` menu to include the cut, copy and paste column menu items. #TINY-6374
- Changed the default table styles in the content CSS files to better support the styling options available in the `table` dialog. #TINY-6179

### Deprecated
- Deprecated the `Env.experimentalShadowDom` flag. #TINY-6128

### Fixed
- Fixed tables with no borders displaying with the default border styles in the `preview` dialog. #TINY-6179
- Fixed loss of whitespace when inserting content after a non-breaking space. #TINY-5966
- Fixed the `event.getComposedPath()` function throwing an exception for events fired from the editor. #TINY-6128
- Fixed notifications not appearing when the editor is within a ShadowRoot. #TINY-6354
- Fixed focus issues with inline dialogs when the editor is within a ShadowRoot. #TINY-6360
- Fixed the `template` plugin previews missing some content styles. #TINY-6115
- Fixed the `media` plugin not saving the alternative source url in some situations. #TINY-4113
- Fixed an issue where column resizing using the resize bars was inconsistent between fixed and relative table widths. #TINY-6001
- Fixed an issue where dragging and dropping within a table would select table cells. #TINY-5950
- Fixed up and down keyboard navigation not working for inline `contenteditable="false"` elements. #TINY-6226
- Fixed dialog not retrieving `close` icon from icon pack. #TINY-6445
- Fixed the `unlink` toolbar button not working when selecting multiple links. #TINY-4867
- Fixed the `link` dialog not showing the "Text to display" field in some valid cases. #TINY-5205
- Fixed the `DOMUtils.split()` API incorrectly removing some content. #TINY-6294
- Fixed pressing the escape key not focusing the editor when using multiple toolbars. #TINY-6230
- Fixed the `dirty` flag not being correctly set during an `AddUndo` event. #TINY-4707
- Fixed `editor.selection.setCursorLocation` incorrectly placing the cursor outside `pre` elements in some circumstances. #TINY-4058
- Fixed an exception being thrown when pressing the enter key inside pre elements while `br_in_pre` setting is false. #TINY-4058

## 5.4.2 - 2020-08-17

### Fixed
- Fixed the editor not resizing when resizing the browser window in fullscreen mode. #TINY-3511
- Fixed clicking on notifications causing inline editors to hide. #TINY-6058
- Fixed an issue where link URLs could not be deleted or edited in the link dialog in some cases. #TINY-4706
- Fixed a regression where setting the `anchor_top` or `anchor_bottom` options to `false` was not working. #TINY-6256
- Fixed the `anchor` plugin not supporting the `allow_html_in_named_anchor` option. #TINY-6236
- Fixed an exception thrown when removing inline formats that contained additional styles or classes. #TINY-6288
- Fixed an exception thrown when positioning the context toolbar on Internet Explorer 11 in some edge cases. #TINY-6271
- Fixed inline formats not removed when more than one `removeformat` format rule existed. #TINY-6216
- Fixed an issue where spaces were sometimes removed when removing formating on nearby text. #TINY-6251
- Fixed the list toolbar buttons not showing as active when a list is selected. #TINY-6286
- Fixed an issue where the UI would sometimes not be shown or hidden when calling the show or hide API methods on the editor. #TINY-6048
- Fixed the list type style not retained when copying list items. #TINY-6289
- Fixed the Paste plugin converting tabs in plain text to a single space character. A `paste_tab_spaces` option has been included for setting the number of spaces used to replace a tab character. #TINY-6237

## 5.4.1 - 2020-07-08

### Fixed
- Fixed the Search and Replace plugin incorrectly including zero-width caret characters in search results. #TINY-4599
- Fixed dragging and dropping unsupported files navigating the browser away from the editor. #TINY-6027
- Fixed undo levels not created on browser handled drop or paste events. #TINY-6027
- Fixed content in an iframe element parsing as DOM elements instead of text content. #TINY-5943
- Fixed Oxide checklist styles not showing when printing. #TINY-5139
- Fixed bug with `scope` attribute not being added to the cells of header rows. #TINY-6206

## 5.4.0 - 2020-06-30

### Added
- Added keyboard navigation support to menus and toolbars when the editor is in a ShadowRoot. #TINY-6152
- Added the ability for menus to be clicked when the editor is in an open shadow root. #TINY-6091
- Added the `Editor.ui.styleSheetLoader` API for loading stylesheets within the Document or ShadowRoot containing the editor UI. #TINY-6089
- Added the `StyleSheetLoader` module to the public API. #TINY-6100
- Added Oxide variables for styling the `select` element and headings in dialog content. #TINY-6070
- Added icons for `table` column and row cut, copy, and paste toolbar buttons. #TINY-6062
- Added all `table` menu items to the UI registry, so they can be used by name in other menus. #TINY-4866
- Added new `mceTableApplyCellStyle` command to the `table` plugin. #TINY-6004
- Added new `table` cut, copy, and paste column editor commands and menu items. #TINY-6006
- Added font related Oxide variables for secondary buttons, allowing for custom styling. #TINY-6061
- Added new `table_header_type` setting to control how table header rows are structured. #TINY-6007
- Added new `table_sizing_mode` setting to replace the `table_responsive_width` setting, which has now been deprecated. #TINY-6051
- Added new `mceTableSizingMode` command for changing the sizing mode of a table. #TINY-6000
- Added new `mceTableRowType`, `mceTableColType`, and `mceTableCellType` commands and value queries. #TINY-6150

### Changed
- Changed `advlist` toolbar buttons to only show a dropdown list if there is more than one option. #TINY-3194
- Changed `mceInsertTable` command and `insertTable` API method to take optional header rows and columns arguments. #TINY-6012
- Changed stylesheet loading, so that UI skin stylesheets can load in a ShadowRoot if required. #TINY-6089
- Changed the DOM location of menus so that they display correctly when the editor is in a ShadowRoot. #TINY-6093
- Changed the table plugin to correctly detect all valid header row structures. #TINY-6007

### Fixed
- Fixed tables with no defined width being converted to a `fixed` width table when modifying the table. #TINY-6051
- Fixed the `autosave` `isEmpty` API incorrectly detecting non-empty content as empty. #TINY-5953
- Fixed table `Paste row after` and `Paste row before` menu items not disabled when nothing was available to paste. #TINY-6006
- Fixed a selection performance issue with large tables on Microsoft Internet Explorer and Edge. #TINY-6057
- Fixed filters for screening commands from the undo stack to be case-insensitive. #TINY-5946
- Fixed `fullscreen` plugin now removes all classes when the editor is closed. #TINY-4048
- Fixed handling of mixed-case icon identifiers (names) for UI elements. #TINY-3854
- Fixed leading and trailing spaces lost when using `editor.selection.getContent({ format: 'text' })`. #TINY-5986
- Fixed an issue where changing the URL with the quicklink toolbar caused unexpected undo behavior. #TINY-5952
- Fixed an issue where removing formatting within a table cell would cause Internet Explorer 11 to scroll to the end of the table. #TINY-6049
- Fixed an issue where the `allow_html_data_urls` setting was not correctly applied. #TINY-5951
- Fixed the `autolink` feature so that it no longer treats a string with multiple "@" characters as an email address. #TINY-4773
- Fixed an issue where removing the editor would leave unexpected attributes on the target element. #TINY-4001
- Fixed the `link` plugin now suggest `mailto:` when the text contains an '@' and no slashes (`/`). #TINY-5941
- Fixed the `valid_children` check of custom elements now allows a wider range of characters in names. #TINY-5971

## 5.3.2 - 2020-06-10

### Fixed
- Fixed a regression introduced in 5.3.0, where `images_dataimg_filter` was no-longer called. #TINY-6086

## 5.3.1 - 2020-05-27

### Fixed
- Fixed the image upload error alert also incorrectly closing the image dialog. #TINY-6020
- Fixed editor content scrolling incorrectly on focus in Firefox by reverting default content CSS html and body heights added in 5.3.0. #TINY-6019

## 5.3.0 - 2020-05-21

### Added
- Added html and body height styles to the default oxide content CSS. #TINY-5978
- Added `uploadUri` and `blobInfo` to the data returned by `editor.uploadImages()`. #TINY-4579
- Added a new function to the `BlobCache` API to lookup a blob based on the base64 data and mime type. #TINY-5988
- Added the ability to search and replace within a selection. #TINY-4549
- Added the ability to set the list start position for ordered lists and added new `lists` context menu item. #TINY-3915
- Added `icon` as an optional config option to the toggle menu item API. #TINY-3345
- Added `auto` mode for `toolbar_location` which positions the toolbar and menu bar at the bottom if there is no space at the top. #TINY-3161

### Changed
- Changed the default `toolbar_location` to `auto`. #TINY-3161
- Changed toggle menu items and choice menu items to have a dedicated icon with the checkmark displayed on the far right side of the menu item. #TINY-3345
- Changed the `link`, `image`, and `paste` plugins to use Promises to reduce the bundle size. #TINY-4710
- Changed the default icons to be lazy loaded during initialization. #TINY-4729
- Changed the parsing of content so base64 encoded urls are converted to blob urls. #TINY-4727
- Changed context toolbars so they concatenate when more than one is suitable for the current selection. #TINY-4495
- Changed inline style element formats (strong, b, em, i, u, strike) to convert to a span on format removal if a `style` or `class` attribute is present. #TINY-4741

### Fixed
- Fixed the `selection.setContent()` API not running parser filters. #TINY-4002
- Fixed formats incorrectly applied or removed when table cells were selected. #TINY-4709
- Fixed the `quickimage` button not restricting the file types to images. #TINY-4715
- Fixed search and replace ignoring text in nested contenteditable elements. #TINY-5967
- Fixed resize handlers displaying in the wrong location sometimes for remote images. #TINY-4732
- Fixed table picker breaking in Firefox on low zoom levels. #TINY-4728
- Fixed issue with loading or pasting contents with large base64 encoded images on Safari. #TINY-4715
- Fixed supplementary special characters being truncated when inserted into the editor. Patch contributed by mlitwin. #TINY-4791
- Fixed toolbar buttons not set to disabled when the editor is in readonly mode. #TINY-4592
- Fixed the editor selection incorrectly changing when removing caret format containers. #TINY-3438
- Fixed bug where title, width, and height would be set to empty string values when updating an image and removing those attributes using the image dialog. #TINY-4786
- Fixed `ObjectResized` event firing when an object wasn't resized. #TINY-4161
- Fixed `ObjectResized` and `ObjectResizeStart` events incorrectly fired when adding or removing table rows and columns. #TINY-4829
- Fixed the placeholder not hiding when pasting content into the editor. #TINY-4828
- Fixed an issue where the editor would fail to load if local storage was disabled. #TINY-5935
- Fixed an issue where an uploaded image would reuse a cached image with a different mime type. #TINY-5988
- Fixed bug where toolbars and dialogs would not show if the body element was replaced (e.g. with Turbolinks). Patch contributed by spohlenz. #GH-5653
- Fixed an issue where multiple formats would be removed when removing a single format at the end of lines or on empty lines. #TINY-1170
- Fixed zero-width spaces incorrectly included in the `wordcount` plugin character count. #TINY-5991
- Fixed a regression introduced in 5.2.0 whereby the desktop `toolbar_mode` setting would incorrectly override the mobile default setting. #TINY-5998
- Fixed an issue where deleting all content in a single cell table would delete the entire table. #TINY-1044

## 5.2.2 - 2020-04-23

### Fixed
- Fixed an issue where anchors could not be inserted on empty lines. #TINY-2788
- Fixed text decorations (underline, strikethrough) not consistently inheriting the text color. #TINY-4757
- Fixed `format` menu alignment buttons inconsistently applying to images. #TINY-4057
- Fixed the floating toolbar drawer height collapsing when the editor is rendered in modal dialogs or floating containers. #TINY-4837
- Fixed `media` embed content not processing safely in some cases. #TINY-4857

## 5.2.1 - 2020-03-25

### Fixed
- Fixed the "is decorative" checkbox in the image dialog clearing after certain dialog events. #FOAM-11
- Fixed possible uncaught exception when a `style` attribute is removed using a content filter on `setContent`. #TINY-4742
- Fixed the table selection not functioning correctly in Microsoft Edge 44 or higher. #TINY-3862
- Fixed the table resize handles not functioning correctly in Microsoft Edge 44 or higher. #TINY-4160
- Fixed the floating toolbar drawer disconnecting from the toolbar when adding content in inline mode. #TINY-4725 #TINY-4765
- Fixed `readonly` mode not returning the appropriate boolean value. #TINY-3948
- Fixed the `forced_root_block_attrs` setting not applying attributes to new blocks consistently. #TINY-4564
- Fixed the editor incorrectly stealing focus during initialization in Microsoft Internet Explorer. #TINY-4697
- Fixed dialogs stealing focus when opening an alert or confirm dialog using an `onAction` callback. #TINY-4014
- Fixed inline dialogs incorrectly closing when clicking on an opened alert or confirm dialog. #TINY-4012
- Fixed the context toolbar overlapping the menu bar and toolbar. #TINY-4586
- Fixed notification and inline dialog positioning issues when using `toolbar_location: 'bottom'`. #TINY-4586
- Fixed the `colorinput` popup appearing offscreen on mobile devices. #TINY-4711
- Fixed special characters not being found when searching by "whole words only". #TINY-4522
- Fixed an issue where dragging images could cause them to be duplicated. #TINY-4195
- Fixed context toolbars activating without the editor having focus. #TINY-4754
- Fixed an issue where removing the background color of text did not always work. #TINY-4770
- Fixed an issue where new rows and columns in a table did not retain the style of the previous row or column. #TINY-4788

## 5.2.0 - 2020-02-13

### Added
- Added the ability to apply formats to spaces. #TINY-4200
- Added new `toolbar_location` setting to allow for positioning the menu and toolbar at the bottom of the editor. #TINY-4210
- Added new `toolbar_groups` setting to allow a custom floating toolbar group to be added to the toolbar when using `floating` toolbar mode. #TINY-4229
- Added new `link_default_protocol` setting to `link` and `autolink` plugin to allow a protocol to be used by default. #TINY-3328
- Added new `placeholder` setting to allow a placeholder to be shown when the editor is empty. #TINY-3917
- Added new `tinymce.dom.TextSeeker` API to allow searching text across different DOM nodes. #TINY-4200
- Added a drop shadow below the toolbar while in sticky mode and introduced Oxide variables to customize it when creating a custom skin. #TINY-4343
- Added `quickbars_image_toolbar` setting to allow for the image quickbar to be turned off. #TINY-4398
- Added iframe and img `loading` attribute to the default schema. Patch contributed by ataylor32. #GH-5112
- Added new `getNodeFilters`/`getAttributeFilters` functions to the `editor.serializer` instance. #TINY-4344
- Added new `a11y_advanced_options` setting to allow additional accessibility options to be added. #FOAM-11
- Added new accessibility options and behaviours to the image dialog using `a11y_advanced_options`. #FOAM-11
- Added the ability to use the window `PrismJS` instance for the `codesample` plugin instead of the bundled version to allow for styling custom languages. #TINY-4504
- Added error message events that fire when a resource loading error occurs. #TINY-4509

### Changed
- Changed the default schema to disallow `onchange` for select elements. #TINY-4614
- Changed default `toolbar_mode` value from false to `wrap`. The value false has been deprecated. #TINY-4617
- Changed `toolbar_drawer` setting to `toolbar_mode`. `toolbar_drawer` has been deprecated. #TINY-4416
- Changed iframe mode to set selection on content init if selection doesn't exist. #TINY-4139
- Changed table related icons to align them with the visual style of the other icons. #TINY-4341
- Changed and improved the visual appearance of the color input field. #TINY-2917
- Changed fake caret container to use `forced_root_block` when possible. #TINY-4190
- Changed the `requireLangPack` API to wait until the plugin has been loaded before loading the language pack. #TINY-3716
- Changed the formatter so `style_formats` are registered before the initial content is loaded into the editor. #TINY-4238
- Changed media plugin to use https protocol for media urls by default. #TINY-4577
- Changed the parser to treat CDATA nodes as bogus HTML comments to match the HTML parsing spec. A new `preserve_cdata` setting has been added to preserve CDATA nodes if required. #TINY-4625

### Fixed
- Fixed incorrect parsing of malformed/bogus HTML comments. #TINY-4625
- Fixed `quickbars` selection toolbar appearing on non-editable elements. #TINY-4359
- Fixed bug with alignment toolbar buttons sometimes not changing state correctly. #TINY-4139
- Fixed the `codesample` toolbar button not toggling when selecting code samples other than HTML. #TINY-4504
- Fixed content incorrectly scrolling to the top or bottom when pressing enter if when the content was already in view. #TINY-4162
- Fixed `scrollIntoView` potentially hiding elements behind the toolbar. #TINY-4162
- Fixed editor not respecting the `resize_img_proportional` setting due to legacy code. #TINY-4236
- Fixed flickering floating toolbar drawer in inline mode. #TINY-4210
- Fixed an issue where the template plugin dialog would be indefinitely blocked on a failed template load. #TINY-2766
- Fixed the `mscontrolselect` event not being unbound on IE/Edge. #TINY-4196
- Fixed Confirm dialog footer buttons so only the "Yes" button is highlighted. #TINY-4310
- Fixed `file_picker_callback` functionality for Image, Link and Media plugins. #TINY-4163
- Fixed issue where floating toolbar drawer sometimes would break if the editor is resized while the drawer is open. #TINY-4439
- Fixed incorrect `external_plugins` loading error message. #TINY-4503
- Fixed resize handler was not hidden for ARIA purposes. Patch contributed by Parent5446. #GH-5195
- Fixed an issue where content could be lost if a misspelled word was selected and spellchecking was disabled. #TINY-3899
- Fixed validation errors in the CSS where certain properties had the wrong default value. #TINY-4491
- Fixed an issue where forced root block attributes were not applied when removing a list. #TINY-4272
- Fixed an issue where the element path isn't being cleared when there are no parents. #TINY-4412
- Fixed an issue where width and height in svg icons containing `rect` elements were overridden by the CSS reset. #TINY-4408
- Fixed an issue where uploading images with `images_reuse_filename` enabled and that included a query parameter would generate an invalid URL. #TINY-4638
- Fixed the `closeButton` property not working when opening notifications. #TINY-4674
- Fixed keyboard flicker when opening a context menu on mobile. #TINY-4540
- Fixed issue where plus icon svg contained strokes. #TINY-4681

## 5.1.6 - 2020-01-28

### Fixed
- Fixed `readonly` mode not blocking all clicked links. #TINY-4572
- Fixed legacy font sizes being calculated inconsistently for the `FontSize` query command value. #TINY-4555
- Fixed changing a tables row from `Header` to `Body` incorrectly moving the row to the bottom of the table. #TINY-4593
- Fixed the context menu not showing in certain cases with hybrid devices. #TINY-4569
- Fixed the context menu opening in the wrong location when the target is the editor body. #TINY-4568
- Fixed the `image` plugin not respecting the `automatic_uploads` setting when uploading local images. #TINY-4287
- Fixed security issue related to parsing HTML comments and CDATA. #TINY-4544

## 5.1.5 - 2019-12-19

### Fixed
- Fixed the UI not working with hybrid devices that accept both touch and mouse events. #TNY-4521
- Fixed the `charmap` dialog initially focusing the first tab of the dialog instead of the search input field. #TINY-4342
- Fixed an exception being raised when inserting content if the caret was directly before or after a `contenteditable="false"` element. #TINY-4528
- Fixed a bug with pasting image URLs when paste as text is enabled. #TINY-4523

## 5.1.4 - 2019-12-11

### Fixed
- Fixed dialog contents disappearing when clicking a checkbox for right-to-left languages. #TINY-4518
- Fixed the `legacyoutput` plugin registering legacy formats after editor initialization, causing legacy content to be stripped on the initial load. #TINY-4447
- Fixed search and replace not cycling through results when searching using special characters. #TINY-4506
- Fixed the `visualchars` plugin converting HTML-like text to DOM elements in certain cases. #TINY-4507
- Fixed an issue with the `paste` plugin not sanitizing content in some cases. #TINY-4510
- Fixed HTML comments incorrectly being parsed in certain cases. #TINY-4511

## 5.1.3 - 2019-12-04

### Fixed
- Fixed sticky toolbar not undocking when fullscreen mode is activated. #TINY-4390
- Fixed the "Current Window" target not applying when updating links using the link dialog. #TINY-4063
- Fixed disabled menu items not highlighting when focused. #TINY-4339
- Fixed touch events passing through dialog collection items to the content underneath on Android devices. #TINY-4431
- Fixed keyboard navigation of the Help dialog's Keyboard Navigation tab. #TINY-4391
- Fixed search and replace dialog disappearing when finding offscreen matches on iOS devices. #TINY-4350
- Fixed performance issues where sticky toolbar was jumping while scrolling on slower browsers. #TINY-4475

## 5.1.2 - 2019-11-19

### Fixed
- Fixed desktop touch devices using `mobile` configuration overrides. #TINY-4345
- Fixed unable to disable the new scrolling toolbar feature. #TINY-4345
- Fixed touch events passing through any pop-up items to the content underneath on Android devices. #TINY-4367
- Fixed the table selector handles throwing JavaScript exceptions for non-table selections. #TINY-4338
- Fixed `cut` operations not removing selected content on Android devices when the `paste` plugin is enabled. #TINY-4362
- Fixed inline toolbar not constrained to the window width by default. #TINY-4314
- Fixed context toolbar split button chevrons pointing right when they should be pointing down. #TINY-4257
- Fixed unable to access the dialog footer in tabbed dialogs on small screens. #TINY-4360
- Fixed mobile table selectors were hard to select with touch by increasing the size. #TINY-4366
- Fixed mobile table selectors moving when moving outside the editor. #TINY-4366
- Fixed inline toolbars collapsing when using sliding toolbars. #TINY-4389
- Fixed block textpatterns not treating NBSPs as spaces. #TINY-4378
- Fixed backspace not merging blocks when the last element in the preceding block was a `contenteditable="false"` element. #TINY-4235
- Fixed toolbar buttons that only contain text labels overlapping on mobile devices. #TINY-4395
- Fixed quickbars quickimage picker not working on mobile. #TINY-4377
- Fixed fullscreen not resizing in an iOS WKWebView component. #TINY-4413

## 5.1.1 - 2019-10-28

### Fixed
- Fixed font formats containing spaces being wrapped in `&quot;` entities instead of single quotes. #TINY-4275
- Fixed alert and confirm dialogs losing focus when clicked. #TINY-4248
- Fixed clicking outside a modal dialog focusing on the document body. #TINY-4249
- Fixed the context toolbar not hiding when scrolled out of view. #TINY-4265

## 5.1.0 - 2019-10-17

### Added
- Added touch selector handles for table selections on touch devices. #TINY-4097
- Added border width field to Table Cell dialog. #TINY-4028
- Added touch event listener to media plugin to make embeds playable. #TINY-4093
- Added oxide styling options to notifications and tweaked the default variables. #TINY-4153
- Added additional padding to split button chevrons on touch devices, to make them easier to interact with. #TINY-4223
- Added new platform detection functions to `Env` and deprecated older detection properties. #TINY-4184
- Added `inputMode` config field to specify inputmode attribute of `input` dialog components. #TINY-4062
- Added new `inputMode` property to relevant plugins/dialogs. #TINY-4102
- Added new `toolbar_sticky` setting to allow the iframe menubar/toolbar to stick to the top of the window when scrolling. #TINY-3982

### Changed
- Changed default setting for `toolbar_drawer` to `floating`. #TINY-3634
- Changed mobile phones to use the `silver` theme by default. #TINY-3634
- Changed some editor settings to default to `false` on touch devices:
  - `menubar`(phones only). #TINY-4077
  - `table_grid`. #TINY-4075
  - `resize`. #TINY-4157
  - `object_resizing`. #TINY-4157
- Changed toolbars and context toolbars to sidescroll on mobile. #TINY-3894 #TINY-4107
- Changed context menus to render as horizontal menus on touch devices. #TINY-4107
- Changed the editor to use the `VisualViewport` API of the browser where possible. #TINY-4078
- Changed visualblocks toolbar button icon and renamed `paragraph` icon to `visualchars`. #TINY-4074
- Changed Oxide default for `@toolbar-button-chevron-color` to follow toolbar button icon color. #TINY-4153
- Changed the `urlinput` dialog component to use the `url` type attribute. #TINY-4102

### Fixed
- Fixed Safari desktop visual viewport fires resize on fullscreen breaking the restore function. #TINY-3976
- Fixed scroll issues on mobile devices. #TINY-3976
- Fixed context toolbar unable to refresh position on iOS12. #TINY-4107
- Fixed ctrl+left click not opening links on readonly mode and the preview dialog. #TINY-4138
- Fixed Slider UI component not firing `onChange` event on touch devices. #TINY-4092
- Fixed notifications overlapping instead of stacking. #TINY-3478
- Fixed inline dialogs positioning incorrectly when the page is scrolled. #TINY-4018
- Fixed inline dialogs and menus not repositioning when resizing. #TINY-3227
- Fixed inline toolbar incorrectly stretching to the full width when a width value was provided. #TINY-4066
- Fixed menu chevrons color to follow the menu text color. #TINY-4153
- Fixed table menu selection grid from staying black when using dark skins, now follows border color. #TINY-4153
- Fixed Oxide using the wrong text color variable for menubar button focused state. #TINY-4146
- Fixed the autoresize plugin not keeping the selection in view when resizing. #TINY-4094
- Fixed textpattern plugin throwing exceptions when using `forced_root_block: false`. #TINY-4172
- Fixed missing CSS fill styles for toolbar button icon active state. #TINY-4147
- Fixed an issue where the editor selection could end up inside a short ended element (such as `br`). #TINY-3999
- Fixed browser selection being lost in inline mode when opening split dropdowns. #TINY-4197
- Fixed backspace throwing an exception when using `forced_root_block: false`. #TINY-4099
- Fixed floating toolbar drawer expanding outside the bounds of the editor. #TINY-3941
- Fixed the autocompleter not activating immediately after a `br` or `contenteditable=false` element. #TINY-4194
- Fixed an issue where the autocompleter would incorrectly close on IE 11 in certain edge cases. #TINY-4205

## 5.0.16 - 2019-09-24

### Added
- Added new `referrer_policy` setting to add the `referrerpolicy` attribute when loading scripts or stylesheets. #TINY-3978
- Added a slight background color to dialog tab links when focused to aid keyboard navigation. #TINY-3877

### Fixed
- Fixed media poster value not updating on change. #TINY-4013
- Fixed openlink was not registered as a toolbar button. #TINY-4024
- Fixed failing to initialize if a script tag was used inside a SVG. #TINY-4087
- Fixed double top border showing on toolbar without menubar when toolbar_drawer is enabled. #TINY-4118
- Fixed unable to drag inline dialogs to the bottom of the screen when scrolled. #TINY-4154
- Fixed notifications appearing on top of the toolbar when scrolled in inline mode. #TINY-4159
- Fixed notifications displaying incorrectly on IE 11. #TINY-4169

## 5.0.15 - 2019-09-02

### Added
- Added a dark `content_css` skin to go with the dark UI skin. #TINY-3743

### Changed
- Changed the enabled state on toolbar buttons so they don't get the hover effect. #TINY-3974

### Fixed
- Fixed missing CSS active state on toolbar buttons. #TINY-3966
- Fixed `onChange` callback not firing for the colorinput dialog component. #TINY-3968
- Fixed context toolbars not showing in fullscreen mode. #TINY-4023

## 5.0.14 - 2019-08-19

### Added
- Added an API to reload the autocompleter menu with additional fetch metadata #MENTIONS-17

### Fixed
- Fixed missing toolbar button border styling options. #TINY-3965
- Fixed image upload progress notification closing before the upload is complete. #TINY-3963
- Fixed inline dialogs not closing on escape when no dialog component is in focus. #TINY-3936
- Fixed plugins not being filtered when defaulting to mobile on phones. #TINY-3537
- Fixed toolbar more drawer showing the content behind it when transitioning between opened and closed states. #TINY-3878
- Fixed focus not returning to the dialog after pressing the "Replace all" button in the search and replace dialog. #TINY-3961

### Removed
- Removed Oxide variable `@menubar-select-disabled-border-color` and replaced it with `@menubar-select-disabled-border`. #TINY-3965

## 5.0.13 - 2019-08-06

### Changed
- Changed modal dialogs to prevent dragging by default and added new `draggable_modal` setting to restore dragging. #TINY-3873
- Changed the nonbreaking plugin to insert nbsp characters wrapped in spans to aid in filtering. This can be disabled using the `nonbreaking_wrap` setting. #TINY-3647
- Changed backspace behaviour in lists to outdent nested list items when the cursor is at the start of the list item. #TINY-3651

### Fixed
- Fixed sidebar growing beyond editor bounds in IE 11. #TINY-3937
- Fixed issue with being unable to keyboard navigate disabled toolbar buttons. #TINY-3350
- Fixed issues with backspace and delete in nested contenteditable true and false elements. #TINY-3868
- Fixed issue with losing keyboard navigation in dialogs due to disabled buttons. #TINY-3914
- Fixed `MouseEvent.mozPressure is deprecated` warning in Firefox. #TINY-3919
- Fixed `default_link_target` not being respected when `target_list` is disabled. #TINY-3757
- Fixed mobile plugin filter to only apply to the mobile theme, rather than all mobile platforms. #TINY-3405
- Fixed focus switching to another editor during mode changes. #TINY-3852
- Fixed an exception being thrown when clicking on an uninitialized inline editor. #TINY-3925
- Fixed unable to keyboard navigate to dialog menu buttons. #TINY-3933
- Fixed dialogs being able to be dragged outside the window viewport. #TINY-3787
- Fixed inline dialogs appearing above modal dialogs. #TINY-3932

## 5.0.12 - 2019-07-18

### Added
- Added ability to utilize UI dialog panels inside other panels. #TINY-3305
- Added help dialog tab explaining keyboard navigation of the editor. #TINY-3603

### Changed
- Changed the "Find and Replace" design to an inline dialog. #TINY-3054

### Fixed
- Fixed issue where autolink spacebar event was not being fired on Edge. #TINY-3891
- Fixed table selection missing the background color. #TINY-3892
- Fixed removing shortcuts not working for function keys. #TINY-3871
- Fixed non-descriptive UI component type names. #TINY-3349
- Fixed UI registry components rendering as the wrong type when manually specifying a different type. #TINY-3385
- Fixed an issue where dialog checkbox, input, selectbox, textarea and urlinput components couldn't be disabled. #TINY-3708
- Fixed the context toolbar not using viable screen space in inline/distraction free mode. #TINY-3717
- Fixed the context toolbar overlapping the toolbar in various conditions. #TINY-3205
- Fixed IE11 edge case where items were being inserted into the wrong location. #TINY-3884

## 5.0.11 - 2019-07-04

### Fixed
- Fixed packaging errors caused by a rollup treeshaking bug (https://github.com/rollup/rollup/issues/2970). #TINY-3866
- Fixed the customeditor component not able to get data from the dialog api. #TINY-3866
- Fixed collection component tooltips not being translated. #TINY-3855

## 5.0.10 - 2019-07-02

### Added
- Added support for all HTML color formats in `color_map` setting. #TINY-3837

### Changed
- Changed backspace key handling to outdent content in appropriate circumstances. #TINY-3685
- Changed default palette for forecolor and backcolor to include some lighter colors suitable for highlights. #TINY-2865
- Changed the search and replace plugin to cycle through results. #TINY-3800

### Fixed
- Fixed inconsistent types causing some properties to be unable to be used in dialog components. #TINY-3778
- Fixed an issue in the Oxide skin where dialog content like outlines and shadows were clipped because of overflow hidden. #TINY-3566
- Fixed the search and replace plugin not resetting state when changing the search query. #TINY-3800
- Fixed backspace in lists not creating an undo level. #TINY-3814
- Fixed the editor to cancel loading in quirks mode where the UI is not supported. #TINY-3391
- Fixed applying fonts not working when the name contained spaces and numbers. #TINY-3801
- Fixed so that initial content is retained when initializing on list items. #TINY-3796
- Fixed inefficient font name and font size current value lookup during rendering. #TINY-3813
- Fixed mobile font copied into the wrong folder for the oxide-dark skin. #TINY-3816
- Fixed an issue where resizing the width of tables would produce inaccurate results. #TINY-3827
- Fixed a memory leak in the Silver theme. #TINY-3797
- Fixed alert and confirm dialogs using incorrect markup causing inconsistent padding. #TINY-3835
- Fixed an issue in the Table plugin with `table_responsive_width` not enforcing units when resizing. #TINY-3790
- Fixed leading, trailing and sequential spaces being lost when pasting plain text. #TINY-3726
- Fixed exception being thrown when creating relative URIs. #TINY-3851
- Fixed focus is no longer set to the editor content during mode changes unless the editor already had focus. #TINY-3852

## 5.0.9 - 2019-06-26

### Fixed
- Fixed print plugin not working in Firefox. #TINY-3834

## 5.0.8 - 2019-06-18

### Added
- Added back support for multiple toolbars. #TINY-2195
- Added support for .m4a files to the media plugin. #TINY-3750
- Added new base_url and suffix editor init options. #TINY-3681

### Fixed
- Fixed incorrect padding for select boxes with visible values. #TINY-3780
- Fixed selection incorrectly changing when programmatically setting selection on contenteditable false elements. #TINY-3766
- Fixed sidebar background being transparent. #TINY-3727
- Fixed the build to remove duplicate iife wrappers. #TINY-3689
- Fixed bogus autocompleter span appearing in content when the autocompleter menu is shown. #TINY-3752
- Fixed toolbar font size select not working with legacyoutput plugin. #TINY-2921
- Fixed the legacyoutput plugin incorrectly aligning images. #TINY-3660
- Fixed remove color not working when using the legacyoutput plugin. #TINY-3756
- Fixed the font size menu applying incorrect sizes when using the legacyoutput plugin. #TINY-3773
- Fixed scrollIntoView not working when the parent window was out of view. #TINY-3663
- Fixed the print plugin printing from the wrong window in IE11. #TINY-3762
- Fixed content CSS loaded over CORS not loading in the preview plugin with content_css_cors enabled. #TINY-3769
- Fixed the link plugin missing the default "None" option for link list. #TINY-3738
- Fixed small dot visible with menubar and toolbar disabled in inline mode. #TINY-3623
- Fixed space key properly inserts a nbsp before/after block elements. #TINY-3745
- Fixed native context menu not showing with images in IE11. #TINY-3392
- Fixed inconsistent browser context menu image selection. #TINY-3789

## 5.0.7 - 2019-06-05

### Added
- Added new toolbar button and menu item for inserting tables via dialog. #TINY-3636
- Added new API for adding/removing/changing tabs in the Help dialog. #TINY-3535
- Added highlighting of matched text in autocompleter items. #TINY-3687
- Added the ability for autocompleters to work with matches that include spaces. #TINY-3704
- Added new `imagetools_fetch_image` callback to allow custom implementations for cors loading of images. #TINY-3658
- Added `'http'` and `https` options to `link_assume_external_targets` to prepend `http://` or `https://` prefixes when URL does not contain a protocol prefix. Patch contributed by francoisfreitag. #GH-4335

### Changed
- Changed annotations navigation to work the same as inline boundaries. #TINY-3396
- Changed tabpanel API by adding a `name` field and changing relevant methods to use it. #TINY-3535

### Fixed
- Fixed text color not updating all color buttons when choosing a color. #TINY-3602
- Fixed the autocompleter not working with fragmented text. #TINY-3459
- Fixed the autosave plugin no longer overwrites window.onbeforeunload. #TINY-3688
- Fixed infinite loop in the paste plugin when IE11 takes a long time to process paste events. Patch contributed by lRawd. #GH-4987
- Fixed image handle locations when using `fixed_toolbar_container`. Patch contributed by t00. #GH-4966
- Fixed the autoresize plugin not firing `ResizeEditor` events. #TINY-3587
- Fixed editor in fullscreen mode not extending to the bottom of the screen. #TINY-3701
- Fixed list removal when pressing backspace after the start of the list item. #TINY-3697
- Fixed autocomplete not triggering from compositionend events. #TINY-3711
- Fixed `file_picker_callback` could not set the caption field on the insert image dialog. #TINY-3172
- Fixed the autocompleter menu showing up after a selection had been made. #TINY-3718
- Fixed an exception being thrown when a file or number input has focus during initialization. Patch contributed by t00. #GH-2194

## 5.0.6 - 2019-05-22

### Added
- Added `icons_url` editor settings to enable icon packs to be loaded from a custom url. #TINY-3585
- Added `image_uploadtab` editor setting to control the visibility of the upload tab in the image dialog. #TINY-3606
- Added new api endpoints to the wordcount plugin and improved character count logic. #TINY-3578

### Changed
- Changed plugin, language and icon loading errors to log in the console instead of a notification. #TINY-3585

### Fixed
- Fixed the textpattern plugin not working with fragmented text. #TINY-3089
- Fixed various toolbar drawer accessibility issues and added an animation. #TINY-3554
- Fixed issues with selection and ui components when toggling readonly mode. #TINY-3592
- Fixed so readonly mode works with inline editors. #TINY-3592
- Fixed docked inline toolbar positioning when scrolled. #TINY-3621
- Fixed initial value not being set on bespoke select in quickbars and toolbar drawer. #TINY-3591
- Fixed so that nbsp entities aren't trimmed in white-space: pre-line elements. #TINY-3642
- Fixed `mceInsertLink` command inserting spaces instead of url encoded characters. #GH-4990
- Fixed text content floating on top of dialogs in IE11. #TINY-3640

## 5.0.5 - 2019-05-09

### Added
- Added menu items to match the forecolor/backcolor toolbar buttons. #TINY-2878
- Added default directionality based on the configured language. #TINY-2621
- Added styles, icons and tests for rtl mode. #TINY-2621

### Fixed
- Fixed autoresize not working with floating elements or when media elements finished loading. #TINY-3545
- Fixed incorrect vertical caret positioning in IE 11. #TINY-3188
- Fixed submenu anchoring hiding overflowed content. #TINY-3564

### Removed
- Removed unused and hidden validation icons to avoid displaying phantom tooltips. #TINY-2329

## 5.0.4 - 2019-04-23

### Added
- Added back URL dialog functionality, which is now available via `editor.windowManager.openUrl()`. #TINY-3382
- Added the missing throbber functionality when calling `editor.setProgressState(true)`. #TINY-3453
- Added function to reset the editor content and undo/dirty state via `editor.resetContent()`. #TINY-3435
- Added the ability to set menu buttons as active. #TINY-3274
- Added `editor.mode` API, featuring a custom editor mode API. #TINY-3406
- Added better styling to floating toolbar drawer. #TINY-3479
- Added the new premium plugins to the Help dialog plugins tab. #TINY-3496
- Added the linkchecker context menu items to the default configuration. #TINY-3543

### Fixed
- Fixed image context menu items showing on placeholder images. #TINY-3280
- Fixed dialog labels and text color contrast within notifications/alert banners to satisfy WCAG 4.5:1 contrast ratio for accessibility. #TINY-3351
- Fixed selectbox and colorpicker items not being translated. #TINY-3546
- Fixed toolbar drawer sliding mode to correctly focus the editor when tabbing via keyboard navigation. #TINY-3533
- Fixed positioning of the styleselect menu in iOS while using the mobile theme. #TINY-3505
- Fixed the menubutton `onSetup` callback to be correctly executed when rendering the menu buttons. #TINY-3547
- Fixed `default_link_target` setting to be correctly utilized when creating a link. #TINY-3508
- Fixed colorpicker floating marginally outside its container. #TINY-3026
- Fixed disabled menu items displaying as active when hovered. #TINY-3027

### Removed
- Removed redundant mobile wrapper. #TINY-3480

## 5.0.3 - 2019-03-19

### Changed
- Changed empty nested-menu items within the style formats menu to be disabled or hidden if the value of `style_formats_autohide` is `true`. #TINY-3310
- Changed the entire phrase 'Powered by Tiny' in the status bar to be a link instead of just the word 'Tiny'. #TINY-3366
- Changed `formatselect`, `styleselect` and `align` menus to use the `mceToggleFormat` command internally. #TINY-3428

### Fixed
- Fixed toolbar keyboard navigation to work as expected when `toolbar_drawer` is configured. #TINY-3432
- Fixed text direction buttons to display the correct pressed state in selections that have no explicit `dir` property. #TINY-3138
- Fixed the mobile editor to clean up properly when removed. #TINY-3445
- Fixed quickbar toolbars to add an empty box to the screen when it is set to `false`. #TINY-3439
- Fixed an issue where pressing the **Delete/Backspace** key at the edge of tables was creating incorrect selections. #TINY-3371
- Fixed an issue where dialog collection items (emoticon and special character dialogs) couldn't be selected with touch devices. #TINY-3444
- Fixed a type error introduced in TinyMCE version 5.0.2 when calling `editor.getContent()` with nested bookmarks. #TINY-3400
- Fixed an issue that prevented default icons from being overridden. #TINY-3449
- Fixed an issue where **Home/End** keys wouldn't move the caret correctly before or after `contenteditable=false` inline elements. #TINY-2995
- Fixed styles to be preserved in IE 11 when editing via the `fullpage` plugin. #TINY-3464
- Fixed the `link` plugin context toolbar missing the open link button. #TINY-3461
- Fixed inconsistent dialog component spacing. #TINY-3436

## 5.0.2 - 2019-03-05

### Added
- Added presentation and document presets to `htmlpanel` dialog component. #TINY-2694
- Added missing fixed_toolbar_container setting has been reimplemented in the Silver theme. #TINY-2712
- Added a new toolbar setting `toolbar_drawer` that moves toolbar groups which overflow the editor width into either a `sliding` or `floating` toolbar section. #TINY-2874

### Changed
- Updated the build process to include package lock files in the dev distribution archive. #TINY-2870

### Fixed
- Fixed inline dialogs did not have aria attributes. #TINY-2694
- Fixed default icons are now available in the UI registry, allowing use outside of toolbar buttons. #TINY-3307
- Fixed a memory leak related to select toolbar items. #TINY-2874
- Fixed a memory leak due to format changed listeners that were never unbound. #TINY-3191
- Fixed an issue where content may have been lost when using permanent bookmarks. #TINY-3400
- Fixed the quicklink toolbar button not rendering in the quickbars plugin. #TINY-3125
- Fixed an issue where menus were generating invalid HTML in some cases. #TINY-3323
- Fixed an issue that could cause the mobile theme to show a blank white screen when the editor was inside an `overflow:hidden` element. #TINY-3407
- Fixed mobile theme using a transparent background and not taking up the full width on iOS. #TINY-3414
- Fixed the template plugin dialog missing the description field. #TINY-3337
- Fixed input dialog components using an invalid default type attribute. #TINY-3424
- Fixed an issue where backspace/delete keys after/before pagebreak elements wouldn't move the caret. #TINY-3097
- Fixed an issue in the table plugin where menu items and toolbar buttons weren't showing correctly based on the selection. #TINY-3423
- Fixed inconsistent button focus styles in Firefox. #TINY-3377
- Fixed the resize icon floating left when all status bar elements were disabled. #TINY-3340
- Fixed the resize handle to not show in fullscreen mode. #TINY-3404

## 5.0.1 - 2019-02-21

### Added
- Added H1-H6 toggle button registration to the silver theme. #TINY-3070
- Added code sample toolbar button will now toggle on when the cursor is in a code section. #TINY-3040
- Added new settings to the emoticons plugin to allow additional emoticons to be added. #TINY-3088

### Fixed
- Fixed an issue where adding links to images would replace the image with text. #TINY-3356
- Fixed an issue where the inline editor could use fractional pixels for positioning. #TINY-3202
- Fixed an issue where uploading non-image files in the Image Plugin upload tab threw an error. #TINY-3244
- Fixed an issue in the media plugin that was causing the source url and height/width to be lost in certain circumstances. #TINY-2858
- Fixed an issue with the Context Toolbar not being removed when clicking outside of the editor. #TINY-2804
- Fixed an issue where clicking 'Remove link' wouldn't remove the link in certain circumstances. #TINY-3199
- Fixed an issue where the media plugin would fail when parsing dialog data. #TINY-3218
- Fixed an issue where retrieving the selected content as text didn't create newlines. #TINY-3197
- Fixed incorrect keyboard shortcuts in the Help dialog for Windows. #TINY-3292
- Fixed an issue where JSON serialization could produce invalid JSON. #TINY-3281
- Fixed production CSS including references to source maps. #TINY-3920
- Fixed development CSS was not included in the development zip. #TINY-3920
- Fixed the autocompleter matches predicate not matching on the start of words by default. #TINY-3306
- Fixed an issue where the page could be scrolled with modal dialogs open. #TINY-2252
- Fixed an issue where autocomplete menus would show an icon margin when no items had icons. #TINY-3329
- Fixed an issue in the quickbars plugin where images incorrectly showed the text selection toolbar. #TINY-3338
- Fixed an issue that caused the inline editor to fail to render when the target element already had focus. #TINY-3353

### Removed
- Removed paste as text notification banner and paste_plaintext_inform setting. #POW-102

## 5.0.0 - 2019-02-04

Full documentation for the version 5 features and changes is available at https://www.tiny.cloud/docs/tinymce/5/release-notes/release-notes50/

### Added
- Added links and registered names with * to denote premium plugins in Plugins tab of Help dialog. #TINY-3223

### Changed
- Changed Tiny 5 mobile skin to look more uniform with desktop. #TINY-2650
- Blacklisted table, th and td as inline editor target. #TINY-717

### Fixed
- Fixed an issue where tab panel heights weren't sizing properly on smaller screens and weren't updating on resize. #TINY-3242
- Fixed image tools not having any padding between the label and slider. #TINY-3220
- Fixed context toolbar toggle buttons not showing the correct state. #TINY-3022
- Fixed missing separators in the spellchecker context menu between the suggestions and actions. #TINY-3217
- Fixed notification icon positioning in alert banners. #TINY-2196
- Fixed a typo in the word count plugin name. #TINY-3062
- Fixed charmap and emoticons dialogs not having a primary button. #TINY-3233
- Fixed an issue where resizing wouldn't work correctly depending on the box-sizing model. #TINY-3278

## 5.0.0-rc-2 - 2019-01-22

### Added
- Added screen reader accessibility for sidebar and statusbar. #TINY-2699

### Changed
- Changed formatting menus so they are registered and made the align toolbar button use an icon instead of text. #TINY-2880
- Changed checkboxes to use a boolean for its state, instead of a string. #TINY-2848
- Updated the textpattern plugin to properly support nested patterns and to allow running a command with a value for a pattern with a start and an end. #TINY-2991
- Updated Emoticons and Charmap dialogs to be screen reader accessible. #TINY-2693

### Fixed
- Fixed the link dialog such that it will now retain class attributes when updating links. #TINY-2825
- Fixed "Find and replace" not showing in the "Edit" menu by default. #TINY-3061
- Fixed dropdown buttons missing the 'type' attribute, which could cause forms to be incorrectly submitted. #TINY-2826
- Fixed emoticon and charmap search not returning expected results in certain cases. #TINY-3084
- Fixed blank rel_list values throwing an exception in the link plugin. #TINY-3149

### Removed
- Removed unnecessary 'flex' and unused 'colspan' properties from the new dialog APIs. #TINY-2973

## 5.0.0-rc-1 - 2019-01-08

### Added
- Added editor settings functionality to specify title attributes for toolbar groups. #TINY-2690
- Added icons instead of button text to improve Search and Replace dialog footer appearance. #TINY-2654
- Added `tox-dialog__table` instead of `mce-table-striped` class to enhance Help dialog appearance. #TINY-2360
- Added title attribute to iframes so, screen readers can announce iframe labels. #TINY-2692
- Added a wordcount menu item, that defaults to appearing in the tools menu. #TINY-2877

### Changed
- Updated the font select dropdown logic to try to detect the system font stack and show "System Font" as the font name. #TINY-2710
- Updated the autocompleter to only show when it has matched items. #TINY-2350
- Updated SizeInput labels to "Height" and "Width" instead of Dimensions. #TINY-2833
- Updated the build process to minify and generate ASCII only output for the emoticons database. #TINY-2744

### Fixed
- Fixed readonly mode not fully disabling editing content. #TINY-2287
- Fixed accessibility issues with the font select, font size, style select and format select toolbar dropdowns. #TINY-2713
- Fixed accessibility issues with split dropdowns. #TINY-2697
- Fixed the legacyoutput plugin to be compatible with TinyMCE 5.0. #TINY-2301
- Fixed icons not showing correctly in the autocompleter popup. #TINY-3029
- Fixed an issue where preview wouldn't show anything in Edge under certain circumstances. #TINY-3035
- Fixed the height being incorrectly calculated for the autoresize plugin. #TINY-2807

## 5.0.0-beta-1 - 2018-11-30

### Added
- Added a new `addNestedMenuItem()` UI registry function and changed all nested menu items to use the new registry functions. #TINY-2230
- Added title attribute to color swatch colors. #TINY-2669
- Added anchorbar component to anchor inline toolbar dialogs to instead of the toolbar. #TINY-2040
- Added support for toolbar<n> and toolbar array config options to be squashed into a single toolbar and not create multiple toolbars. #TINY-2195
- Added error handling for when forced_root_block config option is set to true. #TINY-2261
- Added functionality for the removed_menuitems config option. #TINY-2184
- Added the ability to use a string to reference menu items in menu buttons and submenu items. #TINY-2253

### Changed
- Changed the name of the "inlite" plugin to "quickbars". #TINY-2831
- Changed the background color icon to highlight background icon. #TINY-2258
- Changed Help dialog to be accessible to screen readers. #TINY-2687
- Changed the color swatch to save selected custom colors to local storage for use across sessions. #TINY-2722
- Changed `WindowManager` API - methods `getParams`, `setParams` and `getWindows`, and the legacy `windows` property, have been removed. `alert` and `confirm` dialogs are no longer tracked in the window list. #TINY-2603

### Fixed
- Fixed an inline mode issue where the save plugin upon saving can cause content loss. #TINY-2659
- Fixed an issue in IE 11 where calling selection.getContent() would return an empty string when the editor didn't have focus. #TINY-2325

### Removed
- Removed compat3x plugin. #TINY-2815

## 5.0.0-preview-4 - 2018-11-12

### Added
- Added width and height placeholder text to image and media dialog dimensions input. #AP-296
- Added the ability to keyboard navigate through menus, toolbars, sidebar and the status bar sequentially. #AP-381
- Added translation capability back to the editor's UI. #AP-282
- Added `label` component type for dialogs to group components under a label.

### Changed
- Changed the editor resize handle so that it should be disabled when the autoresize plugin is turned on. #AP-424
- Changed UI text for microcopy improvements. #TINY-2281

### Fixed
- Fixed distraction free plugin. #AP-470
- Fixed contents of the input field being selected on focus instead of just recieving an outline highlight. #AP-464
- Fixed styling issues with dialogs and menus in IE 11. #AP-456
- Fixed custom style format control not honoring custom formats. #AP-393
- Fixed context menu not appearing when clicking an image with a caption. #AP-382
- Fixed directionality of UI when using an RTL language. #AP-423
- Fixed page responsiveness with multiple inline editors. #AP-430
- Fixed empty toolbar groups appearing through invalid configuration of the `toolbar` property. #AP-450
- Fixed text not being retained when updating links through the link dialog. #AP-293
- Fixed edit image context menu, context toolbar and toolbar items being incorrectly enabled when selecting invalid images. #AP-323
- Fixed emoji type ahead being shown when typing URLs. #AP-366
- Fixed toolbar configuration properties incorrectly expecting string arrays instead of strings. #AP-342
- Fixed the block formatting toolbar item not showing a "Formatting" title when there is no selection. #AP-321
- Fixed clicking disabled toolbar buttons hiding the toolbar in inline mode. #AP-380
- Fixed `EditorResize` event not being fired upon editor resize. #AP-327
- Fixed tables losing styles when updating through the dialog. #AP-368
- Fixed context toolbar positioning to be more consistent near the edges of the editor. #AP-318
- Fixed table of contents plugin now works with v5 toolbar APIs correctly. #AP-347
- Fixed the `link_context_toolbar` configuration not disabling the context toolbar. #AP-458
- Fixed the link context toolbar showing incorrect relative links. #AP-435
- Fixed the alignment of the icon in alert banner dialog components. #TINY-2220
- Fixed the visual blocks and visual char menu options not displaying their toggled state. #TINY-2238
- Fixed the editor not displaying as fullscreen when toggled. #TINY-2237

### Removed
- Removed the tox-custom-editor class that was added to the wrapping element of codemirror. #TINY-2211

## 5.0.0-preview-3 - 2018-10-18

### Changed
- Changed editor layout to use modern CSS properties over manually calculating dimensions. #AP-324
- Changed `autoresize_min_height` and `autoresize_max_height` configurations to `min_height` and `max_height`. #AP-324
- Changed `Whole word` label in Search and Replace dialog to `Find whole words only`. #AP-387

### Fixed
- Fixed bugs with editor width jumping when resizing and the iframe not resizing to smaller than 150px in height. #AP-324
- Fixed mobile theme bug that prevented the editor from loading. #AP-404
- Fixed long toolbar groups extending outside of the editor instead of wrapping.
- Fixed dialog titles so they are now proper case. #AP-384
- Fixed color picker default to be #000000 instead of #ff00ff. #AP-216
- Fixed "match case" option on the Find and Replace dialog is no longer selected by default. #AP-298
- Fixed vertical alignment of toolbar icons. #DES-134
- Fixed toolbar icons not appearing on IE11. #DES-133

## 5.0.0-preview-2 - 2018-10-10

### Added
- Added swatch is now shown for colorinput fields, instead of the colorpicker directly. #AP-328
- Added fontformats and fontsizes menu items. #AP-390

### Changed
- Changed configuration of color options has been simplified to `color_map`, `color_cols`, and `custom_colors`. #AP-328
- Changed `height` configuration to apply to the editor frame (including menubar, toolbar, status bar) instead of the content area. #AP-324

### Fixed
- Fixed styleselect not updating the displayed item as the cursor moved. #AP-388
- Fixed preview iframe not expanding to the dialog size. #AP-252
- Fixed 'meta' shortcuts not translated into platform-specific text. #AP-270
- Fixed tabbed dialogs (Charmap and Emoticons) shrinking when no search results returned.
- Fixed a bug where alert banner icons were not retrieved from icon pack. #AP-330
- Fixed component styles to flex so they fill large dialogs. #AP-252
- Fixed editor flashing unstyled during load (still in progress). #AP-349

### Removed
- Removed `colorpicker` plugin, it is now in the theme. #AP-328
- Removed `textcolor` plugin, it is now in the theme. #AP-328

## 5.0.0-preview-1 - 2018-10-01

Developer preview 1.

Initial list of features and changes is available at https://www.tiny.cloud/docs/tinymce/5/release-notes/release-notes50/.

## 4.9.11 - 2020-07-13

### Fixed
- Fixed the `selection.setContent()` API not running parser filters. #TINY-4002
- Fixed content in an iframe element parsing as DOM elements instead of text content. #TINY-5943
- Fixed up and down keyboard navigation not working for inline `contenteditable="false"` elements. #TINY-6226

## 4.9.10 - 2020-04-23

### Fixed
- Fixed an issue where the editor selection could end up inside a short ended element (eg br). #TINY-3999
- Fixed a security issue related to CDATA sanitization during parsing. #TINY-4669
- Fixed `media` embed content not processing safely in some cases. #TINY-4857

## 4.9.9 - 2020-03-25

### Fixed
- Fixed the table selection not functioning correctly in Microsoft Edge 44 or higher. #TINY-3862
- Fixed the table resize handles not functioning correctly in Microsoft Edge 44 or higher. #TINY-4160
- Fixed the `forced_root_block_attrs` setting not applying attributes to new blocks consistently. #TINY-4564
- Fixed the editor failing to initialize if a script tag was used inside an SVG. #TINY-4087

## 4.9.8 - 2020-01-28

### Fixed
- Fixed the `mobile` theme failing to load due to a bundling issue. #TINY-4613
- Fixed security issue related to parsing HTML comments and CDATA. #TINY-4544

## 4.9.7 - 2019-12-19

### Fixed
- Fixed the `visualchars` plugin converting HTML-like text to DOM elements in certain cases. #TINY-4507
- Fixed an issue with the `paste` plugin not sanitizing content in some cases. #TINY-4510
- Fixed HTML comments incorrectly being parsed in certain cases. #TINY-4511

## 4.9.6 - 2019-09-02

### Fixed
- Fixed image browse button sometimes displaying the browse window twice. #TINY-3959

## 4.9.5 - 2019-07-02

### Changed
- Changed annotations navigation to work the same as inline boundaries. #TINY-3396

### Fixed
- Fixed the print plugin printing from the wrong window in IE11. #TINY-3762
- Fixed an exception being thrown when a file or number input has focus during initialization. Patch contributed by t00. #GH-2194
- Fixed positioning of the styleselect menu in iOS while using the mobile theme. #TINY-3505
- Fixed native context menu not showing with images in IE11. #TINY-3392
- Fixed selection incorrectly changing when programmatically setting selection on contenteditable false elements. #TINY-3766
- Fixed image browse button not working on touch devices. #TINY-3751
- Fixed so that nbsp entities aren't trimmed in white-space: pre-line elements. #TINY-3642
- Fixed space key properly inserts a nbsp before/after block elements. #TINY-3745
- Fixed infinite loop in the paste plugin when IE11 takes a long time to process paste events. Patch contributed by lRawd. #GH-4987

## 4.9.4 - 2019-03-20

### Fixed
- Fixed an issue where **Home/End** keys wouldn't move the caret correctly before or after `contenteditable=false` inline elements. #TINY-2995
- Fixed an issue where content may have been lost when using permanent bookmarks. #TINY-3400
- Fixed the mobile editor to clean up properly when removed. #TINY-3445
- Fixed an issue where retrieving the selected content as text didn't create newlines. #TINY-3197
- Fixed an issue where typing space between images would cause issues with nbsp not being inserted. #TINY-3346

## 4.9.3 - 2019-01-31

### Added
- Added a visualchars_default_state setting to the Visualchars Plugin. Patch contributed by mat3e.

### Fixed
- Fixed a bug where scrolling on a page with more than one editor would cause a ResizeWindow event to fire. #TINY-3247
- Fixed a bug where if a plugin threw an error during initialisation the whole editor would fail to load. #TINY-3243
- Fixed a bug where getContent would include bogus elements when valid_elements setting was set up in a specific way. #TINY-3213
- Fixed a bug where only a few function key names could be used when creating keyboard shortcuts. #TINY-3146
- Fixed a bug where it wasn't possible to enter spaces into an editor after pressing shift+enter. #TINY-3099
- Fixed a bug where no caret would be rendered after backspacing to a contenteditable false element. #TINY-2998
- Fixed a bug where deletion to/from indented lists would leave list fragments in the editor. #TINY-2981

## 4.9.2 - 2018-12-17

### Fixed
- Fixed a bug with pressing the space key on IE 11 would result in nbsp characters being inserted between words at the end of a block. #TINY-2996
- Fixed a bug where character composition using quote and space on US International keyboards would produce a space instead of a quote. #TINY-2999
- Fixed a bug where remove format wouldn't remove the inner most inline element in some situations. #TINY-2982
- Fixed a bug where outdenting an list item would affect attributes on other list items within the same list. #TINY-2971
- Fixed a bug where the DomParser filters wouldn't be applied for elements created when parsing invalid html. #TINY-2978
- Fixed a bug where setProgressState wouldn't automatically close floating ui elements like menus. #TINY-2896
- Fixed a bug where it wasn't possible to navigate out of a figcaption element using the arrow keys. #TINY-2894
- Fixed a bug where enter key before an image inside a link would remove the image. #TINY-2780

## 4.9.1 - 2018-12-04

### Added
- Added functionality to insert html to the replacement feature of the Textpattern Plugin. #TINY-2839

### Fixed
- Fixed a bug where `editor.selection.getContent({format: 'text'})` didn't work as expected in IE11 on an unfocused editor. #TINY-2862
- Fixed a bug in the Textpattern Plugin where the editor would get an incorrect selection after inserting a text pattern on Safari. #TINY-2838
- Fixed a bug where the space bar didn't work correctly in editors with the forced_root_block setting set to false. #TINY-2816

## 4.9.0 - 2018-11-27

### Added
- Added a replace feature to the Textpattern Plugin. #TINY-1908
- Added functionality to the Lists Plugin that improves the indentation logic. #TINY-1790

### Fixed
- Fixed a bug where it wasn't possible to delete/backspace when the caret was between a contentEditable=false element and a BR. #TINY-2372
- Fixed a bug where copying table cells without a text selection would fail to copy anything. #TINY-1789
- Implemented missing `autosave_restore_when_empty` functionality in the Autosave Plugin. Patch contributed by gzzo. #GH-4447
- Reduced insertion of unnecessary nonbreaking spaces in the editor. #TINY-1879

## 4.8.5 - 2018-10-30

### Added
- Added a content_css_cors setting to the editor that adds the crossorigin="anonymous" attribute to link tags added by the StyleSheetLoader. #TINY-1909

### Fixed
- Fixed a bug where trying to remove formatting with a collapsed selection range would throw an exception. #GH-4636
- Fixed a bug in the image plugin that caused updating figures to split contenteditable elements. #GH-4563
- Fixed a bug that was causing incorrect viewport calculations for fixed position UI elements. #TINY-1897
- Fixed a bug where inline formatting would cause the delete key to do nothing. #TINY-1900

## 4.8.4 - 2018-10-23

### Added
- Added support for the HTML5 `main` element. #TINY-1877

### Changed
- Changed the keyboard shortcut to move focus to contextual toolbars to Ctrl+F9. #TINY-1812

### Fixed
- Fixed a bug where content css could not be loaded from another domain. #TINY-1891
- Fixed a bug on FireFox where the cursor would get stuck between two contenteditable false inline elements located inside of the same block element divided by a BR. #TINY-1878
- Fixed a bug with the insertContent method where nonbreaking spaces would be inserted incorrectly. #TINY-1868
- Fixed a bug where the toolbar of the inline editor would not be visible in some scenarios. #TINY-1862
- Fixed a bug where removing the editor while more than one notification was open would throw an error. #TINY-1845
- Fixed a bug where the menubutton would be rendered on top of the menu if the viewport didn't have enough height. #TINY-1678
- Fixed a bug with the annotations api where annotating collapsed selections caused problems. #TBS-2449
- Fixed a bug where wbr elements were being transformed into whitespace when using the Paste Plugin's paste as text setting. #GH-4638
- Fixed a bug where the Search and Replace didn't replace spaces correctly. #GH-4632
- Fixed a bug with sublist items not persisting selection. #GH-4628
- Fixed a bug with mceInsertRawHTML command not working as expected. #GH-4625

## 4.8.3 - 2018-09-13

### Fixed
- Fixed a bug where the Wordcount Plugin didn't correctly count words within tables on IE11. #TINY-1770
- Fixed a bug where it wasn't possible to move the caret out of a table on IE11 and Firefox. #TINY-1682
- Fixed a bug where merging empty blocks didn't work as expected, sometimes causing content to be deleted. #TINY-1781
- Fixed a bug where the Textcolor Plugin didn't show the correct current color. #TINY-1810
- Fixed a bug where clear formatting with a collapsed selection would sometimes clear formatting from more content than expected. #TINY-1813 #TINY-1821
- Fixed a bug with the Table Plugin where it wasn't possible to keyboard navigate to the caption. #TINY-1818

## 4.8.2 - 2018-08-09

### Changed
- Moved annotator from "experimental" to "annotator" object on editor. #TBS-2398
- Improved the multiclick normalization across browsers. #TINY-1788

### Fixed
- Fixed a bug where running getSelectedBlocks with a collapsed selection between block elements would produce incorrect results. #TINY-1787
- Fixed a bug where the ScriptLoaders loadScript method would not work as expected in FireFox when loaded on the same page as a ShadowDOM polyfill. #TINY-1786
- Removed reference to ShadowDOM event.path as Blink based browsers now support event.composedPath. #TINY-1785
- Fixed a bug where a reference to localStorage would throw an "access denied" error in IE11 with strict security settings. #TINY-1782
- Fixed a bug where pasting using the toolbar button on an inline editor in IE11 would cause a looping behaviour. #TINY-1768

## 4.8.1 - 2018-07-26

### Fixed
- Fixed a bug where the content of inline editors was being cleaned on every call of `editor.save()`. #TINY-1783
- Fixed a bug where the arrow of the Inlite Theme toolbar was being rendered incorrectly in RTL mode. #TINY-1776
- Fixed a bug with the Paste Plugin where pasting after inline contenteditable false elements moved the caret to the end of the line. #TINY-1758

## 4.8.0 - 2018-06-27

### Added
- Added new "experimental" object in editor, with initial Annotator API. #TBS-2374

### Fixed
- Fixed a bug where deleting paragraphs inside of table cells would delete the whole table cell. #TINY-1759
- Fixed a bug in the Table Plugin where removing row height set on the row properties dialog did not update the table. #TINY-1730
- Fixed a bug with the font select toolbar item didn't update correctly. #TINY-1683
- Fixed a bug where all bogus elements would not be deleted when removing an inline editor. #TINY-1669

## 4.7.13 - 2018-05-16

### Added
- Added missing code menu item from the default menu config. #TINY-1648
- Added new align button for combining the separate align buttons into a menu button. #TINY-1652

### Fixed
- Fixed a bug where Edge 17 wouldn't be able to select images or tables. #TINY-1679
- Fixed issue where whitespace wasn't preserved when the editor was initialized on pre elements. #TINY-1649
- Fixed a bug with the fontselect dropdowns throwing an error if the editor was hidden in Firefox. #TINY-1664
- Fixed a bug where it wasn't possible to merge table cells on IE 11. #TINY-1671
- Fixed a bug where textcolor wasn't applying properly on IE 11 in some situations. #TINY-1663
- Fixed a bug where the justifyfull command state wasn't working correctly. #TINY-1677
- Fixed a bug where the styles wasn't updated correctly when resizing some tables. #TINY-1668

## 4.7.12 - 2018-05-03

### Added
- Added an option to filter out image svg data urls.
- Added support for html5 details and summary elements.

### Changed
- Changed so the mce-abs-layout-item css rule targets html instead of body. Patch contributed by nazar-pc.

### Fixed
- Fixed a bug where the "read" step on the mobile theme was still present on android mobile browsers.
- Fixed a bug where all images in the editor document would reload on any editor change.
- Fixed a bug with the Table Plugin where ObjectResized event wasn't being triggered on column resize.
- Fixed so the selection is set to the first suitable caret position after editor.setContent called.
- Fixed so links with xlink:href attributes are filtered correctly to prevent XSS.
- Fixed a bug on IE11 where pasting content into an inline editor initialized on a heading element would create new editable elements.
- Fixed a bug where readonly mode would not work as expected when the editor contained contentEditable=true elements.
- Fixed a bug where the Link Plugin would throw an error when used together with the webcomponents polyfill. Patch contributed by 4esnog.
- Fixed a bug where the "Powered by TinyMCE" branding link would break on XHTML pages. Patch contributed by tistre.
- Fixed a bug where the same id would be used in the blobcache for all pasted images. Patch contributed by thorn0.

## 4.7.11 - 2018-04-11

### Added
- Added a new imagetools_credentials_hosts option to the Imagetools Plugin.

### Fixed
- Fixed a bug where toggling a list containing empty LIs would throw an error. Patch contributed by bradleyke.
- Fixed a bug where applying block styles to a text with the caret at the end of the paragraph would select all text in the paragraph.
- Fixed a bug where toggling on the Spellchecker Plugin would trigger isDirty on the editor.
- Fixed a bug where it was possible to enter content into selection bookmark spans.
- Fixed a bug where if a non paragraph block was configured in forced_root_block the editor.getContent method would return incorrect values with an empty editor.
- Fixed a bug where dropdown menu panels stayed open and fixed in position when dragging dialog windows.
- Fixed a bug where it wasn't possible to extend table cells with the space button in Safari.
- Fixed a bug where the setupeditor event would thrown an error when using the Compat3x Plugin.
- Fixed a bug where an error was thrown in FontInfo when called on a detached element.

## 4.7.10 - 2018-04-03

### Added
- Added normalization of triple clicks across browsers in the editor.
- Added a `hasFocus` method to the editor that checks if the editor has focus.
- Added correct icon to the Nonbreaking Plugin menu item.

### Fixed
- Fixed so the `getContent`/`setContent` methods work even if the editor is not initialized.
- Fixed a bug with the Media Plugin where query strings were being stripped from youtube links.
- Fixed a bug where image styles were changed/removed when opening and closing the Image Plugin dialog.
- Fixed a bug in the Table Plugin where some table cell styles were not correctly added to the content html.
- Fixed a bug in the Spellchecker Plugin where it wasn't possible to change the spellchecker language.
- Fixed so the the unlink action in the Link Plugin has a menu item and can be added to the contextmenu.
- Fixed a bug where it wasn't possible to keyboard navigate to the start of an inline element on a new line within the same block element.
- Fixed a bug with the Text Color Plugin where if used with an inline editor located at the bottom of the screen the colorpicker could appear off screen.
- Fixed a bug with the UndoManager where undo levels were being added for nbzwsp characters.
- Fixed a bug with the Table Plugin where the caret would sometimes be lost when keyboard navigating up through a table.
- Fixed a bug where FontInfo.getFontFamily would throw an error when called on a removed editor.
- Fixed a bug in Firefox where undo levels were not being added correctly for some specific operations.
- Fixed a bug where initializing an inline editor inside of a table would make the whole table resizeable.
- Fixed a bug where the fake cursor that appears next to tables on Firefox was positioned incorrectly when switching to fullscreen.
- Fixed a bug where zwsp's weren't trimmed from the output from `editor.getContent({ format: 'text' })`.
- Fixed a bug where the fontsizeselect/fontselect toolbar items showed the body info rather than the first possible caret position info on init.
- Fixed a bug where it wasn't possible to select all content if the editor only contained an inline boundary element.
- Fixed a bug where `content_css` urls with query strings wasn't working.
- Fixed a bug in the Table Plugin where some table row styles were removed when changing other styles in the row properties dialog.

### Removed
- Removed the "read" step from the mobile theme.

## 4.7.9 - 2018-02-27

### Fixed
- Fixed a bug where the editor target element didn't get the correct style when removing the editor.

## 4.7.8 - 2018-02-26

### Fixed
- Fixed an issue with the Help Plugin where the menuitem name wasn't lowercase.
- Fixed an issue on MacOS where text and bold text did not have the same line-height in the autocomplete dropdown in the Link Plugin dialog.
- Fixed a bug where the "paste as text" option in the Paste Plugin didn't work.
- Fixed a bug where dialog list boxes didn't get positioned correctly in documents with scroll.
- Fixed a bug where the Inlite Theme didn't use the Table Plugin api to insert correct tables.
- Fixed a bug where the Inlite Theme panel didn't hide on blur in a correct way.
- Fixed a bug where placing the cursor before a table in Firefox would scroll to the bottom of the table.
- Fixed a bug where selecting partial text in table cells with rowspans and deleting would produce faulty tables.
- Fixed a bug where the Preview Plugin didn't work on Safari due to sandbox security.
- Fixed a bug where table cell selection using the keyboard threw an error.
- Fixed so the font size and font family doesn't toggle the text but only sets the selected format on the selected text.
- Fixed so the built-in spellchecking on Chrome and Safari creates an undo level when replacing words.

## 4.7.7 - 2018-02-19

### Added
- Added a border style selector to the advanced tab of the Image Plugin.
- Added better controls for default table inserted by the Table Plugin.
- Added new `table_responsive_width` option to the Table Plugin that controls whether to use pixel or percentage widths.

### Fixed
- Fixed a bug where the Link Plugin text didn't update when a URL was pasted using the context menu.
- Fixed a bug with the Spellchecker Plugin where using "Add to dictionary" in the context menu threw an error.
- Fixed a bug in the Media Plugin where the preview node for iframes got default width and height attributes that interfered with width/height styles.
- Fixed a bug where backslashes were being added to some font family names in Firefox in the fontselect toolbar item.
- Fixed a bug where errors would be thrown when trying to remove an editor that had not yet been fully initialized.
- Fixed a bug where the Imagetools Plugin didn't update the images atomically.
- Fixed a bug where the Fullscreen Plugin was throwing errors when being used on an inline editor.
- Fixed a bug where drop down menus weren't positioned correctly in inline editors on scroll.
- Fixed a bug with a semicolon missing at the end of the bundled javascript files.
- Fixed a bug in the Table Plugin with cursor navigation inside of tables where the cursor would sometimes jump into an incorrect table cells.
- Fixed a bug where indenting a table that is a list item using the "Increase indent" button would create a nested table.
- Fixed a bug where text nodes containing only whitespace were being wrapped by paragraph elements.
- Fixed a bug where whitespace was being inserted after br tags inside of paragraph tags.
- Fixed a bug where converting an indented paragraph to a list item would cause the list item to have extra padding.
- Fixed a bug where Copy/Paste in an editor with a lot of content would cause the editor to scroll to the top of the content in IE11.
- Fixed a bug with a memory leak in the DragHelper. Path contributed by ben-mckernan.
- Fixed a bug where the advanced tab in the Media Plugin was being shown even if it didn't contain anything. Patch contributed by gabrieeel.
- Fixed an outdated eventname in the EventUtils. Patch contributed by nazar-pc.
- Fixed an issue where the Json.parse function would throw an error when being used on a page with strict CSP settings.
- Fixed so you can place the curser before and after table elements within the editor in Firefox and Edge/IE.

## 4.7.6 - 2018-01-29

### Fixed
- Fixed a bug in the jquery integration where it threw an error saying that "global is not defined".
- Fixed a bug where deleting a table cell whose previous sibling was set to contenteditable false would create a corrupted table.
- Fixed a bug where highlighting text in an unfocused editor did not work correctly in IE11/Edge.
- Fixed a bug where the table resize handles were not being repositioned when activating the Fullscreen Plugin.
- Fixed a bug where the Imagetools Plugin dialog didn't honor editor RTL settings.
- Fixed a bug where block elements weren't being merged correctly if you deleted from after a contenteditable false element to the beginning of another block element.
- Fixed a bug where TinyMCE didn't work with module loaders like webpack.

## 4.7.5 - 2018-01-22

### Fixed
- Fixed bug with the Codesample Plugin where it wasn't possible to edit codesamples when the editor was in inline mode.
- Fixed bug where focusing on the status bar broke the keyboard navigation functionality.
- Fixed bug where an error would be thrown on Edge by the Table Plugin when pasting using the PowerPaste Plugin.
- Fixed bug in the Table Plugin where selecting row border style from the dropdown menu in advanced row properties would throw an error.
- Fixed bug with icons being rendered incorrectly on Chrome on Mac OS.
- Fixed bug in the Textcolor Plugin where the font color and background color buttons wouldn't trigger an ExecCommand event.
- Fixed bug in the Link Plugin where the url field wasn't forced LTR.
- Fixed bug where the Nonbreaking Plugin incorrectly inserted spaces into tables.
- Fixed bug with the inline theme where the toolbar wasn't repositioned on window resize.

## 4.7.4 - 2017-12-05

### Fixed
- Fixed bug in the Nonbreaking Plugin where the nonbreaking_force_tab setting was being ignored.
- Fixed bug in the Table Plugin where changing row height incorrectly converted column widths to pixels.
- Fixed bug in the Table Plugin on Edge and IE11 where resizing the last column after resizing the table would cause invalid column heights.
- Fixed bug in the Table Plugin where keyboard navigation was not normalized between browsers.
- Fixed bug in the Table Plugin where the colorpicker button would show even without defining the colorpicker_callback.
- Fixed bug in the Table Plugin where it wasn't possible to set the cell background color.
- Fixed bug where Firefox would throw an error when intialising an editor on an element that is hidden or not yet added to the DOM.
- Fixed bug where Firefox would throw an error when intialising an editor inside of a hidden iframe.

## 4.7.3 - 2017-11-23

### Added
- Added functionality to open the Codesample Plugin dialog when double clicking on a codesample. Patch contributed by dakuzen.

### Fixed
- Fixed bug where undo/redo didn't work correctly with some formats and caret positions.
- Fixed bug where the color picker didn't show up in Table Plugin dialogs.
- Fixed bug where it wasn't possible to change the width of a table through the Table Plugin dialog.
- Fixed bug where the Charmap Plugin couldn't insert some special characters.
- Fixed bug where editing a newly inserted link would not actually edit the link but insert a new link next to it.
- Fixed bug where deleting all content in a table cell made it impossible to place the caret into it.
- Fixed bug where the vertical alignment field in the Table Plugin cell properties dialog didn't do anything.
- Fixed bug where an image with a caption showed two sets of resize handles in IE11.
- Fixed bug where pressing the enter button inside of an h1 with contenteditable set to true would sometimes produce a p tag.
- Fixed bug with backspace not working as expected before a noneditable element.
- Fixed bug where operating on tables with invalid rowspans would cause an error to be thrown.
- Fixed so a real base64 representation of the image is available on the blobInfo that the images_upload_handler gets called with.
- Fixed so the image upload tab is available when the images_upload_handler is defined (and not only when the images_upload_url is defined).

## 4.7.2 - 2017-11-07

### Added
- Added newly rewritten Table Plugin.
- Added support for attributes with colon in valid_elements and addValidElements.
- Added support for dailymotion short url in the Media Plugin. Patch contributed by maat8.
- Added support for converting to half pt when converting font size from px to pt. Patch contributed by danny6514.
- Added support for location hash to the Autosave plugin to make it work better with SPAs using hash routing.
- Added support for merging table cells when pasting a table into another table.

### Changed
- Changed so the language packs are only loaded once. Patch contributed by 0xor1.
- Simplified the css for inline boundaries selection by switching to an attribute selector.

### Fixed
- Fixed bug where an error would be thrown on editor initialization if the window.getSelection() returned null.
- Fixed bug where holding down control or alt keys made the keyboard navigation inside an inline boundary not work as expected.
- Fixed bug where applying formats in IE11 produced extra, empty paragraphs in the editor.
- Fixed bug where the Word Count Plugin didn't count some mathematical operators correctly.
- Fixed bug where removing an inline editor removed the element that the editor had been initialized on.
- Fixed bug where setting the selection to the end of an editable container caused some formatting problems.
- Fixed bug where an error would be thrown sometimes when an editor was removed because of the selection bookmark was being stored asynchronously.
- Fixed a bug where an editor initialized on an empty list did not contain any valid cursor positions.
- Fixed a bug with the Context Menu Plugin and webkit browsers on Mac where right-clicking inside a table would produce an incorrect selection.
- Fixed bug where the Image Plugin constrain proportions setting wasn't working as expected.
- Fixed bug where deleting the last character in a span with decorations produced an incorrect element when typing.
- Fixed bug where focusing on inline editors made the toolbar flicker when moving between elements quickly.
- Fixed bug where the selection would be stored incorrectly in inline editors when the mouseup event was fired outside the editor body.
- Fixed bug where toggling bold at the end of an inline boundary would toggle off the whole word.
- Fixed bug where setting the skin to false would not stop the loading of some skin css files.
- Fixed bug in mobile theme where pinch-to-zoom would break after exiting the editor.
- Fixed bug where sublists of a fully selected list would not be switched correctly when changing list style.
- Fixed bug where inserting media by source would break the UndoManager.
- Fixed bug where inserting some content into the editor with a specific selection would replace some content incorrectly.
- Fixed bug where selecting all content with ctrl+a in IE11 caused problems with untoggling some formatting.
- Fixed bug where the Search and Replace Plugin left some marker spans in the editor when undoing and redoing after replacing some content.
- Fixed bug where the editor would not get a scrollbar when using the Fullscreen and Autoresize plugins together.
- Fixed bug where the font selector would stop working correctly after selecting fonts three times.
- Fixed so pressing the enter key inside of an inline boundary inserts a br after the inline boundary element.
- Fixed a bug where it wasn't possible to use tab navigation inside of a table that was inside of a list.
- Fixed bug where end_container_on_empty_block would incorrectly remove elements.
- Fixed bug where content_styles weren't added to the Preview Plugin iframe.
- Fixed so the beforeSetContent/beforeGetContent events are preventable.
- Fixed bug where changing height value in Table Plugin advanced tab didn't do anything.
- Fixed bug where it wasn't possible to remove formatting from content in beginning of table cell.

## 4.7.1 - 2017-10-09

### Fixed
- Fixed bug where theme set to false on an inline editor produced an extra div element after the target element.
- Fixed bug where the editor drag icon was misaligned with the branding set to false.
- Fixed bug where doubled menu items were not being removed as expected with the removed_menuitems setting.
- Fixed bug where the Table of contents plugin threw an error when initialized.
- Fixed bug where it wasn't possible to add inline formats to text selected right to left.
- Fixed bug where the paste from plain text mode did not work as expected.
- Fixed so the style previews do not set color and background color when selected.
- Fixed bug where the Autolink plugin didn't work as expected with some formats applied on an empty editor.
- Fixed bug where the Textpattern plugin were throwing errors on some patterns.
- Fixed bug where the Save plugin saved all editors instead of only the active editor. Patch contributed by dannoe.

## 4.7.0 - 2017-10-03

### Added
- Added new mobile ui that is specifically designed for mobile devices.

### Changed
- Updated the default skin to be more modern and white since white is preferred by most implementations.
- Restructured the default menus to be more similar to common office suites like Google Docs.

### Fixed
- Fixed so theme can be set to false on both inline and iframe editor modes.
- Fixed bug where inline editor would add/remove the visualblocks css multiple times.
- Fixed bug where selection wouldn't be properly restored when editor lost focus and commands where invoked.
- Fixed bug where toc plugin would generate id:s for headers even though a toc wasn't inserted into the content.
- Fixed bug where is wasn't possible to drag/drop contents within the editor if paste_data_images where set to true.
- Fixed bug where getParam and close in WindowManager would get the first opened window instead of the last opened window.
- Fixed bug where delete would delete between cells inside a table in Firefox.

## 4.6.7 - 2017-09-18

### Added
- Added some missing translations to Image, Link and Help plugins.

### Fixed
- Fixed bug where paste wasn't working in IOS.
- Fixed bug where the Word Count Plugin didn't count some mathematical operators correctly.
- Fixed bug where inserting a list in a table caused the cell to expand in height.
- Fixed bug where pressing enter in a list located inside of a table deleted list items instead of inserting new list item.
- Fixed bug where copy and pasting table cells produced inconsistent results.
- Fixed bug where initializing an editor with an ID of 'length' would throw an exception.
- Fixed bug where it was possible to split a non merged table cell.
- Fixed bug where copy and pasting a list with a very specific selection into another list would produce a nested list.
- Fixed bug where copy and pasting ordered lists sometimes produced unordered lists.
- Fixed bug where padded elements inside other elements would be treated as empty.
- Fixed so you can resize images inside a figure element.
- Fixed bug where an inline TinyMCE editor initialized on a table did not set selection on load in Chrome.
- Fixed the positioning of the inlite toolbar when the target element wasn't big enough to fit the toolbar.

## 4.6.6 - 2017-08-30

### Fixed
- Fixed so that notifications wrap long text content instead of bleeding outside the notification element.
- Fixed so the content_style css is added after the skin and custom stylesheets.
- Fixed bug where it wasn't possible to remove a table with the Cut button.
- Fixed bug where the center format wasn't getting the same font size as the other formats in the format preview.
- Fixed bug where the wordcount plugin wasn't counting hyphenated words correctly.
- Fixed bug where all content pasted into the editor was added to the end of the editor.
- Fixed bug where enter keydown on list item selection only deleted content and didn't create a new line.
- Fixed bug where destroying the editor while the content css was still loading caused error notifications on Firefox.
- Fixed bug where undoing cut operation in IE11 left some unwanted html in the editor content.
- Fixed bug where enter keydown would throw an error in IE11.
- Fixed bug where duplicate instances of an editor were added to the editors array when using the createEditor API.
- Fixed bug where the formatter applied formats on the wrong content when spellchecker was activated.
- Fixed bug where switching formats would reset font size on child nodes.
- Fixed bug where the table caption element weren't always the first descendant to the table tag.
- Fixed bug where pasting some content into the editor on chrome some newlines were removed.
- Fixed bug where it wasn't possible to remove a list if a list item was a table element.
- Fixed bug where copy/pasting partial selections of tables wouldn't produce a proper table.
- Fixed bug where the searchreplace plugin could not find consecutive spaces.
- Fixed bug where background color wasn't applied correctly on some partially selected contents.

## 4.6.5 - 2017-08-02

### Added
- Added new inline_boundaries_selector that allows you to specify the elements that should have boundaries.
- Added new local upload feature this allows the user to upload images directly from the image dialog.
- Added a new api for providing meta data for plugins. It will show up in the help dialog if it's provided.

### Fixed
- Fixed so that the notifications created by the notification manager are more screen reader accessible.
- Fixed bug where changing the list format on multiple selected lists didn't change all of the lists.
- Fixed bug where the nonbreaking plugin would insert multiple undo levels when pressing the tab key.
- Fixed bug where delete/backspace wouldn't render a caret when all editor contents where deleted.
- Fixed bug where delete/backspace wouldn't render a caret if the deleted element was a single contentEditable false element.
- Fixed bug where the wordcount plugin wouldn't count words correctly if word where typed after applying a style format.
- Fixed bug where the wordcount plugin would count mathematical formulas as multiple words for example 1+1=2.
- Fixed bug where formatting of triple clicked blocks on Chrome/Safari would result in styles being added outside the visual selection.
- Fixed bug where paste would add the contents to the end of the editor area when inline mode was used.
- Fixed bug where toggling off bold formatting on text entered in a new paragraph would add an extra line break.
- Fixed bug where autolink plugin would only produce a link on every other consecutive link on Firefox.
- Fixed bug where it wasn't possible to select all contents if the content only had one pre element.
- Fixed bug where sizzle would produce lagging behavior on some sites due to repaints caused by feature detection.
- Fixed bug where toggling off inline formats wouldn't include the space on selected contents with leading or trailing spaces.
- Fixed bug where the cut operation in UI wouldn't work in Chrome.
- Fixed bug where some legacy editor initialization logic would throw exceptions about editor settings not being defined.
- Fixed bug where it wasn't possible to apply text color to links if they where part of a non collapsed selection.
- Fixed bug where an exception would be thrown if the user selected a video element and then moved the focus outside the editor.
- Fixed bug where list operations didn't work if there where block elements inside the list items.
- Fixed bug where applying block formats to lists wrapped in block elements would apply to all elements in that wrapped block.

## 4.6.4 - 2017-06-13

### Fixed
- Fixed bug where the editor would move the caret when clicking on the scrollbar next to a content editable false block.
- Fixed bug where the text color select dropdowns wasn't placed correctly when they didn't fit the width of the screen.
- Fixed bug where the default editor line height wasn't working for mixed font size contents.
- Fixed bug where the content css files for inline editors were loaded multiple times for multiple editor instances.
- Fixed bug where the initial value of the font size/font family dropdowns wasn't displayed.
- Fixed bug where the I18n api was not supporting arrays as the translation replacement values.
- Fixed bug where chrome would display "The given range isn't in document." errors for invalid ranges passed to setRng.
- Fixed bug where the compat3x plugin wasn't working since the global tinymce references wasn't resolved correctly.
- Fixed bug where the preview plugin wasn't encoding the base url passed into the iframe contents producing a xss bug.
- Fixed bug where the dom parser/serializer wasn't handling some special elements like noframes, title and xmp.
- Fixed bug where the dom parser/serializer wasn't handling cdata sections with comments inside.
- Fixed bug where the editor would scroll to the top of the editable area if a dialog was closed in inline mode.
- Fixed bug where the link dialog would not display the right rel value if rel_list was configured.
- Fixed bug where the context menu would select images on some platforms but not others.
- Fixed bug where the filenames of images were not retained on dragged and drop into the editor from the desktop.
- Fixed bug where the paste plugin would misrepresent newlines when pasting plain text and having forced_root_block configured.
- Fixed so that the error messages for the imagetools plugin is more human readable.
- Fixed so the internal validate setting for the parser/serializer can't be set from editor initialization settings.

## 4.6.3 - 2017-05-30

### Fixed
- Fixed bug where the arrow keys didn't work correctly when navigating on nested inline boundary elements.
- Fixed bug where delete/backspace didn't work correctly on nested inline boundary elements.
- Fixed bug where image editing didn't work on subsequent edits of the same image.
- Fixed bug where charmap descriptions wouldn't properly wrap if they exceeded the width of the box.
- Fixed bug where the default image upload handler only accepted 200 as a valid http status code.
- Fixed so rel on target=_blank links gets forced with only noopener instead of both noopener and noreferrer.

## 4.6.2 - 2017-05-23

### Fixed
- Fixed bug where the SaxParser would run out of memory on very large documents.
- Fixed bug with formatting like font size wasn't applied to del elements.
- Fixed bug where various api calls would be throwing exceptions if they where invoked on a removed editor instance.
- Fixed bug where the branding position would be incorrect if the editor was inside a hidden tab and then later showed.
- Fixed bug where the color levels feature in the imagetools dialog wasn't working properly.
- Fixed bug where imagetools dialog wouldn't pre-load images from CORS domains, before trying to prepare them for editing.
- Fixed bug where the tab key would move the caret to the next table cell if being pressed inside a list inside a table.
- Fixed bug where the cut/copy operations would loose parent context like the current format etc.
- Fixed bug with format preview not working on invalid elements excluded by valid_elements.
- Fixed bug where blocks would be merged in incorrect order on backspace/delete.
- Fixed bug where zero length text nodes would cause issues with the undo logic if there where iframes present.
- Fixed bug where the font size/family select lists would throw errors if the first node was a comment.
- Fixed bug with csp having to allow local script evaluation since it was used to detect global scope.
- Fixed bug where CSP required a relaxed option for javascript: URLs in unsupported legacy browsers.
- Fixed bug where a fake caret would be rendered for td with the contenteditable=false.
- Fixed bug where typing would be blocked on IE 11 when within a nested contenteditable=true/false structure.

## 4.6.1 - 2017-05-10

### Added
- Added configuration option to list plugin to disable tab indentation.

### Fixed
- Fixed bug where format change on very specific content could cause the selection to change.
- Fixed bug where TinyMCE could not be lazyloaded through jquery integration.
- Fixed bug where entities in style attributes weren't decoded correctly on paste in webkit.
- Fixed bug where fontsize_formats option had been renamed incorrectly.
- Fixed bug with broken backspace/delete behaviour between contenteditable=false blocks.
- Fixed bug where it wasn't possible to backspace to the previous line with the inline boundaries functionality turned on.
- Fixed bug where is wasn't possible to move caret left and right around a linked image with the inline boundaries functionality turned on.
- Fixed bug where pressing enter after/before hr element threw exception. Patch contributed bradleyke.
- Fixed so the CSS in the visualblocks plugin doesn't overwrite background color. Patch contributed by Christian Rank.
- Fixed bug where multibyte characters weren't encoded correctly. Patch contributed by James Tarkenton.
- Fixed bug where shift-click to select within contenteditable=true fields wasn't working.

## 4.6.0 - 2017-05-04

### Added
- Added an inline boundary caret position feature that makes it easier to type at the beginning/end of links/code elements.
- Added a help plugin that adds a button and a dialog showing the editor shortcuts and loaded plugins.
- Added an inline_boundaries option that allows you to disable the inline boundary feature if it's not desired.
- Added a new ScrollIntoView event that allows you to override the default scroll to element behavior.
- Added role and aria- attributes as valid elements in the default valid elements config.
- Added new internal flag for PastePreProcess/PastePostProcess this is useful to know if the paste was coming from an external source.
- Added new ignore function to UndoManager this works similar to transact except that it doesn't add an undo level by default.

### Fixed
- Fixed so that urls gets retained for images when being edited. This url is then passed on to the upload handler.
- Fixed so that the editors would be initialized on readyState interactive instead of complete.
- Fixed so that the init event of the editor gets fired once all contentCSS files have been properly loaded.
- Fixed so that width/height of the editor gets taken from the textarea element if it's explicitly specified in styles.
- Fixed so that keep_styles set to false no longer clones class/style from the previous paragraph on enter.
- Fixed so that the default line-height is 1.2em to avoid zwnbsp characters from producing text rendering glitches on Windows.
- Fixed so that loading errors of content css gets presented by a notification message.
- Fixed so figure image elements can be linked when selected this wraps the figure image in a anchor element.
- Fixed bug where it wasn't possible to copy/paste rows with colspans by using the table copy/paste feature.
- Fixed bug where the protect setting wasn't properly applied to header/footer parts when using the fullpage plugin.
- Fixed bug where custom formats that specified upper case element names where not applied correctly.
- Fixed bug where some screen readers weren't reading buttons due to an aria specific fix for IE 8.
- Fixed bug where cut wasn't working correctly on iOS due to it's clipboard API not working correctly.
- Fixed bug where Edge would paste div elements instead of paragraphs when pasting plain text.
- Fixed bug where the textpattern plugin wasn't dealing with trailing punctuations correctly.
- Fixed bug where image editing would some times change the image format from jpg to png.
- Fixed bug where some UI elements could be inserted into the toolbar even if they where not registered.
- Fixed bug where it was possible to click the TD instead of the character in the character map and that caused an exception.
- Fixed bug where the font size/font family dropdowns would sometimes show an incorrect value due to css not being loaded in time.
- Fixed bug with the media plugin inserting undefined instead of retaining size when media_dimensions was set to false.
- Fixed bug with deleting images when forced_root_blocks where set to false.
- Fixed bug where input focus wasn't properly handled on nested content editable elements.
- Fixed bug where Chrome/Firefox would throw an exception when selecting images due to recent change of setBaseAndExtent support.
- Fixed bug where malformed blobs would throw exceptions now they are simply ignored.
- Fixed bug where backspace/delete wouldn't work properly in some cases where all contents was selected in WebKit.
- Fixed bug with Angular producing errors since it was expecting events objects to be patched with their custom properties.
- Fixed bug where the formatter would apply formatting to spellchecker errors now all bogus elements are excluded.
- Fixed bug with backspace/delete inside table caption elements wouldn't behave properly on IE 11.
- Fixed bug where typing after a contenteditable false inline element could move the caret to the end of that element.
- Fixed bug where backspace before/after contenteditable false blocks wouldn't properly remove the right element.
- Fixed bug where backspace before/after contenteditable false inline elements wouldn't properly empty the current block element.
- Fixed bug where vertical caret navigation with a custom line-height would sometimes match incorrect positions.
- Fixed bug with paste on Edge where character encoding wasn't handled properly due to a browser bug.
- Fixed bug with paste on Edge where extra fragment data was inserted into the contents when pasting.
- Fixed bug with pasting contents when having a whole block element selected on WebKit could cause WebKit spans to appear.
- Fixed bug where the visualchars plugin wasn't working correctly showing invisible nbsp characters.
- Fixed bug where browsers would hang if you tried to load some malformed html contents.
- Fixed bug where the init call promise wouldn't resolve if the specified selector didn't find any matching elements.
- Fixed bug where the Schema isValidChild function was case sensitive.

### Removed
- Dropped support for IE 8-10 due to market share and lack of support from Microsoft. See tinymce docs for details.

## 4.5.3 - 2017-02-01

### Added
- Added keyboard navigation for menu buttons when the menu is in focus.
- Added api to the list plugin for setting custom classes/attributes on lists.
- Added validation for the anchor plugin input field according to W3C id naming specifications.

### Fixed
- Fixed bug where media placeholders were removed after resize with the forced_root_block setting set to false.
- Fixed bug where deleting selections with similar sibling nodes sometimes deleted the whole document.
- Fixed bug with inlite theme where several toolbars would appear scrolling when more than one instance of the editor was in use.
- Fixed bug where the editor would throw error with the fontselect plugin on hidden editor instances in Firefox.
- Fixed bug where the background color would not stretch to the font size.
- Fixed bug where font size would be removed when changing background color.
- Fixed bug where the undomanager trimmed away whitespace between nodes on undo/redo.
- Fixed bug where media_dimensions=false in media plugin caused the editor to throw an error.
- Fixed bug where IE was producing font/u elements within links on paste.
- Fixed bug where some button tooltips were broken when compat3x was in use.
- Fixed bug where backspace/delete/typeover would remove the caption element.
- Fixed bug where powerspell failed to function when compat3x was enabled.
- Fixed bug where it wasn't possible to apply sub/sup on text with large font size.
- Fixed bug where pre tags with spaces weren't treated as content.
- Fixed bug where Meta+A would select the entire document instead of all contents in nested ce=true elements.

## 4.5.2 - 2017-01-04

### Fixed
- Added missing keyboard shortcut description for the underline menu item in the format menu.
- Fixed bug where external blob urls wasn't properly handled by editor upload logic. Patch contributed by David Oviedo.
- Fixed bug where urls wasn't treated as a single word by the wordcount plugin.
- Fixed bug where nbsp characters wasn't treated as word delimiters by the wordcount plugin.
- Fixed bug where editor instance wasn't properly passed to the format preview logic. Patch contributed by NullQuery.
- Fixed bug where the fake caret wasn't hidden when you moved selection to a cE=false element.
- Fixed bug where it wasn't possible to edit existing code sample blocks.
- Fixed bug where it wasn't possible to delete editor contents if the selection included an empty block.
- Fixed bug where the formatter wasn't expanding words on some international characters. Patch contributed by Martin Larochelle.
- Fixed bug where the open link feature wasn't working correctly on IE 11.
- Fixed bug where enter before/after a cE=false block wouldn't properly padd the paragraph with an br element.
- Fixed so font size and font family select boxes always displays a value by using the runtime style as a fallback.
- Fixed so missing plugins will be logged to console as warnings rather than halting the initialization of the editor.
- Fixed so splitbuttons become normal buttons in advlist plugin if styles are empty. Patch contributed by René Schleusner.
- Fixed so you can multi insert rows/cols by selecting table cells and using insert rows/columns.

## 4.5.1 - 2016-12-07

### Fixed
- Fixed bug where the lists plugin wouldn't initialize without the advlist plugins if served from cdn.
- Fixed bug where selectors with "*" would cause the style format preview to throw an error.
- Fixed bug with toggling lists off on lists with empty list items would throw an error.
- Fixed bug where editing images would produce non existing blob uris.
- Fixed bug where the offscreen toc selection would be treated as the real toc element.
- Fixed bug where the aria level attribute for element path would have an incorrect start index.
- Fixed bug where the offscreen selection of cE=false that where very wide would be shown onscreen. Patch contributed by Steven Bufton.
- Fixed so the default_link_target gets applied to links created by the autolink plugin.
- Fixed so that the name attribute gets removed by the anchor plugin if editing anchors.

## 4.5.0 - 2016-11-23

### Added
- Added new toc plugin allows you to insert table of contents based on editor headings.
- Added new auto complete menu to all url fields. Adds history, link to anchors etc.
- Added new sidebar api that allows you to add custom sidebar panels and buttons to toggle these.
- Added new insert menu button that allows you to have multiple insert functions under the same menu button.
- Added new open link feature to ctrl+click, alt+enter and context menu.
- Added new media_embed_handler option to allow the media plugin to be populated with custom embeds.
- Added new support for editing transparent images using the image tools dialog.
- Added new images_reuse_filename option to allow filenames of images to be retained for upload.
- Added new security feature where links with target="_blank" will by default get rel="noopener noreferrer".
- Added new allow_unsafe_link_target to allow you to opt-out of the target="_blank" security feature.
- Added new style_formats_autohide option to automatically hide styles based on context.
- Added new codesample_content_css option to specify where the code sample prism css is loaded from.
- Added new support for Japanese/Chinese word count following the unicode standards on this.
- Added new fragmented undo levels this dramatically reduces flicker on contents with iframes.
- Added new live previews for complex elements like table or lists.

### Fixed
- Fixed bug where it wasn't possible to properly tab between controls in a dialog with a disabled form item control.
- Fixed bug where firefox would generate a rectangle on elements produced after/before a cE=false elements.
- Fixed bug with advlist plugin not switching list element format properly in some edge cases.
- Fixed bug where col/rowspans wasn't correctly computed by the table plugin in some cases.
- Fixed bug where the table plugin would thrown an error if object_resizing was disabled.
- Fixed bug where some invalid markup would cause issues when running in XHTML mode. Patch contributed by Charles Bourasseau.
- Fixed bug where the fullscreen class wouldn't be removed properly when closing dialogs.
- Fixed bug where the PastePlainTextToggle event wasn't fired by the paste plugin when the state changed.
- Fixed bug where table the row type wasn't properly updated in table row dialog. Patch contributed by Matthias Balmer.
- Fixed bug where select all and cut wouldn't place caret focus back to the editor in WebKit. Patch contributed by Daniel Jalkut.
- Fixed bug where applying cell/row properties to multiple cells/rows would reset other unchanged properties.
- Fixed bug where some elements in the schema would have redundant/incorrect children.
- Fixed bug where selector and target options would cause issues if used together.
- Fixed bug where drag/drop of images from desktop on chrome would thrown an error.
- Fixed bug where cut on WebKit/Blink wouldn't add an undo level.
- Fixed bug where IE 11 would scroll to the cE=false elements when they where selected.
- Fixed bug where keys like F5 wouldn't work when a cE=false element was selected.
- Fixed bug where the undo manager wouldn't stop the typing state when commands where executed.
- Fixed bug where unlink on wrapped links wouldn't work properly.
- Fixed bug with drag/drop of images on WebKit where the image would be deleted form the source editor.
- Fixed bug where the visual characters mode would be disabled when contents was extracted from the editor.
- Fixed bug where some browsers would toggle of formats applied to the caret when clicking in the editor toolbar.
- Fixed bug where the custom theme function wasn't working correctly.
- Fixed bug where image option for custom buttons required you to have icon specified as well.
- Fixed bug where the context menu and contextual toolbars would be visible at the same time and sometimes overlapping.
- Fixed bug where the noneditable plugin would double wrap elements when using the noneditable_regexp option.
- Fixed bug where tables would get padding instead of margin when you used the indent button.
- Fixed bug where the charmap plugin wouldn't properly insert non breaking spaces.
- Fixed bug where the color previews in color input boxes wasn't properly updated.
- Fixed bug where the list items of previous lists wasn't merged in the right order.
- Fixed bug where it wasn't possible to drag/drop inline-block cE=false elements on IE 11.
- Fixed bug where some table cell merges would produce incorrect rowspan/colspan.
- Fixed so the font size of the editor defaults to 14px instead of 11px this can be overridden by custom css.
- Fixed so wordcount is debounced to reduce cpu hogging on larger texts.
- Fixed so tinymce global gets properly exported as a module when used with some module bundlers.
- Fixed so it's possible to specify what css properties you want to preview on specific formats.
- Fixed so anchors are contentEditable=false while within the editor.
- Fixed so selected contents gets wrapped in a inline code element by the codesample plugin.
- Fixed so conditional comments gets properly stripped independent of case. Patch contributed by Georgii Dolzhykov.
- Fixed so some escaped css sequences gets properly handled. Patch contributed by Georgii Dolzhykov.
- Fixed so notifications with the same message doesn't get displayed at the same time.
- Fixed so F10 can be used as an alternative key to focus to the toolbar.
- Fixed various api documentation issues and typos.

### Removed
- Removed layer plugin since it wasn't really ported from 3.x and there doesn't seem to be much use for it.
- Removed moxieplayer.swf from the media plugin since it wasn't used by the media plugin.
- Removed format state from the advlist plugin to be more consistent with common word processors.

## 4.4.3 - 2016-09-01

### Fixed
- Fixed bug where copy would produce an exception on Chrome.
- Fixed bug where deleting lists on IE 11 would merge in correct text nodes.
- Fixed bug where deleting partial lists with indentation wouldn't cause proper normalization.

## 4.4.2 - 2016-08-25

### Added
- Added new importcss_exclusive option to disable unique selectors per group.
- Added new group specific selector_converter option to importcss plugin.
- Added new codesample_languages option to apply custom languages to codesample plugin.
- Added new codesample_dialog_width/codesample_dialog_height options.

### Fixed
- Fixed bug where fullscreen button had an incorrect keyboard shortcut.
- Fixed bug where backspace/delete wouldn't work correctly from a block to a cE=false element.
- Fixed bug where smartpaste wasn't detecting links with special characters in them like tilde.
- Fixed bug where the editor wouldn't get proper focus if you clicked on a cE=false element.
- Fixed bug where it wasn't possible to copy/paste table rows that had merged cells.
- Fixed bug where merging cells could some times produce invalid col/rowspan attibute values.
- Fixed bug where getBody would sometimes thrown an exception now it just returns null if the iframe is clobbered.
- Fixed bug where drag/drop of cE=false element wasn't properly constrained to viewport.
- Fixed bug where contextmenu on Mac would collapse any selection to a caret.
- Fixed bug where rtl mode wasn't rendered properly when loading a language pack with the rtl flag.
- Fixed bug where Kamer word bounderies would be stripped from contents.
- Fixed bug where lists would sometimes render two dots or numbers on the same line.
- Fixed bug where the skin_url wasn't used by the inlite theme.
- Fixed so data attributes are ignored when comparing formats in the formatter.
- Fixed so it's possible to disable inline toolbars in the inlite theme.
- Fixed so template dialog gets resized if it doesn't fit the window viewport.

## 4.4.1 - 2016-07-26

### Added
- Added smart_paste option to paste plugin to allow disabling the paste behavior if needed.

### Fixed
- Fixed bug where png urls wasn't properly detected by the smart paste logic.
- Fixed bug where the element path wasn't working properly when multiple editor instances where used.
- Fixed bug with creating lists out of multiple paragraphs would just create one list item instead of multiple.
- Fixed bug where scroll position wasn't properly handled by the inlite theme to place the toolbar properly.
- Fixed bug where multiple instances of the editor using the inlite theme didn't render the toolbar properly.
- Fixed bug where the shortcut label for fullscreen mode didn't match the actual shortcut key.
- Fixed bug where it wasn't possible to select cE=false blocks using touch devices on for example iOS.
- Fixed bug where it was possible to select the child image within a cE=false on IE 11.
- Fixed so inserts of html containing lists doesn't merge with any existing lists unless it's a paste operation.

## 4.4.0 - 2016-06-30

### Added
- Added new inlite theme this is a more lightweight inline UI.
- Added smarter paste logic that auto detects urls in the clipboard and inserts images/links based on that.
- Added a better image resize algorithm for better image quality in the imagetools plugin.

### Fixed
- Fixed bug where it wasn't possible to drag/dropping cE=false elements on FF.
- Fixed bug where backspace/delete before/after a cE=false block would produce a new paragraph.
- Fixed bug where list style type css property wasn't preserved when indenting lists.
- Fixed bug where merging of lists where done even if the list style type was different.
- Fixed bug where the image_dataimg_filter function wasn't used when pasting images.
- Fixed bug where nested editable within a non editable element would cause scroll on focus in Chrome.
- Fixed so invalid targets for inline mode is blocked on initialization. We only support elements that can have children.

## 4.3.13 - 2016-06-08

### Added
- Added characters with a diacritical mark to charmap plugin. Patch contributed by Dominik Schilling.
- Added better error handling if the image proxy service would produce errors.

### Fixed
- Fixed issue with pasting list items into list items would produce nested list rather than a merged list.
- Fixed bug where table selection could get stuck in selection mode for inline editors.
- Fixed bug where it was possible to place the caret inside the resize grid elements.
- Fixed bug where it wasn't possible to place in elements horizontally adjacent cE=false blocks.
- Fixed bug where multiple notifications wouldn't be properly placed on screen.
- Fixed bug where multiple editor instance of the same id could be produces in some specific integrations.

## 4.3.12 - 2016-05-10

### Fixed
- Fixed bug where focus calls couldn't be made inside the editors PostRender event handler.
- Fixed bug where some translations wouldn't work as expected due to a bug in editor.translate.
- Fixed bug where the node change event could fire with a node out side the root of the editor.
- Fixed bug where Chrome wouldn't properly present the keyboard paste clipboard details when paste was clicked.
- Fixed bug where merged cells in tables couldn't be selected from right to left.
- Fixed bug where insert row wouldn't properly update a merged cells rowspan property.
- Fixed bug where the color input boxes preview field wasn't properly set on initialization.
- Fixed bug where IME composition inside table cells wouldn't work as expected on IE 11.
- Fixed so all shadow dom support is under and experimental flag due to flaky browser support.

## 4.3.11 - 2016-04-25

### Fixed
- Fixed bug where it wasn't possible to insert empty blocks though the API unless they where padded.
- Fixed bug where you couldn't type the Euro character on Windows.
- Fixed bug where backspace/delete from a cE=false element to a text block didn't work properly.
- Fixed bug where the text color default grid would render incorrectly.
- Fixed bug where the codesample plugin wouldn't load the css in the editor for multiple editors.
- Fixed so the codesample plugin textarea gets focused by default.

## 4.3.10 - 2016-04-12

### Fixed
- Fixed bug where the key "y" on WebKit couldn't be entered due to conflict with keycode for F10 on keypress.

## 4.3.9 - 2016-04-12

### Added
- Added support for focusing the contextual toolbars using keyboard.
- Added keyboard support for slider UI controls. You can no increase/decrease using arrow keys.
- Added url pattern matching for Dailymotion to media plugin. Patch contributed by Bertrand Darbon.
- Added body_class to template plugin preview. Patch contributed by Milen Petrinski.
- Added options to better override textcolor pickers with custom colors. Patch contributed by Xavier Boubert.
- Added visual arrows to inline contextual toolbars so that they point to the element being active.

### Changed
- Changed the Meta+Shift+F shortcut to Ctrl+Shift+F since Czech, Slovak, Polish languages used the first one for input.

### Fixed
- Fixed so toolbars for tables or other larger elements get better positioned below the scrollable viewport.
- Fixed bug where it was possible to click links inside cE=false blocks.
- Fixed bug where event targets wasn't properly handled in Safari Technical Preview.
- Fixed bug where drag/drop text in FF 45 would make the editor caret invisible.
- Fixed bug where the remove state wasn't properly set on editor instances when detected as clobbered.
- Fixed bug where offscreen selection of some cE=false elements would render onscreen. Patch contributed by Steven Bufton
- Fixed bug where enter would clone styles out side the root on editors inside a span. Patch contributed by ChristophKaser.
- Fixed bug where drag/drop of images into the editor didn't work correctly in FF.
- Fixed so the first item in panels for the imagetools dialog gets proper keyboard focus.

## 4.3.8 - 2016-03-15

### Fixed
- Fixed bug where inserting HR at the end of a block element would produce an extra empty block.
- Fixed bug where links would be clickable when readonly mode was enabled.
- Fixed bug where the formatter would normalize to the wrong node on very specific content.
- Fixed bug where some nested list items couldn't be indented properly.
- Fixed bug where links where clickable in the preview dialog.
- Fixed so the alt attribute doesn't get padded with an empty value by default.
- Fixed so nested alignment works more correctly. You will now alter the alignment to the closest block parent.

## 4.3.7 - 2016-03-02

### Fixed
- Fixed bug where incorrect icons would be rendered for imagetools edit and color levels.
- Fixed bug where navigation using arrow keys inside a SelectBox didn't move up/down.
- Fixed bug where the visualblocks plugin would render borders round internal UI elements.

## 4.3.6 - 2016-03-01

### Added
- Added new paste_remember_plaintext_info option to allow a global disable of the plain text mode notification.
- Added new PastePlainTextToggle event that fires when plain text mode toggles on/off.

### Fixed
- Fixed bug where it wasn't possible to select media elements since the drag logic would snap it to mouse cursor.
- Fixed bug where it was hard to place the caret inside nested cE=true elements when the outer cE=false element was focused.
- Fixed bug where editors wouldn't properly initialize if both selector and mode where used.
- Fixed bug where IME input inside table cells would switch the IME off.
- Fixed bug where selection inside the first table cell would cause the whole table cell to get selected.
- Fixed bug where error handling of images being uploaded wouldn't properly handle faulty statuses.
- Fixed bug where inserting contents before a HR would cause an exception to be thrown.
- Fixed bug where copy/paste of Excel data would be inserted as an image.
- Fixed caret position issues with copy/paste of inline block cE=false elements.
- Fixed issues with various menu item focus bugs in Chrome. Where the focused menu bar item wasn't properly blurred.
- Fixed so the notifications have a solid background since it would be hard to read if there where text under it.
- Fixed so notifications gets animated similar to the ones used by dialogs.
- Fixed so larger images that gets pasted is handled better.
- Fixed so the window close button is more uniform on various platform and also increased it's hit area.

## 4.3.5 - 2016-02-11

Npm version bump due to package not being fully updated.

## 4.3.4 - 2016-02-11

### Added
- Added new OpenWindow/CloseWindow events that gets fired when windows open/close.
- Added new NewCell/NewRow events that gets fired when table cells/rows are created.
- Added new Promise return value to tinymce.init makes it easier to handle initialization.

### Fixed
- Fixed various bugs with drag/drop of contentEditable:false elements.
- Fixed bug where deleting of very specific nested list items would result in an odd list.
- Fixed bug where lists would get merged with adjacent lists outside the editable inline root.
- Fixed bug where MS Edge would crash when closing a dialog then clicking a menu item.
- Fixed bug where table cell selection would add undo levels.
- Fixed bug where table cell selection wasn't removed when inline editor where removed.
- Fixed bug where table cell selection wouldn't work properly on nested tables.
- Fixed bug where table merge menu would be available when merging between thead and tbody.
- Fixed bug where table row/column resize wouldn't get properly removed when the editor was removed.
- Fixed bug where Chrome would scroll to the editor if there where a empty hash value in document url.
- Fixed bug where the cache suffix wouldn't work correctly with the importcss plugin.
- Fixed bug where selection wouldn't work properly on MS Edge on Windows Phone 10.
- Fixed so adjacent pre blocks gets joined into one pre block since that seems like the user intent.
- Fixed so events gets properly dispatched in shadow dom. Patch provided by Nazar Mokrynskyi.

### Removed
- Removed the jQuery version the jQuery plugin is now moved into the main package.
- Removed jscs from build process since eslint can now handle code style checking.

## 4.3.3 - 2016-01-14

### Added
- Added new table_resize_bars configuration setting.  This setting allows you to disable the table resize bars.
- Added new beforeInitialize event to tinymce.util.XHR lets you modify XHR properties before open. Patch contributed by Brent Clintel.
- Added new autolink_pattern setting to autolink plugin. Enables you to override the default autolink formats. Patch contributed by Ben Tiedt.
- Added new charmap option that lets you override the default charmap of the charmap plugin.
- Added new charmap_append option that lets you add new characters to the default charmap of the charmap plugin.
- Added new insertCustomChar event that gets fired when a character is inserted by the charmap plugin.

### Fixed
- Fixed bug where table cells started with a superfluous &nbsp; in IE10+.
- Fixed bug where table plugin would retain all BR tags when cells were merged.
- Fixed bug where media plugin would strip underscores from youtube urls.
- Fixed bug where IME input would fail on IE 11 if you typed within a table.
- Fixed bug where double click selection of a word would remove the space before the word on insert contents.
- Fixed bug where table plugin would produce exceptions when hovering tables with invalid structure.
- Fixed bug where fullscreen wouldn't scroll back to it's original position when untoggled.
- Fixed so the template plugins templates setting can be a function that gets a callback that can provide templates.

## 4.3.2 - 2015-12-14

### Fixed
- Fixed bug where the resize bars for table cells were not affected by the object_resizing property.
- Fixed bug where the contextual table toolbar would appear incorrectly if TinyMCE was initialized inline inside a table.
- Fixed bug where resizing table cells did not fire a node change event or add an undo level.
- Fixed bug where double click selection of text on IE 11 wouldn't work properly.
- Fixed bug where codesample plugin would incorrectly produce br elements inside code elements.
- Fixed bug where media plugin would strip dashes from youtube urls.
- Fixed bug where it was possible to move the caret into the table resize bars.
- Fixed bug where drag/drop into a cE=false element was possible on IE.

## 4.3.1 - 2015-11-30

### Fixed
- Fixed so it's possible to disable the table inline toolbar by setting it to false or an empty string.
- Fixed bug where it wasn't possible to resize some tables using the drag handles.
- Fixed bug where unique id:s would clash for multiple editor instances and cE=false selections.
- Fixed bug where the same plugin could be initialized multiple times.
- Fixed bug where the table inline toolbars would be displayed at the same time as the image toolbars.
- Fixed bug where the table selection rect wouldn't be removed when selecting another control element.

## 4.3.0 - 2015-11-23

### Added
- Added new table column/row resize support. Makes it a lot more easy to resize the columns/rows in a table.
- Added new table inline toolbar. Makes it easier to for example add new rows or columns to a table.
- Added new notification API. Lets you display floating notifications to the end user.
- Added new codesample plugin that lets you insert syntax highlighted pre elements into the editor.
- Added new image_caption to images. Lets you create images with captions using a HTML5 figure/figcaption elements.
- Added new live previews of embeded videos. Lets you play the video right inside the editor.
- Added new setDirty method and "dirty" event to the editor. Makes it easier to track the dirty state change.
- Added new setMode method to Editor instances that lets you dynamically switch between design/readonly.
- Added new core support for contentEditable=false elements within the editor overrides the browsers broken behavior.

### Changed
- Rewrote the noneditable plugin to use the new contentEditable false core logic.

### Fixed
- Fixed so the dirty state doesn't set to false automatically when the undo index is set to 0.
- Fixed the Selection.placeCaretAt so it works better on IE when the coordinate is between paragraphs.
- Fixed bug where data-mce-bogus="all" element contents where counted by the word count plugin.
- Fixed bug where contentEditable=false elements would be indented by the indent buttons.
- Fixed bug where images within contentEditable=false would be selected in WebKit on mouse click.
- Fixed bug in DOMUntils split method where the replacement parameter wouldn't work on specific cases.
- Fixed bug where the importcss plugin would import classes from the skin content css file.
- Fixed so all button variants have a wrapping span for it's text to make it easier to skin.
- Fixed so it's easier to exit pre block using the arrow keys.
- Fixed bug where listboxes with fix widths didn't render correctly.

## 4.2.8 - 2015-11-13

### Fixed
- Fixed bug where it was possible to delete tables as the inline root element if all columns where selected.
- Fixed bug where the UI buttons active state wasn't properly updated due to recent refactoring of that logic.

## 4.2.7 - 2015-10-27

### Fixed
- Fixed bug where backspace/delete would remove all formats on the last paragraph character in WebKit/Blink.
- Fixed bug where backspace within a inline format element with a bogus caret container would move the caret.
- Fixed bug where backspace/delete on selected table cells wouldn't add an undo level.
- Fixed bug where script tags embedded within the editor could sometimes get a mce- prefix prepended to them
- Fixed bug where validate: false option could produce an error to be thrown from the Serialization step.
- Fixed bug where inline editing of a table as the root element could let the user delete that table.
- Fixed bug where inline editing of a table as the root element wouldn't properly handle enter key.
- Fixed bug where inline editing of a table as the root element would normalize the selection incorrectly.
- Fixed bug where inline editing of a list as the root element could let the user delete that list.
- Fixed bug where inline editing of a list as the root element could let the user split that list.
- Fixed bug where resize handles would be rendered on editable root elements such as table.

## 4.2.6 - 2015-09-28

### Added
- Added capability to set request headers when using XHRs.
- Added capability to upload local images automatically default delay is set to 30 seconds after editing images.
- Added commands ids mceEditImage, mceAchor and mceMedia to be avaiable from execCommand.
- Added Edge browser to saucelabs grunt task. Patch contributed by John-David Dalton.

### Fixed
- Fixed bug where blob uris not produced by tinymce would produce HTML invalid markup.
- Fixed bug where selection of contents of a nearly empty editor in Edge would sometimes fail.
- Fixed bug where color styles woudln't be retained on copy/paste in Blink/Webkit.
- Fixed bug where the table plugin would throw an error when inserting rows after a child table.
- Fixed bug where the template plugin wouldn't handle functions as variable replacements.
- Fixed bug where undo/redo sometimes wouldn't work properly when applying formatting collapsed ranges.
- Fixed bug where shift+delete wouldn't do a cut operation on Blink/WebKit.
- Fixed bug where cut action wouldn't properly store the before selection bookmark for the undo level.
- Fixed bug where backspace in side an empty list element on IE would loose editor focus.
- Fixed bug where the save plugin wouldn't enable the buttons when a change occurred.
- Fixed bug where Edge wouldn't initialize the editor if a document.domain was specified.
- Fixed bug where enter key before nested images would sometimes not properly expand the previous block.
- Fixed bug where the inline toolbars wouldn't get properly hidden when blurring the editor instance.
- Fixed bug where Edge would paste Chinese characters on some Windows 10 installations.
- Fixed bug where IME would loose focus on IE 11 due to the double trailing br bug fix.
- Fixed bug where the proxy url in imagetools was incorrect. Patch contributed by Wong Ho Wang.

## 4.2.5 - 2015-08-31

### Added
- Added fullscreen capability to embedded youtube and vimeo videos.

### Fixed
- Fixed bug where the uploadImages call didn't work on IE 10.
- Fixed bug where image place holders would be uploaded by uploadImages call.
- Fixed bug where images marked with bogus would be uploaded by the uploadImages call.
- Fixed bug where multiple calls to uploadImages would result in decreased performance.
- Fixed bug where pagebreaks were editable to imagetools patch contributed by Rasmus Wallin.
- Fixed bug where the element path could cause too much recursion exception.
- Fixed bug for domains containing ".min". Patch contributed by Loïc Février.
- Fixed so validation of external links to accept a number after www. Patch contributed by Victor Carvalho.
- Fixed so the charmap is exposed though execCommand. Patch contributed by Matthew Will.
- Fixed so that the image uploads are concurrent for improved performance.
- Fixed various grammar problems in inline documentation. Patches provided by nikolas.

## 4.2.4 - 2015-08-17

### Added
- Added picture as a valid element to the HTML 5 schema. Patch contributed by Adam Taylor.

### Fixed
- Fixed bug where contents would be duplicated on drag/drop within the same editor.
- Fixed bug where floating/alignment of images on Edge wouldn't work properly.
- Fixed bug where it wasn't possible to drag images on IE 11.
- Fixed bug where image selection on Edge would sometimes fail.
- Fixed bug where contextual toolbars icons wasn't rendered properly when using the toolbar_items_size.
- Fixed bug where searchreplace dialog doesn't get prefilled with the selected text.
- Fixed bug where fragmented matches wouldn't get properly replaced by the searchreplace plugin.
- Fixed bug where enter key wouldn't place the caret if was after a trailing space within an inline element.
- Fixed bug where the autolink plugin could produce multiple links for the same text on Gecko.
- Fixed bug where EditorUpload could sometimes throw an exception if the blob wasn't found.
- Fixed xss issues with media plugin not properly filtering out some script attributes.

## 4.2.3 - 2015-07-30

### Fixed
- Fixed bug where image selection wasn't possible on Edge due to incompatible setBaseAndExtend API.
- Fixed bug where image blobs urls where not properly destroyed by the imagetools plugin.
- Fixed bug where keyboard shortcuts wasn't working correctly on IE 8.
- Fixed skin issue where the borders of panels where not visible on IE 8.

## 4.2.2 - 2015-07-22

### Fixed
- Fixed bug where float panels were not being hidden on inline editor blur when fixed_toolbar_container config option was in use.
- Fixed bug where combobox states wasn't properly updated if contents where updated without keyboard.
- Fixed bug where pasting into textbox or combobox would move the caret to the end of text.
- Fixed bug where removal of bogus span elements before block elements would remove whitespace between nodes.
- Fixed bug where repositioning of inline toolbars where async and producing errors if the editor was removed from DOM to early. Patch by iseulde.
- Fixed bug where element path wasn't working correctly. Patch contributed by iseulde.
- Fixed bug where menus wasn't rendered correctly when custom images where added to a menu. Patch contributed by Naim Hammadi.

## 4.2.1 - 2015-06-29

### Fixed
- Fixed bug where back/forward buttons in the browser would render blob images as broken images.
- Fixed bug where Firefox would throw regexp to big error when replacing huge base64 chunks.
- Fixed bug rendering issues with resize and context toolbars not being placed properly until next animation frame.
- Fixed bug where the rendering of the image while cropping would some times not be centered correctly.
- Fixed bug where listbox items with submenus would me selected as active.
- Fixed bug where context menu where throwing an error when rendering.
- Fixed bug where resize both option wasn't working due to resent addClass API change. Patch contributed by Jogai.
- Fixed bug where a hideAll call for container rendered inline toolbars would throw an error.
- Fixed bug where onclick event handler on combobox could cause issues if element.id was a function by some polluting libraries.
- Fixed bug where listboxes wouldn't get proper selected sub menu item when using link_list or image_list.
- Fixed so the UI controls are as wide as 4.1.x to avoid wrapping controls in toolbars.
- Fixed so the imagetools dialog is adaptive for smaller screen sizes.

## 4.2.0 - 2015-06-25

### Added
- Added new flat default skin to make the UI more modern.
- Added new imagetools plugin, lets you crop/resize and apply filters to images.
- Added new contextual toolbars support to the API lets you add floating toolbars for specific CSS selectors.
- Added new promise feature fill as tinymce.util.Promise.
- Added new built in image upload feature lets you upload any base64 encoded image within the editor as files.

### Fixed
- Fixed bug where resize handles would appear in the right position in the wrong editor when switching between resizable content in different inline editors.
- Fixed bug where tables would not be inserted in inline mode due to previous float panel fix.
- Fixed bug where floating panels would remain open when focus was lost on inline editors.
- Fixed bug where cut command on Chrome would thrown a browser security exception.
- Fixed bug where IE 11 sometimes would report an incorrect size for images in the image dialog.
- Fixed bug where it wasn't possible to remove inline formatting at the end of block elements.
- Fixed bug where it wasn't possible to delete table cell contents when cell selection was vertical.
- Fixed bug where table cell wasn't emptied from block elements if delete/backspace where pressed in empty cell.
- Fixed bug where cmd+shift+arrow didn't work correctly on Firefox mac when selecting to start/end of line.
- Fixed bug where removal of bogus elements would sometimes remove whitespace between nodes.
- Fixed bug where the resize handles wasn't updated when the main window was resized.
- Fixed so script elements gets removed by default to prevent possible XSS issues in default config implementations.
- Fixed so the UI doesn't need manual reflows when using non native layout managers.
- Fixed so base64 encoded images doesn't slow down the editor on modern browsers while editing.
- Fixed so all UI elements uses touch events to improve mobile device support.
- Removed the touch click quirks patch for iOS since it did more harm than good.
- Removed the non proportional resize handles since. Unproportional resize can still be done by holding the shift key.

## 4.1.10 - 2015-05-05

### Fixed
- Fixed bug where plugins loaded with compat3x would sometimes throw errors when loading using the jQuery version.
- Fixed bug where extra empty paragraphs would get deleted in WebKit/Blink due to recent Quriks fix.
- Fixed bug where the editor wouldn't work properly on IE 12 due to some required browser sniffing.
- Fixed bug where formatting shortcut keys where interfering with Mac OS X screenshot keys.
- Fixed bug where the caret wouldn't move to the next/previous line boundary on Cmd+Left/Right on Gecko.
- Fixed bug where it wasn't possible to remove formats from very specific nested contents.
- Fixed bug where undo levels wasn't produced when typing letters using the shift or alt+ctrl modifiers.
- Fixed bug where the dirty state wasn't properly updated when typing using the shift or alt+ctrl modifiers.
- Fixed bug where an error would be thrown if an autofocused editor was destroyed quickly after its initialization. Patch provided by thorn0.
- Fixed issue with dirty state not being properly updated on redo operation.
- Fixed issue with entity decoder not handling incorrectly written numeric entities.
- Fixed issue where some PI element values wouldn't be properly encoded.

## 4.1.9 - 2015-03-10

### Fixed
- Fixed bug where indentation wouldn't work properly for non list elements.
- Fixed bug with image plugin not pulling the image dimensions out correctly if a custom document_base_url was used.
- Fixed bug where ctrl+alt+[1-9] would conflict with the AltGr+[1-9] on Windows. New shortcuts is ctrl+shift+[1-9].
- Fixed bug with removing formatting on nodes in inline mode would sometimes include nodes outside the editor body.
- Fixed bug where extra nbsp:s would be inserted when you replaced a word surrounded by spaces using insertContent.
- Fixed bug with pasting from Google Docs would produce extra strong elements and line feeds.

## 4.1.8 - 2015-03-05

### Added
- Added new html5 sizes attribute to img elements used together with srcset.
- Added new elementpath option that makes it possible to disable the element path but keep the statusbar.
- Added new option table_style_by_css for the table plugin to set table styling with css rather than table attributes.
- Added new link_assume_external_targets option to prompt the user to prepend http:// prefix if the supplied link does not contain a protocol prefix.
- Added new image_prepend_url option to allow a custom base path/url to be added to images.
- Added new table_appearance_options option to make it possible to disable some options.
- Added new image_title option to make it possible to alter the title of the image, disabled by default.

### Fixed
- Fixed bug where selection starting from out side of the body wouldn't produce a proper selection range on IE 11.
- Fixed bug where pressing enter twice before a table moves the cursor in the table and causes a javascript error.
- Fixed bug where advanced image styles were not respected.
- Fixed bug where the less common Shift+Delete didn't produce a proper cut operation on WebKit browsers.
- Fixed bug where image/media size constrain logic would produce NaN when handling non number values.
- Fixed bug where internal classes where removed by the removeformat command.
- Fixed bug with creating links table cell contents with a specific selection would throw a exceptions on WebKit/Blink.
- Fixed bug where valid_classes option didn't work as expected according to docs. Patch provided by thorn0.
- Fixed bug where jQuery plugin would patch the internal methods multiple times. Patch provided by Drew Martin.
- Fixed bug where backspace key wouldn't delete the current selection of newly formatted content.
- Fixed bug where type over of inline formatting elements wouldn't properly keep the format on WebKit/Blink.
- Fixed bug where selection needed to be properly normalized on modern IE versions.
- Fixed bug where Command+Backspace didn't properly delete the whole line of text but the previous word.
- Fixed bug where UI active states wheren't properly updated on IE if you placed caret within the current range.
- Fixed bug where delete/backspace on WebKit/Blink would remove span elements created by the user.
- Fixed bug where delete/backspace would produce incorrect results when deleting between two text blocks with br elements.
- Fixed bug where captions where removed when pasting from MS Office.
- Fixed bug where lists plugin wouldn't properly remove fully selected nested lists.
- Fixed bug where the ttf font used for icons would throw an warning message on Gecko on Mac OS X.
- Fixed a bug where applying a color to text did not update the undo/redo history.
- Fixed so shy entities gets displayed when using the visualchars plugin.
- Fixed so removeformat removes ins/del by default since these might be used for strikethough.
- Fixed so multiple language packs can be loaded and added to the global I18n data structure.
- Fixed so transparent color selection gets treated as a normal color selection. Patch contributed by Alexander Hofbauer.
- Fixed so it's possible to disable autoresize_overflow_padding, autoresize_bottom_margin options by setting them to false.
- Fixed so the charmap plugin shows the description of the character in the dialog. Patch contributed by Jelle Hissink.
- Removed address from the default list of block formats since it tends to be missused.
- Fixed so the pre block format is called preformatted to make it more verbose.
- Fixed so it's possible to context scope translation strings this isn't needed most of the time.
- Fixed so the max length of the width/height input fields of the media dialog is 5 instead of 3.
- Fixed so drag/dropped contents gets properly processed by paste plugin since it's basically a paste. Patch contributed by Greg Fairbanks.
- Fixed so shortcut keys for headers is ctrl+alt+[1-9] instead of ctrl+[1-9] since these are for switching tabs in the browsers.
- Fixed so "u" doesn't get converted into a span element by the legacy input filter. Since this is now a valid HTML5 element.
- Fixed font families in order to provide appropriate web-safe fonts.

## 4.1.7 - 2014-11-27

### Added
- Added HTML5 schema support for srcset, source and picture. Patch contributed by mattheu.
- Added new cache_suffix setting to enable cache busting by producing unique urls.
- Added new paste_convert_word_fake_lists option to enable users to disable the fake lists convert logic.

### Fixed
- Fixed so advlist style changes adds undo levels for each change.
- Fixed bug where WebKit would sometimes produce an exception when the autolink plugin where looking for URLs.
- Fixed bug where IE 7 wouldn't be rendered properly due to aggressive css compression.
- Fixed bug where DomQuery wouldn't accept window as constructor element.
- Fixed bug where the color picker in 3.x dialogs wouldn't work properly. Patch contributed by Callidior.
- Fixed bug where the image plugin wouldn't respect the document_base_url.
- Fixed bug where the jQuery plugin would fail to append to elements named array prototype names.

## 4.1.6 - 2014-10-08

### Changed
- Replaced jake with grunt since it is more mainstream and has better plugin support.

### Fixed
- Fixed bug with clicking on the scrollbar of the iframe would cause a JS error to be thrown.
- Fixed bug where null would produce an exception if you passed it to selection.setRng.
- Fixed bug where Ctrl/Cmd+Tab would indent the current list item if you switched tabs in the browser.
- Fixed bug where pasting empty cells from Excel would result in a broken table.
- Fixed bug where it wasn't possible to switch back to default list style type.
- Fixed issue where the select all quirk fix would fire for other modifiers than Ctrl/Cmd combinations.


## 4.1.5 - 2014-09-09

### Fixed
- Fixed bug where sometimes the resize rectangles wouldn't properly render on images on WebKit/Blink.
- Fixed bug in list plugin where delete/backspace would merge empty LI elements in lists incorrectly.
- Fixed bug where empty list elements would result in empty LI elements without it's parent container.
- Fixed bug where backspace in empty caret formatted element could produce an type error exception of Gecko.
- Fixed bug where lists pasted from word with a custom start index above 9 wouldn't be properly handled.
- Fixed bug where tabfocus plugin would tab out of the editor instance even if the default action was prevented.
- Fixed bug where tabfocus wouldn't tab properly to other adjacent editor instances.
- Fixed bug where the DOMUtils setStyles wouldn't properly removed or update the data-mce-style attribute.
- Fixed bug where dialog select boxes would be placed incorrectly if document.body wasn't statically positioned.
- Fixed bug where pasting would sometimes scroll to the top of page if the user was using the autoresize plugin.
- Fixed bug where caret wouldn't be properly rendered by Chrome when clicking on the iframes documentElement.
- Fixed so custom images for menubutton/splitbutton can be provided. Patch contributed by Naim Hammadi.
- Fixed so the default action of windows closing can be prevented by blocking the default action of the close event.
- Fixed so nodeChange and focus of the editor isn't automatically performed when opening sub dialogs.

## 4.1.4 - 2014-08-21

### Added
- Added new media_filter_html option to media plugin that blocks any conditional comments, scripts etc within a video element.
- Added new content_security_policy option allows you to set custom policy for iframe contents. Patch contributed by Francois Chagnon.

### Fixed
- Fixed bug where activate/deactivate events wasn't firing properly when switching between editors.
- Fixed bug where placing the caret on iOS was difficult due to a WebKit bug with touch events.
- Fixed bug where the resize helper wouldn't render properly on older IE versions.
- Fixed bug where resizing images inside tables on older IE versions would sometimes fail depending mouse position.
- Fixed bug where editor.insertContent would produce an exception when inserting select/option elements.
- Fixed bug where extra empty paragraphs would be produced if block elements where inserted inside span elements.
- Fixed bug where the spellchecker menu item wouldn't be properly checked if spell checking was started before it was rendered.
- Fixed bug where the DomQuery filter function wouldn't remove non elements from collection.
- Fixed bug where document with custom document.domain wouldn't properly render the editor.
- Fixed bug where IE 8 would throw exception when trying to enter invalid color values into colorboxes.
- Fixed bug where undo manager could incorrectly add an extra undo level when custom resize handles was removed.
- Fixed bug where it wouldn't be possible to alter cell properties properly on table cells on IE 8.
- Fixed so the color picker button in table dialog isn't shown unless you include the colorpicker plugin or add your own custom color picker.
- Fixed so activate/deactivate events fire when windowManager opens a window since.
- Fixed so the table advtab options isn't separated by an underscore to normalize naming with image_advtab option.
- Fixed so the table cell dialog has proper padding when the advanced tab in disabled.

## 4.1.3 - 2014-07-29

### Added
- Added event binding logic to tinymce.util.XHR making it possible to override headers and settings before any request is made.

### Fixed
- Fixed bug where drag events wasn't fireing properly on older IE versions since the event handlers where bound to document.
- Fixed bug where drag/dropping contents within the editor on IE would force the contents into plain text mode even if it was internal content.
- Fixed bug where IE 7 wouldn't open menus properly due to a resize bug in the browser auto closing them immediately.
- Fixed bug where the DOMUtils getPos logic wouldn't produce a valid coordinate inside the body if the body was positioned non static.
- Fixed bug where the element path and format state wasn't properly updated if you had the wordcount plugin enabled.
- Fixed bug where a comment at the beginning of source would produce an exception in the formatter logic.
- Fixed bug where setAttrib/getAttrib on null would throw exception together with any hooked attributes like style.
- Fixed bug where table sizes wasn't properly retained when copy/pasting on WebKit/Blink.
- Fixed bug where WebKit/Blink would produce colors in RGB format instead of the forced HEX format when deleting contents.
- Fixed bug where the width attribute wasn't updated on tables if you changed the size inside the table dialog.
- Fixed bug where control selection wasn't properly handled when the caret was placed directly after an image.
- Fixed bug where selecting the contents of table cells using the selection.select method wouldn't place the caret properly.
- Fixed bug where the selection state for images wasn't removed when placing the caret right after an image on WebKit/Blink.
- Fixed bug where all events wasn't properly unbound when and editor instance was removed or destroyed by some external innerHTML call.
- Fixed bug where it wasn't possible or very hard to select images on iOS when the onscreen keyboard was visible.
- Fixed so auto_focus can take a boolean argument this will auto focus the last initialized editor might be useful for single inits.
- Fixed so word auto detect lists logic works better for faked lists that doesn't have specific markup.
- Fixed so nodeChange gets fired on mouseup as it used to before 4.1.1 we optimized that event to fire less often.

### Removed
- Removed the finish menu item from spellchecker menu since it's redundant you can stop spellchecking by toggling menu item or button.

## 4.1.2 - 2014-07-15

### Added
- Added offset/grep to DomQuery class works basically the same as it's jQuery equivalent.

### Fixed
- Fixed bug where backspace/delete or setContent with an empty string would remove header data when using the fullpage plugin.
- Fixed bug where tinymce.remove with a selector not matching any editors would remove all editors.
- Fixed bug where resizing of the editor didn't work since the theme was calling setStyles instead of setStyle.
- Fixed bug where IE 7 would fail to append html fragments to iframe document when using DomQuery.
- Fixed bug where the getStyle DOMUtils method would produce an exception if it was called with null as it's element.
- Fixed bug where the paste plugin would remove the element if the none of the paste_webkit_styles rules matched the current style.
- Fixed bug where contextmenu table items wouldn't work properly on IE since it would some times fire an incorrect selection change.
- Fixed bug where the padding/border values wasn't used in the size calculation for the body size when using autoresize. Patch contributed by Matt Whelan.
- Fixed bug where conditional word comments wouldn't be properly removed when pasting plain text.
- Fixed bug where resizing would sometime fail on IE 11 when the mouseup occurred inside the resizable element.
- Fixed so the iframe gets initialized without any inline event handlers for better CSP support. Patch contributed by Matt Whelan.
- Fixed so the tinymce.dom.Sizzle is the latest version of sizzle this resolves the document context bug.

## 4.1.1 - 2014-07-08

### Fixed
- Fixed bug where pasting plain text on some WebKit versions would result in an empty line.
- Fixed bug where resizing images inside tables on IE 11 wouldn't work properly.
- Fixed bug where IE 11 would sometimes throw "Invalid argument" exception when editor contents was set to an empty string.
- Fixed bug where document.activeElement would throw exceptions on IE 9 when that element was hidden or removed from dom.
- Fixed bug where WebKit/Blink sometimes produced br elements with the Apple-interchange-newline class.
- Fixed bug where table cell selection wasn't properly removed when copy/pasting table cells.
- Fixed bug where pasting nested list items from Word wouldn't produce proper semantic nested lists.
- Fixed bug where right clicking using the contextmenu plugin on WebKit/Blink on Mac OS X would select the target current word or line.
- Fixed bug where it wasn't possible to alter table cell properties on IE 8 using the context menu.
- Fixed bug where the resize helper wouldn't be correctly positioned on older IE versions.
- Fixed bug where fullpage plugin would produce an error if you didn't specify a doctype encoding.
- Fixed bug where anchor plugin would get the name/id of the current element even if it wasn't anchor element.
- Fixed bug where visual aids for tables wouldn't be properly disabled when changing the border size.
- Fixed bug where some control selection events wasn't properly fired on older IE versions.
- Fixed bug where table cell selection on older IE versions would prevent resizing of images.
- Fixed bug with paste_data_images paste option not working properly on modern IE versions.
- Fixed bug where custom elements with underscores in the name wasn't properly parsed/serialized.
- Fixed bug where applying inline formats to nested list elements would produce an incorrect formatting result.
- Fixed so it's possible to hide items from elements path by using preventDefault/stopPropagation.
- Fixed so inline mode toolbar gets rendered right aligned if the editable element positioned to the documents right edge.
- Fixed so empty inline elements inside empty block elements doesn't get removed if configured to be kept intact.
- Fixed so DomQuery parentsUntil/prevUntil/nextUntil supports selectors/elements/filters etc.
- Fixed so legacyoutput plugin overrides fontselect and fontsizeselect controls and handles font elements properly.

## 4.1.0 - 2014-06-18

### Added
- Added new file_picker_callback option to replace the old file_browser_callback the latter will still work though.
- Added new custom colors to textcolor plugin will be displayed if a color picker is provided also shows the latest colors.
- Added new color_picker_callback option to enable you to add custom color pickers to the editor.
- Added new advanced tabs to table/cell/row dialogs to enable you to select colors for border/background.
- Added new colorpicker plugin that lets you select colors from a hsv color picker.
- Added new tinymce.util.Color class to handle color parsing and converting.
- Added new colorpicker UI widget element lets you add a hsv color picker to any form/window.
- Added new textpattern plugin that allows you to use markdown like text patterns to format contents.
- Added new resize helper element that shows the current width & height while resizing.
- Added new "once" method to Editor and EventDispatcher enables since callback execution events.
- Added new jQuery like class under tinymce.dom.DomQuery it's exposed on editor instances (editor.$) and globally under (tinymce.$).

### Fixed
- Fixed so the default resize method for images are proportional shift/ctrl can be used to make an unproportional size.
- Fixed bug where the image_dimensions option of the image plugin would cause exceptions when it tried to update the size.
- Fixed bug where table cell dialog class field wasn't properly updated when editing an a table cell with an existing class.
- Fixed bug where Safari on Mac would produce webkit-fake-url for pasted images so these are now removed.
- Fixed bug where the nodeChange event would get fired before the selection was changed when clicking inside the current selection range.
- Fixed bug where valid_classes option would cause exception when it removed internal prefixed classes like mce-item-.
- Fixed bug where backspace would cause navigation in IE 8 on an inline element and after a caret formatting was applied.
- Fixed so placeholder images produced by the media plugin gets selected when inserted/edited.
- Fixed so it's possible to drag in images when the paste_data_images option is enabled. Might be useful for mail clients.
- Fixed so images doesn't get a width/height applied if the image_dimensions option is set to false useful for responsive contents.
- Fixed so it's possible to pass in an optional arguments object for the nodeChanged function to be passed to all nodechange event listeners.
- Fixed bug where media plugin embed code didn't update correctly.<|MERGE_RESOLUTION|>--- conflicted
+++ resolved
@@ -78,11 +78,8 @@
 - Inserting a link for a selection from quickbars didn't preserve formatting. #TINY-9593
 - Inline dialog position was not correct when the editor wasn't inline and was contained in a `fixed` or `absolute` positioned element. #TINY-9554
 - Sticky toolbars would not have fade transition when undocking in classic iframe mode. #TINY-9408
-<<<<<<< HEAD
+- `color_cols` option was not respected in the `forecolor` or `backcolor` color swatches. #TINY-9560
 - Drag and dropping the last noneditable element out of its parent block would not properly pad the parent block element. #TINY-9606
-=======
-- `color_cols` option was not respected in the `forecolor` or `backcolor` color swatches. #TINY-9560
->>>>>>> da6e819c
 
 ## 6.3.2 - 2023-02-22
 
