--- conflicted
+++ resolved
@@ -6,10 +6,6 @@
 
 ## Unreleased
 
-<<<<<<< HEAD
-### Fixed
-- Editor header showing up even with no menubar/toolbar configured #TINY-8819
-=======
 ### Added
 - New `expand` function added to `tinymce.selection` which expands the selection around the nearest word. #TINY-9001
 - New `expand` function added to `tinymce.dom.RangeUtils` to return a new range expanded around the nearest word. #TINY-9001
@@ -18,7 +14,7 @@
 - Compilation errors were thrown when using TypeScript 4.8. #TINY-9161
 - Line separator scrolling in floating toolbars. #TINY-8948
 - A double bottom border appeared on inline mode editor for the `tinymce-5` skin. #TINY-9108
->>>>>>> eac8c552
+- Editor header showing up even with no menubar/toolbar configured #TINY-8819
 
 ## 6.2.0 - 2022-09-08
 
