--- conflicted
+++ resolved
@@ -54,12 +54,8 @@
 - Enabled variant of togglable `tox-button` and `tox-button--secondary` now supports `hover`/`active`/`focus`/`disabled` states. #TINY-9713
 - Setting an invalid unit in the `fontsizeinput` would change it do the default value instead of reverting it back to the previous valid value. #TINY-9754
 - Selection was not correctly scrolled horizontally into view when using the `selection.scrollIntoView` API. #TINY-9747
-<<<<<<< HEAD
->>>>>>> develop
-=======
 - Context toolbars displayed the incorrect status for the `advlist` plugin buttons. #TINY-9680
 - The image would not be inserted when using the `quickimage` button on Chrome. #TINY-9769
->>>>>>> dbe3d8d2
 
 ## 6.4.1 - 2023-03-29
 
