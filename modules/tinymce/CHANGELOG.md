# Changelog
All notable changes to this project will be documented in this file.

The format is based on [Keep a Changelog](https://keepachangelog.com/en/1.0.0/),
and this project adheres to [Semantic Versioning](https://semver.org/spec/v2.0.0.html).

## Unreleased

### Added
- New `help_accessibility` option which displays the keyboard shortcut to access the help functionality in the statusbar. #TINY-9379
- Added a new `InsertNewBlockBefore` command, which inserts an empty block before the one containing the current selection. #TINY-10022
- Added a new `InsertNewBlockAfter` command, which inserts an empty block after the one containing the current selection. #TINY-10022

### Improved
- Adding a newline after a table would in some specific cases not work. #TINY-9863
- Menus will now have a slight margin at the top and bottom to more clearly separate them from the edge of frame. #TINY-9978
- Updated toolbar "More" button tooltip text from "More..." to "Reveal or hide additional toolbar items". #TINY-9629

### Changed
- Change UndoLevelType from enum to union type so that it can be easier to use. #TINY-9764
- The pattern replacement removes spaces if they were contained in a tag that only contains a space and the text to replace. #TINY-9744
- When loading content CSS takes more than half a second, the editor will be set to the "in progress" state until the CSS is ready. #TINY-10008

### Fixed
- Returning an empty string in custom context menu update function would result in a small white line appearing on right click and the native browser context menu would not show up. #TINY-9842
- Autocompletion of url for links would on sufficiently long links and wide screens leave out middle parts of the url from view. #TINY-10017
- Toolbar number input would not properly disable upon changing mode. #TINY-10129
- Quick Toolbar plugin would show text alignment buttons on pagebreaks. #TINY-10054
- Creating a list from multiple div elements would only create a partial list. #TINY-9872
- Tab navigation incorrectly stopped around `iframe` dialog component. #TINY-9815
- It was possible to delete the sole empty block just before a details element if it was nested within another details element. #TINY-9965
- deleting `li` with only `br`s in it sometimes caused a crush. #TINY-6888
- It was possible to remove the summary element from a details element by drag and dropping. #TINY-9960
- It was possible to break summary elements if contents containing blocks was dropped inside them. #TINY-9960
- Contents would not be removed from the drag start source if dragging and dropping internally into a transparent block element. #TINY-9960
- Using the Media plugin would change scripts in the body to images unexpectedly. #TINY-10007
- In some cases pressing enter would scroll the entire page. #TINY-9828
- The border styles of a table were incorrectly split into a longhand form after table dialog updates. #TINY-9843
- Links in `help dialog` -> `plugins` and `version` were not navigable via keyboard. #TINY-10071
<<<<<<< HEAD
- Fixed the inability to insert content next to the `details` element when it is the first or last content element. Now pressing the `Up` or `Down` arrow key will insert a block element before or after the `details` element. #TINY-9827
=======
- The `color_cols` option was not respected when set to the value 5 with a custom `color_map` specified. #TINY-10126
>>>>>>> af5994ec

## 6.6.2 - 2023-08-09

### Fixed
- An "Uncaught TypeError: Cannot read properties of null" error would sometimes be thrown when updating the content of a `streamContent: true` iframe dialog component. #TINY-10128

## 6.6.1 - 2023-08-02

### Added
- Restored filtering option, `pad_empty_with_br`. Set to `true` to pad empty block elements with `<br>` tags instead of the `&nbsp;` character entity. #TINY-9861

### Improved
- When Safari is the host browser, content updates for iframe dialog components with `streamContent: true` set are now throttled to 500ms intervals. #TINY-10097

### Changed
- API comments/documentation: a markup typo and run-on sentences both corrected. #TINY-10073

### Fixed
- On Safari and Firefox, scroll positions were not always maintained when updating the content of a `streamContent: true` iframe dialog component. #TINY-10078
- On Safari, iframe dialog components did not consistently autoscroll to the end of the scrollable area when `streamContent: true` was set. #TINY-10109
- Scrolling behavior was inconsistent when updating a `streamContent: true` iframe dialog component with content lacking an HTML document type declaration. #TINY-10110
- A warning message was sometimes printed to the browser console when closing a dialog that contained an iframe component. #TINY-10070
- Lists could not be created within editable areas nested inside non-editable areas. #TINY-10000
- On Safari and Firefox, the border around `iframe` dialog components did not highlight when focused. #TINY-10101
- Right-clicking on an image in a non-editable context opened the Image context menu. #TINY-10016
- The `color_cols` option was not respected when a custom `color_map` was defined. #TINY-10098
- The `color_cols` options were were not rounded to the nearest number when set to a decimal number. #TINY-9737

## 6.6.0 - 2023-07-12

### Added
- Added a new property value — `bottom` — for inline dialog configurations that anchors the dialog to the bottom of the editor. #TINY-9888
- Added a new property — `persistent` — for inline dialog configurations that will stop the dialog closing when clicking away from it. #TINY-9991
- New `ai`, `ai-prompt` and `send` icons. #TINY-9942
- Added a new property — `streamContent` — for the `iframe` dialog component. This causes `setData()` to update content without reloading the frame, and end scroll positions will be maintained as new content streams in. #TINY-10032
- AI Assistant plugin toolbar items added to the default toolbar and AI Assistant plugin menu items added to the default menu bar. #TINY-9939
- Added a new property — `border` — for the `iframe` dialog component that allows a border to be added. #TINY-10049
- Added a new property — `align` — for the label dialog component that controls text alignment. #TINY-10058

### Improved
- When defining a modal or inline dialog, if the buttons property is an empty array, or is not defined at all, the footer will now no longer be rendered. #TINY-9996
- The `iframe` dialog component now has a minimum height of 200px. #TINY-10059
- Improved detection of scrollable containers when the `ui_mode: 'split'` option is set. #TINY-9385

### Changed
- The icon in an `alertbanner` dialog component is no longer clickable if the _URL_ field is not specified. #TINY-10013

### Fixed
- Fixed an issue that caused the inline dialog `size` setting to have no effect. #TINY-10015
- Fixed an issue that prevented the close button from being clicked when the dialog was blocked. #TINY-10056

## 6.5.1 - 2023-06-19

### Fixed
- Fixed a regression where pasting an image url would result in the url being inserted as plain text instead of the image being inserted. #TINY-9997
- It was not possible to press space to insert a space character inside a summary element on Firefox. #TINY-9964

## 6.5.0 - 2023-06-12

### Added
- Support for the `h` hash parameter in Vimeo video URLs in the Media plugin. #TINY-9830
- New `table_merge_content_on_paste` option which disables the merging behaviour when pasting a table inside an existing table. #TINY-9808
- New optional `defaultExpandedIds` and `onToggleExpand` options to the `tree` component config. #TINY-9653
- New optional `defaultSelectedId` option to the `tree` component config. #TINY-9715
- New `accordion` plugin with the `InsertAccordion` command. #TINY-9730
- New `accordion` and `accordion-toggle` icons. #TINY-9789
- New `details_initial_state` and `details_serialized_state` options. #TINY-9732
- New `init_content_sync` option that initializes the editor iframe using `document.write` instead of `srcdoc`. #TINY-9818
- New `newdocument_content` option that sets the content presented in the editor on choosing *File -> New document* or pressing the *New document* toolbar button. #TINY-9839
- New `editable_root` option that can be set to `false` to prevent editing of the editor’s root element. #TINY-9839
- New `editor.setEditableRoot` API that sets the editable state of the editor root element. #TINY-9839
- New `editor.hasEditableRoot` API that returns `true` or `false` depending on the editable state of the editor root element. #TINY-9839
- New `EditableRootStateChange` event that gets dispatched when the state of the editable root is changed. #TINY-9839
- Added Oxide styles for `dl`, `dt`, `dd`, `ol`, and `strong` elements in dialog body content. #TINY-9919

### Improved
- Screen readers can now announce highlighted items listed in the Link dialog’s link combobox. #TINY-9280
- The `icon` field for a dialog’s footer `togglebutton` is no longer mandatory. #TINY-9757
- Toolbar buttons and menu items now present as disabled when they cannot be used because a selected element has a `contenteditable="false"` attribute. #TINY-9669
- Help text displayed at *Help -> Help -> Keyboard Navigation* re-written. #DOC-1936
- Translations added for Help text displayed at *Help > Help > Keyboard Navigation*. #TINY-9633
- For word count purposes these characters are now considered punctuation marks: *$*, *~*, *+*, *|*, *№*, and *`*. They no longer increase a document’s word count. #TINY-8122
- Updated the `codesample` plugin dialog and the `template` plugin dialog to use the `listbox` component to match other dialogs. #TINY-9630
- If the selection contains more than one table cell, Quickbar toolbars are now positioned in the middle of the selection horizontally. #TINY-8297
- Exposed `dataTransfer` property of drag and drop events for elements with a `contenteditable="false"` attribute. #TINY-9601
- Screen readers now announce instructions for resizing the editor using arrow keys, when the resize handle is focused. #TINY-9793
- Dialog `tabpanel` tab labels are now allowed to word wrap for better readability with long labels. #TINY-9947
- Added newlines before and after `details` elements in the output HTML. #TINY-9959
- Added padding for empty `summary` elements so that they can be properly edited. #TINY-9959

### Changed
- The `caption`, `address` and `dt` elements no longer incorrectly allow non-inline child elements when the editor schema is set to _HTML 4_. #TINY-9768
- SVG icons for back and foreground colors now use `class` instead of `id` to identify SVG elements that should change color. #TINY-9844
- Anchor tag elements — `<a>` — no longer incorrectly allow non-inline child elements when the editor schema is set to _HTML 4_. #TINY-9805
- Help dialog was restored to `medium` width for better readability. #TINY-9947

### Fixed
- Right-clicking on a merge tag instance presented different highlighting depending on the host browser. #TINY-9848
- When macOS was the host operating system, pressing *Command+backspace* did not add an undo level. #TINY-8910
- *Ctrl+backspace* and *Ctrl+delete* did not restore the correct insertion point position after a redo operation. #TINY-8910
- In the `tree` component, a selected item in a directory would not stay selected after collapsing the directory. #TINY-9715
- Enabling or Disabling checkboxes would not set the correct classes and attributes. #TINY-4189
- Entering a newline would, in some setups, place the insertion point in the wrong paragraph. #TINY-9822
- Redial would, in some situations, cause select elements not to have an initial value selected when they should have. #TINY-9679
- The Table toolbar was visible even if the table was within a host element with a `contenteditable="false"` attribute set. #TINY-9664
- Quickbar toolbars were incorrectly shown for elements with a `contenteditable="false"` attribute set in a root with a `contenteditable="false"` attribute set. #TINY-9460
- When Chrome was the host browser, adding a newline when the insertion point was placed after a table could, in some specific situations, not generate the expected newline. #TINY-9813
- Show the calculated height and width of Media Embed elements in the `media` plugin dialog. #TINY-8714
- Removing an image that failed to upload from an empty paragraph left the paragraph without a padding `<br>` tag. #TINY-9696
- Allow a Media Embed element to be correctly resized when using the `media` plugin dialog by converting the Media Embed element to a standalone iframe. #TINY-8714
- In some circumstances, an inline alert in the _Search and Replace_ dialog persisted when it was not necessary. #TINY-9704
- Context toolbars displayed the incorrect status for the `advlist` plugin buttons. #TINY-9680
- In Safari running on iOS, Korean characters merged onto the previous line upon typing after inserting a newline by pressing Enter. #TINY-9746
- Initiating the editor with a table as the first element resulted in resize handles being displayed around the table even when the editor did not have focus. #TINY-9748
- If the insertion point was between two images, pressing the Backspace key would, in some situations, delete the image after the insertion point instead of the image before the insertion point. #TINY-9807
- Directionality commands could set the `dir` attribute on elements with a `contenteditable="false"` attribute set when these elements were within a root with a `contenteditable="false"` attribute set. #TINY-9662
- The content of the dialog body could not be scrolled. #TINY-9668
- Some toolbar items, when in a not-enabled state, did not render the `not-allowed` mouse pointer. #TINY-9758
- Formats were incorrectly applied to the closest editable element if the selection was in a `contenteditable="false"` context. #TINY-9678
- Formats were incorrectly removed from the closest editable element if the selection was in a `contenteditable="false"` context. #TINY-9678
- Formatter API, `canApply`, was not returning `false` when the selection was in a `contenteditable="false"` context. #TINY-9678
- When dragging image elements and dropping the image in the editor the `dragend` event would sometimes not fire when Firefox was the host browser. #TINY-9694
- It was possible to remove links in noneditable contents with the `unlink` editor command. #TINY-9739
- Direction was not visually changing when using the Directionality plugin on an element which had the `direction` CSS property set. #TINY-9314
- Whitespace between transparent elements was incorrectly converted into empty paragraphs. #TINY-9761
- Popups were not constrained within the scrollable container when in a shadow root. #TINY-9743
- Pressing arrow keys inside RTL elements would move the insertion point in an incorrect direction when moving over elements with the `contenteditable` attribute set to `false`. #TINY-9565
- Inserting two tables consecutively without focus in the editor resulted in the second table being inserted at the wrong position. #TINY-3909
- Pasting content into the editor did not fire `beforeinput` and `input` events. #TINY-9829
- In some cases, exiting a `blockquote` element could fail when the insertion point was positioned at the end of the `blockquote`. #TINY-9794
- Templates containing an `<html>` tag were not parsed before being rendered for preview. #TINY-9867
- Typing after deleting formatted content could remove a space at the start of the typing. #TINY-9310
- Invalid markup in Notification and Dialog close buttons. #TINY-9849
- In dialogs, an incorrect `aria-describedby` attribute caused the dialog body to be announced when using a screen reader. #TINY-9816
- The sticky toolbar did not render correctly when transitioning from the custom editor view to the main view. #TINY-9814
- Saving the Table Properties dialog after changing properties unrelated to cells would overwrite cell properties set by the Cell Properties dialog. #TINY-9837
- Fixed the constrained bounds calculation for dismissal of the toolbar when using `toolbar_location: 'bottom'`. #TINY-9718
- Pressing the Backspace or Delete key when the insertion point was within a `details` element resulted in broken markup. #TINY-9884
- Making the selection into a list did not work if the selection included a block element with a `contenteditable="false"` attribute. #TINY-9823
- Inserting elements in the middle of the summary caused two summaries to appear within `details` elements. #TINY-9885

## 6.4.2 - 2023-04-26

### Fixed
- The editor displayed a notification error when it failed to retrieve a blob image uri. #TINY-9604
- Tab navigation no longer incorrectly stops at menu buttons within toolbar groups. #TINY-9723
- The `urlinput` dialog component would not open the type-ahead dropdown when the input value was reset to an empty string. #TINY-9717
- Redial would, in some circumstances, cause elements to not have an initial value selected when they should have. #TINY-9679
- When hovering over tree dialog components the mouse pointer rendered incorrectly. #TINY-9692
- The `tox-button` and `tox-button-secondary` buttons now support the `hover`, `active`, `focus`, and `disabled` states. #TINY-9713
- Setting an invalid unit in the `fontsizeinput` changed it to the default value instead of reverting it to the previous, and valid, value. #TINY-9754
- Selection was not correctly scrolled horizontally into view when using the `selection.scrollIntoView` API. #TINY-9747
- The contextual toolbar displayed the status of Advanced List Premium plugin icons incorrectly. #TINY-9680
- The `quickimage` toolbar button failed to insert images selected from the local computer when running on Google Chrome for macOS. #TINY-9769

## 6.4.1 - 2023-03-29

### Fixed
- The `fontsizeinput` increase and decrease size buttons now work on TinyMCE mobile. #TINY-9725
- The TinyMCE editor toolbar is now accessible for all screen widths; it no longer collapses into an inaccessible vertical line when the screen is scrolled horizontally. #TINY-9646
- Reverted the changes made, in TinyMCE 6.4.0, to UI button colors in focus, active, and enabled states. #TINY-9176

## 6.4.0 - 2023-03-15

### Added
- New `tree` component that can be used in dialog body panel. #TINY-9532
- `renderUI` property in the `Theme` type can now return a `Promise<RenderResult>` instead of `RenderResult`. #TINY-9556
- New `isEditable` API to `editor.selection` that returns true or false if the current selection is editable. #TINY-9462
- New `isEditable` API to `editor.dom` that returns true or false if the specified node is editable. #TINY-9462
- New `setText` and `setIcon` methods added to menu button and toolbar button API. #TINY-9268
- New `highlight_on_focus` option which enables highlighting the content area on focus. #TINY-9277
- New `fontsizeinput` toolbar item which allows the user to set the size via input and also increase and decrease it with `+` and `-` buttons. #TINY-9429
- Added `skipFocus` option to the `ToggleToolbarDrawer` command to preserve focus. #TINY-9337
- New `font_size_input_default_unit` option allows entry of numbers without a unit in `fontsizeinput`. They are then parsed as the set unit. If `font_size_input_default_unit` is not set the default is `pt`. #TINY-9585
- New `group` and `togglebutton` in view. #TINY-9523
- New `togglebutton` in dialog footer buttons. #TINY-9523
- Added `toggleFullscreen` to dialog API. #TINY-9528
- New `text-size-increase` and `text-size-decrease` icons. #TINY-9530
- New `xss_sanitization` option to allow disabling of XSS sanitization. #TINY-9600
- Added the top right close button of modal dialogs to the tabbing order. The 'x' button in these dialogs can now be accessed using keyboard navigation. #TINY-9520
- New `ui_mode` option for editor in scrollable containers support. #TINY-9414
- The sidebar element now has the accessibility role `region` when visible and the accessibility role `presentation` when hidden. #TINY-9517
- The `tox-custom-editor` class now has a border highlight when it is selected. #TINY-9673
- An element could be dropped onto the decendants of an element with a `contenteditable="false"` attribute. #TINY-9364
- Checkmark did not show in menu color swatches. #TINY-9395
- Add support for navigating inside the tree component using arrow keys and shift key. #TINY-9614

### Improved
- Direct invalid child text nodes of list elements are now wrapped in list item elements. #TINY-4818
- Templates are now be parsed before preview and insertion to make preview consistent with inserted template content and prevent XSS. #TINY-9244
- Pressing backspace on an empty line now preserves formatting on the previous empty line. #TINY-9454
- Pressing enter inside the `inputfontsize` input field now moves focus back into the editor content. #TINY-9598
- Drag and drop events for elements with a `contenteditable="false"` attribute now includes target element details. #TINY-9599
- Updated focus, active, and enabled colors of UI buttons for improved contrast against the UI color. #TINY-9176

### Changed
- The `link` plugins context menu items no longer appears for links that include elements with a `contenteditable="false"` attribute. #TINY-9491
- The formatting of elements with a `contenteditable="false"` attribute are no longer cloned to new cells when new table rows are created. #TINY-9449
- Changed the color of `@dialog-table-border-color`, and added right padding to the first cell of dialog table. #TINY-9380

### Fixed
- Sometimes the editor would finish initializing before the silver theme would have finished loading. #TINY-9556
- The `searchreplace` modal closed incorrectly when clicking outside of the alert that pops up when no match is found. #TINY-9443
- The text color or background color picker toolbar buttons did not update when the text color or background color was changed using the equivalent commands in the Format menu. #TINY-9439
- The `onSetup` api function would not run when defining custom group toolbar button. #TINY-9496
- The foreground and background menu icons would not properly update to display the last used color. #TINY-9497
- Added new `setIconFill` function to `NestedMenuItemInstanceApi`. #TINY-9497
- Pasting links to text would sometimes not generate the correct undo stack in Safari. #TINY-9489
- Toolbar split buttons in `advlist` plugin now show the correct state when the cursor is in a checklist. #TINY-5167
- Dragging transparent elements into transparent block elements could produce invalid nesting of transparents. #TINY-9231
- The `editor.insertContent` API would insert contents inside elements with a `contenteditable="false"` attribute if the selection was inside the element. #TINY-9462
- Closing a dialog would scroll down the document in Safari. #TINY-9148
- Inline headers would not work in some situations when the editor was moved too far right horizontally. #TINY-8977
- Quick toolbars were incorrectly rendered during the dragging of elements with a `contenteditable="false"` attribute. #TINY-9305
- Selection of images, horizontal rules, tables or elements with a `contenteditable="false"` attribute was possible if they were within an element with a `contenteditable="false"` attribute. #TINY-9473
- Ranged deletion of formatted text using selection or a keyboard shortcut would sometimes cause Blink- and Webkit-based browsers to insert interpreted tags upon typing. This could result in inconsistent tags. #TINY-9302
- Visual characters were rendered inside elements with a `contenteditable="false"` attribute. #TINY-9474
- Lists with an element with a `contenteditable="false"` attribute as their root were incorrectly editable using list API commands, toolbar buttons and menu items. #TINY-9458
- Color picker dialog would not update the preview color if the hex input value was prefixed with the `#` character. #TINY-9457
- Table cell selection was possible even if the element being selected was within an element with a `contenteditable="false"` attribute. #TINY-9459
- Table commands were modifying tables that were within an element with a `contenteditable="false"` attribute. #TINY-9459
- Fake carets were rendered for elements with a `contenteditable="false"` attribute and for tables within an element with a `contenteditable="false"` attribute. #TINY-9459
- Textareas with scrollbars in dialogs would not render rounded corners correctly on some browsers. #TINY-9331
- It was possible to open links inside the editor if the editor root was an element with a `contenteditable="false"` attribute. #TINY-9470
- Inline boundary was rendered for boundary elements that had a `contenteditable="false"` attribute. #TINY-9471
- Clicking on a disabled split button will no longer call the `onAction` callback. #TINY-9504
- The *Edit Link* dialog incorrectly retrieved the URL value when opened immediately after the link insertion. #TINY-7993
- The `ForwardDelete` and `Delete` editor commands were deleting content within elements with a `contenteditable="false"` attribute. #TINY-9477
- The Backspace and Forward Delete keys were deleting content within elements with a `contenteditable="false"` attribute. #TINY-9477
- Inserting newlines inside an editable element that was inside an element with a `contenteditable="false"` attribute root would sometimes try to split the editable element. #TINY-9461
- Creating a list in a table cell when the caret is in front of an anchor element would not properly include the anchor in the list. #TINY-6853
- Dragging and dropping elements with a `contenteditable="false"` attribute on table borders would remove the element on drop. #TINY-9021
- Elements with a `contenteditable="false"` attribute would be removed when dragged and dropped within a root element with a `contenteditable="false"` attribute. #TINY-9558
- Formatting could be applied or removed to list items with a `contenteditable="false"` attribute that were inside an element with a `contenteditable="false"` attribute. #TINY-9563
- Annotation were not removed if the annotation was deleted immediately after being created. #TINY-9399
- Inserting a link for a selection from quickbars did not preserve formatting. #TINY-9593
- Inline dialog position was not correct when the editor was not inline and was contained in a `fixed` or `absolute` positioned element. #TINY-9554
- Sticky toolbars did not fade transition when undocking in classic iframe mode. #TINY-9408
- Inserting elements that were not valid within the closest editing host would incorrectly split the editing host. #TINY-9595
- The `color_cols` option was not respected in the `forecolor` or `backcolor` color swatches. #TINY-9560
- Drag and dropping the last element with a `contenteditable="false"` attribute out of its parent block would not properly pad the parent block element. #TINY-9606
- Applying heading formats from `text_patterns` produced an invisible space before a word. #TINY-9603
- Opening color swatches caused the browser tab to crash when `color_cols` or other column option was set to 0. #TINY-9649
- Opening a menu button in the footer of a dialog after a redial threw an error. #TINY-9686
- After closing a view, the `more...` toolbar button disappeared if the editor had `toolbar_mode: 'sliding'` and the toolbar was opened. #TINY-9419
- Inline dialogs would open partially off screen when the toolbar had a small width. #TINY-9588
- The `autoresize` plugin would cause infinite resizing when `content_css` was set to `document`. #TINY-8872

## 6.3.2 - 2023-02-22

### Fixed
- Removed a workaround for ensuring stylesheets are loaded in an outdated version of webkit. #TINY-9433

## 6.3.1 - 2022-12-06

### Fixed
- HTML in messages for the `WindowManager.alert` and `WindowManager.confirm` APIs were not properly sanitized. #TINY-3548

## 6.3.0 - 2022-11-23

### Added
- New `expand` function added to `tinymce.selection` which expands the selection around the nearest word. #TINY-9001
- New `expand` function added to `tinymce.dom.RangeUtils` to return a new range expanded around the nearest word. #TINY-9001
- New `color_map_background` and `color_map_foreground` options which set the base colors used in the `backcolor` and `forecolor` toolbar buttons and menu items. #TINY-9184
- Added optional `storageKey` property to `colorinput` component and `colorswatch` fancy menu item. #TINY-9184
- New `addView` function added to `editor.ui.registry` which makes it possible to register custom editor views. #TINY-9210
- New `ToggleView` command which makes it possible to hide or show registered custom views. #TINY-9210
- New `color_default_foreground` and `color_default_background` options to set the initial default color for the `forecolor` and `backcolor` toolbar buttons and menu items. #TINY-9183
- New `getTransparentElements` function added to `tinymce.html.Schema` to return a map object of transparent HTML elements. #TINY-9172
- Added `ToggleToolbarDrawer` event to subscribe to toolbar’s opening and closing. #TINY-9271

### Changed
- Transparent elements, like anchors, are now allowed in the root of the editor body if they contain blocks. #TINY-9172
- Colorswatch keyboard navigation now starts on currently selected color if present in the colorswatch. #TINY-9283
- `setContent` is now allowed to accept any custom keys and values as a second options argument. #TINY-9143

### Improved
- Transparent elements, like anchors, can now contain block elements. #TINY-9172
- Colorswatch now displays a checkmark for selected color. #TINY-9283
- Color picker dialog now starts on the appropriate color for the cursor position. #TINY-9213

### Fixed
- Parsing media content would cause a memory leak, which for example occurred when using the `getContent` API. #TINY-9186
- Dragging a noneditable element toward the bottom edge would cause the page to scroll up. #TINY-9025
- Range expanding capabilities would behave inconsistently depending on where the cursor was placed. #TINY-9029
- Compilation errors were thrown when using TypeScript 4.8. #TINY-9161
- Line separator scrolling in floating toolbars. #TINY-8948
- A double bottom border appeared on inline mode editor for the `tinymce-5` skin. #TINY-9108
- The editor header showed up even with no menubar and toolbar configured. #TINY-8819
- Inline text pattern no longer triggers if it matches only the end but not the start. #TINY-8947
- Matches of inline text patterns that are similar are now managed correctly. #TINY-8949
- Using `editor.selection.getContent({ format: 'text' })` or `editor.getContent({ format: 'text' })` would sometimes deselect selected radio buttons. #TINY-9213
- The context toolbar prevented the user from placing the cursor at the edges of the editor. #TINY-8890
- The Quick Insert context toolbar provided by the `quickbars` plugin showed when the cursor was in a fake block caret. #TINY-9190
- The `editor.selection.getRng()` API was not returning a proper range on hidden editors in Firefox. #TINY-9259
- The `editor.selection.getBookmark()` API was not returning a proper bookmark on hidden editors in Firefox. #TINY-9259
- Dragging a noneditable element before or after another noneditable element now works correctly. #TINY-9253
- The restored selection after a redo or undo action was not scrolled into view. #TINY-9222
- A newline could not be inserted when the selection was restored from a bookmark after an inline element with a `contenteditable="false"` attribute. #TINY-9194
- The global `tinymce.dom.styleSheetLoader` was not affected by the `content_css_cors` option. #TINY-6037
- The caret was moved to the previous line when a text pattern executed a `mceInsertContent` command on Enter key when running on Firefox. #TINY-9193

## 6.2.0 - 2022-09-08

### Added
- New `text_patterns_lookup` option to provide additional text patterns dynamically. #TINY-8778
- New promotion element has been added to the default UI. It can be disabled using the new `promotion` option. #TINY-8840
- New `format_noneditable_selector` option to specify the `contenteditable="false"` elements that can be wrapped in a format. #TINY-8905
- Added `allow` as a valid attribute for the `iframe` element in the editor schema. #TINY-8939
- New `search` field in the `MenuButton` that shows a search field at the top of the menu, and refetches items when the search field updates. #TINY-8952

### Improved
- The formatter can now apply a format to a `contenteditable="false"` element by wrapping it. Configurable using the `format_noneditable_selector` option. #TINY-8905
- The autocompleter now supports a multiple character trigger using the new `trigger` configuration. #TINY-8887
- The formatter now applies some inline formats, such as color and font size, to list item elements when the entire item content is selected. #TINY-8961
- The installed and available plugin lists in the Help dialog are now sorted alphabetically. #TINY-9019
- Alignment can now be applied to more types of embedded media elements. #TINY-8687

### Changed
- The `@menubar-row-separator-color` oxide variable no longer affects the divider between the Menubar and Toolbar. It only controls the color of the separator lines drawn in multiline Menubars. #TINY-8632
- The `@toolbar-separator-color` oxide variable now affects the color of the separator between the Menubar and Toolbar only. #TINY-8632
- Available Premium plugins, which are listed by name in the Help dialog, are no longer translated. #TINY-9019

### Fixed
- The Autolink plugin did not work when text nodes in the content were fragmented. #TINY-3723
- Fixed multiple incorrect types on public APIs found while enabling TypeScript strict mode. #TINY-8806
- The number of blank lines returned from `editor.getContent({format: 'text'})` differed between browsers. #TINY-8579
- The editor focused via the `auto_focus` option was not scrolled into the viewport. #TINY-8785
- Adding spaces immediately after a `contenteditable="false"` block did not work properly in some circumstances. #TINY-8814
- Elements with only `data-*` custom attributes were sometimes removed when they should not be removed. #TINY-8755
- Selecting a figure with `class="image"` incorrectly highlighted the link toolbar button. #TINY-8832
- Specifying a single, non-default list style for the `advlist_bullet_styles` and `advlist_number_styles` options was not respected. #TINY-8721
- Fixed multiple issues that occurred when formatting `contenteditable` elements. #TINY-8905
- Spaces could be incorrectly added to `urlinput` dialog components (commonly but not exclusively presented in the *Insert/Edit Link* dialog) in certain cases. #TINY-8775
- The text patterns logic threw an error when there were fragmented text nodes in a paragraph. #TINY-8779
- Dragging a `contentEditable=false` element towards a document’s edge did not cause scrolling. #TINY-8874
- Parsing large documents no longer throws a `Maximum call stack size exceeded` exception. #TINY-6945
- DomParser filter matching was not checked between filters, which could lead to an exception in the parser. #TINY-8888
- `contenteditable="false"` lists can no longer be toggled; and `contenteditable="true"` list elements within these lists can no longer be indented, split into another list element, or appended to the previous list element by deletion. #TINY-8920
- Removed extra bottom padding in the context toolbar of the `tinymce-5` skin. #TINY-8980
- Fixed a regression where pressing **Enter** added or deleted content outside the selection. #TINY-9101
- Fixed a bug where pressing **Enter** deleted selected `contenteditable="false"` `<pre>` elements. #TINY-9101
- The `editor.insertContent()` API did not respect the `no_events` argument. #TINY-9140

### Deprecated
- The autocompleter configuration property, `ch`, has been deprecated. It will be removed in the next major release. Use the `trigger` property instead. #TINY-8887

## 6.1.2 - 2022-07-29

### Fixed
- Reverted the undo level fix in the `autolink` plugin as it caused duplicated content in some edge cases. #TINY-8936

## 6.1.1 - 2022-07-27

### Fixed
- Invalid special elements were not cleaned up correctly during sanitization. #TINY-8780
- An exception was thrown when deleting all content if the start or end of the document had a `contenteditable="false"` element. #TINY-8877
- When a sidebar was opened using the `sidebar_show` option, its associated toolbar button was not highlighted. #TINY-8873
- When converting a URL to a link, the `autolink` plugin did not fire an `ExecCommand` event, nor did it create an undo level. #TINY-8896
- Worked around a Firefox bug which resulted in cookies not being available inside the editor content. #TINY-8916
- `<pre>` content pasted into a `<pre>` block that had inline styles or was `noneditable` now merges correctly with the surrounding content. #TINY-8860
- After a `codesample` was pasted, the insertion point was placed incorrectly. #TINY-8861

## 6.1.0 - 2022-06-29

### Added
- New `sidebar_show` option to show the specified sidebar on initialization. #TINY-8710
- New `newline_behavior` option controls what happens when the Return or Enter key is pressed or the `mceInsertNewLine` command is used. #TINY-8458
- New `iframe_template_callback` option in the Media plugin. Patch provided by Namstel. #TINY-8684
- New `transparent` property for `iframe` dialog component. #TINY-8534
- New `removeAttributeFilter` and `removeNodeFilter` functions added to the DomParser and DOM Serializer APIs. #TINY-7847
- New `dispatchChange` function added to the UndoManager API to fire the change with current editor status as level and current undoManager layer as lastLevel. #TINY-8641

### Improved
- Clearer focus states for buttons while navigating with a keyboard. #TINY-8557
- Support annotating certain block elements directly when using the editor's Annotation API. #TINY-8698
- The `mceLink` command can now take the value `{ dialog: true }` to always open the link dialog. #TINY-8057
- All help dialog links to `https://www.tiny.cloud` now include `rel="noopener"` to avoid potential security issues. #TINY-8834

### Changed
- The `end_container_on_empty_block` option can now take a string of blocks, allowing the exiting of a blockquote element by pressing Enter or Return twice. #TINY-6559
- The default value for `end_container_on_empty_block` option has been changed to `'blockquote'`. #TINY-6559
- Link menu and toolbar buttons now always execute the `mceLink` command. #TINY-8057
- Toggling fullscreen mode when using the Fullscreen plugin now also fires the `ResizeEditor` event. #TINY-8701
- Getting the editor's text content now returns newlines instead of an empty string if more than one empty paragraph exists. #TINY-8578
- Custom elements are now treated as non-empty elements by the schema. #TINY-4784
- The autocompleter's menu HTML element is now positioned instead of the wrapper. #TINY-6476
- Choice menu items will now use the `'menuitemradio'` aria role to better reflect that only a single item can be active. #TINY-8602

### Fixed
- Some Template plugin option values were not escaped properly when doing replacement lookups with Regular Expressions. #TINY-7433
- Copy events were not dispatched in readonly mode. #TINY-6800
- `<pre>` tags were not preserved when copying and pasting. #TINY-7719
- The URL detection used for autolink and smart paste did not work if a path segment contained valid characters such as `!` and `:`. #TINY-8069
- In some cases pressing the Backspace or Delete key would incorrectly step into tables rather than remain outside. #TINY-8592
- Links opened when Alt+Enter or Option+Return was typed even when `preventDefault()` was called on the keydown event. #TINY-8661
- Inconsistent visual behavior between choosing Edit -> Select All and typing Ctrl+A or Cmd+A when a document contained an image. #TINY-4550
- Ctrl+Shift+Home/End or Cmd+Shift+Up-arrow/Down-arrow did not expand the selection to a `contenteditable="false"` element if the element was at the beginning or end of a document. #TINY-7795
- Triple-clicking did not select a paragraph in Google Chrome in some circumstances. #TINY-8215
- Images were not showing as selected when selected along with other content. #TINY-5947
- Selection direction was not stored or restored when getting or setting selection bookmarks. #TINY-8599
- When text within an inline boundary element was selected and the right-arrow key was pressed, the insertion point incorrectly moved to the left. #TINY-8601
- In some versions of Safari, the `editor.selection.isForward()` API could throw an exception due to an invalid selection. #TINY-8686
- The selection is no longer incorrectly moved inside a comment by the `editor.selection.normalize()` API. #TINY-7817
- The `InsertParagraph` or `mceInsertNewLine` commands did not delete the current selection like the native command does. #TINY-8606
- The `InsertLineBreak` command did not replace selected content. #TINY-8458
- If selected content straddled a parent and nested list, cutting the selection did not always set the list style to `'none'` on the parent list. #TINY-8078
- Delete operations could behave incorrectly if the selection contains a `contenteditable="false"` element located at the edge of content. #TINY-8729
- Spaces were not added correctly on some browsers when the insertion point was immediately before or after a `contenteditable="false"` block element. #TINY-8588
- Images that used a Data URI were corrupted when the data wasn't base64 encoded. #TINY-8337
- `uploadImages` no longer triggers two change events if there is a removal of images on upload. #TINY-8641
- Preview and Insert Template dialogs now display the correct content background color when using dark skins. #TINY-8534
- Dialogs no longer exceed window height on smaller screens. #TINY-8146
- UI components, such as dialogs, would in some cases cause the Esc keyup event to incorrectly trigger inside the editor. #TINY-7005
- Fixed incorrect word breaks in menus when the menu presented with a scrollbar. #TINY-8572
- Notifications did not properly reposition when toggling fullscreen mode. #TINY-8701
- Text alignments, such as flush left and centered, could not be applied to `<pre>` elements. #TINY-7715
- Indenting or outdenting list items inside a block element that was inside another list item did not work. #TINY-7209
- Changing the list type of a list within another block element altered the parent element that contained that list. #TINY-8068
- Pasting columns in tables could, in some circumstances, result in an invalid table. #TINY-8040
- Copying columns in tables could sometimes result in an invalid copy. #TINY-8040
- Changing table properties with the `table_style_by_css` option set to `false` would sometimes reset the table width. #TINY-8758
- Custom elements added to otherwise blank lines were removed during serialization. #TINY-4784
- The editor's autocompleter was not triggered at the start of nested list items. #TINY-8759
- Some function types in the TreeWalker API missed that it could return `undefined`. #TINY-8592
- Nuget packages for .NET and .NET Core are now configured to copy TinyMCE into `/wwwroot/lib/` when TinyMCE is installed into a project. #TINY-8611

## 6.0.3 - 2022-05-25

### Fixed
- Could not remove values when multiple cells were selected with the cell properties dialog. #TINY-8625
- Could not remove values when multiple rows were selected with the row properties dialog. #TINY-8625
- Empty lines that were formatted in a ranged selection using the `format_empty_lines` option were not kept in the serialized content. #TINY-8639
- The `s` element was missing from the default schema text inline elements. #TINY-8639
- Some text inline elements specified via the schema were not removed when empty by default. #TINY-8639

## 6.0.2 - 2022-04-27

### Fixed
- Some media elements wouldn't update when changing the source URL. #TINY-8660
- Inline toolbars flickered when switching between editors. #TINY-8594
- Multiple inline toolbars were shown if focused too quickly. #TINY-8503
- Added background and additional spacing for the text labeled buttons in the toolbar to improve visual clarity. #TINY-8617
- Toolbar split buttons with text used an incorrect width on touch devices. #TINY-8647

## 6.0.1 - 2022-03-23

### Fixed
- Fixed the dev ZIP missing the required `bin` scripts to build from the source. #TINY-8542
- Fixed a regression whereby text patterns couldn't be updated at runtime. #TINY-8540
- Fixed an issue where tables with colgroups could be copied incorrectly in some cases. #TINY-8568
- Naked buttons better adapt to various background colors, improved text contrast in notifications. #TINY-8533
- The autocompleter would not fire the `AutocompleterStart` event nor close the menu in some cases. #TINY-8552
- It wasn't possible to select text right after an inline noneditable element. #TINY-8567
- Fixed a double border showing for the `tinymce-5` skin when using `toolbar_location: 'bottom'`. #TINY-8564
- Clipboard content was not generated correctly when cutting and copying `contenteditable="false"` elements. #TINY-8563
- Fixed the box-shadow getting clipped in autocompletor popups. #TINY-8573
- The `buttonType` property did not work for dialog footer buttons. #TINY-8582
- Fix contrast ratio for error messages. #TINY-8586

## 6.0.0 - 2022-03-03

### Added
- New `editor.options` API to replace the old `editor.settings` and `editor.getParam` APIs. #TINY-8206
- New `editor.annotator.removeAll` API to remove all annotations by name. #TINY-8195
- New `Resource.unload` API to make it possible to unload resources. #TINY-8431
- New `FakeClipboard` API on the `tinymce` global. #TINY-8353
- New `dispatch()` function to replace the now deprecated `fire()` function in various APIs. #TINY-8102
- New `AutocompleterStart`, `AutocompleterUpdate` and `AutocompleterEnd` events. #TINY-8279
- New `mceAutocompleterClose`, `mceAutocompleterReload` commands. #TINY-8279
- New `mceInsertTableDialog` command to open the insert table dialog. #TINY-8273
- New `slider` dialog component. #TINY-8304
- New `imagepreview` dialog component, allowing preview and zoom of any image URL. #TINY-8333
- New `buttonType` property on dialog button components, supporting `toolbar` style in addition to `primary` and `secondary`. #TINY-8304
- The `tabindex` attribute is now copied from the target element to the iframe. #TINY-8315

### Improved
- New default theme styling for TinyMCE 6 facelift with old skin available as `tinymce-5` and `tinymce-5-dark`. #TINY-8373
- The default height of editor has been increased from `200px` to `400px` to improve the usability of the editor. #TINY-6860
- The upload results returned from the `editor.uploadImages()` API now includes a `removed` flag, reflecting if the image was removed after a failed upload. #TINY-7735
- The `ScriptLoader`, `StyleSheetLoader`, `AddOnManager`, `PluginManager` and `ThemeManager` APIs will now return a `Promise` when loading resources instead of using callbacks. #TINY-8325
- A `ThemeLoadError` event is now fired if the theme fails to load. #TINY-8325
- The `BeforeSetContent` event will now include the actual serialized content when passing in an `AstNode` to the `editor.setContent` API. #TINY-7996
- Improved support for placing the caret before or after noneditable elements within the editor. #TINY-8169
- Calls to `editor.selection.setRng` now update the caret position bookmark used when focus is returned to the editor. #TINY-8450
- The `emoticon` plugin dialog, toolbar and menu item has been updated to use the more accurate `Emojis` term. #TINY-7631
- The dialog `redial` API will now only rerender the changed components instead of the whole dialog. #TINY-8334
- The dialog API `setData` method now uses a deep merge algorithm to support partial nested objects. #TINY-8333
- The dialog spec `initialData` type is now `Partial<T>` to match the underlying implementation details. #TINY-8334
- Notifications no longer require a timeout to disable the close button. #TINY-6679
- The editor theme is now fetched in parallel with the icons, language pack and plugins. #TINY-8453

### Changed
- TinyMCE is now MIT licensed. #TINY-2316
- Moved the `paste` plugin's functionality to TinyMCE core. #TINY-8310
- The `paste_data_images` option now defaults to `true`. #TINY-8310
- Moved the `noneditable` plugin to TinyMCE core. #TINY-8311
- Renamed the `noneditable_noneditable_class` option to `noneditable_class`. #TINY-8311
- Renamed the `noneditable_editable_class` option to `editable_class`. #TINY-8311
- Moved the `textpattern` plugin to TinyMCE core. #TINY-8312
- Renamed the `textpattern_patterns` option to `text_patterns`. #TINY-8312
- Moved the `hr` plugin's functionality to TinyMCE core. #TINY-8313
- Moved the `print` plugin's functionality to TinyMCE core. #TINY-8314
- Moved non-UI table functionality to core. #TINY-8273
- The `DomParser` API no longer uses a custom parser internally and instead uses the native `DOMParser` API. #TINY-4627
- The `editor.getContent()` API can provide custom content by preventing and overriding `content` in the `BeforeGetContent` event. This makes it consistent with the `editor.selection.getContent()` API. #TINY-8018
- The `editor.setContent()` API can now be prevented using the `BeforeSetContent` event. This makes it consistent with the `editor.selection.setContent()` API. #TINY-8018
- Add-ons such as plugins and themes are no longer constructed using the `new` operator. #TINY-8256
- A number of APIs that were not proper classes, are no longer constructed using the `new` operator. #TINY-8322
- The Editor commands APIs will no longer fallback to executing the browsers native command functionality. #TINY-7829
- The Editor query command APIs will now return `false` or an empty string on removed editors. #TINY-7829
- The `mceAddEditor` and `mceToggleEditor` commands now take an object as their value to specify the id and editor options. #TINY-8138
- The `mceInsertTable` command can no longer open the insert table dialog. Use the `mceInsertTableDialog` command instead. #TINY-8273
- The `plugins` option now returns a `string` array instead of a space separated string. #TINY-8455
- The `media` plugin no longer treats `iframe`, `video`, `audio` or `object` elements as "special" and will validate the contents against the schema. #TINY-8382
- The `images_upload_handler` option is no longer passed a `success` or `failure` callback and instead requires a `Promise` to be returned with the upload result. #TINY-8325
- The `tinymce.settings` global property is no longer set upon initialization. #TINY-7359
- The `change` event is no longer fired on first modification. #TINY-6920
- The `GetContent` event will now always pass a `string` for the `content` property. #TINY-7996
- Changed the default tag for the strikethrough format to the `s` tag when using a html 5 schema. #TINY-8262
- The `strike` tag is automatically converted to the `s` tag when using a html 5 schema. #TINY-8262
- Aligning a table to the left or right will now use margin styling instead of float styling. #TINY-6558
- The `:` control character has been changed to `~` for the schema `valid_elements` and `extended_valid_elements` options. #TINY-6726
- The `primary` property on dialog buttons has been deprecated. Use the new `buttonType` property instead. #TINY-8304
- Changed the default statusbar element path delimiter from `»` to `›`. #TINY-8372
- Replaced the `Powered by Tiny` branding text with the Tiny logo. #TINY-8371
- The default minimum height of editor has been changed to 100px to prevent the UI disappearing while resizing. #TINY-6860
- RGB colors are no longer converted to hex values when parsing or serializing content. #TINY-8163
- Replaced the `isDisabled()` function with an `isEnabled()` function for various APIs. #TINY-8101
- Replaced the `enable()` and `disable()` functions with a `setEnabled(state)` function in various APIs. #TINY-8101
- Replaced the `disabled` property with an `enabled` property in various APIs. #TINY-8101
- Replaced the `disable(name)` and `enable(name)` functions with a `setEnabled(name, state)` function in the Dialog APIs. #TINY-8101
- Renamed the `tinymce.Env.os.isOSX` API to `tinymce.Env.os.isMacOS`. #TINY-8175
- Renamed the `tinymce.Env.browser.isChrome` API to `tinymce.Env.browser.isChromium` to better reflect its functionality. #TINY-8300
- Renamed the `getShortEndedElements` Schema API to `getVoidElements`. #TINY-8344
- Renamed the `font_formats` option to `font_family_formats`. #TINY-8328
- Renamed the `fontselect` toolbar button and `fontformats` menu item to `fontfamily`. #TINY-8328
- Renamed the `fontsize_formats` option to `font_size_formats`. #TINY-8328
- Renamed the `fontsizeselect` toolbar button and `fontsizes` menu item to `fontsize`. #TINY-8328
- Renamed the `formatselect` toolbar button and `blockformats` menu item to `blocks`. #TINY-8328
- Renamed the `styleselect` toolbar button and `formats` menu item to `styles`. #TINY-8328
- Renamed the `lineheight_formats` option to `line_height_formats`. #TINY-8328
- Renamed the `getWhiteSpaceElements()` function to `getWhitespaceElements()` in the `Schema` API. #TINY-8102
- Renamed the `mceInsertClipboardContent` command `content` property to `html` to better reflect what data is passed. #TINY-8310
- Renamed the `default_link_target` option to `link_default_target` for both `link` and `autolink` plugins. #TINY-4603
- Renamed the `rel_list` option to `link_rel_list` for the `link` plugin. #TINY-4603
- Renamed the `target_list` option to `link_target_list` for the `link` plugin. #TINY-4603
- The default value for the `link_default_protocol` option has been changed to `https` instead of `http`. #TINY-7824
- The default value for the `element_format` option has been changed to `html`. #TINY-8263
- The default value for the `schema` option has been changed to `html5`. #TINY-8261
- The default value for the `table_style_by_css` option has been changed to `true`. #TINY-8259
- The default value for the `table_use_colgroups` option has been changed to `true`. #TINY-8259

### Fixed
- The object returned from the `editor.fire()` API was incorrect if the editor had been removed. #TINY-8018
- The `editor.selection.getContent()` API did not respect the `no_events` argument. #TINY-8018
- The `editor.annotator.remove` API did not keep selection when removing the annotation. #TINY-8195
- The `GetContent` event was not fired when getting `tree` or `text` formats using the `editor.selection.getContent()` API. #TINY-8018
- The `beforeinput` and `input` events would sometimes not fire as expected when deleting content. #TINY-8168 #TINY-8329
- The `table` plugin would sometimes not correctly handle headers in the `tfoot` section. #TINY-8104
- The `silver` theme UI was incorrectly rendered before plugins had initialized. #TINY-8288
- The aria labels for the color picker dialog were not translated. #TINY-8381
- Fixed sub-menu items not read by screen readers. Patch contributed by westonkd. #TINY-8417
- Dialog labels and other text-based UI properties did not escape HTML markup. #TINY-7524
- Anchor elements would render incorrectly when using the `allow_html_in_named_anchor` option. #TINY-3799
- The `AstNode` HTML serializer did not serialize `pre` or `textarea` elements correctly when they contained newlines. #TINY-8446
- Fixed sub-menu items not read by screen readers. Patch contributed by westonkd. #TINY-8417
- The Home or End keys would move out of a editable element contained within a noneditable element. #TINY-8201
- Dialogs could not be opened in inline mode before the editor had been rendered. #TINY-8397
- Clicking on menu items could cause an unexpected console warning if the `onAction` function caused the menu to close. #TINY-8513
- Fixed various color and contrast issues for the dark skins. #TINY-8527

### Removed
- Removed support for Microsoft Internet Explorer 11. #TINY-8194 #TINY-8241
- Removed support for Microsoft Word from the opensource paste functionality. #TINY-7493
- Removed support for the `plugins` option allowing a mixture of a string array and of space separated strings. #TINY-8399
- Removed support for the deprecated `false` value for the `forced_root_block` option. #TINY-8260
- Removed the jQuery integration. #TINY-4519
- Removed the `imagetools` plugin, which is now classified as a Premium plugin. #TINY-8209
- Removed the `imagetools` dialog component. #TINY-8333
- Removed the `toc` plugin, which is now classified as a Premium plugin. #TINY-8250
- Removed the `tabfocus` plugin. #TINY-8315
- Removed the `textpattern` plugin's API as part of moving it to core. #TINY-8312
- Removed the `table` plugin's API. #TINY-8273
- Removed the callback for the `EditorUpload` API. #TINY-8325
- Removed the legacy browser detection properties from the `Env` API. #TINY-8162
- Removed the `filterNode` method from the `DomParser` API. #TINY-8249
- Removed the `SaxParser` API. #TINY-8218
- Removed the `tinymce.utils.Promise` API. #TINY-8241
- Removed the `toHex` function for the `DOMUtils` and `Styles` APIs. #TINY-8163
- Removed the `execCommand` handler function from the plugin and theme interfaces. #TINY-7829
- Removed the `editor.settings` property as it has been replaced by the new Options API. #TINY-8236
- Removed the `shortEnded` and `fixed` properties on `tinymce.html.Node` class. #TINY-8205
- Removed the `mceInsertRawHTML` command. #TINY-8214
- Removed the style field from the `image` plugin dialog advanced tab. #TINY-3422
- Removed the `paste_filter_drop` option as native drag and drop handling is no longer supported. #TINY-8511
- Removed the legacy `mobile` theme. #TINY-7832
- Removed the deprecated `$`, `Class`, `DomQuery` and `Sizzle` APIs. #TINY-4520 #TINY-8326
- Removed the deprecated `Color`, `JSON`, `JSONP` and `JSONRequest`. #TINY-8162
- Removed the deprecated `XHR` API. #TINY-8164
- Removed the deprecated `setIconStroke` Split Toolbar Button API. #TINY-8162
- Removed the deprecated `editors` property from `EditorManager`. #TINY-8162
- Removed the deprecated `execCallback` and `setMode` APIs from `Editor`. #TINY-8162
- Removed the deprecated `addComponents` and `dependencies` APIs from `AddOnManager`. #TINY-8162
- Removed the deprecated `clearInterval`, `clearTimeout`, `debounce`, `requestAnimationFrame`, `setInterval`, `setTimeout` and `throttle` APIs from `Delay`. #TINY-8162
- Removed the deprecated `Schema` options. #TINY-7821
- Removed the deprecated `file_browser_callback_types`, `force_hex_style_colors` and `images_dataimg_filter` options. #TINY-7823
- Removed the deprecated `filepicker_validator_handler`, `force_p_newlines`, `gecko_spellcheck`, `tab_focus`, `table_responsive_width` and `toolbar_drawer` options. #TINY-7820
- Removed the deprecated `media_scripts` option in the `media` plugin. #TINY-8421
- Removed the deprecated `editor_deselector`, `editor_selector`, `elements`, `mode` and `types` legacy TinyMCE init options. #TINY-7822
- Removed the deprecated `content_editable_state` and `padd_empty_with_br` options. #TINY-8400
- Removed the deprecated `autoresize_on_init` option from the `autoresize` plugin. #TINY-8400
- Removed the deprecated `fullpage`, `spellchecker`, `bbcode`, `legacyoutput`, `colorpicker`, `contextmenu` and `textcolor` plugins. #TINY-8192
- Removed the undocumented `editor.editorCommands.hasCustomCommand` API. #TINY-7829
- Removed the undocumented `mceResetDesignMode`, `mceRepaint` and `mceBeginUndoLevel` commands. #TINY-7829

### Deprecated
- The dialog button component's `primary` property has been deprecated and will be removed in the next major release. Use the new `buttonType` property instead. #TINY-8304
- The `fire()` function of `tinymce.Editor`, `tinymce.dom.EventUtils`, `tinymce.dom.DOMUtils`, `tinymce.util.Observable` and `tinymce.util.EventDispatcher` has been deprecated and will be removed in the next major release. Use the `dispatch()` function instead. #TINY-8102
- The `content` property on the `SetContent` event has been deprecated and will be removed in the next major release. #TINY-8457
- The return value of the `editor.setContent` API has been deprecated and will be removed in the next major release. #TINY-8457

## 5.10.3 - 2022-02-09

### Fixed
- Alignment would sometimes be removed on parent elements when changing alignment on certain inline nodes, such as images. #TINY-8308
- The `fullscreen` plugin would reset the scroll position when exiting fullscreen mode. #TINY-8418

## 5.10.2 - 2021-11-17

### Fixed
- Internal selectors were appearing in the style list when using the `importcss` plugin. #TINY-8238

## 5.10.1 - 2021-11-03

### Fixed
- The iframe aria help text was not read by some screen readers. #TINY-8171
- Clicking the `forecolor` or `backcolor` toolbar buttons would do nothing until selecting a color. #TINY-7836
- Crop functionality did not work in the `imagetools` plugin when the editor was rendered in a shadow root. #TINY-6387
- Fixed an exception thrown on Safari when closing the `searchreplace` plugin dialog. #TINY-8166
- The `autolink` plugin did not convert URLs to links when starting with a bracket. #TINY-8091
- The `autolink` plugin incorrectly created nested links in some cases. #TINY-8091
- Tables could have an incorrect height set on rows when rendered outside of the editor. #TINY-7699
- In certain circumstances, the table of contents plugin would incorrectly add an extra empty list item. #TINY-4636
- The insert table grid menu displayed an incorrect size when re-opening the grid. #TINY-6532
- The word count plugin was treating the zero width space character (`&#8203;`) as a word. #TINY-7484

## 5.10.0 - 2021-10-11

### Added
- Added a new `URI.isDomSafe(uri)` API to check if a URI is considered safe to be inserted into the DOM. #TINY-7998
- Added the `ESC` key code constant to the `VK` API. #TINY-7917
- Added a new `deprecation_warnings` setting for turning off deprecation console warning messages. #TINY-8049

### Improved
- The `element` argument of the `editor.selection.scrollIntoView()` API is now optional, and if it is not provided the current selection will be scrolled into view. #TINY-7291

### Changed
- The deprecated `scope` attribute is no longer added to `td` cells when converting a row to a header row. #TINY-7731
- The number of `col` elements is normalized to match the number of columns in a table after a table action. #TINY-8011

### Fixed
- Fixed a regression that caused block wrapper formats to apply and remove incorrectly when using a collapsed selection with multiple words. #TINY-8036
- Resizing table columns in some scenarios would resize the column to an incorrect position. #TINY-7731
- Inserting a table where the parent element had padding would cause the table width to be incorrect. #TINY-7991
- The resize backdrop element did not have the `data-mce-bogus="all"` attribute set to prevent it being included in output. #TINY-7854
- Resize handles appeared on top of dialogs and menus when using an inline editor. #TINY-3263
- Fixed the `autoresize` plugin incorrectly scrolling to the top of the editor content in some cases when changing content. #TINY-7291
- Fixed the `editor.selection.scrollIntoView()` type signature, as it incorrectly required an `Element` instead of `HTMLElement`. #TINY-7291
- Table cells that were both row and column headers did not retain the correct state when converting back to a regular row or column. #TINY-7709
- Clicking beside a non-editable element could cause the editor to incorrectly scroll to the top of the content. #TINY-7062
- Clicking in a table cell, with a non-editable element in an adjacent cell, incorrectly caused the non-editable element to be selected. #TINY-7736
- Split toolbar buttons incorrectly had nested `tabindex="-1"` attributes. #TINY-7879
- Fixed notifications rendering in the wrong place initially and when the page was scrolled. #TINY-7894
- Fixed an exception getting thrown when the number of `col` elements didn't match the number of columns in a table. #TINY-7041 #TINY-8011
- The table selection state could become incorrect after selecting a noneditable table cell. #TINY-8053
- As of Mozilla Firefox 91, toggling fullscreen mode with `toolbar_sticky` enabled would cause the toolbar to disappear. #TINY-7873
- Fixed URLs not cleaned correctly in some cases in the `link` and `image` plugins. #TINY-7998
- Fixed the `image` and `media` toolbar buttons incorrectly appearing to be in an inactive state in some cases. #TINY-3463
- Fixed the `editor.selection.selectorChanged` API not firing if the selector matched the current selection when registered in some cases. #TINY-3463
- Inserting content into a `contenteditable="true"` element that was contained within a `contenteditable="false"` element would move the selection to an incorrect location. #TINY-7842
- Dragging and dropping `contenteditable="false"` elements could result in the element being placed in an unexpected location. #TINY-7917
- Pressing the Escape key would not cancel a drag action that started on a `contenteditable="false"` element within the editor. #TINY-7917
- `video` and `audio` elements were unable to be played when the `media` plugin live embeds were enabled in some cases. #TINY-7674
- Pasting images would throw an exception if the clipboard `items` were not files (for example, screenshots taken from gnome-software). Patch contributed by cedric-anne. #TINY-8079

### Deprecated
- Several APIs have been deprecated. See the release notes section for information. #TINY-8023 #TINY-8063
- Several Editor settings have been deprecated. See the release notes section for information. #TINY-8086
- The Table of Contents and Image Tools plugins will be classified as Premium plugins in the next major release. #TINY-8087
- Word support in the `paste` plugin has been deprecated and will be removed in the next major release. #TINY-8087

## 5.9.2 - 2021-09-08

### Fixed
- Fixed an exception getting thrown when disabling events and setting content. #TINY-7956
- Delete operations could behave incorrectly if the selection crossed a table boundary. #TINY-7596

## 5.9.1 - 2021-08-27

### Fixed
- Published TinyMCE types failed to compile in strict mode. #TINY-7915
- The `TableModified` event sometimes didn't fire when performing certain table actions. #TINY-7916

## 5.9.0 - 2021-08-26

### Added
- Added a new `mceFocus` command that focuses the editor. Equivalent to using `editor.focus()`. #TINY-7373
- Added a new `mceTableToggleClass` command which toggles the provided class on the currently selected table. #TINY-7476
- Added a new `mceTableCellToggleClass` command which toggles the provided class on the currently selected table cells. #TINY-7476
- Added a new `tablecellvalign` toolbar button and menu item for vertical table cell alignment. #TINY-7477
- Added a new `tablecellborderwidth` toolbar button and menu item to change table cell border width. #TINY-7478
- Added a new `tablecellborderstyle` toolbar button and menu item to change table cell border style. #TINY-7478
- Added a new `tablecaption` toolbar button and menu item to toggle captions on tables. #TINY-7479
- Added a new `mceTableToggleCaption` command that toggles captions on a selected table. #TINY-7479
- Added a new `tablerowheader` toolbar button and menu item to toggle the header state of row cells. #TINY-7478
- Added a new `tablecolheader` toolbar button and menu item to toggle the header state of column cells. #TINY-7482
- Added a new `tablecellbordercolor` toolbar button and menu item to select table cell border colors, with an accompanying setting `table_border_color_map` to customize the available values. #TINY-7480
- Added a new `tablecellbackgroundcolor` toolbar button and menu item to select table cell background colors, with an accompanying setting `table_background_color_map` to customize the available values. #TINY-7480
- Added a new `language` menu item and toolbar button to add `lang` attributes to content, with an accompanying `content_langs` setting to specify the languages available. #TINY-6149
- A new `lang` format is now available that can be used with `editor.formatter`, or applied with the `Lang` editor command. #TINY-6149
- Added a new `language` icon for the `language` toolbar button. #TINY-7670
- Added a new `table-row-numbering` icon. #TINY-7327
- Added new plugin commands: `mceEmoticons` (Emoticons), `mceWordCount` (Word Count), and `mceTemplate` (Template). #TINY-7619
- Added a new `iframe_aria_text` setting to set the iframe title attribute. #TINY-1264
- Added a new DomParser `Node.children()` API to return all the children of a `Node`. #TINY-7756

### Improved
- Sticky toolbars can now be offset from the top of the page using the new `toolbar_sticky_offset` setting. #TINY-7337
- Fancy menu items now accept an `initData` property to allow custom initialization data. #TINY-7480
- Improved the load time of the `fullpage` plugin by using the existing editor schema rather than creating a new one. #TINY-6504
- Improved the performance when UI components are rendered. #TINY-7572
- The context toolbar no longer unnecessarily repositions to the top of large elements when scrolling. #TINY-7545
- The context toolbar will now move out of the way when it overlaps with the selection, such as in table cells. #TINY-7192
- The context toolbar now uses a short animation when transitioning between different locations. #TINY-7740
- `Env.browser` now uses the User-Agent Client Hints API where it is available. #TINY-7785
- Icons with a `-rtl` suffix in their name will now automatically be used when the UI is rendered in right-to-left mode. #TINY-7782
- The `formatter.match` API now accepts an optional `similar` parameter to check if the format partially matches. #TINY-7712
- The `formatter.formatChanged` API now supports providing format variables when listening for changes. #TINY-7713
- The formatter will now fire `FormatApply` and `FormatRemove` events for the relevant actions. #TINY-7713
- The `autolink` plugin link detection now permits custom protocols. #TINY-7714
- The `autolink` plugin valid link detection has been improved. #TINY-7714

### Changed
- Changed the load order so content CSS is loaded before the editor is populated with content. #TINY-7249
- Changed the `emoticons`, `wordcount`, `code`, `codesample`, and `template` plugins to open dialogs using commands. #TINY-7619
- The context toolbar will no longer show an arrow when it overlaps the content, such as in table cells. #TINY-7665
- The context toolbar will no longer overlap the statusbar for toolbars using `node` or `selection` positions. #TINY-7666

### Fixed
- The `editor.fire` API was incorrectly mutating the original `args` provided. #TINY-3254
- Unbinding an event handler did not take effect immediately while the event was firing. #TINY-7436
- Binding an event handler incorrectly took effect immediately while the event was firing. #TINY-7436
- Unbinding a native event handler inside the `remove` event caused an exception that blocked editor removal. #TINY-7730
- The `SetContent` event contained the incorrect `content` when using the `editor.selection.setContent()` API. #TINY-3254
- The editor content could be edited after calling `setProgressState(true)` in iframe mode. #TINY-7373
- Tabbing out of the editor after calling `setProgressState(true)` behaved inconsistently in iframe mode. #TINY-7373
- Flash of unstyled content while loading the editor because the content CSS was loaded after the editor content was rendered. #TINY-7249
- Partially transparent RGBA values provided in the `color_map` setting were given the wrong hex value. #TINY-7163
- HTML comments with mismatched quotes were parsed incorrectly under certain circumstances. #TINY-7589
- The editor could crash when inserting certain HTML content. #TINY-7756
- Inserting certain HTML content into the editor could result in invalid HTML once parsed. #TINY-7756
- Links in notification text did not show the correct mouse pointer. #TINY-7661
- Using the Tab key to navigate into the editor on Microsoft Internet Explorer 11 would incorrectly focus the toolbar. #TINY-3707
- The editor selection could be placed in an incorrect location when undoing or redoing changes in a document containing `contenteditable="false"` elements. #TINY-7663
- Menus and context menus were not closed when clicking into a different editor. #TINY-7399
- Context menus on Android were not displayed when more than one HTML element was selected. #TINY-7688
- Disabled nested menu items could still be opened. #TINY-7700
- The nested menu item chevron icon was not fading when the menu item was disabled. #TINY-7700
- `imagetools` buttons were incorrectly enabled for remote images without `imagetools_proxy` set. #TINY-7772
- Only table content would be deleted when partially selecting a table and content outside the table. #TINY-6044
- The table cell selection handling was incorrect in some cases when dealing with nested tables. #TINY-6298
- Removing a table row or column could result in the cursor getting placed in an invalid location. #TINY-7695
- Pressing the Tab key to navigate through table cells did not skip noneditable cells. #TINY-7705
- Clicking on a noneditable table cell did not show a visual selection like other noneditable elements. #TINY-7724
- Some table operations would incorrectly cause table row attributes and styles to be lost. #TINY-6666
- The selection was incorrectly lost when using the `mceTableCellType` and `mceTableRowType` commands. #TINY-6666
- The `mceTableRowType` was reversing the order of the rows when converting multiple header rows back to body rows. #TINY-6666
- The table dialog did not always respect the `table_style_with_css` option. #TINY-4926
- Pasting into a table with multiple cells selected could cause the content to be pasted in the wrong location. #TINY-7485
- The `TableModified` event was not fired when pasting cells into a table. #TINY-6939
- The table paste column before and after icons were not flipped in RTL mode. #TINY-7851
- Fixed table corruption when deleting a `contenteditable="false"` cell. #TINY-7891
- The `dir` attribute was being incorrectly applied to list items. #TINY-4589
- Applying selector formats would sometimes not apply the format correctly to elements in a list. #TINY-7393
- For formats that specify an attribute or style that should be removed, the formatter `match` API incorrectly returned `false`. #TINY-6149
- The type signature on the `formatter.matchNode` API had the wrong return type (was `boolean` but should have been `Formatter | undefined`). #TINY-6149
- The `formatter.formatChanged` API would ignore the `similar` parameter if another callback had already been registered for the same format. #TINY-7713
- The `formatter.formatChanged` API would sometimes not run the callback the first time the format was removed. #TINY-7713
- Base64 encoded images with spaces or line breaks in the data URI were not displayed correctly. Patch contributed by RoboBurned.

### Deprecated
- The `bbcode`, `fullpage`, `legacyoutput`, and `spellchecker` plugins have been deprecated and marked for removal in the next major release. #TINY-7260

## 5.8.2 - 2021-06-23

### Fixed
- Fixed an issue when pasting cells from tables containing `colgroup`s into tables without `colgroup`s. #TINY-6675
- Fixed an issue that could cause an invalid toolbar button state when multiple inline editors were on a single page. #TINY-6297

## 5.8.1 - 2021-05-20

### Fixed
- An unexpected exception was thrown when switching to readonly mode and adjusting the editor width. #TINY-6383
- Content could be lost when the `pagebreak_split_block` setting was enabled. #TINY-3388
- The `list-style-type: none;` style on nested list items was incorrectly removed when clearing formatting. #TINY-6264
- URLs were not always detected when pasting over a selection. Patch contributed by jwcooper. #TINY-6997
- Properties on the `OpenNotification` event were incorrectly namespaced. #TINY-7486

## 5.8.0 - 2021-05-06

### Added
- Added the `PAGE_UP` and `PAGE_DOWN` key code constants to the `VK` API. #TINY-4612
- The editor resize handle can now be controlled using the keyboard. #TINY-4823
- Added a new `fixed_toolbar_container_target` setting which renders the toolbar in the specified `HTMLElement`. Patch contributed by pvrobays.

### Improved
- The `inline_boundaries` feature now supports the `home`, `end`, `pageup`, and `pagedown` keys. #TINY-4612
- Updated the `formatter.matchFormat` API to support matching formats with variables in the `classes` property. #TINY-7227
- Added HTML5 `audio` and `video` elements to the default alignment formats. #TINY-6633
- Added support for alpha list numbering to the list properties dialog. #TINY-6891

### Changed
- Updated the `image` dialog to display the class list dropdown as full-width if the caption checkbox is not present. #TINY-6400
- Renamed the "H Align" and "V Align" input labels in the Table Cell Properties dialog to "Horizontal align" and "Vertical align" respectively. #TINY-7285

### Deprecated
- The undocumented `setIconStroke` Split Toolbar Button API has been deprecated and will be removed in a future release. #TINY-3551

### Fixed
- Fixed a bug where it wasn't possible to align nested list items. #TINY-6567
- The RGB fields in the color picker dialog were not staying in sync with the color palette and hue slider. #TINY-6952
- The color preview box in the color picker dialog was not correctly displaying the saturation and value of the chosen color. #TINY-6952
- The color picker dialog will now show an alert if it is submitted with an invalid hex color code. #TINY-2814
- Fixed a bug where the `TableModified` event was not fired when adding a table row with the Tab key. #TINY-7006
- Added missing `images_file_types` setting to the exported TypeScript types. #GH-6607
- Fixed a bug where lists pasted from Word with Roman numeral markers were not displayed correctly. Patch contributed by aautio. #GH-6620
- The `editor.insertContent` API was incorrectly handling nested `span` elements with matching styles. #TINY-6263
- The HTML5 `small` element could not be removed when clearing text formatting. #TINY-6633
- The Oxide button text transform variable was incorrectly using `capitalize` instead of `none`. Patch contributed by dakur. #GH-6341
- Fix dialog button text that was using title-style capitalization. #TINY-6816
- Table plugin could perform operations on tables containing the inline editor. #TINY-6625
- Fixed Tab key navigation inside table cells with a ranged selection. #TINY-6638
- The foreground and background toolbar button color indicator is no longer blurry. #TINY-3551
- Fixed a regression in the `tinymce.create()` API that caused issues when multiple objects were created. #TINY-7358
- Fixed the `LineHeight` command causing the `change` event to be fired inconsistently. #TINY-7048

## 5.7.1 - 2021-03-17

### Fixed
- Fixed the `help` dialog incorrectly linking to the changelog of TinyMCE 4 instead of TinyMCE 5. #TINY-7031
- Fixed a bug where error messages were displayed incorrectly in the image dialog. #TINY-7099
- Fixed an issue where URLs were not correctly filtered in some cases. #TINY-7025
- Fixed a bug where context menu items with names that contained uppercase characters were not displayed. #TINY-7072
- Fixed context menu items lacking support for the `disabled` and `shortcut` properties. #TINY-7073
- Fixed a regression where the width and height were incorrectly set when embedding content using the `media` dialog. #TINY-7074

## 5.7.0 - 2021-02-10

### Added
- Added IPv6 address support to the URI API. Patch contributed by dev7355608. #GH-4409
- Added new `structure` and `style` properties to the `TableModified` event to indicate what kinds of modifications were made. #TINY-6643
- Added `video` and `audio` live embed support for the `media` plugin. #TINY-6229
- Added the ability to resize `video` and `iframe` media elements. #TINY-6229
- Added a new `font_css` setting for adding fonts to both the editor and the parent document. #TINY-6199
- Added a new `ImageUploader` API to simplify uploading image data to the configured `images_upload_url` or `images_upload_handler`. #TINY-4601
- Added an Oxide variable to define the container background color in fullscreen mode. #TINY-6903
- Added Oxide variables for setting the toolbar background colors for inline and sticky toolbars. #TINY-6009
- Added a new `AfterProgressState` event that is fired after `editor.setProgressState` calls complete. #TINY-6686
- Added support for `table_column_resizing` when inserting or deleting columns. #TINY-6711

### Changed
- Changed table and table column copy behavior to retain an appropriate width when pasted. #TINY-6664
- Changed the `lists` plugin to apply list styles to all text blocks within a selection. #TINY-3755
- Changed the `advlist` plugin to log a console error message when the `list` plugin isn't enabled. #TINY-6585
- Changed the z-index of the `setProgressState(true)` throbber so it does not hide notifications. #TINY-6686
- Changed the type signature for `editor.selection.getRng()` incorrectly returning `null`. #TINY-6843
- Changed some `SaxParser` regular expressions to improve performance. #TINY-6823
- Changed `editor.setProgressState(true)` to close any open popups. #TINY-6686

### Fixed
- Fixed `codesample` highlighting performance issues for some languages. #TINY-6996
- Fixed an issue where cell widths were lost when merging table cells. #TINY-6901
- Fixed `col` elements incorrectly transformed to `th` elements when converting columns to header columns. #TINY-6715
- Fixed a number of table operations not working when selecting 2 table cells on Mozilla Firefox. #TINY-3897
- Fixed a memory leak by backporting an upstream Sizzle fix. #TINY-6859
- Fixed table `width` style was removed when copying. #TINY-6664
- Fixed focus lost while typing in the `charmap` or `emoticons` dialogs when the editor is rendered in a shadow root. #TINY-6904
- Fixed corruption of base64 URLs used in style attributes when parsing HTML. #TINY-6828
- Fixed the order of CSS precedence of `content_style` and `content_css` in the `preview` and `template` plugins. `content_style` now has precedence. #TINY-6529
- Fixed an issue where the image dialog tried to calculate image dimensions for an empty image URL. #TINY-6611
- Fixed an issue where `scope` attributes on table cells would not change as expected when merging or unmerging cells. #TINY-6486
- Fixed the plugin documentation links in the `help` plugin. #DOC-703
- Fixed events bound using `DOMUtils` not returning the correct result for `isDefaultPrevented` in some cases. #TINY-6834
- Fixed the "Dropped file type is not supported" notification incorrectly showing when using an inline editor. #TINY-6834
- Fixed an issue with external styles bleeding into TinyMCE. #TINY-6735
- Fixed an issue where parsing malformed comments could cause an infinite loop. #TINY-6864
- Fixed incorrect return types on `editor.selection.moveToBookmark`. #TINY-6504
- Fixed the type signature for `editor.selection.setCursorLocation()` incorrectly allowing a node with no `offset`. #TINY-6843
- Fixed incorrect behavior when editor is destroyed while loading stylesheets. #INT-2282
- Fixed figure elements incorrectly splitting from a valid parent element when editing the image within. #TINY-6592
- Fixed inserting multiple rows or columns in a table cloning from the incorrect source row or column. #TINY-6906
- Fixed an issue where new lines were not scrolled into view when pressing Shift+Enter or Shift+Return. #TINY-6964
- Fixed an issue where list elements would not be removed when outdenting using the Enter or Return key. #TINY-5974
- Fixed an issue where file extensions with uppercase characters were treated as invalid. #TINY-6940
- Fixed dialog block messages were not passed through TinyMCE's translation system. #TINY-6971

## 5.6.2 - 2020-12-08

### Fixed
- Fixed a UI rendering regression when the document body is using `display: flex`. #TINY-6783

## 5.6.1 - 2020-11-25

### Fixed
- Fixed the `mceTableRowType` and `mceTableCellType` commands were not firing the `newCell` event. #TINY-6692
- Fixed the HTML5 `s` element was not recognized when editing or clearing text formatting. #TINY-6681
- Fixed an issue where copying and pasting table columns resulted in invalid HTML when using colgroups. #TINY-6684
- Fixed an issue where the toolbar would render with the wrong width for inline editors in some situations. #TINY-6683

## 5.6.0 - 2020-11-18

### Added
- Added new `BeforeOpenNotification` and `OpenNotification` events which allow internal notifications to be captured and modified before display. #TINY-6528
- Added support for `block` and `unblock` methods on inline dialogs. #TINY-6487
- Added new `TableModified` event which is fired whenever changes are made to a table. #TINY-6629
- Added new `images_file_types` setting to determine which image file formats will be automatically processed into `img` tags on paste when using the `paste` plugin. #TINY-6306
- Added support for `images_file_types` setting in the image file uploader to determine which image file extensions are valid for upload. #TINY-6224
- Added new `format_empty_lines` setting to control if empty lines are formatted in a ranged selection. #TINY-6483
- Added template support to the `autocompleter` for customizing the autocompleter items. #TINY-6505
- Added new user interface `enable`, `disable`, and `isDisabled` methods. #TINY-6397
- Added new `closest` formatter API to get the closest matching selection format from a set of formats. #TINY-6479
- Added new `emojiimages` emoticons database that uses the twemoji CDN by default. #TINY-6021
- Added new `emoticons_database` setting to configure which emoji database to use. #TINY-6021
- Added new `name` field to the `style_formats` setting object to enable specifying a name for the format. #TINY-4239

### Changed
- Changed `readonly` mode to allow hyperlinks to be clickable. #TINY-6248

### Fixed
- Fixed the `change` event not firing after a successful image upload. #TINY-6586
- Fixed the type signature for the `entity_encoding` setting not accepting delimited lists. #TINY-6648
- Fixed layout issues when empty `tr` elements were incorrectly removed from tables. #TINY-4679
- Fixed image file extensions lost when uploading an image with an alternative extension, such as `.jfif`. #TINY-6622
- Fixed a security issue where URLs in attributes weren't correctly sanitized. #TINY-6518
- Fixed `DOMUtils.getParents` incorrectly including the shadow root in the array of elements returned. #TINY-6540
- Fixed an issue where the root document could be scrolled while an editor dialog was open inside a shadow root. #TINY-6363
- Fixed `getContent` with text format returning a new line when the editor is empty. #TINY-6281
- Fixed table column and row resizers not respecting the `data-mce-resize` attribute. #TINY-6600
- Fixed inserting a table via the `mceInsertTable` command incorrectly creating 2 undo levels. #TINY-6656
- Fixed nested tables with `colgroup` elements incorrectly always resizing the inner table. #TINY-6623
- Fixed the `visualchars` plugin causing the editor to steal focus when initialized. #TINY-6282
- Fixed `fullpage` plugin altering text content in `editor.getContent()`. #TINY-6541
- Fixed `fullscreen` plugin not working correctly with multiple editors and shadow DOM. #TINY-6280
- Fixed font size keywords such as `medium` not displaying correctly in font size menus. #TINY-6291
- Fixed an issue where some attributes in table cells were not copied over to new rows or columns. #TINY-6485
- Fixed incorrectly removing formatting on adjacent spaces when removing formatting on a ranged selection. #TINY-6268
- Fixed the `Cut` menu item not working in the latest version of Mozilla Firefox. #TINY-6615
- Fixed some incorrect types in the new TypeScript declaration file. #TINY-6413
- Fixed a regression where a fake offscreen selection element was incorrectly created for the editor root node. #TINY-6555
- Fixed an issue where menus would incorrectly collapse in small containers. #TINY-3321
- Fixed an issue where only one table column at a time could be converted to a header. #TINY-6326
- Fixed some minor memory leaks that prevented garbage collection for editor instances. #TINY-6570
- Fixed resizing a `responsive` table not working when using the column resize handles. #TINY-6601
- Fixed incorrectly calculating table `col` widths when resizing responsive tables. #TINY-6646
- Fixed an issue where spaces were not preserved in pre-blocks when getting text content. #TINY-6448
- Fixed a regression that caused the selection to be difficult to see in tables with backgrounds. #TINY-6495
- Fixed content pasted multiple times in the editor when using Microsoft Internet Explorer 11. Patch contributed by mattford. #GH-4905

## 5.5.1 - 2020-10-01

### Fixed
- Fixed pressing the down key near the end of a document incorrectly raising an exception. #TINY-6471
- Fixed incorrect Typescript types for the `Tools` API. #TINY-6475

## 5.5.0 - 2020-09-29

### Added
- Added a TypeScript declaration file to the bundle output for TinyMCE core. #TINY-3785
- Added new `table_column_resizing` setting to control how table columns are resized when using the resize bars. #TINY-6001
- Added the ability to remove images on a failed upload using the `images_upload_handler` failure callback. #TINY-6011
- Added `hasPlugin` function to the editor API to determine if a plugin exists or not. #TINY-766
- Added new `ToggleToolbarDrawer` command and query state handler to allow the toolbar drawer to be programmatically toggled and the toggle state to be checked. #TINY-6032
- Added the ability to use `colgroup` elements in tables. #TINY-6050
- Added a new setting `table_use_colgroups` for toggling whether colgroups are used in new tables. #TINY-6050
- Added the ability to delete and navigate HTML media elements without the `media` plugin. #TINY-4211
- Added `fullscreen_native` setting to the `fullscreen` plugin to enable use of the entire monitor. #TINY-6284
- Added table related oxide variables to the Style API for more granular control over table cell selection appearance. #TINY-6311
- Added new `toolbar_persist` setting to control the visibility of the inline toolbar. #TINY-4847
- Added new APIs to allow for programmatic control of the inline toolbar visibility. #TINY-4847
- Added the `origin` property to the `ObjectResized` and `ObjectResizeStart` events, to specify which handle the resize was performed on. #TINY-6242
- Added new StyleSheetLoader `unload` and `unloadAll` APIs to allow loaded stylesheets to be removed. #TINY-3926
- Added the `LineHeight` query command and action to the editor. #TINY-4843
- Added the `lineheight` toolbar and menu items, and added `lineheight` to the default format menu. #TINY-4843
- Added a new `contextmenu_avoid_overlap` setting to allow context menus to avoid overlapping matched nodes. #TINY-6036
- Added new listbox dialog UI component for rendering a dropdown that allows nested options. #TINY-2236
- Added back the ability to use nested items in the `image_class_list`, `link_class_list`, `link_list`, `table_class_list`, `table_cell_class_list`, and `table_row_class_list` settings. #TINY-2236

### Changed
- Changed how CSS manipulates table cells when selecting multiple cells to achieve a semi-transparent selection. #TINY-6311
- Changed the `target` property on fired events to use the native event target. The original target for an open shadow root can be obtained using `event.getComposedPath()`. #TINY-6128
- Changed the editor to clean-up loaded CSS stylesheets when all editors using the stylesheet have been removed. #TINY-3926
- Changed `imagetools` context menu icon for accessing the `image` dialog to use the `image` icon. #TINY-4141
- Changed the `editor.insertContent()` and `editor.selection.setContent()` APIs to retain leading and trailing whitespace. #TINY-5966
- Changed the `table` plugin `Column` menu to include the cut, copy and paste column menu items. #TINY-6374
- Changed the default table styles in the content CSS files to better support the styling options available in the `table` dialog. #TINY-6179

### Deprecated
- Deprecated the `Env.experimentalShadowDom` flag. #TINY-6128

### Fixed
- Fixed tables with no borders displaying with the default border styles in the `preview` dialog. #TINY-6179
- Fixed loss of whitespace when inserting content after a non-breaking space. #TINY-5966
- Fixed the `event.getComposedPath()` function throwing an exception for events fired from the editor. #TINY-6128
- Fixed notifications not appearing when the editor is within a ShadowRoot. #TINY-6354
- Fixed focus issues with inline dialogs when the editor is within a ShadowRoot. #TINY-6360
- Fixed the `template` plugin previews missing some content styles. #TINY-6115
- Fixed the `media` plugin not saving the alternative source url in some situations. #TINY-4113
- Fixed an issue where column resizing using the resize bars was inconsistent between fixed and relative table widths. #TINY-6001
- Fixed an issue where dragging and dropping within a table would select table cells. #TINY-5950
- Fixed up and down keyboard navigation not working for inline `contenteditable="false"` elements. #TINY-6226
- Fixed dialog not retrieving `close` icon from icon pack. #TINY-6445
- Fixed the `unlink` toolbar button not working when selecting multiple links. #TINY-4867
- Fixed the `link` dialog not showing the "Text to display" field in some valid cases. #TINY-5205
- Fixed the `DOMUtils.split()` API incorrectly removing some content. #TINY-6294
- Fixed pressing the escape key not focusing the editor when using multiple toolbars. #TINY-6230
- Fixed the `dirty` flag not being correctly set during an `AddUndo` event. #TINY-4707
- Fixed `editor.selection.setCursorLocation` incorrectly placing the cursor outside `pre` elements in some circumstances. #TINY-4058
- Fixed an exception being thrown when pressing the enter key inside pre elements while `br_in_pre` setting is false. #TINY-4058

## 5.4.2 - 2020-08-17

### Fixed
- Fixed the editor not resizing when resizing the browser window in fullscreen mode. #TINY-3511
- Fixed clicking on notifications causing inline editors to hide. #TINY-6058
- Fixed an issue where link URLs could not be deleted or edited in the link dialog in some cases. #TINY-4706
- Fixed a regression where setting the `anchor_top` or `anchor_bottom` options to `false` was not working. #TINY-6256
- Fixed the `anchor` plugin not supporting the `allow_html_in_named_anchor` option. #TINY-6236
- Fixed an exception thrown when removing inline formats that contained additional styles or classes. #TINY-6288
- Fixed an exception thrown when positioning the context toolbar on Internet Explorer 11 in some edge cases. #TINY-6271
- Fixed inline formats not removed when more than one `removeformat` format rule existed. #TINY-6216
- Fixed an issue where spaces were sometimes removed when removing formating on nearby text. #TINY-6251
- Fixed the list toolbar buttons not showing as active when a list is selected. #TINY-6286
- Fixed an issue where the UI would sometimes not be shown or hidden when calling the show or hide API methods on the editor. #TINY-6048
- Fixed the list type style not retained when copying list items. #TINY-6289
- Fixed the Paste plugin converting tabs in plain text to a single space character. A `paste_tab_spaces` option has been included for setting the number of spaces used to replace a tab character. #TINY-6237

## 5.4.1 - 2020-07-08

### Fixed
- Fixed the Search and Replace plugin incorrectly including zero-width caret characters in search results. #TINY-4599
- Fixed dragging and dropping unsupported files navigating the browser away from the editor. #TINY-6027
- Fixed undo levels not created on browser handled drop or paste events. #TINY-6027
- Fixed content in an iframe element parsing as DOM elements instead of text content. #TINY-5943
- Fixed Oxide checklist styles not showing when printing. #TINY-5139
- Fixed bug with `scope` attribute not being added to the cells of header rows. #TINY-6206

## 5.4.0 - 2020-06-30

### Added
- Added keyboard navigation support to menus and toolbars when the editor is in a ShadowRoot. #TINY-6152
- Added the ability for menus to be clicked when the editor is in an open shadow root. #TINY-6091
- Added the `Editor.ui.styleSheetLoader` API for loading stylesheets within the Document or ShadowRoot containing the editor UI. #TINY-6089
- Added the `StyleSheetLoader` module to the public API. #TINY-6100
- Added Oxide variables for styling the `select` element and headings in dialog content. #TINY-6070
- Added icons for `table` column and row cut, copy, and paste toolbar buttons. #TINY-6062
- Added all `table` menu items to the UI registry, so they can be used by name in other menus. #TINY-4866
- Added new `mceTableApplyCellStyle` command to the `table` plugin. #TINY-6004
- Added new `table` cut, copy, and paste column editor commands and menu items. #TINY-6006
- Added font related Oxide variables for secondary buttons, allowing for custom styling. #TINY-6061
- Added new `table_header_type` setting to control how table header rows are structured. #TINY-6007
- Added new `table_sizing_mode` setting to replace the `table_responsive_width` setting, which has now been deprecated. #TINY-6051
- Added new `mceTableSizingMode` command for changing the sizing mode of a table. #TINY-6000
- Added new `mceTableRowType`, `mceTableColType`, and `mceTableCellType` commands and value queries. #TINY-6150

### Changed
- Changed `advlist` toolbar buttons to only show a dropdown list if there is more than one option. #TINY-3194
- Changed `mceInsertTable` command and `insertTable` API method to take optional header rows and columns arguments. #TINY-6012
- Changed stylesheet loading, so that UI skin stylesheets can load in a ShadowRoot if required. #TINY-6089
- Changed the DOM location of menus so that they display correctly when the editor is in a ShadowRoot. #TINY-6093
- Changed the table plugin to correctly detect all valid header row structures. #TINY-6007

### Fixed
- Fixed tables with no defined width being converted to a `fixed` width table when modifying the table. #TINY-6051
- Fixed the `autosave` `isEmpty` API incorrectly detecting non-empty content as empty. #TINY-5953
- Fixed table `Paste row after` and `Paste row before` menu items not disabled when nothing was available to paste. #TINY-6006
- Fixed a selection performance issue with large tables on Microsoft Internet Explorer and Edge. #TINY-6057
- Fixed filters for screening commands from the undo stack to be case-insensitive. #TINY-5946
- Fixed `fullscreen` plugin now removes all classes when the editor is closed. #TINY-4048
- Fixed handling of mixed-case icon identifiers (names) for UI elements. #TINY-3854
- Fixed leading and trailing spaces lost when using `editor.selection.getContent({ format: 'text' })`. #TINY-5986
- Fixed an issue where changing the URL with the quicklink toolbar caused unexpected undo behavior. #TINY-5952
- Fixed an issue where removing formatting within a table cell would cause Internet Explorer 11 to scroll to the end of the table. #TINY-6049
- Fixed an issue where the `allow_html_data_urls` setting was not correctly applied. #TINY-5951
- Fixed the `autolink` feature so that it no longer treats a string with multiple "@" characters as an email address. #TINY-4773
- Fixed an issue where removing the editor would leave unexpected attributes on the target element. #TINY-4001
- Fixed the `link` plugin now suggest `mailto:` when the text contains an '@' and no slashes (`/`). #TINY-5941
- Fixed the `valid_children` check of custom elements now allows a wider range of characters in names. #TINY-5971

## 5.3.2 - 2020-06-10

### Fixed
- Fixed a regression introduced in 5.3.0, where `images_dataimg_filter` was no-longer called. #TINY-6086

## 5.3.1 - 2020-05-27

### Fixed
- Fixed the image upload error alert also incorrectly closing the image dialog. #TINY-6020
- Fixed editor content scrolling incorrectly on focus in Firefox by reverting default content CSS html and body heights added in 5.3.0. #TINY-6019

## 5.3.0 - 2020-05-21

### Added
- Added html and body height styles to the default oxide content CSS. #TINY-5978
- Added `uploadUri` and `blobInfo` to the data returned by `editor.uploadImages()`. #TINY-4579
- Added a new function to the `BlobCache` API to lookup a blob based on the base64 data and mime type. #TINY-5988
- Added the ability to search and replace within a selection. #TINY-4549
- Added the ability to set the list start position for ordered lists and added new `lists` context menu item. #TINY-3915
- Added `icon` as an optional config option to the toggle menu item API. #TINY-3345
- Added `auto` mode for `toolbar_location` which positions the toolbar and menu bar at the bottom if there is no space at the top. #TINY-3161

### Changed
- Changed the default `toolbar_location` to `auto`. #TINY-3161
- Changed toggle menu items and choice menu items to have a dedicated icon with the checkmark displayed on the far right side of the menu item. #TINY-3345
- Changed the `link`, `image`, and `paste` plugins to use Promises to reduce the bundle size. #TINY-4710
- Changed the default icons to be lazy loaded during initialization. #TINY-4729
- Changed the parsing of content so base64 encoded urls are converted to blob urls. #TINY-4727
- Changed context toolbars so they concatenate when more than one is suitable for the current selection. #TINY-4495
- Changed inline style element formats (strong, b, em, i, u, strike) to convert to a span on format removal if a `style` or `class` attribute is present. #TINY-4741

### Fixed
- Fixed the `selection.setContent()` API not running parser filters. #TINY-4002
- Fixed formats incorrectly applied or removed when table cells were selected. #TINY-4709
- Fixed the `quickimage` button not restricting the file types to images. #TINY-4715
- Fixed search and replace ignoring text in nested contenteditable elements. #TINY-5967
- Fixed resize handlers displaying in the wrong location sometimes for remote images. #TINY-4732
- Fixed table picker breaking in Firefox on low zoom levels. #TINY-4728
- Fixed issue with loading or pasting contents with large base64 encoded images on Safari. #TINY-4715
- Fixed supplementary special characters being truncated when inserted into the editor. Patch contributed by mlitwin. #TINY-4791
- Fixed toolbar buttons not set to disabled when the editor is in readonly mode. #TINY-4592
- Fixed the editor selection incorrectly changing when removing caret format containers. #TINY-3438
- Fixed bug where title, width, and height would be set to empty string values when updating an image and removing those attributes using the image dialog. #TINY-4786
- Fixed `ObjectResized` event firing when an object wasn't resized. #TINY-4161
- Fixed `ObjectResized` and `ObjectResizeStart` events incorrectly fired when adding or removing table rows and columns. #TINY-4829
- Fixed the placeholder not hiding when pasting content into the editor. #TINY-4828
- Fixed an issue where the editor would fail to load if local storage was disabled. #TINY-5935
- Fixed an issue where an uploaded image would reuse a cached image with a different mime type. #TINY-5988
- Fixed bug where toolbars and dialogs would not show if the body element was replaced (e.g. with Turbolinks). Patch contributed by spohlenz. #GH-5653
- Fixed an issue where multiple formats would be removed when removing a single format at the end of lines or on empty lines. #TINY-1170
- Fixed zero-width spaces incorrectly included in the `wordcount` plugin character count. #TINY-5991
- Fixed a regression introduced in 5.2.0 whereby the desktop `toolbar_mode` setting would incorrectly override the mobile default setting. #TINY-5998
- Fixed an issue where deleting all content in a single cell table would delete the entire table. #TINY-1044

## 5.2.2 - 2020-04-23

### Fixed
- Fixed an issue where anchors could not be inserted on empty lines. #TINY-2788
- Fixed text decorations (underline, strikethrough) not consistently inheriting the text color. #TINY-4757
- Fixed `format` menu alignment buttons inconsistently applying to images. #TINY-4057
- Fixed the floating toolbar drawer height collapsing when the editor is rendered in modal dialogs or floating containers. #TINY-4837
- Fixed `media` embed content not processing safely in some cases. #TINY-4857

## 5.2.1 - 2020-03-25

### Fixed
- Fixed the "is decorative" checkbox in the image dialog clearing after certain dialog events. #FOAM-11
- Fixed possible uncaught exception when a `style` attribute is removed using a content filter on `setContent`. #TINY-4742
- Fixed the table selection not functioning correctly in Microsoft Edge 44 or higher. #TINY-3862
- Fixed the table resize handles not functioning correctly in Microsoft Edge 44 or higher. #TINY-4160
- Fixed the floating toolbar drawer disconnecting from the toolbar when adding content in inline mode. #TINY-4725 #TINY-4765
- Fixed `readonly` mode not returning the appropriate boolean value. #TINY-3948
- Fixed the `forced_root_block_attrs` setting not applying attributes to new blocks consistently. #TINY-4564
- Fixed the editor incorrectly stealing focus during initialization in Microsoft Internet Explorer. #TINY-4697
- Fixed dialogs stealing focus when opening an alert or confirm dialog using an `onAction` callback. #TINY-4014
- Fixed inline dialogs incorrectly closing when clicking on an opened alert or confirm dialog. #TINY-4012
- Fixed the context toolbar overlapping the menu bar and toolbar. #TINY-4586
- Fixed notification and inline dialog positioning issues when using `toolbar_location: 'bottom'`. #TINY-4586
- Fixed the `colorinput` popup appearing offscreen on mobile devices. #TINY-4711
- Fixed special characters not being found when searching by "whole words only". #TINY-4522
- Fixed an issue where dragging images could cause them to be duplicated. #TINY-4195
- Fixed context toolbars activating without the editor having focus. #TINY-4754
- Fixed an issue where removing the background color of text did not always work. #TINY-4770
- Fixed an issue where new rows and columns in a table did not retain the style of the previous row or column. #TINY-4788

## 5.2.0 - 2020-02-13

### Added
- Added the ability to apply formats to spaces. #TINY-4200
- Added new `toolbar_location` setting to allow for positioning the menu and toolbar at the bottom of the editor. #TINY-4210
- Added new `toolbar_groups` setting to allow a custom floating toolbar group to be added to the toolbar when using `floating` toolbar mode. #TINY-4229
- Added new `link_default_protocol` setting to `link` and `autolink` plugin to allow a protocol to be used by default. #TINY-3328
- Added new `placeholder` setting to allow a placeholder to be shown when the editor is empty. #TINY-3917
- Added new `tinymce.dom.TextSeeker` API to allow searching text across different DOM nodes. #TINY-4200
- Added a drop shadow below the toolbar while in sticky mode and introduced Oxide variables to customize it when creating a custom skin. #TINY-4343
- Added `quickbars_image_toolbar` setting to allow for the image quickbar to be turned off. #TINY-4398
- Added iframe and img `loading` attribute to the default schema. Patch contributed by ataylor32. #GH-5112
- Added new `getNodeFilters`/`getAttributeFilters` functions to the `editor.serializer` instance. #TINY-4344
- Added new `a11y_advanced_options` setting to allow additional accessibility options to be added. #FOAM-11
- Added new accessibility options and behaviours to the image dialog using `a11y_advanced_options`. #FOAM-11
- Added the ability to use the window `PrismJS` instance for the `codesample` plugin instead of the bundled version to allow for styling custom languages. #TINY-4504
- Added error message events that fire when a resource loading error occurs. #TINY-4509

### Changed
- Changed the default schema to disallow `onchange` for select elements. #TINY-4614
- Changed default `toolbar_mode` value from false to `wrap`. The value false has been deprecated. #TINY-4617
- Changed `toolbar_drawer` setting to `toolbar_mode`. `toolbar_drawer` has been deprecated. #TINY-4416
- Changed iframe mode to set selection on content init if selection doesn't exist. #TINY-4139
- Changed table related icons to align them with the visual style of the other icons. #TINY-4341
- Changed and improved the visual appearance of the color input field. #TINY-2917
- Changed fake caret container to use `forced_root_block` when possible. #TINY-4190
- Changed the `requireLangPack` API to wait until the plugin has been loaded before loading the language pack. #TINY-3716
- Changed the formatter so `style_formats` are registered before the initial content is loaded into the editor. #TINY-4238
- Changed media plugin to use https protocol for media urls by default. #TINY-4577
- Changed the parser to treat CDATA nodes as bogus HTML comments to match the HTML parsing spec. A new `preserve_cdata` setting has been added to preserve CDATA nodes if required. #TINY-4625

### Fixed
- Fixed incorrect parsing of malformed/bogus HTML comments. #TINY-4625
- Fixed `quickbars` selection toolbar appearing on non-editable elements. #TINY-4359
- Fixed bug with alignment toolbar buttons sometimes not changing state correctly. #TINY-4139
- Fixed the `codesample` toolbar button not toggling when selecting code samples other than HTML. #TINY-4504
- Fixed content incorrectly scrolling to the top or bottom when pressing enter if when the content was already in view. #TINY-4162
- Fixed `scrollIntoView` potentially hiding elements behind the toolbar. #TINY-4162
- Fixed editor not respecting the `resize_img_proportional` setting due to legacy code. #TINY-4236
- Fixed flickering floating toolbar drawer in inline mode. #TINY-4210
- Fixed an issue where the template plugin dialog would be indefinitely blocked on a failed template load. #TINY-2766
- Fixed the `mscontrolselect` event not being unbound on IE/Edge. #TINY-4196
- Fixed Confirm dialog footer buttons so only the "Yes" button is highlighted. #TINY-4310
- Fixed `file_picker_callback` functionality for Image, Link and Media plugins. #TINY-4163
- Fixed issue where floating toolbar drawer sometimes would break if the editor is resized while the drawer is open. #TINY-4439
- Fixed incorrect `external_plugins` loading error message. #TINY-4503
- Fixed resize handler was not hidden for ARIA purposes. Patch contributed by Parent5446. #GH-5195
- Fixed an issue where content could be lost if a misspelled word was selected and spellchecking was disabled. #TINY-3899
- Fixed validation errors in the CSS where certain properties had the wrong default value. #TINY-4491
- Fixed an issue where forced root block attributes were not applied when removing a list. #TINY-4272
- Fixed an issue where the element path isn't being cleared when there are no parents. #TINY-4412
- Fixed an issue where width and height in svg icons containing `rect` elements were overridden by the CSS reset. #TINY-4408
- Fixed an issue where uploading images with `images_reuse_filename` enabled and that included a query parameter would generate an invalid URL. #TINY-4638
- Fixed the `closeButton` property not working when opening notifications. #TINY-4674
- Fixed keyboard flicker when opening a context menu on mobile. #TINY-4540
- Fixed issue where plus icon svg contained strokes. #TINY-4681

## 5.1.6 - 2020-01-28

### Fixed
- Fixed `readonly` mode not blocking all clicked links. #TINY-4572
- Fixed legacy font sizes being calculated inconsistently for the `FontSize` query command value. #TINY-4555
- Fixed changing a tables row from `Header` to `Body` incorrectly moving the row to the bottom of the table. #TINY-4593
- Fixed the context menu not showing in certain cases with hybrid devices. #TINY-4569
- Fixed the context menu opening in the wrong location when the target is the editor body. #TINY-4568
- Fixed the `image` plugin not respecting the `automatic_uploads` setting when uploading local images. #TINY-4287
- Fixed security issue related to parsing HTML comments and CDATA. #TINY-4544

## 5.1.5 - 2019-12-19

### Fixed
- Fixed the UI not working with hybrid devices that accept both touch and mouse events. #TNY-4521
- Fixed the `charmap` dialog initially focusing the first tab of the dialog instead of the search input field. #TINY-4342
- Fixed an exception being raised when inserting content if the caret was directly before or after a `contenteditable="false"` element. #TINY-4528
- Fixed a bug with pasting image URLs when paste as text is enabled. #TINY-4523

## 5.1.4 - 2019-12-11

### Fixed
- Fixed dialog contents disappearing when clicking a checkbox for right-to-left languages. #TINY-4518
- Fixed the `legacyoutput` plugin registering legacy formats after editor initialization, causing legacy content to be stripped on the initial load. #TINY-4447
- Fixed search and replace not cycling through results when searching using special characters. #TINY-4506
- Fixed the `visualchars` plugin converting HTML-like text to DOM elements in certain cases. #TINY-4507
- Fixed an issue with the `paste` plugin not sanitizing content in some cases. #TINY-4510
- Fixed HTML comments incorrectly being parsed in certain cases. #TINY-4511

## 5.1.3 - 2019-12-04

### Fixed
- Fixed sticky toolbar not undocking when fullscreen mode is activated. #TINY-4390
- Fixed the "Current Window" target not applying when updating links using the link dialog. #TINY-4063
- Fixed disabled menu items not highlighting when focused. #TINY-4339
- Fixed touch events passing through dialog collection items to the content underneath on Android devices. #TINY-4431
- Fixed keyboard navigation of the Help dialog's Keyboard Navigation tab. #TINY-4391
- Fixed search and replace dialog disappearing when finding offscreen matches on iOS devices. #TINY-4350
- Fixed performance issues where sticky toolbar was jumping while scrolling on slower browsers. #TINY-4475

## 5.1.2 - 2019-11-19

### Fixed
- Fixed desktop touch devices using `mobile` configuration overrides. #TINY-4345
- Fixed unable to disable the new scrolling toolbar feature. #TINY-4345
- Fixed touch events passing through any pop-up items to the content underneath on Android devices. #TINY-4367
- Fixed the table selector handles throwing JavaScript exceptions for non-table selections. #TINY-4338
- Fixed `cut` operations not removing selected content on Android devices when the `paste` plugin is enabled. #TINY-4362
- Fixed inline toolbar not constrained to the window width by default. #TINY-4314
- Fixed context toolbar split button chevrons pointing right when they should be pointing down. #TINY-4257
- Fixed unable to access the dialog footer in tabbed dialogs on small screens. #TINY-4360
- Fixed mobile table selectors were hard to select with touch by increasing the size. #TINY-4366
- Fixed mobile table selectors moving when moving outside the editor. #TINY-4366
- Fixed inline toolbars collapsing when using sliding toolbars. #TINY-4389
- Fixed block textpatterns not treating NBSPs as spaces. #TINY-4378
- Fixed backspace not merging blocks when the last element in the preceding block was a `contenteditable="false"` element. #TINY-4235
- Fixed toolbar buttons that only contain text labels overlapping on mobile devices. #TINY-4395
- Fixed quickbars quickimage picker not working on mobile. #TINY-4377
- Fixed fullscreen not resizing in an iOS WKWebView component. #TINY-4413

## 5.1.1 - 2019-10-28

### Fixed
- Fixed font formats containing spaces being wrapped in `&quot;` entities instead of single quotes. #TINY-4275
- Fixed alert and confirm dialogs losing focus when clicked. #TINY-4248
- Fixed clicking outside a modal dialog focusing on the document body. #TINY-4249
- Fixed the context toolbar not hiding when scrolled out of view. #TINY-4265

## 5.1.0 - 2019-10-17

### Added
- Added touch selector handles for table selections on touch devices. #TINY-4097
- Added border width field to Table Cell dialog. #TINY-4028
- Added touch event listener to media plugin to make embeds playable. #TINY-4093
- Added oxide styling options to notifications and tweaked the default variables. #TINY-4153
- Added additional padding to split button chevrons on touch devices, to make them easier to interact with. #TINY-4223
- Added new platform detection functions to `Env` and deprecated older detection properties. #TINY-4184
- Added `inputMode` config field to specify inputmode attribute of `input` dialog components. #TINY-4062
- Added new `inputMode` property to relevant plugins/dialogs. #TINY-4102
- Added new `toolbar_sticky` setting to allow the iframe menubar/toolbar to stick to the top of the window when scrolling. #TINY-3982

### Changed
- Changed default setting for `toolbar_drawer` to `floating`. #TINY-3634
- Changed mobile phones to use the `silver` theme by default. #TINY-3634
- Changed some editor settings to default to `false` on touch devices:
  - `menubar`(phones only). #TINY-4077
  - `table_grid`. #TINY-4075
  - `resize`. #TINY-4157
  - `object_resizing`. #TINY-4157
- Changed toolbars and context toolbars to sidescroll on mobile. #TINY-3894 #TINY-4107
- Changed context menus to render as horizontal menus on touch devices. #TINY-4107
- Changed the editor to use the `VisualViewport` API of the browser where possible. #TINY-4078
- Changed visualblocks toolbar button icon and renamed `paragraph` icon to `visualchars`. #TINY-4074
- Changed Oxide default for `@toolbar-button-chevron-color` to follow toolbar button icon color. #TINY-4153
- Changed the `urlinput` dialog component to use the `url` type attribute. #TINY-4102

### Fixed
- Fixed Safari desktop visual viewport fires resize on fullscreen breaking the restore function. #TINY-3976
- Fixed scroll issues on mobile devices. #TINY-3976
- Fixed context toolbar unable to refresh position on iOS12. #TINY-4107
- Fixed ctrl+left click not opening links on readonly mode and the preview dialog. #TINY-4138
- Fixed Slider UI component not firing `onChange` event on touch devices. #TINY-4092
- Fixed notifications overlapping instead of stacking. #TINY-3478
- Fixed inline dialogs positioning incorrectly when the page is scrolled. #TINY-4018
- Fixed inline dialogs and menus not repositioning when resizing. #TINY-3227
- Fixed inline toolbar incorrectly stretching to the full width when a width value was provided. #TINY-4066
- Fixed menu chevrons color to follow the menu text color. #TINY-4153
- Fixed table menu selection grid from staying black when using dark skins, now follows border color. #TINY-4153
- Fixed Oxide using the wrong text color variable for menubar button focused state. #TINY-4146
- Fixed the autoresize plugin not keeping the selection in view when resizing. #TINY-4094
- Fixed textpattern plugin throwing exceptions when using `forced_root_block: false`. #TINY-4172
- Fixed missing CSS fill styles for toolbar button icon active state. #TINY-4147
- Fixed an issue where the editor selection could end up inside a short ended element (such as `br`). #TINY-3999
- Fixed browser selection being lost in inline mode when opening split dropdowns. #TINY-4197
- Fixed backspace throwing an exception when using `forced_root_block: false`. #TINY-4099
- Fixed floating toolbar drawer expanding outside the bounds of the editor. #TINY-3941
- Fixed the autocompleter not activating immediately after a `br` or `contenteditable=false` element. #TINY-4194
- Fixed an issue where the autocompleter would incorrectly close on IE 11 in certain edge cases. #TINY-4205

## 5.0.16 - 2019-09-24

### Added
- Added new `referrer_policy` setting to add the `referrerpolicy` attribute when loading scripts or stylesheets. #TINY-3978
- Added a slight background color to dialog tab links when focused to aid keyboard navigation. #TINY-3877

### Fixed
- Fixed media poster value not updating on change. #TINY-4013
- Fixed openlink was not registered as a toolbar button. #TINY-4024
- Fixed failing to initialize if a script tag was used inside a SVG. #TINY-4087
- Fixed double top border showing on toolbar without menubar when toolbar_drawer is enabled. #TINY-4118
- Fixed unable to drag inline dialogs to the bottom of the screen when scrolled. #TINY-4154
- Fixed notifications appearing on top of the toolbar when scrolled in inline mode. #TINY-4159
- Fixed notifications displaying incorrectly on IE 11. #TINY-4169

## 5.0.15 - 2019-09-02

### Added
- Added a dark `content_css` skin to go with the dark UI skin. #TINY-3743

### Changed
- Changed the enabled state on toolbar buttons so they don't get the hover effect. #TINY-3974

### Fixed
- Fixed missing CSS active state on toolbar buttons. #TINY-3966
- Fixed `onChange` callback not firing for the colorinput dialog component. #TINY-3968
- Fixed context toolbars not showing in fullscreen mode. #TINY-4023

## 5.0.14 - 2019-08-19

### Added
- Added an API to reload the autocompleter menu with additional fetch metadata #MENTIONS-17

### Fixed
- Fixed missing toolbar button border styling options. #TINY-3965
- Fixed image upload progress notification closing before the upload is complete. #TINY-3963
- Fixed inline dialogs not closing on escape when no dialog component is in focus. #TINY-3936
- Fixed plugins not being filtered when defaulting to mobile on phones. #TINY-3537
- Fixed toolbar more drawer showing the content behind it when transitioning between opened and closed states. #TINY-3878
- Fixed focus not returning to the dialog after pressing the "Replace all" button in the search and replace dialog. #TINY-3961

### Removed
- Removed Oxide variable `@menubar-select-disabled-border-color` and replaced it with `@menubar-select-disabled-border`. #TINY-3965

## 5.0.13 - 2019-08-06

### Changed
- Changed modal dialogs to prevent dragging by default and added new `draggable_modal` setting to restore dragging. #TINY-3873
- Changed the nonbreaking plugin to insert nbsp characters wrapped in spans to aid in filtering. This can be disabled using the `nonbreaking_wrap` setting. #TINY-3647
- Changed backspace behaviour in lists to outdent nested list items when the cursor is at the start of the list item. #TINY-3651

### Fixed
- Fixed sidebar growing beyond editor bounds in IE 11. #TINY-3937
- Fixed issue with being unable to keyboard navigate disabled toolbar buttons. #TINY-3350
- Fixed issues with backspace and delete in nested contenteditable true and false elements. #TINY-3868
- Fixed issue with losing keyboard navigation in dialogs due to disabled buttons. #TINY-3914
- Fixed `MouseEvent.mozPressure is deprecated` warning in Firefox. #TINY-3919
- Fixed `default_link_target` not being respected when `target_list` is disabled. #TINY-3757
- Fixed mobile plugin filter to only apply to the mobile theme, rather than all mobile platforms. #TINY-3405
- Fixed focus switching to another editor during mode changes. #TINY-3852
- Fixed an exception being thrown when clicking on an uninitialized inline editor. #TINY-3925
- Fixed unable to keyboard navigate to dialog menu buttons. #TINY-3933
- Fixed dialogs being able to be dragged outside the window viewport. #TINY-3787
- Fixed inline dialogs appearing above modal dialogs. #TINY-3932

## 5.0.12 - 2019-07-18

### Added
- Added ability to utilize UI dialog panels inside other panels. #TINY-3305
- Added help dialog tab explaining keyboard navigation of the editor. #TINY-3603

### Changed
- Changed the "Find and Replace" design to an inline dialog. #TINY-3054

### Fixed
- Fixed issue where autolink spacebar event was not being fired on Edge. #TINY-3891
- Fixed table selection missing the background color. #TINY-3892
- Fixed removing shortcuts not working for function keys. #TINY-3871
- Fixed non-descriptive UI component type names. #TINY-3349
- Fixed UI registry components rendering as the wrong type when manually specifying a different type. #TINY-3385
- Fixed an issue where dialog checkbox, input, selectbox, textarea and urlinput components couldn't be disabled. #TINY-3708
- Fixed the context toolbar not using viable screen space in inline/distraction free mode. #TINY-3717
- Fixed the context toolbar overlapping the toolbar in various conditions. #TINY-3205
- Fixed IE11 edge case where items were being inserted into the wrong location. #TINY-3884

## 5.0.11 - 2019-07-04

### Fixed
- Fixed packaging errors caused by a rollup treeshaking bug (https://github.com/rollup/rollup/issues/2970). #TINY-3866
- Fixed the customeditor component not able to get data from the dialog api. #TINY-3866
- Fixed collection component tooltips not being translated. #TINY-3855

## 5.0.10 - 2019-07-02

### Added
- Added support for all HTML color formats in `color_map` setting. #TINY-3837

### Changed
- Changed backspace key handling to outdent content in appropriate circumstances. #TINY-3685
- Changed default palette for forecolor and backcolor to include some lighter colors suitable for highlights. #TINY-2865
- Changed the search and replace plugin to cycle through results. #TINY-3800

### Fixed
- Fixed inconsistent types causing some properties to be unable to be used in dialog components. #TINY-3778
- Fixed an issue in the Oxide skin where dialog content like outlines and shadows were clipped because of overflow hidden. #TINY-3566
- Fixed the search and replace plugin not resetting state when changing the search query. #TINY-3800
- Fixed backspace in lists not creating an undo level. #TINY-3814
- Fixed the editor to cancel loading in quirks mode where the UI is not supported. #TINY-3391
- Fixed applying fonts not working when the name contained spaces and numbers. #TINY-3801
- Fixed so that initial content is retained when initializing on list items. #TINY-3796
- Fixed inefficient font name and font size current value lookup during rendering. #TINY-3813
- Fixed mobile font copied into the wrong folder for the oxide-dark skin. #TINY-3816
- Fixed an issue where resizing the width of tables would produce inaccurate results. #TINY-3827
- Fixed a memory leak in the Silver theme. #TINY-3797
- Fixed alert and confirm dialogs using incorrect markup causing inconsistent padding. #TINY-3835
- Fixed an issue in the Table plugin with `table_responsive_width` not enforcing units when resizing. #TINY-3790
- Fixed leading, trailing and sequential spaces being lost when pasting plain text. #TINY-3726
- Fixed exception being thrown when creating relative URIs. #TINY-3851
- Fixed focus is no longer set to the editor content during mode changes unless the editor already had focus. #TINY-3852

## 5.0.9 - 2019-06-26

### Fixed
- Fixed print plugin not working in Firefox. #TINY-3834

## 5.0.8 - 2019-06-18

### Added
- Added back support for multiple toolbars. #TINY-2195
- Added support for .m4a files to the media plugin. #TINY-3750
- Added new base_url and suffix editor init options. #TINY-3681

### Fixed
- Fixed incorrect padding for select boxes with visible values. #TINY-3780
- Fixed selection incorrectly changing when programmatically setting selection on contenteditable false elements. #TINY-3766
- Fixed sidebar background being transparent. #TINY-3727
- Fixed the build to remove duplicate iife wrappers. #TINY-3689
- Fixed bogus autocompleter span appearing in content when the autocompleter menu is shown. #TINY-3752
- Fixed toolbar font size select not working with legacyoutput plugin. #TINY-2921
- Fixed the legacyoutput plugin incorrectly aligning images. #TINY-3660
- Fixed remove color not working when using the legacyoutput plugin. #TINY-3756
- Fixed the font size menu applying incorrect sizes when using the legacyoutput plugin. #TINY-3773
- Fixed scrollIntoView not working when the parent window was out of view. #TINY-3663
- Fixed the print plugin printing from the wrong window in IE11. #TINY-3762
- Fixed content CSS loaded over CORS not loading in the preview plugin with content_css_cors enabled. #TINY-3769
- Fixed the link plugin missing the default "None" option for link list. #TINY-3738
- Fixed small dot visible with menubar and toolbar disabled in inline mode. #TINY-3623
- Fixed space key properly inserts a nbsp before/after block elements. #TINY-3745
- Fixed native context menu not showing with images in IE11. #TINY-3392
- Fixed inconsistent browser context menu image selection. #TINY-3789

## 5.0.7 - 2019-06-05

### Added
- Added new toolbar button and menu item for inserting tables via dialog. #TINY-3636
- Added new API for adding/removing/changing tabs in the Help dialog. #TINY-3535
- Added highlighting of matched text in autocompleter items. #TINY-3687
- Added the ability for autocompleters to work with matches that include spaces. #TINY-3704
- Added new `imagetools_fetch_image` callback to allow custom implementations for cors loading of images. #TINY-3658
- Added `'http'` and `https` options to `link_assume_external_targets` to prepend `http://` or `https://` prefixes when URL does not contain a protocol prefix. Patch contributed by francoisfreitag. #GH-4335

### Changed
- Changed annotations navigation to work the same as inline boundaries. #TINY-3396
- Changed tabpanel API by adding a `name` field and changing relevant methods to use it. #TINY-3535

### Fixed
- Fixed text color not updating all color buttons when choosing a color. #TINY-3602
- Fixed the autocompleter not working with fragmented text. #TINY-3459
- Fixed the autosave plugin no longer overwrites window.onbeforeunload. #TINY-3688
- Fixed infinite loop in the paste plugin when IE11 takes a long time to process paste events. Patch contributed by lRawd. #GH-4987
- Fixed image handle locations when using `fixed_toolbar_container`. Patch contributed by t00. #GH-4966
- Fixed the autoresize plugin not firing `ResizeEditor` events. #TINY-3587
- Fixed editor in fullscreen mode not extending to the bottom of the screen. #TINY-3701
- Fixed list removal when pressing backspace after the start of the list item. #TINY-3697
- Fixed autocomplete not triggering from compositionend events. #TINY-3711
- Fixed `file_picker_callback` could not set the caption field on the insert image dialog. #TINY-3172
- Fixed the autocompleter menu showing up after a selection had been made. #TINY-3718
- Fixed an exception being thrown when a file or number input has focus during initialization. Patch contributed by t00. #GH-2194

## 5.0.6 - 2019-05-22

### Added
- Added `icons_url` editor settings to enable icon packs to be loaded from a custom url. #TINY-3585
- Added `image_uploadtab` editor setting to control the visibility of the upload tab in the image dialog. #TINY-3606
- Added new api endpoints to the wordcount plugin and improved character count logic. #TINY-3578

### Changed
- Changed plugin, language and icon loading errors to log in the console instead of a notification. #TINY-3585

### Fixed
- Fixed the textpattern plugin not working with fragmented text. #TINY-3089
- Fixed various toolbar drawer accessibility issues and added an animation. #TINY-3554
- Fixed issues with selection and ui components when toggling readonly mode. #TINY-3592
- Fixed so readonly mode works with inline editors. #TINY-3592
- Fixed docked inline toolbar positioning when scrolled. #TINY-3621
- Fixed initial value not being set on bespoke select in quickbars and toolbar drawer. #TINY-3591
- Fixed so that nbsp entities aren't trimmed in white-space: pre-line elements. #TINY-3642
- Fixed `mceInsertLink` command inserting spaces instead of url encoded characters. #GH-4990
- Fixed text content floating on top of dialogs in IE11. #TINY-3640

## 5.0.5 - 2019-05-09

### Added
- Added menu items to match the forecolor/backcolor toolbar buttons. #TINY-2878
- Added default directionality based on the configured language. #TINY-2621
- Added styles, icons and tests for rtl mode. #TINY-2621

### Fixed
- Fixed autoresize not working with floating elements or when media elements finished loading. #TINY-3545
- Fixed incorrect vertical caret positioning in IE 11. #TINY-3188
- Fixed submenu anchoring hiding overflowed content. #TINY-3564

### Removed
- Removed unused and hidden validation icons to avoid displaying phantom tooltips. #TINY-2329

## 5.0.4 - 2019-04-23

### Added
- Added back URL dialog functionality, which is now available via `editor.windowManager.openUrl()`. #TINY-3382
- Added the missing throbber functionality when calling `editor.setProgressState(true)`. #TINY-3453
- Added function to reset the editor content and undo/dirty state via `editor.resetContent()`. #TINY-3435
- Added the ability to set menu buttons as active. #TINY-3274
- Added `editor.mode` API, featuring a custom editor mode API. #TINY-3406
- Added better styling to floating toolbar drawer. #TINY-3479
- Added the new premium plugins to the Help dialog plugins tab. #TINY-3496
- Added the linkchecker context menu items to the default configuration. #TINY-3543

### Fixed
- Fixed image context menu items showing on placeholder images. #TINY-3280
- Fixed dialog labels and text color contrast within notifications/alert banners to satisfy WCAG 4.5:1 contrast ratio for accessibility. #TINY-3351
- Fixed selectbox and colorpicker items not being translated. #TINY-3546
- Fixed toolbar drawer sliding mode to correctly focus the editor when tabbing via keyboard navigation. #TINY-3533
- Fixed positioning of the styleselect menu in iOS while using the mobile theme. #TINY-3505
- Fixed the menubutton `onSetup` callback to be correctly executed when rendering the menu buttons. #TINY-3547
- Fixed `default_link_target` setting to be correctly utilized when creating a link. #TINY-3508
- Fixed colorpicker floating marginally outside its container. #TINY-3026
- Fixed disabled menu items displaying as active when hovered. #TINY-3027

### Removed
- Removed redundant mobile wrapper. #TINY-3480

## 5.0.3 - 2019-03-19

### Changed
- Changed empty nested-menu items within the style formats menu to be disabled or hidden if the value of `style_formats_autohide` is `true`. #TINY-3310
- Changed the entire phrase 'Powered by Tiny' in the status bar to be a link instead of just the word 'Tiny'. #TINY-3366
- Changed `formatselect`, `styleselect` and `align` menus to use the `mceToggleFormat` command internally. #TINY-3428

### Fixed
- Fixed toolbar keyboard navigation to work as expected when `toolbar_drawer` is configured. #TINY-3432
- Fixed text direction buttons to display the correct pressed state in selections that have no explicit `dir` property. #TINY-3138
- Fixed the mobile editor to clean up properly when removed. #TINY-3445
- Fixed quickbar toolbars to add an empty box to the screen when it is set to `false`. #TINY-3439
- Fixed an issue where pressing the **Delete/Backspace** key at the edge of tables was creating incorrect selections. #TINY-3371
- Fixed an issue where dialog collection items (emoticon and special character dialogs) couldn't be selected with touch devices. #TINY-3444
- Fixed a type error introduced in TinyMCE version 5.0.2 when calling `editor.getContent()` with nested bookmarks. #TINY-3400
- Fixed an issue that prevented default icons from being overridden. #TINY-3449
- Fixed an issue where **Home/End** keys wouldn't move the caret correctly before or after `contenteditable=false` inline elements. #TINY-2995
- Fixed styles to be preserved in IE 11 when editing via the `fullpage` plugin. #TINY-3464
- Fixed the `link` plugin context toolbar missing the open link button. #TINY-3461
- Fixed inconsistent dialog component spacing. #TINY-3436

## 5.0.2 - 2019-03-05

### Added
- Added presentation and document presets to `htmlpanel` dialog component. #TINY-2694
- Added missing fixed_toolbar_container setting has been reimplemented in the Silver theme. #TINY-2712
- Added a new toolbar setting `toolbar_drawer` that moves toolbar groups which overflow the editor width into either a `sliding` or `floating` toolbar section. #TINY-2874

### Changed
- Updated the build process to include package lock files in the dev distribution archive. #TINY-2870

### Fixed
- Fixed inline dialogs did not have aria attributes. #TINY-2694
- Fixed default icons are now available in the UI registry, allowing use outside of toolbar buttons. #TINY-3307
- Fixed a memory leak related to select toolbar items. #TINY-2874
- Fixed a memory leak due to format changed listeners that were never unbound. #TINY-3191
- Fixed an issue where content may have been lost when using permanent bookmarks. #TINY-3400
- Fixed the quicklink toolbar button not rendering in the quickbars plugin. #TINY-3125
- Fixed an issue where menus were generating invalid HTML in some cases. #TINY-3323
- Fixed an issue that could cause the mobile theme to show a blank white screen when the editor was inside an `overflow:hidden` element. #TINY-3407
- Fixed mobile theme using a transparent background and not taking up the full width on iOS. #TINY-3414
- Fixed the template plugin dialog missing the description field. #TINY-3337
- Fixed input dialog components using an invalid default type attribute. #TINY-3424
- Fixed an issue where backspace/delete keys after/before pagebreak elements wouldn't move the caret. #TINY-3097
- Fixed an issue in the table plugin where menu items and toolbar buttons weren't showing correctly based on the selection. #TINY-3423
- Fixed inconsistent button focus styles in Firefox. #TINY-3377
- Fixed the resize icon floating left when all status bar elements were disabled. #TINY-3340
- Fixed the resize handle to not show in fullscreen mode. #TINY-3404

## 5.0.1 - 2019-02-21

### Added
- Added H1-H6 toggle button registration to the silver theme. #TINY-3070
- Added code sample toolbar button will now toggle on when the cursor is in a code section. #TINY-3040
- Added new settings to the emoticons plugin to allow additional emoticons to be added. #TINY-3088

### Fixed
- Fixed an issue where adding links to images would replace the image with text. #TINY-3356
- Fixed an issue where the inline editor could use fractional pixels for positioning. #TINY-3202
- Fixed an issue where uploading non-image files in the Image Plugin upload tab threw an error. #TINY-3244
- Fixed an issue in the media plugin that was causing the source url and height/width to be lost in certain circumstances. #TINY-2858
- Fixed an issue with the Context Toolbar not being removed when clicking outside of the editor. #TINY-2804
- Fixed an issue where clicking 'Remove link' wouldn't remove the link in certain circumstances. #TINY-3199
- Fixed an issue where the media plugin would fail when parsing dialog data. #TINY-3218
- Fixed an issue where retrieving the selected content as text didn't create newlines. #TINY-3197
- Fixed incorrect keyboard shortcuts in the Help dialog for Windows. #TINY-3292
- Fixed an issue where JSON serialization could produce invalid JSON. #TINY-3281
- Fixed production CSS including references to source maps. #TINY-3920
- Fixed development CSS was not included in the development zip. #TINY-3920
- Fixed the autocompleter matches predicate not matching on the start of words by default. #TINY-3306
- Fixed an issue where the page could be scrolled with modal dialogs open. #TINY-2252
- Fixed an issue where autocomplete menus would show an icon margin when no items had icons. #TINY-3329
- Fixed an issue in the quickbars plugin where images incorrectly showed the text selection toolbar. #TINY-3338
- Fixed an issue that caused the inline editor to fail to render when the target element already had focus. #TINY-3353

### Removed
- Removed paste as text notification banner and paste_plaintext_inform setting. #POW-102

## 5.0.0 - 2019-02-04

Full documentation for the version 5 features and changes is available at https://www.tiny.cloud/docs/tinymce/5/release-notes/release-notes50/

### Added
- Added links and registered names with * to denote premium plugins in Plugins tab of Help dialog. #TINY-3223

### Changed
- Changed Tiny 5 mobile skin to look more uniform with desktop. #TINY-2650
- Blacklisted table, th and td as inline editor target. #TINY-717

### Fixed
- Fixed an issue where tab panel heights weren't sizing properly on smaller screens and weren't updating on resize. #TINY-3242
- Fixed image tools not having any padding between the label and slider. #TINY-3220
- Fixed context toolbar toggle buttons not showing the correct state. #TINY-3022
- Fixed missing separators in the spellchecker context menu between the suggestions and actions. #TINY-3217
- Fixed notification icon positioning in alert banners. #TINY-2196
- Fixed a typo in the word count plugin name. #TINY-3062
- Fixed charmap and emoticons dialogs not having a primary button. #TINY-3233
- Fixed an issue where resizing wouldn't work correctly depending on the box-sizing model. #TINY-3278

## 5.0.0-rc-2 - 2019-01-22

### Added
- Added screen reader accessibility for sidebar and statusbar. #TINY-2699

### Changed
- Changed formatting menus so they are registered and made the align toolbar button use an icon instead of text. #TINY-2880
- Changed checkboxes to use a boolean for its state, instead of a string. #TINY-2848
- Updated the textpattern plugin to properly support nested patterns and to allow running a command with a value for a pattern with a start and an end. #TINY-2991
- Updated Emoticons and Charmap dialogs to be screen reader accessible. #TINY-2693

### Fixed
- Fixed the link dialog such that it will now retain class attributes when updating links. #TINY-2825
- Fixed "Find and replace" not showing in the "Edit" menu by default. #TINY-3061
- Fixed dropdown buttons missing the 'type' attribute, which could cause forms to be incorrectly submitted. #TINY-2826
- Fixed emoticon and charmap search not returning expected results in certain cases. #TINY-3084
- Fixed blank rel_list values throwing an exception in the link plugin. #TINY-3149

### Removed
- Removed unnecessary 'flex' and unused 'colspan' properties from the new dialog APIs. #TINY-2973

## 5.0.0-rc-1 - 2019-01-08

### Added
- Added editor settings functionality to specify title attributes for toolbar groups. #TINY-2690
- Added icons instead of button text to improve Search and Replace dialog footer appearance. #TINY-2654
- Added `tox-dialog__table` instead of `mce-table-striped` class to enhance Help dialog appearance. #TINY-2360
- Added title attribute to iframes so, screen readers can announce iframe labels. #TINY-2692
- Added a wordcount menu item, that defaults to appearing in the tools menu. #TINY-2877

### Changed
- Updated the font select dropdown logic to try to detect the system font stack and show "System Font" as the font name. #TINY-2710
- Updated the autocompleter to only show when it has matched items. #TINY-2350
- Updated SizeInput labels to "Height" and "Width" instead of Dimensions. #TINY-2833
- Updated the build process to minify and generate ASCII only output for the emoticons database. #TINY-2744

### Fixed
- Fixed readonly mode not fully disabling editing content. #TINY-2287
- Fixed accessibility issues with the font select, font size, style select and format select toolbar dropdowns. #TINY-2713
- Fixed accessibility issues with split dropdowns. #TINY-2697
- Fixed the legacyoutput plugin to be compatible with TinyMCE 5.0. #TINY-2301
- Fixed icons not showing correctly in the autocompleter popup. #TINY-3029
- Fixed an issue where preview wouldn't show anything in Edge under certain circumstances. #TINY-3035
- Fixed the height being incorrectly calculated for the autoresize plugin. #TINY-2807

## 5.0.0-beta-1 - 2018-11-30

### Added
- Added a new `addNestedMenuItem()` UI registry function and changed all nested menu items to use the new registry functions. #TINY-2230
- Added title attribute to color swatch colors. #TINY-2669
- Added anchorbar component to anchor inline toolbar dialogs to instead of the toolbar. #TINY-2040
- Added support for toolbar<n> and toolbar array config options to be squashed into a single toolbar and not create multiple toolbars. #TINY-2195
- Added error handling for when forced_root_block config option is set to true. #TINY-2261
- Added functionality for the removed_menuitems config option. #TINY-2184
- Added the ability to use a string to reference menu items in menu buttons and submenu items. #TINY-2253

### Changed
- Changed the name of the "inlite" plugin to "quickbars". #TINY-2831
- Changed the background color icon to highlight background icon. #TINY-2258
- Changed Help dialog to be accessible to screen readers. #TINY-2687
- Changed the color swatch to save selected custom colors to local storage for use across sessions. #TINY-2722
- Changed `WindowManager` API - methods `getParams`, `setParams` and `getWindows`, and the legacy `windows` property, have been removed. `alert` and `confirm` dialogs are no longer tracked in the window list. #TINY-2603

### Fixed
- Fixed an inline mode issue where the save plugin upon saving can cause content loss. #TINY-2659
- Fixed an issue in IE 11 where calling selection.getContent() would return an empty string when the editor didn't have focus. #TINY-2325

### Removed
- Removed compat3x plugin. #TINY-2815

## 5.0.0-preview-4 - 2018-11-12

### Added
- Added width and height placeholder text to image and media dialog dimensions input. #AP-296
- Added the ability to keyboard navigate through menus, toolbars, sidebar and the status bar sequentially. #AP-381
- Added translation capability back to the editor's UI. #AP-282
- Added `label` component type for dialogs to group components under a label.

### Changed
- Changed the editor resize handle so that it should be disabled when the autoresize plugin is turned on. #AP-424
- Changed UI text for microcopy improvements. #TINY-2281

### Fixed
- Fixed distraction free plugin. #AP-470
- Fixed contents of the input field being selected on focus instead of just recieving an outline highlight. #AP-464
- Fixed styling issues with dialogs and menus in IE 11. #AP-456
- Fixed custom style format control not honoring custom formats. #AP-393
- Fixed context menu not appearing when clicking an image with a caption. #AP-382
- Fixed directionality of UI when using an RTL language. #AP-423
- Fixed page responsiveness with multiple inline editors. #AP-430
- Fixed empty toolbar groups appearing through invalid configuration of the `toolbar` property. #AP-450
- Fixed text not being retained when updating links through the link dialog. #AP-293
- Fixed edit image context menu, context toolbar and toolbar items being incorrectly enabled when selecting invalid images. #AP-323
- Fixed emoji type ahead being shown when typing URLs. #AP-366
- Fixed toolbar configuration properties incorrectly expecting string arrays instead of strings. #AP-342
- Fixed the block formatting toolbar item not showing a "Formatting" title when there is no selection. #AP-321
- Fixed clicking disabled toolbar buttons hiding the toolbar in inline mode. #AP-380
- Fixed `EditorResize` event not being fired upon editor resize. #AP-327
- Fixed tables losing styles when updating through the dialog. #AP-368
- Fixed context toolbar positioning to be more consistent near the edges of the editor. #AP-318
- Fixed table of contents plugin now works with v5 toolbar APIs correctly. #AP-347
- Fixed the `link_context_toolbar` configuration not disabling the context toolbar. #AP-458
- Fixed the link context toolbar showing incorrect relative links. #AP-435
- Fixed the alignment of the icon in alert banner dialog components. #TINY-2220
- Fixed the visual blocks and visual char menu options not displaying their toggled state. #TINY-2238
- Fixed the editor not displaying as fullscreen when toggled. #TINY-2237

### Removed
- Removed the tox-custom-editor class that was added to the wrapping element of codemirror. #TINY-2211

## 5.0.0-preview-3 - 2018-10-18

### Changed
- Changed editor layout to use modern CSS properties over manually calculating dimensions. #AP-324
- Changed `autoresize_min_height` and `autoresize_max_height` configurations to `min_height` and `max_height`. #AP-324
- Changed `Whole word` label in Search and Replace dialog to `Find whole words only`. #AP-387

### Fixed
- Fixed bugs with editor width jumping when resizing and the iframe not resizing to smaller than 150px in height. #AP-324
- Fixed mobile theme bug that prevented the editor from loading. #AP-404
- Fixed long toolbar groups extending outside of the editor instead of wrapping.
- Fixed dialog titles so they are now proper case. #AP-384
- Fixed color picker default to be #000000 instead of #ff00ff. #AP-216
- Fixed "match case" option on the Find and Replace dialog is no longer selected by default. #AP-298
- Fixed vertical alignment of toolbar icons. #DES-134
- Fixed toolbar icons not appearing on IE11. #DES-133

## 5.0.0-preview-2 - 2018-10-10

### Added
- Added swatch is now shown for colorinput fields, instead of the colorpicker directly. #AP-328
- Added fontformats and fontsizes menu items. #AP-390

### Changed
- Changed configuration of color options has been simplified to `color_map`, `color_cols`, and `custom_colors`. #AP-328
- Changed `height` configuration to apply to the editor frame (including menubar, toolbar, status bar) instead of the content area. #AP-324

### Fixed
- Fixed styleselect not updating the displayed item as the cursor moved. #AP-388
- Fixed preview iframe not expanding to the dialog size. #AP-252
- Fixed 'meta' shortcuts not translated into platform-specific text. #AP-270
- Fixed tabbed dialogs (Charmap and Emoticons) shrinking when no search results returned.
- Fixed a bug where alert banner icons were not retrieved from icon pack. #AP-330
- Fixed component styles to flex so they fill large dialogs. #AP-252
- Fixed editor flashing unstyled during load (still in progress). #AP-349

### Removed
- Removed `colorpicker` plugin, it is now in the theme. #AP-328
- Removed `textcolor` plugin, it is now in the theme. #AP-328

## 5.0.0-preview-1 - 2018-10-01

Developer preview 1.

Initial list of features and changes is available at https://www.tiny.cloud/docs/tinymce/5/release-notes/release-notes50/.

## 4.9.11 - 2020-07-13

### Fixed
- Fixed the `selection.setContent()` API not running parser filters. #TINY-4002
- Fixed content in an iframe element parsing as DOM elements instead of text content. #TINY-5943
- Fixed up and down keyboard navigation not working for inline `contenteditable="false"` elements. #TINY-6226

## 4.9.10 - 2020-04-23

### Fixed
- Fixed an issue where the editor selection could end up inside a short ended element (eg br). #TINY-3999
- Fixed a security issue related to CDATA sanitization during parsing. #TINY-4669
- Fixed `media` embed content not processing safely in some cases. #TINY-4857

## 4.9.9 - 2020-03-25

### Fixed
- Fixed the table selection not functioning correctly in Microsoft Edge 44 or higher. #TINY-3862
- Fixed the table resize handles not functioning correctly in Microsoft Edge 44 or higher. #TINY-4160
- Fixed the `forced_root_block_attrs` setting not applying attributes to new blocks consistently. #TINY-4564
- Fixed the editor failing to initialize if a script tag was used inside an SVG. #TINY-4087

## 4.9.8 - 2020-01-28

### Fixed
- Fixed the `mobile` theme failing to load due to a bundling issue. #TINY-4613
- Fixed security issue related to parsing HTML comments and CDATA. #TINY-4544

## 4.9.7 - 2019-12-19

### Fixed
- Fixed the `visualchars` plugin converting HTML-like text to DOM elements in certain cases. #TINY-4507
- Fixed an issue with the `paste` plugin not sanitizing content in some cases. #TINY-4510
- Fixed HTML comments incorrectly being parsed in certain cases. #TINY-4511

## 4.9.6 - 2019-09-02

### Fixed
- Fixed image browse button sometimes displaying the browse window twice. #TINY-3959

## 4.9.5 - 2019-07-02

### Changed
- Changed annotations navigation to work the same as inline boundaries. #TINY-3396

### Fixed
- Fixed the print plugin printing from the wrong window in IE11. #TINY-3762
- Fixed an exception being thrown when a file or number input has focus during initialization. Patch contributed by t00. #GH-2194
- Fixed positioning of the styleselect menu in iOS while using the mobile theme. #TINY-3505
- Fixed native context menu not showing with images in IE11. #TINY-3392
- Fixed selection incorrectly changing when programmatically setting selection on contenteditable false elements. #TINY-3766
- Fixed image browse button not working on touch devices. #TINY-3751
- Fixed so that nbsp entities aren't trimmed in white-space: pre-line elements. #TINY-3642
- Fixed space key properly inserts a nbsp before/after block elements. #TINY-3745
- Fixed infinite loop in the paste plugin when IE11 takes a long time to process paste events. Patch contributed by lRawd. #GH-4987

## 4.9.4 - 2019-03-20

### Fixed
- Fixed an issue where **Home/End** keys wouldn't move the caret correctly before or after `contenteditable=false` inline elements. #TINY-2995
- Fixed an issue where content may have been lost when using permanent bookmarks. #TINY-3400
- Fixed the mobile editor to clean up properly when removed. #TINY-3445
- Fixed an issue where retrieving the selected content as text didn't create newlines. #TINY-3197
- Fixed an issue where typing space between images would cause issues with nbsp not being inserted. #TINY-3346

## 4.9.3 - 2019-01-31

### Added
- Added a visualchars_default_state setting to the Visualchars Plugin. Patch contributed by mat3e.

### Fixed
- Fixed a bug where scrolling on a page with more than one editor would cause a ResizeWindow event to fire. #TINY-3247
- Fixed a bug where if a plugin threw an error during initialisation the whole editor would fail to load. #TINY-3243
- Fixed a bug where getContent would include bogus elements when valid_elements setting was set up in a specific way. #TINY-3213
- Fixed a bug where only a few function key names could be used when creating keyboard shortcuts. #TINY-3146
- Fixed a bug where it wasn't possible to enter spaces into an editor after pressing shift+enter. #TINY-3099
- Fixed a bug where no caret would be rendered after backspacing to a contenteditable false element. #TINY-2998
- Fixed a bug where deletion to/from indented lists would leave list fragments in the editor. #TINY-2981

## 4.9.2 - 2018-12-17

### Fixed
- Fixed a bug with pressing the space key on IE 11 would result in nbsp characters being inserted between words at the end of a block. #TINY-2996
- Fixed a bug where character composition using quote and space on US International keyboards would produce a space instead of a quote. #TINY-2999
- Fixed a bug where remove format wouldn't remove the inner most inline element in some situations. #TINY-2982
- Fixed a bug where outdenting an list item would affect attributes on other list items within the same list. #TINY-2971
- Fixed a bug where the DomParser filters wouldn't be applied for elements created when parsing invalid html. #TINY-2978
- Fixed a bug where setProgressState wouldn't automatically close floating ui elements like menus. #TINY-2896
- Fixed a bug where it wasn't possible to navigate out of a figcaption element using the arrow keys. #TINY-2894
- Fixed a bug where enter key before an image inside a link would remove the image. #TINY-2780

## 4.9.1 - 2018-12-04

### Added
- Added functionality to insert html to the replacement feature of the Textpattern Plugin. #TINY-2839

### Fixed
- Fixed a bug where `editor.selection.getContent({format: 'text'})` didn't work as expected in IE11 on an unfocused editor. #TINY-2862
- Fixed a bug in the Textpattern Plugin where the editor would get an incorrect selection after inserting a text pattern on Safari. #TINY-2838
- Fixed a bug where the space bar didn't work correctly in editors with the forced_root_block setting set to false. #TINY-2816

## 4.9.0 - 2018-11-27

### Added
- Added a replace feature to the Textpattern Plugin. #TINY-1908
- Added functionality to the Lists Plugin that improves the indentation logic. #TINY-1790

### Fixed
- Fixed a bug where it wasn't possible to delete/backspace when the caret was between a contentEditable=false element and a BR. #TINY-2372
- Fixed a bug where copying table cells without a text selection would fail to copy anything. #TINY-1789
- Implemented missing `autosave_restore_when_empty` functionality in the Autosave Plugin. Patch contributed by gzzo. #GH-4447
- Reduced insertion of unnecessary nonbreaking spaces in the editor. #TINY-1879

## 4.8.5 - 2018-10-30

### Added
- Added a content_css_cors setting to the editor that adds the crossorigin="anonymous" attribute to link tags added by the StyleSheetLoader. #TINY-1909

### Fixed
- Fixed a bug where trying to remove formatting with a collapsed selection range would throw an exception. #GH-4636
- Fixed a bug in the image plugin that caused updating figures to split contenteditable elements. #GH-4563
- Fixed a bug that was causing incorrect viewport calculations for fixed position UI elements. #TINY-1897
- Fixed a bug where inline formatting would cause the delete key to do nothing. #TINY-1900

## 4.8.4 - 2018-10-23

### Added
- Added support for the HTML5 `main` element. #TINY-1877

### Changed
- Changed the keyboard shortcut to move focus to contextual toolbars to Ctrl+F9. #TINY-1812

### Fixed
- Fixed a bug where content css could not be loaded from another domain. #TINY-1891
- Fixed a bug on FireFox where the cursor would get stuck between two contenteditable false inline elements located inside of the same block element divided by a BR. #TINY-1878
- Fixed a bug with the insertContent method where nonbreaking spaces would be inserted incorrectly. #TINY-1868
- Fixed a bug where the toolbar of the inline editor would not be visible in some scenarios. #TINY-1862
- Fixed a bug where removing the editor while more than one notification was open would throw an error. #TINY-1845
- Fixed a bug where the menubutton would be rendered on top of the menu if the viewport didn't have enough height. #TINY-1678
- Fixed a bug with the annotations api where annotating collapsed selections caused problems. #TBS-2449
- Fixed a bug where wbr elements were being transformed into whitespace when using the Paste Plugin's paste as text setting. #GH-4638
- Fixed a bug where the Search and Replace didn't replace spaces correctly. #GH-4632
- Fixed a bug with sublist items not persisting selection. #GH-4628
- Fixed a bug with mceInsertRawHTML command not working as expected. #GH-4625

## 4.8.3 - 2018-09-13

### Fixed
- Fixed a bug where the Wordcount Plugin didn't correctly count words within tables on IE11. #TINY-1770
- Fixed a bug where it wasn't possible to move the caret out of a table on IE11 and Firefox. #TINY-1682
- Fixed a bug where merging empty blocks didn't work as expected, sometimes causing content to be deleted. #TINY-1781
- Fixed a bug where the Textcolor Plugin didn't show the correct current color. #TINY-1810
- Fixed a bug where clear formatting with a collapsed selection would sometimes clear formatting from more content than expected. #TINY-1813 #TINY-1821
- Fixed a bug with the Table Plugin where it wasn't possible to keyboard navigate to the caption. #TINY-1818

## 4.8.2 - 2018-08-09

### Changed
- Moved annotator from "experimental" to "annotator" object on editor. #TBS-2398
- Improved the multiclick normalization across browsers. #TINY-1788

### Fixed
- Fixed a bug where running getSelectedBlocks with a collapsed selection between block elements would produce incorrect results. #TINY-1787
- Fixed a bug where the ScriptLoaders loadScript method would not work as expected in FireFox when loaded on the same page as a ShadowDOM polyfill. #TINY-1786
- Removed reference to ShadowDOM event.path as Blink based browsers now support event.composedPath. #TINY-1785
- Fixed a bug where a reference to localStorage would throw an "access denied" error in IE11 with strict security settings. #TINY-1782
- Fixed a bug where pasting using the toolbar button on an inline editor in IE11 would cause a looping behaviour. #TINY-1768

## 4.8.1 - 2018-07-26

### Fixed
- Fixed a bug where the content of inline editors was being cleaned on every call of `editor.save()`. #TINY-1783
- Fixed a bug where the arrow of the Inlite Theme toolbar was being rendered incorrectly in RTL mode. #TINY-1776
- Fixed a bug with the Paste Plugin where pasting after inline contenteditable false elements moved the caret to the end of the line. #TINY-1758

## 4.8.0 - 2018-06-27

### Added
- Added new "experimental" object in editor, with initial Annotator API. #TBS-2374

### Fixed
- Fixed a bug where deleting paragraphs inside of table cells would delete the whole table cell. #TINY-1759
- Fixed a bug in the Table Plugin where removing row height set on the row properties dialog did not update the table. #TINY-1730
- Fixed a bug with the font select toolbar item didn't update correctly. #TINY-1683
- Fixed a bug where all bogus elements would not be deleted when removing an inline editor. #TINY-1669

## 4.7.13 - 2018-05-16

### Added
- Added missing code menu item from the default menu config. #TINY-1648
- Added new align button for combining the separate align buttons into a menu button. #TINY-1652

### Fixed
- Fixed a bug where Edge 17 wouldn't be able to select images or tables. #TINY-1679
- Fixed issue where whitespace wasn't preserved when the editor was initialized on pre elements. #TINY-1649
- Fixed a bug with the fontselect dropdowns throwing an error if the editor was hidden in Firefox. #TINY-1664
- Fixed a bug where it wasn't possible to merge table cells on IE 11. #TINY-1671
- Fixed a bug where textcolor wasn't applying properly on IE 11 in some situations. #TINY-1663
- Fixed a bug where the justifyfull command state wasn't working correctly. #TINY-1677
- Fixed a bug where the styles wasn't updated correctly when resizing some tables. #TINY-1668

## 4.7.12 - 2018-05-03

### Added
- Added an option to filter out image svg data urls.
- Added support for html5 details and summary elements.

### Changed
- Changed so the mce-abs-layout-item css rule targets html instead of body. Patch contributed by nazar-pc.

### Fixed
- Fixed a bug where the "read" step on the mobile theme was still present on android mobile browsers.
- Fixed a bug where all images in the editor document would reload on any editor change.
- Fixed a bug with the Table Plugin where ObjectResized event wasn't being triggered on column resize.
- Fixed so the selection is set to the first suitable caret position after editor.setContent called.
- Fixed so links with xlink:href attributes are filtered correctly to prevent XSS.
- Fixed a bug on IE11 where pasting content into an inline editor initialized on a heading element would create new editable elements.
- Fixed a bug where readonly mode would not work as expected when the editor contained contentEditable=true elements.
- Fixed a bug where the Link Plugin would throw an error when used together with the webcomponents polyfill. Patch contributed by 4esnog.
- Fixed a bug where the "Powered by TinyMCE" branding link would break on XHTML pages. Patch contributed by tistre.
- Fixed a bug where the same id would be used in the blobcache for all pasted images. Patch contributed by thorn0.

## 4.7.11 - 2018-04-11

### Added
- Added a new imagetools_credentials_hosts option to the Imagetools Plugin.

### Fixed
- Fixed a bug where toggling a list containing empty LIs would throw an error. Patch contributed by bradleyke.
- Fixed a bug where applying block styles to a text with the caret at the end of the paragraph would select all text in the paragraph.
- Fixed a bug where toggling on the Spellchecker Plugin would trigger isDirty on the editor.
- Fixed a bug where it was possible to enter content into selection bookmark spans.
- Fixed a bug where if a non paragraph block was configured in forced_root_block the editor.getContent method would return incorrect values with an empty editor.
- Fixed a bug where dropdown menu panels stayed open and fixed in position when dragging dialog windows.
- Fixed a bug where it wasn't possible to extend table cells with the space button in Safari.
- Fixed a bug where the setupeditor event would thrown an error when using the Compat3x Plugin.
- Fixed a bug where an error was thrown in FontInfo when called on a detached element.

## 4.7.10 - 2018-04-03

### Added
- Added normalization of triple clicks across browsers in the editor.
- Added a `hasFocus` method to the editor that checks if the editor has focus.
- Added correct icon to the Nonbreaking Plugin menu item.

### Fixed
- Fixed so the `getContent`/`setContent` methods work even if the editor is not initialized.
- Fixed a bug with the Media Plugin where query strings were being stripped from youtube links.
- Fixed a bug where image styles were changed/removed when opening and closing the Image Plugin dialog.
- Fixed a bug in the Table Plugin where some table cell styles were not correctly added to the content html.
- Fixed a bug in the Spellchecker Plugin where it wasn't possible to change the spellchecker language.
- Fixed so the the unlink action in the Link Plugin has a menu item and can be added to the contextmenu.
- Fixed a bug where it wasn't possible to keyboard navigate to the start of an inline element on a new line within the same block element.
- Fixed a bug with the Text Color Plugin where if used with an inline editor located at the bottom of the screen the colorpicker could appear off screen.
- Fixed a bug with the UndoManager where undo levels were being added for nbzwsp characters.
- Fixed a bug with the Table Plugin where the caret would sometimes be lost when keyboard navigating up through a table.
- Fixed a bug where FontInfo.getFontFamily would throw an error when called on a removed editor.
- Fixed a bug in Firefox where undo levels were not being added correctly for some specific operations.
- Fixed a bug where initializing an inline editor inside of a table would make the whole table resizeable.
- Fixed a bug where the fake cursor that appears next to tables on Firefox was positioned incorrectly when switching to fullscreen.
- Fixed a bug where zwsp's weren't trimmed from the output from `editor.getContent({ format: 'text' })`.
- Fixed a bug where the fontsizeselect/fontselect toolbar items showed the body info rather than the first possible caret position info on init.
- Fixed a bug where it wasn't possible to select all content if the editor only contained an inline boundary element.
- Fixed a bug where `content_css` urls with query strings wasn't working.
- Fixed a bug in the Table Plugin where some table row styles were removed when changing other styles in the row properties dialog.

### Removed
- Removed the "read" step from the mobile theme.

## 4.7.9 - 2018-02-27

### Fixed
- Fixed a bug where the editor target element didn't get the correct style when removing the editor.

## 4.7.8 - 2018-02-26

### Fixed
- Fixed an issue with the Help Plugin where the menuitem name wasn't lowercase.
- Fixed an issue on MacOS where text and bold text did not have the same line-height in the autocomplete dropdown in the Link Plugin dialog.
- Fixed a bug where the "paste as text" option in the Paste Plugin didn't work.
- Fixed a bug where dialog list boxes didn't get positioned correctly in documents with scroll.
- Fixed a bug where the Inlite Theme didn't use the Table Plugin api to insert correct tables.
- Fixed a bug where the Inlite Theme panel didn't hide on blur in a correct way.
- Fixed a bug where placing the cursor before a table in Firefox would scroll to the bottom of the table.
- Fixed a bug where selecting partial text in table cells with rowspans and deleting would produce faulty tables.
- Fixed a bug where the Preview Plugin didn't work on Safari due to sandbox security.
- Fixed a bug where table cell selection using the keyboard threw an error.
- Fixed so the font size and font family doesn't toggle the text but only sets the selected format on the selected text.
- Fixed so the built-in spellchecking on Chrome and Safari creates an undo level when replacing words.

## 4.7.7 - 2018-02-19

### Added
- Added a border style selector to the advanced tab of the Image Plugin.
- Added better controls for default table inserted by the Table Plugin.
- Added new `table_responsive_width` option to the Table Plugin that controls whether to use pixel or percentage widths.

### Fixed
- Fixed a bug where the Link Plugin text didn't update when a URL was pasted using the context menu.
- Fixed a bug with the Spellchecker Plugin where using "Add to dictionary" in the context menu threw an error.
- Fixed a bug in the Media Plugin where the preview node for iframes got default width and height attributes that interfered with width/height styles.
- Fixed a bug where backslashes were being added to some font family names in Firefox in the fontselect toolbar item.
- Fixed a bug where errors would be thrown when trying to remove an editor that had not yet been fully initialized.
- Fixed a bug where the Imagetools Plugin didn't update the images atomically.
- Fixed a bug where the Fullscreen Plugin was throwing errors when being used on an inline editor.
- Fixed a bug where drop down menus weren't positioned correctly in inline editors on scroll.
- Fixed a bug with a semicolon missing at the end of the bundled javascript files.
- Fixed a bug in the Table Plugin with cursor navigation inside of tables where the cursor would sometimes jump into an incorrect table cells.
- Fixed a bug where indenting a table that is a list item using the "Increase indent" button would create a nested table.
- Fixed a bug where text nodes containing only whitespace were being wrapped by paragraph elements.
- Fixed a bug where whitespace was being inserted after br tags inside of paragraph tags.
- Fixed a bug where converting an indented paragraph to a list item would cause the list item to have extra padding.
- Fixed a bug where Copy/Paste in an editor with a lot of content would cause the editor to scroll to the top of the content in IE11.
- Fixed a bug with a memory leak in the DragHelper. Path contributed by ben-mckernan.
- Fixed a bug where the advanced tab in the Media Plugin was being shown even if it didn't contain anything. Patch contributed by gabrieeel.
- Fixed an outdated eventname in the EventUtils. Patch contributed by nazar-pc.
- Fixed an issue where the Json.parse function would throw an error when being used on a page with strict CSP settings.
- Fixed so you can place the curser before and after table elements within the editor in Firefox and Edge/IE.

## 4.7.6 - 2018-01-29

### Fixed
- Fixed a bug in the jquery integration where it threw an error saying that "global is not defined".
- Fixed a bug where deleting a table cell whose previous sibling was set to contenteditable false would create a corrupted table.
- Fixed a bug where highlighting text in an unfocused editor did not work correctly in IE11/Edge.
- Fixed a bug where the table resize handles were not being repositioned when activating the Fullscreen Plugin.
- Fixed a bug where the Imagetools Plugin dialog didn't honor editor RTL settings.
- Fixed a bug where block elements weren't being merged correctly if you deleted from after a contenteditable false element to the beginning of another block element.
- Fixed a bug where TinyMCE didn't work with module loaders like webpack.

## 4.7.5 - 2018-01-22

### Fixed
- Fixed bug with the Codesample Plugin where it wasn't possible to edit codesamples when the editor was in inline mode.
- Fixed bug where focusing on the status bar broke the keyboard navigation functionality.
- Fixed bug where an error would be thrown on Edge by the Table Plugin when pasting using the PowerPaste Plugin.
- Fixed bug in the Table Plugin where selecting row border style from the dropdown menu in advanced row properties would throw an error.
- Fixed bug with icons being rendered incorrectly on Chrome on Mac OS.
- Fixed bug in the Textcolor Plugin where the font color and background color buttons wouldn't trigger an ExecCommand event.
- Fixed bug in the Link Plugin where the url field wasn't forced LTR.
- Fixed bug where the Nonbreaking Plugin incorrectly inserted spaces into tables.
- Fixed bug with the inline theme where the toolbar wasn't repositioned on window resize.

## 4.7.4 - 2017-12-05

### Fixed
- Fixed bug in the Nonbreaking Plugin where the nonbreaking_force_tab setting was being ignored.
- Fixed bug in the Table Plugin where changing row height incorrectly converted column widths to pixels.
- Fixed bug in the Table Plugin on Edge and IE11 where resizing the last column after resizing the table would cause invalid column heights.
- Fixed bug in the Table Plugin where keyboard navigation was not normalized between browsers.
- Fixed bug in the Table Plugin where the colorpicker button would show even without defining the colorpicker_callback.
- Fixed bug in the Table Plugin where it wasn't possible to set the cell background color.
- Fixed bug where Firefox would throw an error when intialising an editor on an element that is hidden or not yet added to the DOM.
- Fixed bug where Firefox would throw an error when intialising an editor inside of a hidden iframe.

## 4.7.3 - 2017-11-23

### Added
- Added functionality to open the Codesample Plugin dialog when double clicking on a codesample. Patch contributed by dakuzen.

### Fixed
- Fixed bug where undo/redo didn't work correctly with some formats and caret positions.
- Fixed bug where the color picker didn't show up in Table Plugin dialogs.
- Fixed bug where it wasn't possible to change the width of a table through the Table Plugin dialog.
- Fixed bug where the Charmap Plugin couldn't insert some special characters.
- Fixed bug where editing a newly inserted link would not actually edit the link but insert a new link next to it.
- Fixed bug where deleting all content in a table cell made it impossible to place the caret into it.
- Fixed bug where the vertical alignment field in the Table Plugin cell properties dialog didn't do anything.
- Fixed bug where an image with a caption showed two sets of resize handles in IE11.
- Fixed bug where pressing the enter button inside of an h1 with contenteditable set to true would sometimes produce a p tag.
- Fixed bug with backspace not working as expected before a noneditable element.
- Fixed bug where operating on tables with invalid rowspans would cause an error to be thrown.
- Fixed so a real base64 representation of the image is available on the blobInfo that the images_upload_handler gets called with.
- Fixed so the image upload tab is available when the images_upload_handler is defined (and not only when the images_upload_url is defined).

## 4.7.2 - 2017-11-07

### Added
- Added newly rewritten Table Plugin.
- Added support for attributes with colon in valid_elements and addValidElements.
- Added support for dailymotion short url in the Media Plugin. Patch contributed by maat8.
- Added support for converting to half pt when converting font size from px to pt. Patch contributed by danny6514.
- Added support for location hash to the Autosave plugin to make it work better with SPAs using hash routing.
- Added support for merging table cells when pasting a table into another table.

### Changed
- Changed so the language packs are only loaded once. Patch contributed by 0xor1.
- Simplified the css for inline boundaries selection by switching to an attribute selector.

### Fixed
- Fixed bug where an error would be thrown on editor initialization if the window.getSelection() returned null.
- Fixed bug where holding down control or alt keys made the keyboard navigation inside an inline boundary not work as expected.
- Fixed bug where applying formats in IE11 produced extra, empty paragraphs in the editor.
- Fixed bug where the Word Count Plugin didn't count some mathematical operators correctly.
- Fixed bug where removing an inline editor removed the element that the editor had been initialized on.
- Fixed bug where setting the selection to the end of an editable container caused some formatting problems.
- Fixed bug where an error would be thrown sometimes when an editor was removed because of the selection bookmark was being stored asynchronously.
- Fixed a bug where an editor initialized on an empty list did not contain any valid cursor positions.
- Fixed a bug with the Context Menu Plugin and webkit browsers on Mac where right-clicking inside a table would produce an incorrect selection.
- Fixed bug where the Image Plugin constrain proportions setting wasn't working as expected.
- Fixed bug where deleting the last character in a span with decorations produced an incorrect element when typing.
- Fixed bug where focusing on inline editors made the toolbar flicker when moving between elements quickly.
- Fixed bug where the selection would be stored incorrectly in inline editors when the mouseup event was fired outside the editor body.
- Fixed bug where toggling bold at the end of an inline boundary would toggle off the whole word.
- Fixed bug where setting the skin to false would not stop the loading of some skin css files.
- Fixed bug in mobile theme where pinch-to-zoom would break after exiting the editor.
- Fixed bug where sublists of a fully selected list would not be switched correctly when changing list style.
- Fixed bug where inserting media by source would break the UndoManager.
- Fixed bug where inserting some content into the editor with a specific selection would replace some content incorrectly.
- Fixed bug where selecting all content with ctrl+a in IE11 caused problems with untoggling some formatting.
- Fixed bug where the Search and Replace Plugin left some marker spans in the editor when undoing and redoing after replacing some content.
- Fixed bug where the editor would not get a scrollbar when using the Fullscreen and Autoresize plugins together.
- Fixed bug where the font selector would stop working correctly after selecting fonts three times.
- Fixed so pressing the enter key inside of an inline boundary inserts a br after the inline boundary element.
- Fixed a bug where it wasn't possible to use tab navigation inside of a table that was inside of a list.
- Fixed bug where end_container_on_empty_block would incorrectly remove elements.
- Fixed bug where content_styles weren't added to the Preview Plugin iframe.
- Fixed so the beforeSetContent/beforeGetContent events are preventable.
- Fixed bug where changing height value in Table Plugin advanced tab didn't do anything.
- Fixed bug where it wasn't possible to remove formatting from content in beginning of table cell.

## 4.7.1 - 2017-10-09

### Fixed
- Fixed bug where theme set to false on an inline editor produced an extra div element after the target element.
- Fixed bug where the editor drag icon was misaligned with the branding set to false.
- Fixed bug where doubled menu items were not being removed as expected with the removed_menuitems setting.
- Fixed bug where the Table of contents plugin threw an error when initialized.
- Fixed bug where it wasn't possible to add inline formats to text selected right to left.
- Fixed bug where the paste from plain text mode did not work as expected.
- Fixed so the style previews do not set color and background color when selected.
- Fixed bug where the Autolink plugin didn't work as expected with some formats applied on an empty editor.
- Fixed bug where the Textpattern plugin were throwing errors on some patterns.
- Fixed bug where the Save plugin saved all editors instead of only the active editor. Patch contributed by dannoe.

## 4.7.0 - 2017-10-03

### Added
- Added new mobile ui that is specifically designed for mobile devices.

### Changed
- Updated the default skin to be more modern and white since white is preferred by most implementations.
- Restructured the default menus to be more similar to common office suites like Google Docs.

### Fixed
- Fixed so theme can be set to false on both inline and iframe editor modes.
- Fixed bug where inline editor would add/remove the visualblocks css multiple times.
- Fixed bug where selection wouldn't be properly restored when editor lost focus and commands where invoked.
- Fixed bug where toc plugin would generate id:s for headers even though a toc wasn't inserted into the content.
- Fixed bug where is wasn't possible to drag/drop contents within the editor if paste_data_images where set to true.
- Fixed bug where getParam and close in WindowManager would get the first opened window instead of the last opened window.
- Fixed bug where delete would delete between cells inside a table in Firefox.

## 4.6.7 - 2017-09-18

### Added
- Added some missing translations to Image, Link and Help plugins.

### Fixed
- Fixed bug where paste wasn't working in IOS.
- Fixed bug where the Word Count Plugin didn't count some mathematical operators correctly.
- Fixed bug where inserting a list in a table caused the cell to expand in height.
- Fixed bug where pressing enter in a list located inside of a table deleted list items instead of inserting new list item.
- Fixed bug where copy and pasting table cells produced inconsistent results.
- Fixed bug where initializing an editor with an ID of 'length' would throw an exception.
- Fixed bug where it was possible to split a non merged table cell.
- Fixed bug where copy and pasting a list with a very specific selection into another list would produce a nested list.
- Fixed bug where copy and pasting ordered lists sometimes produced unordered lists.
- Fixed bug where padded elements inside other elements would be treated as empty.
- Fixed so you can resize images inside a figure element.
- Fixed bug where an inline TinyMCE editor initialized on a table did not set selection on load in Chrome.
- Fixed the positioning of the inlite toolbar when the target element wasn't big enough to fit the toolbar.

## 4.6.6 - 2017-08-30

### Fixed
- Fixed so that notifications wrap long text content instead of bleeding outside the notification element.
- Fixed so the content_style css is added after the skin and custom stylesheets.
- Fixed bug where it wasn't possible to remove a table with the Cut button.
- Fixed bug where the center format wasn't getting the same font size as the other formats in the format preview.
- Fixed bug where the wordcount plugin wasn't counting hyphenated words correctly.
- Fixed bug where all content pasted into the editor was added to the end of the editor.
- Fixed bug where enter keydown on list item selection only deleted content and didn't create a new line.
- Fixed bug where destroying the editor while the content css was still loading caused error notifications on Firefox.
- Fixed bug where undoing cut operation in IE11 left some unwanted html in the editor content.
- Fixed bug where enter keydown would throw an error in IE11.
- Fixed bug where duplicate instances of an editor were added to the editors array when using the createEditor API.
- Fixed bug where the formatter applied formats on the wrong content when spellchecker was activated.
- Fixed bug where switching formats would reset font size on child nodes.
- Fixed bug where the table caption element weren't always the first descendant to the table tag.
- Fixed bug where pasting some content into the editor on chrome some newlines were removed.
- Fixed bug where it wasn't possible to remove a list if a list item was a table element.
- Fixed bug where copy/pasting partial selections of tables wouldn't produce a proper table.
- Fixed bug where the searchreplace plugin could not find consecutive spaces.
- Fixed bug where background color wasn't applied correctly on some partially selected contents.

## 4.6.5 - 2017-08-02

### Added
- Added new inline_boundaries_selector that allows you to specify the elements that should have boundaries.
- Added new local upload feature this allows the user to upload images directly from the image dialog.
- Added a new api for providing meta data for plugins. It will show up in the help dialog if it's provided.

### Fixed
- Fixed so that the notifications created by the notification manager are more screen reader accessible.
- Fixed bug where changing the list format on multiple selected lists didn't change all of the lists.
- Fixed bug where the nonbreaking plugin would insert multiple undo levels when pressing the tab key.
- Fixed bug where delete/backspace wouldn't render a caret when all editor contents where deleted.
- Fixed bug where delete/backspace wouldn't render a caret if the deleted element was a single contentEditable false element.
- Fixed bug where the wordcount plugin wouldn't count words correctly if word where typed after applying a style format.
- Fixed bug where the wordcount plugin would count mathematical formulas as multiple words for example 1+1=2.
- Fixed bug where formatting of triple clicked blocks on Chrome/Safari would result in styles being added outside the visual selection.
- Fixed bug where paste would add the contents to the end of the editor area when inline mode was used.
- Fixed bug where toggling off bold formatting on text entered in a new paragraph would add an extra line break.
- Fixed bug where autolink plugin would only produce a link on every other consecutive link on Firefox.
- Fixed bug where it wasn't possible to select all contents if the content only had one pre element.
- Fixed bug where sizzle would produce lagging behavior on some sites due to repaints caused by feature detection.
- Fixed bug where toggling off inline formats wouldn't include the space on selected contents with leading or trailing spaces.
- Fixed bug where the cut operation in UI wouldn't work in Chrome.
- Fixed bug where some legacy editor initialization logic would throw exceptions about editor settings not being defined.
- Fixed bug where it wasn't possible to apply text color to links if they where part of a non collapsed selection.
- Fixed bug where an exception would be thrown if the user selected a video element and then moved the focus outside the editor.
- Fixed bug where list operations didn't work if there where block elements inside the list items.
- Fixed bug where applying block formats to lists wrapped in block elements would apply to all elements in that wrapped block.

## 4.6.4 - 2017-06-13

### Fixed
- Fixed bug where the editor would move the caret when clicking on the scrollbar next to a content editable false block.
- Fixed bug where the text color select dropdowns wasn't placed correctly when they didn't fit the width of the screen.
- Fixed bug where the default editor line height wasn't working for mixed font size contents.
- Fixed bug where the content css files for inline editors were loaded multiple times for multiple editor instances.
- Fixed bug where the initial value of the font size/font family dropdowns wasn't displayed.
- Fixed bug where the I18n api was not supporting arrays as the translation replacement values.
- Fixed bug where chrome would display "The given range isn't in document." errors for invalid ranges passed to setRng.
- Fixed bug where the compat3x plugin wasn't working since the global tinymce references wasn't resolved correctly.
- Fixed bug where the preview plugin wasn't encoding the base url passed into the iframe contents producing a xss bug.
- Fixed bug where the dom parser/serializer wasn't handling some special elements like noframes, title and xmp.
- Fixed bug where the dom parser/serializer wasn't handling cdata sections with comments inside.
- Fixed bug where the editor would scroll to the top of the editable area if a dialog was closed in inline mode.
- Fixed bug where the link dialog would not display the right rel value if rel_list was configured.
- Fixed bug where the context menu would select images on some platforms but not others.
- Fixed bug where the filenames of images were not retained on dragged and drop into the editor from the desktop.
- Fixed bug where the paste plugin would misrepresent newlines when pasting plain text and having forced_root_block configured.
- Fixed so that the error messages for the imagetools plugin is more human readable.
- Fixed so the internal validate setting for the parser/serializer can't be set from editor initialization settings.

## 4.6.3 - 2017-05-30

### Fixed
- Fixed bug where the arrow keys didn't work correctly when navigating on nested inline boundary elements.
- Fixed bug where delete/backspace didn't work correctly on nested inline boundary elements.
- Fixed bug where image editing didn't work on subsequent edits of the same image.
- Fixed bug where charmap descriptions wouldn't properly wrap if they exceeded the width of the box.
- Fixed bug where the default image upload handler only accepted 200 as a valid http status code.
- Fixed so rel on target=_blank links gets forced with only noopener instead of both noopener and noreferrer.

## 4.6.2 - 2017-05-23

### Fixed
- Fixed bug where the SaxParser would run out of memory on very large documents.
- Fixed bug with formatting like font size wasn't applied to del elements.
- Fixed bug where various api calls would be throwing exceptions if they where invoked on a removed editor instance.
- Fixed bug where the branding position would be incorrect if the editor was inside a hidden tab and then later showed.
- Fixed bug where the color levels feature in the imagetools dialog wasn't working properly.
- Fixed bug where imagetools dialog wouldn't pre-load images from CORS domains, before trying to prepare them for editing.
- Fixed bug where the tab key would move the caret to the next table cell if being pressed inside a list inside a table.
- Fixed bug where the cut/copy operations would loose parent context like the current format etc.
- Fixed bug with format preview not working on invalid elements excluded by valid_elements.
- Fixed bug where blocks would be merged in incorrect order on backspace/delete.
- Fixed bug where zero length text nodes would cause issues with the undo logic if there where iframes present.
- Fixed bug where the font size/family select lists would throw errors if the first node was a comment.
- Fixed bug with csp having to allow local script evaluation since it was used to detect global scope.
- Fixed bug where CSP required a relaxed option for javascript: URLs in unsupported legacy browsers.
- Fixed bug where a fake caret would be rendered for td with the contenteditable=false.
- Fixed bug where typing would be blocked on IE 11 when within a nested contenteditable=true/false structure.

## 4.6.1 - 2017-05-10

### Added
- Added configuration option to list plugin to disable tab indentation.

### Fixed
- Fixed bug where format change on very specific content could cause the selection to change.
- Fixed bug where TinyMCE could not be lazyloaded through jquery integration.
- Fixed bug where entities in style attributes weren't decoded correctly on paste in webkit.
- Fixed bug where fontsize_formats option had been renamed incorrectly.
- Fixed bug with broken backspace/delete behaviour between contenteditable=false blocks.
- Fixed bug where it wasn't possible to backspace to the previous line with the inline boundaries functionality turned on.
- Fixed bug where is wasn't possible to move caret left and right around a linked image with the inline boundaries functionality turned on.
- Fixed bug where pressing enter after/before hr element threw exception. Patch contributed bradleyke.
- Fixed so the CSS in the visualblocks plugin doesn't overwrite background color. Patch contributed by Christian Rank.
- Fixed bug where multibyte characters weren't encoded correctly. Patch contributed by James Tarkenton.
- Fixed bug where shift-click to select within contenteditable=true fields wasn't working.

## 4.6.0 - 2017-05-04

### Added
- Added an inline boundary caret position feature that makes it easier to type at the beginning/end of links/code elements.
- Added a help plugin that adds a button and a dialog showing the editor shortcuts and loaded plugins.
- Added an inline_boundaries option that allows you to disable the inline boundary feature if it's not desired.
- Added a new ScrollIntoView event that allows you to override the default scroll to element behavior.
- Added role and aria- attributes as valid elements in the default valid elements config.
- Added new internal flag for PastePreProcess/PastePostProcess this is useful to know if the paste was coming from an external source.
- Added new ignore function to UndoManager this works similar to transact except that it doesn't add an undo level by default.

### Fixed
- Fixed so that urls gets retained for images when being edited. This url is then passed on to the upload handler.
- Fixed so that the editors would be initialized on readyState interactive instead of complete.
- Fixed so that the init event of the editor gets fired once all contentCSS files have been properly loaded.
- Fixed so that width/height of the editor gets taken from the textarea element if it's explicitly specified in styles.
- Fixed so that keep_styles set to false no longer clones class/style from the previous paragraph on enter.
- Fixed so that the default line-height is 1.2em to avoid zwnbsp characters from producing text rendering glitches on Windows.
- Fixed so that loading errors of content css gets presented by a notification message.
- Fixed so figure image elements can be linked when selected this wraps the figure image in a anchor element.
- Fixed bug where it wasn't possible to copy/paste rows with colspans by using the table copy/paste feature.
- Fixed bug where the protect setting wasn't properly applied to header/footer parts when using the fullpage plugin.
- Fixed bug where custom formats that specified upper case element names where not applied correctly.
- Fixed bug where some screen readers weren't reading buttons due to an aria specific fix for IE 8.
- Fixed bug where cut wasn't working correctly on iOS due to it's clipboard API not working correctly.
- Fixed bug where Edge would paste div elements instead of paragraphs when pasting plain text.
- Fixed bug where the textpattern plugin wasn't dealing with trailing punctuations correctly.
- Fixed bug where image editing would some times change the image format from jpg to png.
- Fixed bug where some UI elements could be inserted into the toolbar even if they where not registered.
- Fixed bug where it was possible to click the TD instead of the character in the character map and that caused an exception.
- Fixed bug where the font size/font family dropdowns would sometimes show an incorrect value due to css not being loaded in time.
- Fixed bug with the media plugin inserting undefined instead of retaining size when media_dimensions was set to false.
- Fixed bug with deleting images when forced_root_blocks where set to false.
- Fixed bug where input focus wasn't properly handled on nested content editable elements.
- Fixed bug where Chrome/Firefox would throw an exception when selecting images due to recent change of setBaseAndExtent support.
- Fixed bug where malformed blobs would throw exceptions now they are simply ignored.
- Fixed bug where backspace/delete wouldn't work properly in some cases where all contents was selected in WebKit.
- Fixed bug with Angular producing errors since it was expecting events objects to be patched with their custom properties.
- Fixed bug where the formatter would apply formatting to spellchecker errors now all bogus elements are excluded.
- Fixed bug with backspace/delete inside table caption elements wouldn't behave properly on IE 11.
- Fixed bug where typing after a contenteditable false inline element could move the caret to the end of that element.
- Fixed bug where backspace before/after contenteditable false blocks wouldn't properly remove the right element.
- Fixed bug where backspace before/after contenteditable false inline elements wouldn't properly empty the current block element.
- Fixed bug where vertical caret navigation with a custom line-height would sometimes match incorrect positions.
- Fixed bug with paste on Edge where character encoding wasn't handled properly due to a browser bug.
- Fixed bug with paste on Edge where extra fragment data was inserted into the contents when pasting.
- Fixed bug with pasting contents when having a whole block element selected on WebKit could cause WebKit spans to appear.
- Fixed bug where the visualchars plugin wasn't working correctly showing invisible nbsp characters.
- Fixed bug where browsers would hang if you tried to load some malformed html contents.
- Fixed bug where the init call promise wouldn't resolve if the specified selector didn't find any matching elements.
- Fixed bug where the Schema isValidChild function was case sensitive.

### Removed
- Dropped support for IE 8-10 due to market share and lack of support from Microsoft. See tinymce docs for details.

## 4.5.3 - 2017-02-01

### Added
- Added keyboard navigation for menu buttons when the menu is in focus.
- Added api to the list plugin for setting custom classes/attributes on lists.
- Added validation for the anchor plugin input field according to W3C id naming specifications.

### Fixed
- Fixed bug where media placeholders were removed after resize with the forced_root_block setting set to false.
- Fixed bug where deleting selections with similar sibling nodes sometimes deleted the whole document.
- Fixed bug with inlite theme where several toolbars would appear scrolling when more than one instance of the editor was in use.
- Fixed bug where the editor would throw error with the fontselect plugin on hidden editor instances in Firefox.
- Fixed bug where the background color would not stretch to the font size.
- Fixed bug where font size would be removed when changing background color.
- Fixed bug where the undomanager trimmed away whitespace between nodes on undo/redo.
- Fixed bug where media_dimensions=false in media plugin caused the editor to throw an error.
- Fixed bug where IE was producing font/u elements within links on paste.
- Fixed bug where some button tooltips were broken when compat3x was in use.
- Fixed bug where backspace/delete/typeover would remove the caption element.
- Fixed bug where powerspell failed to function when compat3x was enabled.
- Fixed bug where it wasn't possible to apply sub/sup on text with large font size.
- Fixed bug where pre tags with spaces weren't treated as content.
- Fixed bug where Meta+A would select the entire document instead of all contents in nested ce=true elements.

## 4.5.2 - 2017-01-04

### Fixed
- Added missing keyboard shortcut description for the underline menu item in the format menu.
- Fixed bug where external blob urls wasn't properly handled by editor upload logic. Patch contributed by David Oviedo.
- Fixed bug where urls wasn't treated as a single word by the wordcount plugin.
- Fixed bug where nbsp characters wasn't treated as word delimiters by the wordcount plugin.
- Fixed bug where editor instance wasn't properly passed to the format preview logic. Patch contributed by NullQuery.
- Fixed bug where the fake caret wasn't hidden when you moved selection to a cE=false element.
- Fixed bug where it wasn't possible to edit existing code sample blocks.
- Fixed bug where it wasn't possible to delete editor contents if the selection included an empty block.
- Fixed bug where the formatter wasn't expanding words on some international characters. Patch contributed by Martin Larochelle.
- Fixed bug where the open link feature wasn't working correctly on IE 11.
- Fixed bug where enter before/after a cE=false block wouldn't properly padd the paragraph with an br element.
- Fixed so font size and font family select boxes always displays a value by using the runtime style as a fallback.
- Fixed so missing plugins will be logged to console as warnings rather than halting the initialization of the editor.
- Fixed so splitbuttons become normal buttons in advlist plugin if styles are empty. Patch contributed by René Schleusner.
- Fixed so you can multi insert rows/cols by selecting table cells and using insert rows/columns.

## 4.5.1 - 2016-12-07

### Fixed
- Fixed bug where the lists plugin wouldn't initialize without the advlist plugins if served from cdn.
- Fixed bug where selectors with "*" would cause the style format preview to throw an error.
- Fixed bug with toggling lists off on lists with empty list items would throw an error.
- Fixed bug where editing images would produce non existing blob uris.
- Fixed bug where the offscreen toc selection would be treated as the real toc element.
- Fixed bug where the aria level attribute for element path would have an incorrect start index.
- Fixed bug where the offscreen selection of cE=false that where very wide would be shown onscreen. Patch contributed by Steven Bufton.
- Fixed so the default_link_target gets applied to links created by the autolink plugin.
- Fixed so that the name attribute gets removed by the anchor plugin if editing anchors.

## 4.5.0 - 2016-11-23

### Added
- Added new toc plugin allows you to insert table of contents based on editor headings.
- Added new auto complete menu to all url fields. Adds history, link to anchors etc.
- Added new sidebar api that allows you to add custom sidebar panels and buttons to toggle these.
- Added new insert menu button that allows you to have multiple insert functions under the same menu button.
- Added new open link feature to ctrl+click, alt+enter and context menu.
- Added new media_embed_handler option to allow the media plugin to be populated with custom embeds.
- Added new support for editing transparent images using the image tools dialog.
- Added new images_reuse_filename option to allow filenames of images to be retained for upload.
- Added new security feature where links with target="_blank" will by default get rel="noopener noreferrer".
- Added new allow_unsafe_link_target to allow you to opt-out of the target="_blank" security feature.
- Added new style_formats_autohide option to automatically hide styles based on context.
- Added new codesample_content_css option to specify where the code sample prism css is loaded from.
- Added new support for Japanese/Chinese word count following the unicode standards on this.
- Added new fragmented undo levels this dramatically reduces flicker on contents with iframes.
- Added new live previews for complex elements like table or lists.

### Fixed
- Fixed bug where it wasn't possible to properly tab between controls in a dialog with a disabled form item control.
- Fixed bug where firefox would generate a rectangle on elements produced after/before a cE=false elements.
- Fixed bug with advlist plugin not switching list element format properly in some edge cases.
- Fixed bug where col/rowspans wasn't correctly computed by the table plugin in some cases.
- Fixed bug where the table plugin would thrown an error if object_resizing was disabled.
- Fixed bug where some invalid markup would cause issues when running in XHTML mode. Patch contributed by Charles Bourasseau.
- Fixed bug where the fullscreen class wouldn't be removed properly when closing dialogs.
- Fixed bug where the PastePlainTextToggle event wasn't fired by the paste plugin when the state changed.
- Fixed bug where table the row type wasn't properly updated in table row dialog. Patch contributed by Matthias Balmer.
- Fixed bug where select all and cut wouldn't place caret focus back to the editor in WebKit. Patch contributed by Daniel Jalkut.
- Fixed bug where applying cell/row properties to multiple cells/rows would reset other unchanged properties.
- Fixed bug where some elements in the schema would have redundant/incorrect children.
- Fixed bug where selector and target options would cause issues if used together.
- Fixed bug where drag/drop of images from desktop on chrome would thrown an error.
- Fixed bug where cut on WebKit/Blink wouldn't add an undo level.
- Fixed bug where IE 11 would scroll to the cE=false elements when they where selected.
- Fixed bug where keys like F5 wouldn't work when a cE=false element was selected.
- Fixed bug where the undo manager wouldn't stop the typing state when commands where executed.
- Fixed bug where unlink on wrapped links wouldn't work properly.
- Fixed bug with drag/drop of images on WebKit where the image would be deleted form the source editor.
- Fixed bug where the visual characters mode would be disabled when contents was extracted from the editor.
- Fixed bug where some browsers would toggle of formats applied to the caret when clicking in the editor toolbar.
- Fixed bug where the custom theme function wasn't working correctly.
- Fixed bug where image option for custom buttons required you to have icon specified as well.
- Fixed bug where the context menu and contextual toolbars would be visible at the same time and sometimes overlapping.
- Fixed bug where the noneditable plugin would double wrap elements when using the noneditable_regexp option.
- Fixed bug where tables would get padding instead of margin when you used the indent button.
- Fixed bug where the charmap plugin wouldn't properly insert non breaking spaces.
- Fixed bug where the color previews in color input boxes wasn't properly updated.
- Fixed bug where the list items of previous lists wasn't merged in the right order.
- Fixed bug where it wasn't possible to drag/drop inline-block cE=false elements on IE 11.
- Fixed bug where some table cell merges would produce incorrect rowspan/colspan.
- Fixed so the font size of the editor defaults to 14px instead of 11px this can be overridden by custom css.
- Fixed so wordcount is debounced to reduce cpu hogging on larger texts.
- Fixed so tinymce global gets properly exported as a module when used with some module bundlers.
- Fixed so it's possible to specify what css properties you want to preview on specific formats.
- Fixed so anchors are contentEditable=false while within the editor.
- Fixed so selected contents gets wrapped in a inline code element by the codesample plugin.
- Fixed so conditional comments gets properly stripped independent of case. Patch contributed by Georgii Dolzhykov.
- Fixed so some escaped css sequences gets properly handled. Patch contributed by Georgii Dolzhykov.
- Fixed so notifications with the same message doesn't get displayed at the same time.
- Fixed so F10 can be used as an alternative key to focus to the toolbar.
- Fixed various api documentation issues and typos.

### Removed
- Removed layer plugin since it wasn't really ported from 3.x and there doesn't seem to be much use for it.
- Removed moxieplayer.swf from the media plugin since it wasn't used by the media plugin.
- Removed format state from the advlist plugin to be more consistent with common word processors.

## 4.4.3 - 2016-09-01

### Fixed
- Fixed bug where copy would produce an exception on Chrome.
- Fixed bug where deleting lists on IE 11 would merge in correct text nodes.
- Fixed bug where deleting partial lists with indentation wouldn't cause proper normalization.

## 4.4.2 - 2016-08-25

### Added
- Added new importcss_exclusive option to disable unique selectors per group.
- Added new group specific selector_converter option to importcss plugin.
- Added new codesample_languages option to apply custom languages to codesample plugin.
- Added new codesample_dialog_width/codesample_dialog_height options.

### Fixed
- Fixed bug where fullscreen button had an incorrect keyboard shortcut.
- Fixed bug where backspace/delete wouldn't work correctly from a block to a cE=false element.
- Fixed bug where smartpaste wasn't detecting links with special characters in them like tilde.
- Fixed bug where the editor wouldn't get proper focus if you clicked on a cE=false element.
- Fixed bug where it wasn't possible to copy/paste table rows that had merged cells.
- Fixed bug where merging cells could some times produce invalid col/rowspan attibute values.
- Fixed bug where getBody would sometimes thrown an exception now it just returns null if the iframe is clobbered.
- Fixed bug where drag/drop of cE=false element wasn't properly constrained to viewport.
- Fixed bug where contextmenu on Mac would collapse any selection to a caret.
- Fixed bug where rtl mode wasn't rendered properly when loading a language pack with the rtl flag.
- Fixed bug where Kamer word bounderies would be stripped from contents.
- Fixed bug where lists would sometimes render two dots or numbers on the same line.
- Fixed bug where the skin_url wasn't used by the inlite theme.
- Fixed so data attributes are ignored when comparing formats in the formatter.
- Fixed so it's possible to disable inline toolbars in the inlite theme.
- Fixed so template dialog gets resized if it doesn't fit the window viewport.

## 4.4.1 - 2016-07-26

### Added
- Added smart_paste option to paste plugin to allow disabling the paste behavior if needed.

### Fixed
- Fixed bug where png urls wasn't properly detected by the smart paste logic.
- Fixed bug where the element path wasn't working properly when multiple editor instances where used.
- Fixed bug with creating lists out of multiple paragraphs would just create one list item instead of multiple.
- Fixed bug where scroll position wasn't properly handled by the inlite theme to place the toolbar properly.
- Fixed bug where multiple instances of the editor using the inlite theme didn't render the toolbar properly.
- Fixed bug where the shortcut label for fullscreen mode didn't match the actual shortcut key.
- Fixed bug where it wasn't possible to select cE=false blocks using touch devices on for example iOS.
- Fixed bug where it was possible to select the child image within a cE=false on IE 11.
- Fixed so inserts of html containing lists doesn't merge with any existing lists unless it's a paste operation.

## 4.4.0 - 2016-06-30

### Added
- Added new inlite theme this is a more lightweight inline UI.
- Added smarter paste logic that auto detects urls in the clipboard and inserts images/links based on that.
- Added a better image resize algorithm for better image quality in the imagetools plugin.

### Fixed
- Fixed bug where it wasn't possible to drag/dropping cE=false elements on FF.
- Fixed bug where backspace/delete before/after a cE=false block would produce a new paragraph.
- Fixed bug where list style type css property wasn't preserved when indenting lists.
- Fixed bug where merging of lists where done even if the list style type was different.
- Fixed bug where the image_dataimg_filter function wasn't used when pasting images.
- Fixed bug where nested editable within a non editable element would cause scroll on focus in Chrome.
- Fixed so invalid targets for inline mode is blocked on initialization. We only support elements that can have children.

## 4.3.13 - 2016-06-08

### Added
- Added characters with a diacritical mark to charmap plugin. Patch contributed by Dominik Schilling.
- Added better error handling if the image proxy service would produce errors.

### Fixed
- Fixed issue with pasting list items into list items would produce nested list rather than a merged list.
- Fixed bug where table selection could get stuck in selection mode for inline editors.
- Fixed bug where it was possible to place the caret inside the resize grid elements.
- Fixed bug where it wasn't possible to place in elements horizontally adjacent cE=false blocks.
- Fixed bug where multiple notifications wouldn't be properly placed on screen.
- Fixed bug where multiple editor instance of the same id could be produces in some specific integrations.

## 4.3.12 - 2016-05-10

### Fixed
- Fixed bug where focus calls couldn't be made inside the editors PostRender event handler.
- Fixed bug where some translations wouldn't work as expected due to a bug in editor.translate.
- Fixed bug where the node change event could fire with a node out side the root of the editor.
- Fixed bug where Chrome wouldn't properly present the keyboard paste clipboard details when paste was clicked.
- Fixed bug where merged cells in tables couldn't be selected from right to left.
- Fixed bug where insert row wouldn't properly update a merged cells rowspan property.
- Fixed bug where the color input boxes preview field wasn't properly set on initialization.
- Fixed bug where IME composition inside table cells wouldn't work as expected on IE 11.
- Fixed so all shadow dom support is under and experimental flag due to flaky browser support.

## 4.3.11 - 2016-04-25

### Fixed
- Fixed bug where it wasn't possible to insert empty blocks though the API unless they where padded.
- Fixed bug where you couldn't type the Euro character on Windows.
- Fixed bug where backspace/delete from a cE=false element to a text block didn't work properly.
- Fixed bug where the text color default grid would render incorrectly.
- Fixed bug where the codesample plugin wouldn't load the css in the editor for multiple editors.
- Fixed so the codesample plugin textarea gets focused by default.

## 4.3.10 - 2016-04-12

### Fixed
- Fixed bug where the key "y" on WebKit couldn't be entered due to conflict with keycode for F10 on keypress.

## 4.3.9 - 2016-04-12

### Added
- Added support for focusing the contextual toolbars using keyboard.
- Added keyboard support for slider UI controls. You can no increase/decrease using arrow keys.
- Added url pattern matching for Dailymotion to media plugin. Patch contributed by Bertrand Darbon.
- Added body_class to template plugin preview. Patch contributed by Milen Petrinski.
- Added options to better override textcolor pickers with custom colors. Patch contributed by Xavier Boubert.
- Added visual arrows to inline contextual toolbars so that they point to the element being active.

### Changed
- Changed the Meta+Shift+F shortcut to Ctrl+Shift+F since Czech, Slovak, Polish languages used the first one for input.

### Fixed
- Fixed so toolbars for tables or other larger elements get better positioned below the scrollable viewport.
- Fixed bug where it was possible to click links inside cE=false blocks.
- Fixed bug where event targets wasn't properly handled in Safari Technical Preview.
- Fixed bug where drag/drop text in FF 45 would make the editor caret invisible.
- Fixed bug where the remove state wasn't properly set on editor instances when detected as clobbered.
- Fixed bug where offscreen selection of some cE=false elements would render onscreen. Patch contributed by Steven Bufton
- Fixed bug where enter would clone styles out side the root on editors inside a span. Patch contributed by ChristophKaser.
- Fixed bug where drag/drop of images into the editor didn't work correctly in FF.
- Fixed so the first item in panels for the imagetools dialog gets proper keyboard focus.

## 4.3.8 - 2016-03-15

### Fixed
- Fixed bug where inserting HR at the end of a block element would produce an extra empty block.
- Fixed bug where links would be clickable when readonly mode was enabled.
- Fixed bug where the formatter would normalize to the wrong node on very specific content.
- Fixed bug where some nested list items couldn't be indented properly.
- Fixed bug where links where clickable in the preview dialog.
- Fixed so the alt attribute doesn't get padded with an empty value by default.
- Fixed so nested alignment works more correctly. You will now alter the alignment to the closest block parent.

## 4.3.7 - 2016-03-02

### Fixed
- Fixed bug where incorrect icons would be rendered for imagetools edit and color levels.
- Fixed bug where navigation using arrow keys inside a SelectBox didn't move up/down.
- Fixed bug where the visualblocks plugin would render borders round internal UI elements.

## 4.3.6 - 2016-03-01

### Added
- Added new paste_remember_plaintext_info option to allow a global disable of the plain text mode notification.
- Added new PastePlainTextToggle event that fires when plain text mode toggles on/off.

### Fixed
- Fixed bug where it wasn't possible to select media elements since the drag logic would snap it to mouse cursor.
- Fixed bug where it was hard to place the caret inside nested cE=true elements when the outer cE=false element was focused.
- Fixed bug where editors wouldn't properly initialize if both selector and mode where used.
- Fixed bug where IME input inside table cells would switch the IME off.
- Fixed bug where selection inside the first table cell would cause the whole table cell to get selected.
- Fixed bug where error handling of images being uploaded wouldn't properly handle faulty statuses.
- Fixed bug where inserting contents before a HR would cause an exception to be thrown.
- Fixed bug where copy/paste of Excel data would be inserted as an image.
- Fixed caret position issues with copy/paste of inline block cE=false elements.
- Fixed issues with various menu item focus bugs in Chrome. Where the focused menu bar item wasn't properly blurred.
- Fixed so the notifications have a solid background since it would be hard to read if there where text under it.
- Fixed so notifications gets animated similar to the ones used by dialogs.
- Fixed so larger images that gets pasted is handled better.
- Fixed so the window close button is more uniform on various platform and also increased it's hit area.

## 4.3.5 - 2016-02-11

Npm version bump due to package not being fully updated.

## 4.3.4 - 2016-02-11

### Added
- Added new OpenWindow/CloseWindow events that gets fired when windows open/close.
- Added new NewCell/NewRow events that gets fired when table cells/rows are created.
- Added new Promise return value to tinymce.init makes it easier to handle initialization.

### Fixed
- Fixed various bugs with drag/drop of contentEditable:false elements.
- Fixed bug where deleting of very specific nested list items would result in an odd list.
- Fixed bug where lists would get merged with adjacent lists outside the editable inline root.
- Fixed bug where MS Edge would crash when closing a dialog then clicking a menu item.
- Fixed bug where table cell selection would add undo levels.
- Fixed bug where table cell selection wasn't removed when inline editor where removed.
- Fixed bug where table cell selection wouldn't work properly on nested tables.
- Fixed bug where table merge menu would be available when merging between thead and tbody.
- Fixed bug where table row/column resize wouldn't get properly removed when the editor was removed.
- Fixed bug where Chrome would scroll to the editor if there where a empty hash value in document url.
- Fixed bug where the cache suffix wouldn't work correctly with the importcss plugin.
- Fixed bug where selection wouldn't work properly on MS Edge on Windows Phone 10.
- Fixed so adjacent pre blocks gets joined into one pre block since that seems like the user intent.
- Fixed so events gets properly dispatched in shadow dom. Patch provided by Nazar Mokrynskyi.

### Removed
- Removed the jQuery version the jQuery plugin is now moved into the main package.
- Removed jscs from build process since eslint can now handle code style checking.

## 4.3.3 - 2016-01-14

### Added
- Added new table_resize_bars configuration setting.  This setting allows you to disable the table resize bars.
- Added new beforeInitialize event to tinymce.util.XHR lets you modify XHR properties before open. Patch contributed by Brent Clintel.
- Added new autolink_pattern setting to autolink plugin. Enables you to override the default autolink formats. Patch contributed by Ben Tiedt.
- Added new charmap option that lets you override the default charmap of the charmap plugin.
- Added new charmap_append option that lets you add new characters to the default charmap of the charmap plugin.
- Added new insertCustomChar event that gets fired when a character is inserted by the charmap plugin.

### Fixed
- Fixed bug where table cells started with a superfluous &nbsp; in IE10+.
- Fixed bug where table plugin would retain all BR tags when cells were merged.
- Fixed bug where media plugin would strip underscores from youtube urls.
- Fixed bug where IME input would fail on IE 11 if you typed within a table.
- Fixed bug where double click selection of a word would remove the space before the word on insert contents.
- Fixed bug where table plugin would produce exceptions when hovering tables with invalid structure.
- Fixed bug where fullscreen wouldn't scroll back to it's original position when untoggled.
- Fixed so the template plugins templates setting can be a function that gets a callback that can provide templates.

## 4.3.2 - 2015-12-14

### Fixed
- Fixed bug where the resize bars for table cells were not affected by the object_resizing property.
- Fixed bug where the contextual table toolbar would appear incorrectly if TinyMCE was initialized inline inside a table.
- Fixed bug where resizing table cells did not fire a node change event or add an undo level.
- Fixed bug where double click selection of text on IE 11 wouldn't work properly.
- Fixed bug where codesample plugin would incorrectly produce br elements inside code elements.
- Fixed bug where media plugin would strip dashes from youtube urls.
- Fixed bug where it was possible to move the caret into the table resize bars.
- Fixed bug where drag/drop into a cE=false element was possible on IE.

## 4.3.1 - 2015-11-30

### Fixed
- Fixed so it's possible to disable the table inline toolbar by setting it to false or an empty string.
- Fixed bug where it wasn't possible to resize some tables using the drag handles.
- Fixed bug where unique id:s would clash for multiple editor instances and cE=false selections.
- Fixed bug where the same plugin could be initialized multiple times.
- Fixed bug where the table inline toolbars would be displayed at the same time as the image toolbars.
- Fixed bug where the table selection rect wouldn't be removed when selecting another control element.

## 4.3.0 - 2015-11-23

### Added
- Added new table column/row resize support. Makes it a lot more easy to resize the columns/rows in a table.
- Added new table inline toolbar. Makes it easier to for example add new rows or columns to a table.
- Added new notification API. Lets you display floating notifications to the end user.
- Added new codesample plugin that lets you insert syntax highlighted pre elements into the editor.
- Added new image_caption to images. Lets you create images with captions using a HTML5 figure/figcaption elements.
- Added new live previews of embeded videos. Lets you play the video right inside the editor.
- Added new setDirty method and "dirty" event to the editor. Makes it easier to track the dirty state change.
- Added new setMode method to Editor instances that lets you dynamically switch between design/readonly.
- Added new core support for contentEditable=false elements within the editor overrides the browsers broken behavior.

### Changed
- Rewrote the noneditable plugin to use the new contentEditable false core logic.

### Fixed
- Fixed so the dirty state doesn't set to false automatically when the undo index is set to 0.
- Fixed the Selection.placeCaretAt so it works better on IE when the coordinate is between paragraphs.
- Fixed bug where data-mce-bogus="all" element contents where counted by the word count plugin.
- Fixed bug where contentEditable=false elements would be indented by the indent buttons.
- Fixed bug where images within contentEditable=false would be selected in WebKit on mouse click.
- Fixed bug in DOMUntils split method where the replacement parameter wouldn't work on specific cases.
- Fixed bug where the importcss plugin would import classes from the skin content css file.
- Fixed so all button variants have a wrapping span for it's text to make it easier to skin.
- Fixed so it's easier to exit pre block using the arrow keys.
- Fixed bug where listboxes with fix widths didn't render correctly.

## 4.2.8 - 2015-11-13

### Fixed
- Fixed bug where it was possible to delete tables as the inline root element if all columns where selected.
- Fixed bug where the UI buttons active state wasn't properly updated due to recent refactoring of that logic.

## 4.2.7 - 2015-10-27

### Fixed
- Fixed bug where backspace/delete would remove all formats on the last paragraph character in WebKit/Blink.
- Fixed bug where backspace within a inline format element with a bogus caret container would move the caret.
- Fixed bug where backspace/delete on selected table cells wouldn't add an undo level.
- Fixed bug where script tags embedded within the editor could sometimes get a mce- prefix prepended to them
- Fixed bug where validate: false option could produce an error to be thrown from the Serialization step.
- Fixed bug where inline editing of a table as the root element could let the user delete that table.
- Fixed bug where inline editing of a table as the root element wouldn't properly handle enter key.
- Fixed bug where inline editing of a table as the root element would normalize the selection incorrectly.
- Fixed bug where inline editing of a list as the root element could let the user delete that list.
- Fixed bug where inline editing of a list as the root element could let the user split that list.
- Fixed bug where resize handles would be rendered on editable root elements such as table.

## 4.2.6 - 2015-09-28

### Added
- Added capability to set request headers when using XHRs.
- Added capability to upload local images automatically default delay is set to 30 seconds after editing images.
- Added commands ids mceEditImage, mceAchor and mceMedia to be avaiable from execCommand.
- Added Edge browser to saucelabs grunt task. Patch contributed by John-David Dalton.

### Fixed
- Fixed bug where blob uris not produced by tinymce would produce HTML invalid markup.
- Fixed bug where selection of contents of a nearly empty editor in Edge would sometimes fail.
- Fixed bug where color styles woudln't be retained on copy/paste in Blink/Webkit.
- Fixed bug where the table plugin would throw an error when inserting rows after a child table.
- Fixed bug where the template plugin wouldn't handle functions as variable replacements.
- Fixed bug where undo/redo sometimes wouldn't work properly when applying formatting collapsed ranges.
- Fixed bug where shift+delete wouldn't do a cut operation on Blink/WebKit.
- Fixed bug where cut action wouldn't properly store the before selection bookmark for the undo level.
- Fixed bug where backspace in side an empty list element on IE would loose editor focus.
- Fixed bug where the save plugin wouldn't enable the buttons when a change occurred.
- Fixed bug where Edge wouldn't initialize the editor if a document.domain was specified.
- Fixed bug where enter key before nested images would sometimes not properly expand the previous block.
- Fixed bug where the inline toolbars wouldn't get properly hidden when blurring the editor instance.
- Fixed bug where Edge would paste Chinese characters on some Windows 10 installations.
- Fixed bug where IME would loose focus on IE 11 due to the double trailing br bug fix.
- Fixed bug where the proxy url in imagetools was incorrect. Patch contributed by Wong Ho Wang.

## 4.2.5 - 2015-08-31

### Added
- Added fullscreen capability to embedded youtube and vimeo videos.

### Fixed
- Fixed bug where the uploadImages call didn't work on IE 10.
- Fixed bug where image place holders would be uploaded by uploadImages call.
- Fixed bug where images marked with bogus would be uploaded by the uploadImages call.
- Fixed bug where multiple calls to uploadImages would result in decreased performance.
- Fixed bug where pagebreaks were editable to imagetools patch contributed by Rasmus Wallin.
- Fixed bug where the element path could cause too much recursion exception.
- Fixed bug for domains containing ".min". Patch contributed by Loïc Février.
- Fixed so validation of external links to accept a number after www. Patch contributed by Victor Carvalho.
- Fixed so the charmap is exposed though execCommand. Patch contributed by Matthew Will.
- Fixed so that the image uploads are concurrent for improved performance.
- Fixed various grammar problems in inline documentation. Patches provided by nikolas.

## 4.2.4 - 2015-08-17

### Added
- Added picture as a valid element to the HTML 5 schema. Patch contributed by Adam Taylor.

### Fixed
- Fixed bug where contents would be duplicated on drag/drop within the same editor.
- Fixed bug where floating/alignment of images on Edge wouldn't work properly.
- Fixed bug where it wasn't possible to drag images on IE 11.
- Fixed bug where image selection on Edge would sometimes fail.
- Fixed bug where contextual toolbars icons wasn't rendered properly when using the toolbar_items_size.
- Fixed bug where searchreplace dialog doesn't get prefilled with the selected text.
- Fixed bug where fragmented matches wouldn't get properly replaced by the searchreplace plugin.
- Fixed bug where enter key wouldn't place the caret if was after a trailing space within an inline element.
- Fixed bug where the autolink plugin could produce multiple links for the same text on Gecko.
- Fixed bug where EditorUpload could sometimes throw an exception if the blob wasn't found.
- Fixed xss issues with media plugin not properly filtering out some script attributes.

## 4.2.3 - 2015-07-30

### Fixed
- Fixed bug where image selection wasn't possible on Edge due to incompatible setBaseAndExtend API.
- Fixed bug where image blobs urls where not properly destroyed by the imagetools plugin.
- Fixed bug where keyboard shortcuts wasn't working correctly on IE 8.
- Fixed skin issue where the borders of panels where not visible on IE 8.

## 4.2.2 - 2015-07-22

### Fixed
- Fixed bug where float panels were not being hidden on inline editor blur when fixed_toolbar_container config option was in use.
- Fixed bug where combobox states wasn't properly updated if contents where updated without keyboard.
- Fixed bug where pasting into textbox or combobox would move the caret to the end of text.
- Fixed bug where removal of bogus span elements before block elements would remove whitespace between nodes.
- Fixed bug where repositioning of inline toolbars where async and producing errors if the editor was removed from DOM to early. Patch by iseulde.
- Fixed bug where element path wasn't working correctly. Patch contributed by iseulde.
- Fixed bug where menus wasn't rendered correctly when custom images where added to a menu. Patch contributed by Naim Hammadi.

## 4.2.1 - 2015-06-29

### Fixed
- Fixed bug where back/forward buttons in the browser would render blob images as broken images.
- Fixed bug where Firefox would throw regexp to big error when replacing huge base64 chunks.
- Fixed bug rendering issues with resize and context toolbars not being placed properly until next animation frame.
- Fixed bug where the rendering of the image while cropping would some times not be centered correctly.
- Fixed bug where listbox items with submenus would me selected as active.
- Fixed bug where context menu where throwing an error when rendering.
- Fixed bug where resize both option wasn't working due to resent addClass API change. Patch contributed by Jogai.
- Fixed bug where a hideAll call for container rendered inline toolbars would throw an error.
- Fixed bug where onclick event handler on combobox could cause issues if element.id was a function by some polluting libraries.
- Fixed bug where listboxes wouldn't get proper selected sub menu item when using link_list or image_list.
- Fixed so the UI controls are as wide as 4.1.x to avoid wrapping controls in toolbars.
- Fixed so the imagetools dialog is adaptive for smaller screen sizes.

## 4.2.0 - 2015-06-25

### Added
- Added new flat default skin to make the UI more modern.
- Added new imagetools plugin, lets you crop/resize and apply filters to images.
- Added new contextual toolbars support to the API lets you add floating toolbars for specific CSS selectors.
- Added new promise feature fill as tinymce.util.Promise.
- Added new built in image upload feature lets you upload any base64 encoded image within the editor as files.

### Fixed
- Fixed bug where resize handles would appear in the right position in the wrong editor when switching between resizable content in different inline editors.
- Fixed bug where tables would not be inserted in inline mode due to previous float panel fix.
- Fixed bug where floating panels would remain open when focus was lost on inline editors.
- Fixed bug where cut command on Chrome would thrown a browser security exception.
- Fixed bug where IE 11 sometimes would report an incorrect size for images in the image dialog.
- Fixed bug where it wasn't possible to remove inline formatting at the end of block elements.
- Fixed bug where it wasn't possible to delete table cell contents when cell selection was vertical.
- Fixed bug where table cell wasn't emptied from block elements if delete/backspace where pressed in empty cell.
- Fixed bug where cmd+shift+arrow didn't work correctly on Firefox mac when selecting to start/end of line.
- Fixed bug where removal of bogus elements would sometimes remove whitespace between nodes.
- Fixed bug where the resize handles wasn't updated when the main window was resized.
- Fixed so script elements gets removed by default to prevent possible XSS issues in default config implementations.
- Fixed so the UI doesn't need manual reflows when using non native layout managers.
- Fixed so base64 encoded images doesn't slow down the editor on modern browsers while editing.
- Fixed so all UI elements uses touch events to improve mobile device support.
- Removed the touch click quirks patch for iOS since it did more harm than good.
- Removed the non proportional resize handles since. Unproportional resize can still be done by holding the shift key.

## 4.1.10 - 2015-05-05

### Fixed
- Fixed bug where plugins loaded with compat3x would sometimes throw errors when loading using the jQuery version.
- Fixed bug where extra empty paragraphs would get deleted in WebKit/Blink due to recent Quriks fix.
- Fixed bug where the editor wouldn't work properly on IE 12 due to some required browser sniffing.
- Fixed bug where formatting shortcut keys where interfering with Mac OS X screenshot keys.
- Fixed bug where the caret wouldn't move to the next/previous line boundary on Cmd+Left/Right on Gecko.
- Fixed bug where it wasn't possible to remove formats from very specific nested contents.
- Fixed bug where undo levels wasn't produced when typing letters using the shift or alt+ctrl modifiers.
- Fixed bug where the dirty state wasn't properly updated when typing using the shift or alt+ctrl modifiers.
- Fixed bug where an error would be thrown if an autofocused editor was destroyed quickly after its initialization. Patch provided by thorn0.
- Fixed issue with dirty state not being properly updated on redo operation.
- Fixed issue with entity decoder not handling incorrectly written numeric entities.
- Fixed issue where some PI element values wouldn't be properly encoded.

## 4.1.9 - 2015-03-10

### Fixed
- Fixed bug where indentation wouldn't work properly for non list elements.
- Fixed bug with image plugin not pulling the image dimensions out correctly if a custom document_base_url was used.
- Fixed bug where ctrl+alt+[1-9] would conflict with the AltGr+[1-9] on Windows. New shortcuts is ctrl+shift+[1-9].
- Fixed bug with removing formatting on nodes in inline mode would sometimes include nodes outside the editor body.
- Fixed bug where extra nbsp:s would be inserted when you replaced a word surrounded by spaces using insertContent.
- Fixed bug with pasting from Google Docs would produce extra strong elements and line feeds.

## 4.1.8 - 2015-03-05

### Added
- Added new html5 sizes attribute to img elements used together with srcset.
- Added new elementpath option that makes it possible to disable the element path but keep the statusbar.
- Added new option table_style_by_css for the table plugin to set table styling with css rather than table attributes.
- Added new link_assume_external_targets option to prompt the user to prepend http:// prefix if the supplied link does not contain a protocol prefix.
- Added new image_prepend_url option to allow a custom base path/url to be added to images.
- Added new table_appearance_options option to make it possible to disable some options.
- Added new image_title option to make it possible to alter the title of the image, disabled by default.

### Fixed
- Fixed bug where selection starting from out side of the body wouldn't produce a proper selection range on IE 11.
- Fixed bug where pressing enter twice before a table moves the cursor in the table and causes a javascript error.
- Fixed bug where advanced image styles were not respected.
- Fixed bug where the less common Shift+Delete didn't produce a proper cut operation on WebKit browsers.
- Fixed bug where image/media size constrain logic would produce NaN when handling non number values.
- Fixed bug where internal classes where removed by the removeformat command.
- Fixed bug with creating links table cell contents with a specific selection would throw a exceptions on WebKit/Blink.
- Fixed bug where valid_classes option didn't work as expected according to docs. Patch provided by thorn0.
- Fixed bug where jQuery plugin would patch the internal methods multiple times. Patch provided by Drew Martin.
- Fixed bug where backspace key wouldn't delete the current selection of newly formatted content.
- Fixed bug where type over of inline formatting elements wouldn't properly keep the format on WebKit/Blink.
- Fixed bug where selection needed to be properly normalized on modern IE versions.
- Fixed bug where Command+Backspace didn't properly delete the whole line of text but the previous word.
- Fixed bug where UI active states wheren't properly updated on IE if you placed caret within the current range.
- Fixed bug where delete/backspace on WebKit/Blink would remove span elements created by the user.
- Fixed bug where delete/backspace would produce incorrect results when deleting between two text blocks with br elements.
- Fixed bug where captions where removed when pasting from MS Office.
- Fixed bug where lists plugin wouldn't properly remove fully selected nested lists.
- Fixed bug where the ttf font used for icons would throw an warning message on Gecko on Mac OS X.
- Fixed a bug where applying a color to text did not update the undo/redo history.
- Fixed so shy entities gets displayed when using the visualchars plugin.
- Fixed so removeformat removes ins/del by default since these might be used for strikethough.
- Fixed so multiple language packs can be loaded and added to the global I18n data structure.
- Fixed so transparent color selection gets treated as a normal color selection. Patch contributed by Alexander Hofbauer.
- Fixed so it's possible to disable autoresize_overflow_padding, autoresize_bottom_margin options by setting them to false.
- Fixed so the charmap plugin shows the description of the character in the dialog. Patch contributed by Jelle Hissink.
- Removed address from the default list of block formats since it tends to be missused.
- Fixed so the pre block format is called preformatted to make it more verbose.
- Fixed so it's possible to context scope translation strings this isn't needed most of the time.
- Fixed so the max length of the width/height input fields of the media dialog is 5 instead of 3.
- Fixed so drag/dropped contents gets properly processed by paste plugin since it's basically a paste. Patch contributed by Greg Fairbanks.
- Fixed so shortcut keys for headers is ctrl+alt+[1-9] instead of ctrl+[1-9] since these are for switching tabs in the browsers.
- Fixed so "u" doesn't get converted into a span element by the legacy input filter. Since this is now a valid HTML5 element.
- Fixed font families in order to provide appropriate web-safe fonts.

## 4.1.7 - 2014-11-27

### Added
- Added HTML5 schema support for srcset, source and picture. Patch contributed by mattheu.
- Added new cache_suffix setting to enable cache busting by producing unique urls.
- Added new paste_convert_word_fake_lists option to enable users to disable the fake lists convert logic.

### Fixed
- Fixed so advlist style changes adds undo levels for each change.
- Fixed bug where WebKit would sometimes produce an exception when the autolink plugin where looking for URLs.
- Fixed bug where IE 7 wouldn't be rendered properly due to aggressive css compression.
- Fixed bug where DomQuery wouldn't accept window as constructor element.
- Fixed bug where the color picker in 3.x dialogs wouldn't work properly. Patch contributed by Callidior.
- Fixed bug where the image plugin wouldn't respect the document_base_url.
- Fixed bug where the jQuery plugin would fail to append to elements named array prototype names.

## 4.1.6 - 2014-10-08

### Changed
- Replaced jake with grunt since it is more mainstream and has better plugin support.

### Fixed
- Fixed bug with clicking on the scrollbar of the iframe would cause a JS error to be thrown.
- Fixed bug where null would produce an exception if you passed it to selection.setRng.
- Fixed bug where Ctrl/Cmd+Tab would indent the current list item if you switched tabs in the browser.
- Fixed bug where pasting empty cells from Excel would result in a broken table.
- Fixed bug where it wasn't possible to switch back to default list style type.
- Fixed issue where the select all quirk fix would fire for other modifiers than Ctrl/Cmd combinations.


## 4.1.5 - 2014-09-09

### Fixed
- Fixed bug where sometimes the resize rectangles wouldn't properly render on images on WebKit/Blink.
- Fixed bug in list plugin where delete/backspace would merge empty LI elements in lists incorrectly.
- Fixed bug where empty list elements would result in empty LI elements without it's parent container.
- Fixed bug where backspace in empty caret formatted element could produce an type error exception of Gecko.
- Fixed bug where lists pasted from word with a custom start index above 9 wouldn't be properly handled.
- Fixed bug where tabfocus plugin would tab out of the editor instance even if the default action was prevented.
- Fixed bug where tabfocus wouldn't tab properly to other adjacent editor instances.
- Fixed bug where the DOMUtils setStyles wouldn't properly removed or update the data-mce-style attribute.
- Fixed bug where dialog select boxes would be placed incorrectly if document.body wasn't statically positioned.
- Fixed bug where pasting would sometimes scroll to the top of page if the user was using the autoresize plugin.
- Fixed bug where caret wouldn't be properly rendered by Chrome when clicking on the iframes documentElement.
- Fixed so custom images for menubutton/splitbutton can be provided. Patch contributed by Naim Hammadi.
- Fixed so the default action of windows closing can be prevented by blocking the default action of the close event.
- Fixed so nodeChange and focus of the editor isn't automatically performed when opening sub dialogs.

## 4.1.4 - 2014-08-21

### Added
- Added new media_filter_html option to media plugin that blocks any conditional comments, scripts etc within a video element.
- Added new content_security_policy option allows you to set custom policy for iframe contents. Patch contributed by Francois Chagnon.

### Fixed
- Fixed bug where activate/deactivate events wasn't firing properly when switching between editors.
- Fixed bug where placing the caret on iOS was difficult due to a WebKit bug with touch events.
- Fixed bug where the resize helper wouldn't render properly on older IE versions.
- Fixed bug where resizing images inside tables on older IE versions would sometimes fail depending mouse position.
- Fixed bug where editor.insertContent would produce an exception when inserting select/option elements.
- Fixed bug where extra empty paragraphs would be produced if block elements where inserted inside span elements.
- Fixed bug where the spellchecker menu item wouldn't be properly checked if spell checking was started before it was rendered.
- Fixed bug where the DomQuery filter function wouldn't remove non elements from collection.
- Fixed bug where document with custom document.domain wouldn't properly render the editor.
- Fixed bug where IE 8 would throw exception when trying to enter invalid color values into colorboxes.
- Fixed bug where undo manager could incorrectly add an extra undo level when custom resize handles was removed.
- Fixed bug where it wouldn't be possible to alter cell properties properly on table cells on IE 8.
- Fixed so the color picker button in table dialog isn't shown unless you include the colorpicker plugin or add your own custom color picker.
- Fixed so activate/deactivate events fire when windowManager opens a window since.
- Fixed so the table advtab options isn't separated by an underscore to normalize naming with image_advtab option.
- Fixed so the table cell dialog has proper padding when the advanced tab in disabled.

## 4.1.3 - 2014-07-29

### Added
- Added event binding logic to tinymce.util.XHR making it possible to override headers and settings before any request is made.

### Fixed
- Fixed bug where drag events wasn't fireing properly on older IE versions since the event handlers where bound to document.
- Fixed bug where drag/dropping contents within the editor on IE would force the contents into plain text mode even if it was internal content.
- Fixed bug where IE 7 wouldn't open menus properly due to a resize bug in the browser auto closing them immediately.
- Fixed bug where the DOMUtils getPos logic wouldn't produce a valid coordinate inside the body if the body was positioned non static.
- Fixed bug where the element path and format state wasn't properly updated if you had the wordcount plugin enabled.
- Fixed bug where a comment at the beginning of source would produce an exception in the formatter logic.
- Fixed bug where setAttrib/getAttrib on null would throw exception together with any hooked attributes like style.
- Fixed bug where table sizes wasn't properly retained when copy/pasting on WebKit/Blink.
- Fixed bug where WebKit/Blink would produce colors in RGB format instead of the forced HEX format when deleting contents.
- Fixed bug where the width attribute wasn't updated on tables if you changed the size inside the table dialog.
- Fixed bug where control selection wasn't properly handled when the caret was placed directly after an image.
- Fixed bug where selecting the contents of table cells using the selection.select method wouldn't place the caret properly.
- Fixed bug where the selection state for images wasn't removed when placing the caret right after an image on WebKit/Blink.
- Fixed bug where all events wasn't properly unbound when and editor instance was removed or destroyed by some external innerHTML call.
- Fixed bug where it wasn't possible or very hard to select images on iOS when the onscreen keyboard was visible.
- Fixed so auto_focus can take a boolean argument this will auto focus the last initialized editor might be useful for single inits.
- Fixed so word auto detect lists logic works better for faked lists that doesn't have specific markup.
- Fixed so nodeChange gets fired on mouseup as it used to before 4.1.1 we optimized that event to fire less often.

### Removed
- Removed the finish menu item from spellchecker menu since it's redundant you can stop spellchecking by toggling menu item or button.

## 4.1.2 - 2014-07-15

### Added
- Added offset/grep to DomQuery class works basically the same as it's jQuery equivalent.

### Fixed
- Fixed bug where backspace/delete or setContent with an empty string would remove header data when using the fullpage plugin.
- Fixed bug where tinymce.remove with a selector not matching any editors would remove all editors.
- Fixed bug where resizing of the editor didn't work since the theme was calling setStyles instead of setStyle.
- Fixed bug where IE 7 would fail to append html fragments to iframe document when using DomQuery.
- Fixed bug where the getStyle DOMUtils method would produce an exception if it was called with null as it's element.
- Fixed bug where the paste plugin would remove the element if the none of the paste_webkit_styles rules matched the current style.
- Fixed bug where contextmenu table items wouldn't work properly on IE since it would some times fire an incorrect selection change.
- Fixed bug where the padding/border values wasn't used in the size calculation for the body size when using autoresize. Patch contributed by Matt Whelan.
- Fixed bug where conditional word comments wouldn't be properly removed when pasting plain text.
- Fixed bug where resizing would sometime fail on IE 11 when the mouseup occurred inside the resizable element.
- Fixed so the iframe gets initialized without any inline event handlers for better CSP support. Patch contributed by Matt Whelan.
- Fixed so the tinymce.dom.Sizzle is the latest version of sizzle this resolves the document context bug.

## 4.1.1 - 2014-07-08

### Fixed
- Fixed bug where pasting plain text on some WebKit versions would result in an empty line.
- Fixed bug where resizing images inside tables on IE 11 wouldn't work properly.
- Fixed bug where IE 11 would sometimes throw "Invalid argument" exception when editor contents was set to an empty string.
- Fixed bug where document.activeElement would throw exceptions on IE 9 when that element was hidden or removed from dom.
- Fixed bug where WebKit/Blink sometimes produced br elements with the Apple-interchange-newline class.
- Fixed bug where table cell selection wasn't properly removed when copy/pasting table cells.
- Fixed bug where pasting nested list items from Word wouldn't produce proper semantic nested lists.
- Fixed bug where right clicking using the contextmenu plugin on WebKit/Blink on Mac OS X would select the target current word or line.
- Fixed bug where it wasn't possible to alter table cell properties on IE 8 using the context menu.
- Fixed bug where the resize helper wouldn't be correctly positioned on older IE versions.
- Fixed bug where fullpage plugin would produce an error if you didn't specify a doctype encoding.
- Fixed bug where anchor plugin would get the name/id of the current element even if it wasn't anchor element.
- Fixed bug where visual aids for tables wouldn't be properly disabled when changing the border size.
- Fixed bug where some control selection events wasn't properly fired on older IE versions.
- Fixed bug where table cell selection on older IE versions would prevent resizing of images.
- Fixed bug with paste_data_images paste option not working properly on modern IE versions.
- Fixed bug where custom elements with underscores in the name wasn't properly parsed/serialized.
- Fixed bug where applying inline formats to nested list elements would produce an incorrect formatting result.
- Fixed so it's possible to hide items from elements path by using preventDefault/stopPropagation.
- Fixed so inline mode toolbar gets rendered right aligned if the editable element positioned to the documents right edge.
- Fixed so empty inline elements inside empty block elements doesn't get removed if configured to be kept intact.
- Fixed so DomQuery parentsUntil/prevUntil/nextUntil supports selectors/elements/filters etc.
- Fixed so legacyoutput plugin overrides fontselect and fontsizeselect controls and handles font elements properly.

## 4.1.0 - 2014-06-18

### Added
- Added new file_picker_callback option to replace the old file_browser_callback the latter will still work though.
- Added new custom colors to textcolor plugin will be displayed if a color picker is provided also shows the latest colors.
- Added new color_picker_callback option to enable you to add custom color pickers to the editor.
- Added new advanced tabs to table/cell/row dialogs to enable you to select colors for border/background.
- Added new colorpicker plugin that lets you select colors from a hsv color picker.
- Added new tinymce.util.Color class to handle color parsing and converting.
- Added new colorpicker UI widget element lets you add a hsv color picker to any form/window.
- Added new textpattern plugin that allows you to use markdown like text patterns to format contents.
- Added new resize helper element that shows the current width & height while resizing.
- Added new "once" method to Editor and EventDispatcher enables since callback execution events.
- Added new jQuery like class under tinymce.dom.DomQuery it's exposed on editor instances (editor.$) and globally under (tinymce.$).

### Fixed
- Fixed so the default resize method for images are proportional shift/ctrl can be used to make an unproportional size.
- Fixed bug where the image_dimensions option of the image plugin would cause exceptions when it tried to update the size.
- Fixed bug where table cell dialog class field wasn't properly updated when editing an a table cell with an existing class.
- Fixed bug where Safari on Mac would produce webkit-fake-url for pasted images so these are now removed.
- Fixed bug where the nodeChange event would get fired before the selection was changed when clicking inside the current selection range.
- Fixed bug where valid_classes option would cause exception when it removed internal prefixed classes like mce-item-.
- Fixed bug where backspace would cause navigation in IE 8 on an inline element and after a caret formatting was applied.
- Fixed so placeholder images produced by the media plugin gets selected when inserted/edited.
- Fixed so it's possible to drag in images when the paste_data_images option is enabled. Might be useful for mail clients.
- Fixed so images doesn't get a width/height applied if the image_dimensions option is set to false useful for responsive contents.
- Fixed so it's possible to pass in an optional arguments object for the nodeChanged function to be passed to all nodechange event listeners.
- Fixed bug where media plugin embed code didn't update correctly.<|MERGE_RESOLUTION|>--- conflicted
+++ resolved
@@ -37,11 +37,8 @@
 - In some cases pressing enter would scroll the entire page. #TINY-9828
 - The border styles of a table were incorrectly split into a longhand form after table dialog updates. #TINY-9843
 - Links in `help dialog` -> `plugins` and `version` were not navigable via keyboard. #TINY-10071
-<<<<<<< HEAD
 - Fixed the inability to insert content next to the `details` element when it is the first or last content element. Now pressing the `Up` or `Down` arrow key will insert a block element before or after the `details` element. #TINY-9827
-=======
 - The `color_cols` option was not respected when set to the value 5 with a custom `color_map` specified. #TINY-10126
->>>>>>> af5994ec
 
 ## 6.6.2 - 2023-08-09
 
