--- conflicted
+++ resolved
@@ -75,12 +75,9 @@
 - The `table` plugin would sometimes not correctly handle headers in the `tfoot` section #TINY-8104
 - The aria labels for the color picker dialog were not translated #TINY-8381
 - The `editor.annotator.remove` did not keep selection when removing the annotation #TINY-8195
+- The `silver` theme UI was incorrectly rendered before plugins had initialized #TINY-8288
 - Dialog labels and other text-based UI properties did not escape HTML markup #TINY-7524
-<<<<<<< HEAD
-- The `silver` theme UI was incorrectly rendered before plugins had initialized #TINY-8288
-=======
 - Alignment would sometimes be removed on parent elements when changing alignment on certain inline nodes, such as images #TINY-8308 
->>>>>>> cefd238f
 
 ### Removed
 - Removed the jQuery integration #TINY-4518
