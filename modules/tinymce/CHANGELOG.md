# Changelog
All notable changes to this project will be documented in this file.

The format is based on [Keep a Changelog](https://keepachangelog.com/en/1.0.0/),
and this project adheres to [Semantic Versioning](https://semver.org/spec/v2.0.0.html).

## Unreleased

### Added
- New optional `defaultExpandedIds` and `onToggleExpand` options to the `tree` component config. #TINY-9653
- New optional `defaultSelectedId` option to the `tree` component config. #TINY-9715
- New `help_accessibility` option which displays the keyboard shortcut to access the help functionality in the statusbar. #TINY-9379
- New `accordion` plugin with the `InsertAccordion` command. #TINY-9730

### Improved
- Screen readers are now able to announce the highlighted menu item of link comboboxes. #TINY-9280
- Now `icon` field for dialog footer `togglebutton`s is not mandatory. #TINY-9757
- Toolbar buttons and menu items were not disabled when they couldn't be used on noneditable content. #TINY-9669
- Updated toolbar "More" button tooltip text from "More..." to "Reveal or hide additional toolbar items". #TINY-9629
- These characters '$', '~', '+', '|', '№', '`' are now considered as punctuation marks. Therefore, they will not increase the word count. #TINY-8122
- Updated the `codesample` plugin dialog and `template` plugin dialog to use the 'listbox' component to match other dialogs. #TINY-9630

### Changed
- The `caption`, `address` and `dt` elements were allowed to have non-inline children elements when the editor schema was set to `html4`. #TINY-9768

### Fixed
- Command + backspace would not add an undo level on Mac. #TINY-8910
- Ctrl + backspace and Ctrl + delete would not restore correct caret position after redo. #TINY-8910
- In the tree component, a selected item in a directory would not stay selected after collapsing the directory. #TINY-9715
- Enabling or Disabling checkboxes would not set the correct classes and attributes. #TINY-4189
- Redial would in some situations cause select elements not to have an initial value selected when they should have. #TINY-9679
- Table toolbar was visible even if the table was within a noneditable host element. #TINY-9664
- Quickbar toolbars was shown for noneditable contents in a noneditable root. #TINY-9460
- Show the calculated height and width of media embed elements in the `media` plugin dialog. #TINY-8714
- Removing an image that failed to upload from an empty paragraph would leave the paragraph without a padding br. #TINY-9696
- Allow a media embed element to be correctly resized when using the `media` plugin dialog by converting the media embed to a standalone iframe. #TINY-8714
- Inline alert in the "Search and Replace" dialog persisted when it wasn't necessary. #TINY-9704
- Context toolbars displayed the incorrect status for the `advlist` plugin buttons. #TINY-9680
- On iOS Safari, Korean characters were merging onto the previous line upon typing after inserting a newline by pressing Enter. #TINY-9746
- Initiating the editor with a table at the start would display resize handles even when the editor wasn't focused. #TINY-9748
- Directionality commands was setting the `dir` attribute on noneditable elements within a noneditable root. #TINY-9662
- The content of the dialog body could not be scrolled. #TINY-9668
- Some toolbar items were not rendering the `not-allowed` mouse cursor. #TINY-9758
- Formats were incorrectly applied to the closest editable element if the selection was in a noneditable context. #TINY-9678
- Formats were incorrectly removed to the closest editable element if the selection was in a noneditable context. #TINY-9678
- Formatter API `canApply` was not returning `false` when the selection was in a noneditable context. #TINY-9678
- When dragging image elements and dropping the image in the editor the `dragend` event would sometimes not fire on firefox. #TINY-9694
- It was possible to remove links in noneditable contents with the 'unlink' editor command. #TINY-9739
<<<<<<< HEAD
- Direction was not visually changing when using the Directionality plugin on an element which has the `direction` CSS property set. #TINY-9314
=======
- Whitespace between transparent elements would incorrectly be converted into empty paragraphs. #TINY-9761
>>>>>>> 70d9859c

## 6.4.2 - 2023-04-26

### Fixed
- The editor would display a notification error when it fails to retirieve a blob image uri. #TINY-9604
- Menu buttons would have the Tabstopping behaviour in toolbar. #TINY-9723
- The `urlinput` dialog component would not open the typeahead dropdown when the input value was reset to an empty string. #TINY-9717
- Redial would in some situations cause select elements not to have an initial value selected when they should have. #TINY-9679
- Fixed the mouse pointer style from a text cursor to a default arrow pointer when hovering over the tree dialog component items. #TINY-9692
- Enabled variant of togglable `tox-button` and `tox-button--secondary` now supports `hover`/`active`/`focus`/`disabled` states. #TINY-9713
- Setting an invalid unit in the `fontsizeinput` would change it do the default value instead of reverting it back to the previous valid value. #TINY-9754
- Selection was not correctly scrolled horizontally into view when using the `selection.scrollIntoView` API. #TINY-9747
- Context toolbars displayed the incorrect status for the `advlist` plugin buttons. #TINY-9680
- The image would not be inserted when using the `quickimage` button on Chrome. #TINY-9769

## 6.4.1 - 2023-03-29

### Fixed
- The `fontsizeinput` increase and decrease size buttons now work on TinyMCE mobile. #TINY-9725
- The TinyMCE editor toolbar is now accessible for all screen widths; it no longer collapses into an inaccessible vertical line when the screen is scrolled horizontally. #TINY-9646
- Reverted the changes made, in TinyMCE 6.4.0, to UI button colors in focus, active, and enabled states. #TINY-9176

## 6.4.0 - 2023-03-15

### Added
- New `tree` component that can be used in dialog body panel. #TINY-9532
- `renderUI` property in the `Theme` type can now return a `Promise<RenderResult>` instead of `RenderResult`. #TINY-9556
- New `isEditable` API to `editor.selection` that returns true or false if the current selection is editable. #TINY-9462
- New `isEditable` API to `editor.dom` that returns true or false if the specified node is editable. #TINY-9462
- New `setText` and `setIcon` methods added to menu button and toolbar button API. #TINY-9268
- New `highlight_on_focus` option which enables highlighting the content area on focus. #TINY-9277
- New `fontsizeinput` toolbar item which allows the user to set the size via input and also increase and decrease it with `+` and `-` buttons. #TINY-9429
- Added `skipFocus` option to the `ToggleToolbarDrawer` command to preserve focus. #TINY-9337
- New `font_size_input_default_unit` option allows entry of numbers without a unit in `fontsizeinput`. They are then parsed as the set unit. If `font_size_input_default_unit` is not set the default is `pt`. #TINY-9585
- New `group` and `togglebutton` in view. #TINY-9523
- New `togglebutton` in dialog footer buttons. #TINY-9523
- Added `toggleFullscreen` to dialog API. #TINY-9528
- New `text-size-increase` and `text-size-decrease` icons. #TINY-9530
- New `xss_sanitization` option to allow disabling of XSS sanitization. #TINY-9600
- Added the top right close button of modal dialogs to the tabbing order. The 'x' button in these dialogs can now be accessed using keyboard navigation. #TINY-9520
- New `ui_mode` option for editor in scrollable containers support. #TINY-9414
- The sidebar element now has the accessibility role `region` when visible and the accessibility role `presentation` when hidden. #TINY-9517
- The `tox-custom-editor` class now has a border highlight when it is selected. #TINY-9673
- An element could be dropped onto the decendants of an element with a `contenteditable="false"` attribute. #TINY-9364
- Checkmark did not show in menu color swatches. #TINY-9395
- Add support for navigating inside the tree component using arrow keys and shift key. #TINY-9614

### Improved
- Direct invalid child text nodes of list elements are now wrapped in list item elements. #TINY-4818
- Templates are now be parsed before preview and insertion to make preview consistent with inserted template content and prevent XSS. #TINY-9244
- Pressing backspace on an empty line now preserves formatting on the previous empty line. #TINY-9454
- Pressing enter inside the `inputfontsize` input field now moves focus back into the editor content. #TINY-9598
- Drag and drop events for elements with a `contenteditable="false"` attribute now includes target element details. #TINY-9599
- Updated focus, active, and enabled colors of UI buttons for improved contrast against the UI color. #TINY-9176

### Changed
- The `link` plugins context menu items no longer appears for links that include elements with a `contenteditable="false"` attribute. #TINY-9491
- The formatting of elements with a `contenteditable="false"` attribute are no longer cloned to new cells when new table rows are created. #TINY-9449
- Changed the color of `@dialog-table-border-color`, and added right padding to the first cell of dialog table. #TINY-9380

### Fixed
- Sometimes the editor would finish initializing before the silver theme would have finished loading. #TINY-9556
- The `searchreplace` modal closed incorrectly when clicking outside of the alert that pops up when no match is found. #TINY-9443
- The text color or background color picker toolbar buttons did not update when the text color or background color was changed using the equivalent commands in the Format menu. #TINY-9439
- The `onSetup` api function would not run when defining custom group toolbar button. #TINY-9496
- The foreground and background menu icons would not properly update to display the last used color. #TINY-9497
- Added new `setIconFill` function to `NestedMenuItemInstanceApi`. #TINY-9497
- Pasting links to text would sometimes not generate the correct undo stack in Safari. #TINY-9489
- Toolbar split buttons in `advlist` plugin now show the correct state when the cursor is in a checklist. #TINY-5167
- Dragging transparent elements into transparent block elements could produce invalid nesting of transparents. #TINY-9231
- The `editor.insertContent` API would insert contents inside elements with a `contenteditable="false"` attribute if the selection was inside the element. #TINY-9462
- Closing a dialog would scroll down the document in Safari. #TINY-9148
- Inline headers would not work in some situations when the editor was moved too far right horizontally. #TINY-8977
- Quick toolbars were incorrectly rendered during the dragging of elements with a `contenteditable="false"` attribute. #TINY-9305
- Selection of images, horizontal rules, tables or elements with a `contenteditable="false"` attribute was possible if they were within an element with a `contenteditable="false"` attribute. #TINY-9473
- Ranged deletion of formatted text using selection or a keyboard shortcut would sometimes cause Blink- and Webkit-based browsers to insert interpreted tags upon typing. This could result in inconsistent tags. #TINY-9302
- Visual characters were rendered inside elements with a `contenteditable="false"` attribute. #TINY-9474
- Lists with an element with a `contenteditable="false"` attribute as their root were incorrectly editable using list API commands, toolbar buttons and menu items. #TINY-9458
- Color picker dialog would not update the preview color if the hex input value was prefixed with the `#` character. #TINY-9457
- Table cell selection was possible even if the element being selected was within an element with a `contenteditable="false"` attribute. #TINY-9459
- Table commands were modifying tables that were within an element with a `contenteditable="false"` attribute. #TINY-9459
- Fake carets were rendered for elements with a `contenteditable="false"` attribute and for tables within an element with a `contenteditable="false"` attribute. #TINY-9459
- Textareas with scrollbars in dialogs would not render rounded corners correctly on some browsers. #TINY-9331
- It was possible to open links inside the editor if the editor root was an element with a `contenteditable="false"` attribute. #TINY-9470
- Inline boundary was rendered for boundary elements that had a `contenteditable="false"` attribute. #TINY-9471
- Clicking on a disabled split button will no longer call the `onAction` callback. #TINY-9504
- The *Edit Link* dialog incorrectly retrieved the URL value when opened immediately after the link insertion. #TINY-7993
- The `ForwardDelete` and `Delete` editor commands were deleting content within elements with a `contenteditable="false"` attribute. #TINY-9477
- The Backspace and Forward Delete keys were deleting content within elements with a `contenteditable="false"` attribute. #TINY-9477
- Inserting newlines inside an editable element that was inside an element with a `contenteditable="false"` attribute root would sometimes try to split the editable element. #TINY-9461
- Creating a list in a table cell when the caret is in front of an anchor element would not properly include the anchor in the list. #TINY-6853
- Dragging and dropping elements with a `contenteditable="false"` attribute on table borders would remove the element on drop. #TINY-9021
- Elements with a `contenteditable="false"` attribute would be removed when dragged and dropped within a root element with a `contenteditable="false"` attribute. #TINY-9558
- Formatting could be applied or removed to list items with a `contenteditable="false"` attribute that were inside an element with a `contenteditable="false"` attribute. #TINY-9563
- Annotation were not removed if the annotation was deleted immediately after being created. #TINY-9399
- Inserting a link for a selection from quickbars did not preserve formatting. #TINY-9593
- Inline dialog position was not correct when the editor was not inline and was contained in a `fixed` or `absolute` positioned element. #TINY-9554
- Sticky toolbars did not fade transition when undocking in classic iframe mode. #TINY-9408
- Inserting elements that were not valid within the closest editing host would incorrectly split the editing host. #TINY-9595
- The `color_cols` option was not respected in the `forecolor` or `backcolor` color swatches. #TINY-9560
- Drag and dropping the last element with a `contenteditable="false"` attribute out of its parent block would not properly pad the parent block element. #TINY-9606
- Applying heading formats from `text_patterns` produced an invisible space before a word. #TINY-9603
- Opening color swatches caused the browser tab to crash when `color_cols` or other column option was set to 0. #TINY-9649
- Opening a menu button in the footer of a dialog after a redial threw an error. #TINY-9686
- After closing a view, the `more...` toolbar button disappeared if the editor had `toolbar_mode: 'sliding'` and the toolbar was opened. #TINY-9419
- Inline dialogs would open partially off screen when the toolbar had a small width. #TINY-9588
- The `autoresize` plugin would cause infinite resizing when `content_css` was set to `document`. #TINY-8872

## 6.3.2 - 2023-02-22

### Fixed
- Removed a workaround for ensuring stylesheets are loaded in an outdated version of webkit. #TINY-9433

## 6.3.1 - 2022-12-06

### Fixed
- HTML in messages for the `WindowManager.alert` and `WindowManager.confirm` APIs were not properly sanitized. #TINY-3548

## 6.3.0 - 2022-11-23

### Added
- New `expand` function added to `tinymce.selection` which expands the selection around the nearest word. #TINY-9001
- New `expand` function added to `tinymce.dom.RangeUtils` to return a new range expanded around the nearest word. #TINY-9001
- New `color_map_background` and `color_map_foreground` options which set the base colors used in the `backcolor` and `forecolor` toolbar buttons and menu items. #TINY-9184
- Added optional `storageKey` property to `colorinput` component and `colorswatch` fancy menu item. #TINY-9184
- New `addView` function added to `editor.ui.registry` which makes it possible to register custom editor views. #TINY-9210
- New `ToggleView` command which makes it possible to hide or show registered custom views. #TINY-9210
- New `color_default_foreground` and `color_default_background` options to set the initial default color for the `forecolor` and `backcolor` toolbar buttons and menu items. #TINY-9183
- New `getTransparentElements` function added to `tinymce.html.Schema` to return a map object of transparent HTML elements. #TINY-9172
- Added `ToggleToolbarDrawer` event to subscribe to toolbar’s opening and closing. #TINY-9271

### Changed
- Transparent elements, like anchors, are now allowed in the root of the editor body if they contain blocks. #TINY-9172
- Colorswatch keyboard navigation now starts on currently selected color if present in the colorswatch. #TINY-9283
- `setContent` is now allowed to accept any custom keys and values as a second options argument. #TINY-9143

### Improved
- Transparent elements, like anchors, can now contain block elements. #TINY-9172
- Colorswatch now displays a checkmark for selected color. #TINY-9283
- Color picker dialog now starts on the appropriate color for the cursor position. #TINY-9213

### Fixed
- Parsing media content would cause a memory leak, which for example occurred when using the `getContent` API. #TINY-9186
- Dragging a noneditable element toward the bottom edge would cause the page to scroll up. #TINY-9025
- Range expanding capabilities would behave inconsistently depending on where the cursor was placed. #TINY-9029
- Compilation errors were thrown when using TypeScript 4.8. #TINY-9161
- Line separator scrolling in floating toolbars. #TINY-8948
- A double bottom border appeared on inline mode editor for the `tinymce-5` skin. #TINY-9108
- The editor header showed up even with no menubar and toolbar configured. #TINY-8819
- Inline text pattern no longer triggers if it matches only the end but not the start. #TINY-8947
- Matches of inline text patterns that are similar are now managed correctly. #TINY-8949
- Using `editor.selection.getContent({ format: 'text' })` or `editor.getContent({ format: 'text' })` would sometimes deselect selected radio buttons. #TINY-9213
- The context toolbar prevented the user from placing the cursor at the edges of the editor. #TINY-8890
- The Quick Insert context toolbar provided by the `quickbars` plugin showed when the cursor was in a fake block caret. #TINY-9190
- The `editor.selection.getRng()` API was not returning a proper range on hidden editors in Firefox. #TINY-9259
- The `editor.selection.getBookmark()` API was not returning a proper bookmark on hidden editors in Firefox. #TINY-9259
- Dragging a noneditable element before or after another noneditable element now works correctly. #TINY-9253
- The restored selection after a redo or undo action was not scrolled into view. #TINY-9222
- A newline could not be inserted when the selection was restored from a bookmark after an inline element with a `contenteditable="false"` attribute. #TINY-9194
- The global `tinymce.dom.styleSheetLoader` was not affected by the `content_css_cors` option. #TINY-6037
- The caret was moved to the previous line when a text pattern executed a `mceInsertContent` command on Enter key when running on Firefox. #TINY-9193

## 6.2.0 - 2022-09-08

### Added
- New `text_patterns_lookup` option to provide additional text patterns dynamically. #TINY-8778
- New promotion element has been added to the default UI. It can be disabled using the new `promotion` option. #TINY-8840
- New `format_noneditable_selector` option to specify the `contenteditable="false"` elements that can be wrapped in a format. #TINY-8905
- Added `allow` as a valid attribute for the `iframe` element in the editor schema. #TINY-8939
- New `search` field in the `MenuButton` that shows a search field at the top of the menu, and refetches items when the search field updates. #TINY-8952

### Improved
- The formatter can now apply a format to a `contenteditable="false"` element by wrapping it. Configurable using the `format_noneditable_selector` option. #TINY-8905
- The autocompleter now supports a multiple character trigger using the new `trigger` configuration. #TINY-8887
- The formatter now applies some inline formats, such as color and font size, to list item elements when the entire item content is selected. #TINY-8961
- The installed and available plugin lists in the Help dialog are now sorted alphabetically. #TINY-9019
- Alignment can now be applied to more types of embedded media elements. #TINY-8687

### Changed
- The `@menubar-row-separator-color` oxide variable no longer affects the divider between the Menubar and Toolbar. It only controls the color of the separator lines drawn in multiline Menubars. #TINY-8632
- The `@toolbar-separator-color` oxide variable now affects the color of the separator between the Menubar and Toolbar only. #TINY-8632
- Available Premium plugins, which are listed by name in the Help dialog, are no longer translated. #TINY-9019

### Fixed
- The Autolink plugin did not work when text nodes in the content were fragmented. #TINY-3723
- Fixed multiple incorrect types on public APIs found while enabling TypeScript strict mode. #TINY-8806
- The number of blank lines returned from `editor.getContent({format: 'text'})` differed between browsers. #TINY-8579
- The editor focused via the `auto_focus` option was not scrolled into the viewport. #TINY-8785
- Adding spaces immediately after a `contenteditable="false"` block did not work properly in some circumstances. #TINY-8814
- Elements with only `data-*` custom attributes were sometimes removed when they should not be removed. #TINY-8755
- Selecting a figure with `class="image"` incorrectly highlighted the link toolbar button. #TINY-8832
- Specifying a single, non-default list style for the `advlist_bullet_styles` and `advlist_number_styles` options was not respected. #TINY-8721
- Fixed multiple issues that occurred when formatting `contenteditable` elements. #TINY-8905
- Spaces could be incorrectly added to `urlinput` dialog components (commonly but not exclusively presented in the *Insert/Edit Link* dialog) in certain cases. #TINY-8775
- The text patterns logic threw an error when there were fragmented text nodes in a paragraph. #TINY-8779
- Dragging a `contentEditable=false` element towards a document’s edge did not cause scrolling. #TINY-8874
- Parsing large documents no longer throws a `Maximum call stack size exceeded` exception. #TINY-6945
- DomParser filter matching was not checked between filters, which could lead to an exception in the parser. #TINY-8888
- `contenteditable="false"` lists can no longer be toggled; and `contenteditable="true"` list elements within these lists can no longer be indented, split into another list element, or appended to the previous list element by deletion. #TINY-8920
- Removed extra bottom padding in the context toolbar of the `tinymce-5` skin. #TINY-8980
- Fixed a regression where pressing **Enter** added or deleted content outside the selection. #TINY-9101
- Fixed a bug where pressing **Enter** deleted selected `contenteditable="false"` `<pre>` elements. #TINY-9101
- The `editor.insertContent()` API did not respect the `no_events` argument. #TINY-9140

### Deprecated
- The autocompleter configuration property, `ch`, has been deprecated. It will be removed in the next major release. Use the `trigger` property instead. #TINY-8887

## 6.1.2 - 2022-07-29

### Fixed
- Reverted the undo level fix in the `autolink` plugin as it caused duplicated content in some edge cases. #TINY-8936

## 6.1.1 - 2022-07-27

### Fixed
- Invalid special elements were not cleaned up correctly during sanitization. #TINY-8780
- An exception was thrown when deleting all content if the start or end of the document had a `contenteditable="false"` element. #TINY-8877
- When a sidebar was opened using the `sidebar_show` option, its associated toolbar button was not highlighted. #TINY-8873
- When converting a URL to a link, the `autolink` plugin did not fire an `ExecCommand` event, nor did it create an undo level. #TINY-8896
- Worked around a Firefox bug which resulted in cookies not being available inside the editor content. #TINY-8916
- `<pre>` content pasted into a `<pre>` block that had inline styles or was `noneditable` now merges correctly with the surrounding content. #TINY-8860
- After a `codesample` was pasted, the insertion point was placed incorrectly. #TINY-8861

## 6.1.0 - 2022-06-29

### Added
- New `sidebar_show` option to show the specified sidebar on initialization. #TINY-8710
- New `newline_behavior` option controls what happens when the Return or Enter key is pressed or the `mceInsertNewLine` command is used. #TINY-8458
- New `iframe_template_callback` option in the Media plugin. Patch provided by Namstel. #TINY-8684
- New `transparent` property for `iframe` dialog component. #TINY-8534
- New `removeAttributeFilter` and `removeNodeFilter` functions added to the DomParser and DOM Serializer APIs. #TINY-7847
- New `dispatchChange` function added to the UndoManager API to fire the change with current editor status as level and current undoManager layer as lastLevel. #TINY-8641

### Improved
- Clearer focus states for buttons while navigating with a keyboard. #TINY-8557
- Support annotating certain block elements directly when using the editor's Annotation API. #TINY-8698
- The `mceLink` command can now take the value `{ dialog: true }` to always open the link dialog. #TINY-8057
- All help dialog links to `https://www.tiny.cloud` now include `rel="noopener"` to avoid potential security issues. #TINY-8834

### Changed
- The `end_container_on_empty_block` option can now take a string of blocks, allowing the exiting of a blockquote element by pressing Enter or Return twice. #TINY-6559
- The default value for `end_container_on_empty_block` option has been changed to `'blockquote'`. #TINY-6559
- Link menu and toolbar buttons now always execute the `mceLink` command. #TINY-8057
- Toggling fullscreen mode when using the Fullscreen plugin now also fires the `ResizeEditor` event. #TINY-8701
- Getting the editor's text content now returns newlines instead of an empty string if more than one empty paragraph exists. #TINY-8578
- Custom elements are now treated as non-empty elements by the schema. #TINY-4784
- The autocompleter's menu HTML element is now positioned instead of the wrapper. #TINY-6476
- Choice menu items will now use the `'menuitemradio'` aria role to better reflect that only a single item can be active. #TINY-8602

### Fixed
- Some Template plugin option values were not escaped properly when doing replacement lookups with Regular Expressions. #TINY-7433
- Copy events were not dispatched in readonly mode. #TINY-6800
- `<pre>` tags were not preserved when copying and pasting. #TINY-7719
- The URL detection used for autolink and smart paste did not work if a path segment contained valid characters such as `!` and `:`. #TINY-8069
- In some cases pressing the Backspace or Delete key would incorrectly step into tables rather than remain outside. #TINY-8592
- Links opened when Alt+Enter or Option+Return was typed even when `preventDefault()` was called on the keydown event. #TINY-8661
- Inconsistent visual behavior between choosing Edit -> Select All and typing Ctrl+A or Cmd+A when a document contained an image. #TINY-4550
- Ctrl+Shift+Home/End or Cmd+Shift+Up-arrow/Down-arrow did not expand the selection to a `contenteditable="false"` element if the element was at the beginning or end of a document. #TINY-7795
- Triple-clicking did not select a paragraph in Google Chrome in some circumstances. #TINY-8215
- Images were not showing as selected when selected along with other content. #TINY-5947
- Selection direction was not stored or restored when getting or setting selection bookmarks. #TINY-8599
- When text within an inline boundary element was selected and the right-arrow key was pressed, the insertion point incorrectly moved to the left. #TINY-8601
- In some versions of Safari, the `editor.selection.isForward()` API could throw an exception due to an invalid selection. #TINY-8686
- The selection is no longer incorrectly moved inside a comment by the `editor.selection.normalize()` API. #TINY-7817
- The `InsertParagraph` or `mceInsertNewLine` commands did not delete the current selection like the native command does. #TINY-8606
- The `InsertLineBreak` command did not replace selected content. #TINY-8458
- If selected content straddled a parent and nested list, cutting the selection did not always set the list style to `'none'` on the parent list. #TINY-8078
- Delete operations could behave incorrectly if the selection contains a `contenteditable="false"` element located at the edge of content. #TINY-8729
- Spaces were not added correctly on some browsers when the insertion point was immediately before or after a `contenteditable="false"` block element. #TINY-8588
- Images that used a Data URI were corrupted when the data wasn't base64 encoded. #TINY-8337
- `uploadImages` no longer triggers two change events if there is a removal of images on upload. #TINY-8641
- Preview and Insert Template dialogs now display the correct content background color when using dark skins. #TINY-8534
- Dialogs no longer exceed window height on smaller screens. #TINY-8146
- UI components, such as dialogs, would in some cases cause the Esc keyup event to incorrectly trigger inside the editor. #TINY-7005
- Fixed incorrect word breaks in menus when the menu presented with a scrollbar. #TINY-8572
- Notifications did not properly reposition when toggling fullscreen mode. #TINY-8701
- Text alignments, such as flush left and centered, could not be applied to `<pre>` elements. #TINY-7715
- Indenting or outdenting list items inside a block element that was inside another list item did not work. #TINY-7209
- Changing the list type of a list within another block element altered the parent element that contained that list. #TINY-8068
- Pasting columns in tables could, in some circumstances, result in an invalid table. #TINY-8040
- Copying columns in tables could sometimes result in an invalid copy. #TINY-8040
- Changing table properties with the `table_style_by_css` option set to `false` would sometimes reset the table width. #TINY-8758
- Custom elements added to otherwise blank lines were removed during serialization. #TINY-4784
- The editor's autocompleter was not triggered at the start of nested list items. #TINY-8759
- Some function types in the TreeWalker API missed that it could return `undefined`. #TINY-8592
- Nuget packages for .NET and .NET Core are now configured to copy TinyMCE into `/wwwroot/lib/` when TinyMCE is installed into a project. #TINY-8611

## 6.0.3 - 2022-05-25

### Fixed
- Could not remove values when multiple cells were selected with the cell properties dialog. #TINY-8625
- Could not remove values when multiple rows were selected with the row properties dialog. #TINY-8625
- Empty lines that were formatted in a ranged selection using the `format_empty_lines` option were not kept in the serialized content. #TINY-8639
- The `s` element was missing from the default schema text inline elements. #TINY-8639
- Some text inline elements specified via the schema were not removed when empty by default. #TINY-8639

## 6.0.2 - 2022-04-27

### Fixed
- Some media elements wouldn't update when changing the source URL. #TINY-8660
- Inline toolbars flickered when switching between editors. #TINY-8594
- Multiple inline toolbars were shown if focused too quickly. #TINY-8503
- Added background and additional spacing for the text labeled buttons in the toolbar to improve visual clarity. #TINY-8617
- Toolbar split buttons with text used an incorrect width on touch devices. #TINY-8647

## 6.0.1 - 2022-03-23

### Fixed
- Fixed the dev ZIP missing the required `bin` scripts to build from the source. #TINY-8542
- Fixed a regression whereby text patterns couldn't be updated at runtime. #TINY-8540
- Fixed an issue where tables with colgroups could be copied incorrectly in some cases. #TINY-8568
- Naked buttons better adapt to various background colors, improved text contrast in notifications. #TINY-8533
- The autocompleter would not fire the `AutocompleterStart` event nor close the menu in some cases. #TINY-8552
- It wasn't possible to select text right after an inline noneditable element. #TINY-8567
- Fixed a double border showing for the `tinymce-5` skin when using `toolbar_location: 'bottom'`. #TINY-8564
- Clipboard content was not generated correctly when cutting and copying `contenteditable="false"` elements. #TINY-8563
- Fixed the box-shadow getting clipped in autocompletor popups. #TINY-8573
- The `buttonType` property did not work for dialog footer buttons. #TINY-8582
- Fix contrast ratio for error messages. #TINY-8586

## 6.0.0 - 2022-03-03

### Added
- New `editor.options` API to replace the old `editor.settings` and `editor.getParam` APIs. #TINY-8206
- New `editor.annotator.removeAll` API to remove all annotations by name. #TINY-8195
- New `Resource.unload` API to make it possible to unload resources. #TINY-8431
- New `FakeClipboard` API on the `tinymce` global. #TINY-8353
- New `dispatch()` function to replace the now deprecated `fire()` function in various APIs. #TINY-8102
- New `AutocompleterStart`, `AutocompleterUpdate` and `AutocompleterEnd` events. #TINY-8279
- New `mceAutocompleterClose`, `mceAutocompleterReload` commands. #TINY-8279
- New `mceInsertTableDialog` command to open the insert table dialog. #TINY-8273
- New `slider` dialog component. #TINY-8304
- New `imagepreview` dialog component, allowing preview and zoom of any image URL. #TINY-8333
- New `buttonType` property on dialog button components, supporting `toolbar` style in addition to `primary` and `secondary`. #TINY-8304
- The `tabindex` attribute is now copied from the target element to the iframe. #TINY-8315

### Improved
- New default theme styling for TinyMCE 6 facelift with old skin available as `tinymce-5` and `tinymce-5-dark`. #TINY-8373
- The default height of editor has been increased from `200px` to `400px` to improve the usability of the editor. #TINY-6860
- The upload results returned from the `editor.uploadImages()` API now includes a `removed` flag, reflecting if the image was removed after a failed upload. #TINY-7735
- The `ScriptLoader`, `StyleSheetLoader`, `AddOnManager`, `PluginManager` and `ThemeManager` APIs will now return a `Promise` when loading resources instead of using callbacks. #TINY-8325
- A `ThemeLoadError` event is now fired if the theme fails to load. #TINY-8325
- The `BeforeSetContent` event will now include the actual serialized content when passing in an `AstNode` to the `editor.setContent` API. #TINY-7996
- Improved support for placing the caret before or after noneditable elements within the editor. #TINY-8169
- Calls to `editor.selection.setRng` now update the caret position bookmark used when focus is returned to the editor. #TINY-8450
- The `emoticon` plugin dialog, toolbar and menu item has been updated to use the more accurate `Emojis` term. #TINY-7631
- The dialog `redial` API will now only rerender the changed components instead of the whole dialog. #TINY-8334
- The dialog API `setData` method now uses a deep merge algorithm to support partial nested objects. #TINY-8333
- The dialog spec `initialData` type is now `Partial<T>` to match the underlying implementation details. #TINY-8334
- Notifications no longer require a timeout to disable the close button. #TINY-6679
- The editor theme is now fetched in parallel with the icons, language pack and plugins. #TINY-8453

### Changed
- TinyMCE is now MIT licensed. #TINY-2316
- Moved the `paste` plugin's functionality to TinyMCE core. #TINY-8310
- The `paste_data_images` option now defaults to `true`. #TINY-8310
- Moved the `noneditable` plugin to TinyMCE core. #TINY-8311
- Renamed the `noneditable_noneditable_class` option to `noneditable_class`. #TINY-8311
- Renamed the `noneditable_editable_class` option to `editable_class`. #TINY-8311
- Moved the `textpattern` plugin to TinyMCE core. #TINY-8312
- Renamed the `textpattern_patterns` option to `text_patterns`. #TINY-8312
- Moved the `hr` plugin's functionality to TinyMCE core. #TINY-8313
- Moved the `print` plugin's functionality to TinyMCE core. #TINY-8314
- Moved non-UI table functionality to core. #TINY-8273
- The `DomParser` API no longer uses a custom parser internally and instead uses the native `DOMParser` API. #TINY-4627
- The `editor.getContent()` API can provide custom content by preventing and overriding `content` in the `BeforeGetContent` event. This makes it consistent with the `editor.selection.getContent()` API. #TINY-8018
- The `editor.setContent()` API can now be prevented using the `BeforeSetContent` event. This makes it consistent with the `editor.selection.setContent()` API. #TINY-8018
- Add-ons such as plugins and themes are no longer constructed using the `new` operator. #TINY-8256
- A number of APIs that were not proper classes, are no longer constructed using the `new` operator. #TINY-8322
- The Editor commands APIs will no longer fallback to executing the browsers native command functionality. #TINY-7829
- The Editor query command APIs will now return `false` or an empty string on removed editors. #TINY-7829
- The `mceAddEditor` and `mceToggleEditor` commands now take an object as their value to specify the id and editor options. #TINY-8138
- The `mceInsertTable` command can no longer open the insert table dialog. Use the `mceInsertTableDialog` command instead. #TINY-8273
- The `plugins` option now returns a `string` array instead of a space separated string. #TINY-8455
- The `media` plugin no longer treats `iframe`, `video`, `audio` or `object` elements as "special" and will validate the contents against the schema. #TINY-8382
- The `images_upload_handler` option is no longer passed a `success` or `failure` callback and instead requires a `Promise` to be returned with the upload result. #TINY-8325
- The `tinymce.settings` global property is no longer set upon initialization. #TINY-7359
- The `change` event is no longer fired on first modification. #TINY-6920
- The `GetContent` event will now always pass a `string` for the `content` property. #TINY-7996
- Changed the default tag for the strikethrough format to the `s` tag when using a html 5 schema. #TINY-8262
- The `strike` tag is automatically converted to the `s` tag when using a html 5 schema. #TINY-8262
- Aligning a table to the left or right will now use margin styling instead of float styling. #TINY-6558
- The `:` control character has been changed to `~` for the schema `valid_elements` and `extended_valid_elements` options. #TINY-6726
- The `primary` property on dialog buttons has been deprecated. Use the new `buttonType` property instead. #TINY-8304
- Changed the default statusbar element path delimiter from `»` to `›`. #TINY-8372
- Replaced the `Powered by Tiny` branding text with the Tiny logo. #TINY-8371
- The default minimum height of editor has been changed to 100px to prevent the UI disappearing while resizing. #TINY-6860
- RGB colors are no longer converted to hex values when parsing or serializing content. #TINY-8163
- Replaced the `isDisabled()` function with an `isEnabled()` function for various APIs. #TINY-8101
- Replaced the `enable()` and `disable()` functions with a `setEnabled(state)` function in various APIs. #TINY-8101
- Replaced the `disabled` property with an `enabled` property in various APIs. #TINY-8101
- Replaced the `disable(name)` and `enable(name)` functions with a `setEnabled(name, state)` function in the Dialog APIs. #TINY-8101
- Renamed the `tinymce.Env.os.isOSX` API to `tinymce.Env.os.isMacOS`. #TINY-8175
- Renamed the `tinymce.Env.browser.isChrome` API to `tinymce.Env.browser.isChromium` to better reflect its functionality. #TINY-8300
- Renamed the `getShortEndedElements` Schema API to `getVoidElements`. #TINY-8344
- Renamed the `font_formats` option to `font_family_formats`. #TINY-8328
- Renamed the `fontselect` toolbar button and `fontformats` menu item to `fontfamily`. #TINY-8328
- Renamed the `fontsize_formats` option to `font_size_formats`. #TINY-8328
- Renamed the `fontsizeselect` toolbar button and `fontsizes` menu item to `fontsize`. #TINY-8328
- Renamed the `formatselect` toolbar button and `blockformats` menu item to `blocks`. #TINY-8328
- Renamed the `styleselect` toolbar button and `formats` menu item to `styles`. #TINY-8328
- Renamed the `lineheight_formats` option to `line_height_formats`. #TINY-8328
- Renamed the `getWhiteSpaceElements()` function to `getWhitespaceElements()` in the `Schema` API. #TINY-8102
- Renamed the `mceInsertClipboardContent` command `content` property to `html` to better reflect what data is passed. #TINY-8310
- Renamed the `default_link_target` option to `link_default_target` for both `link` and `autolink` plugins. #TINY-4603
- Renamed the `rel_list` option to `link_rel_list` for the `link` plugin. #TINY-4603
- Renamed the `target_list` option to `link_target_list` for the `link` plugin. #TINY-4603
- The default value for the `link_default_protocol` option has been changed to `https` instead of `http`. #TINY-7824
- The default value for the `element_format` option has been changed to `html`. #TINY-8263
- The default value for the `schema` option has been changed to `html5`. #TINY-8261
- The default value for the `table_style_by_css` option has been changed to `true`. #TINY-8259
- The default value for the `table_use_colgroups` option has been changed to `true`. #TINY-8259

### Fixed
- The object returned from the `editor.fire()` API was incorrect if the editor had been removed. #TINY-8018
- The `editor.selection.getContent()` API did not respect the `no_events` argument. #TINY-8018
- The `editor.annotator.remove` API did not keep selection when removing the annotation. #TINY-8195
- The `GetContent` event was not fired when getting `tree` or `text` formats using the `editor.selection.getContent()` API. #TINY-8018
- The `beforeinput` and `input` events would sometimes not fire as expected when deleting content. #TINY-8168 #TINY-8329
- The `table` plugin would sometimes not correctly handle headers in the `tfoot` section. #TINY-8104
- The `silver` theme UI was incorrectly rendered before plugins had initialized. #TINY-8288
- The aria labels for the color picker dialog were not translated. #TINY-8381
- Fixed sub-menu items not read by screen readers. Patch contributed by westonkd. #TINY-8417
- Dialog labels and other text-based UI properties did not escape HTML markup. #TINY-7524
- Anchor elements would render incorrectly when using the `allow_html_in_named_anchor` option. #TINY-3799
- The `AstNode` HTML serializer did not serialize `pre` or `textarea` elements correctly when they contained newlines. #TINY-8446
- Fixed sub-menu items not read by screen readers. Patch contributed by westonkd. #TINY-8417
- The Home or End keys would move out of a editable element contained within a noneditable element. #TINY-8201
- Dialogs could not be opened in inline mode before the editor had been rendered. #TINY-8397
- Clicking on menu items could cause an unexpected console warning if the `onAction` function caused the menu to close. #TINY-8513
- Fixed various color and contrast issues for the dark skins. #TINY-8527

### Removed
- Removed support for Microsoft Internet Explorer 11. #TINY-8194 #TINY-8241
- Removed support for Microsoft Word from the opensource paste functionality. #TINY-7493
- Removed support for the `plugins` option allowing a mixture of a string array and of space separated strings. #TINY-8399
- Removed support for the deprecated `false` value for the `forced_root_block` option. #TINY-8260
- Removed the jQuery integration. #TINY-4519
- Removed the `imagetools` plugin, which is now classified as a Premium plugin. #TINY-8209
- Removed the `imagetools` dialog component. #TINY-8333
- Removed the `toc` plugin, which is now classified as a Premium plugin. #TINY-8250
- Removed the `tabfocus` plugin. #TINY-8315
- Removed the `textpattern` plugin's API as part of moving it to core. #TINY-8312
- Removed the `table` plugin's API. #TINY-8273
- Removed the callback for the `EditorUpload` API. #TINY-8325
- Removed the legacy browser detection properties from the `Env` API. #TINY-8162
- Removed the `filterNode` method from the `DomParser` API. #TINY-8249
- Removed the `SaxParser` API. #TINY-8218
- Removed the `tinymce.utils.Promise` API. #TINY-8241
- Removed the `toHex` function for the `DOMUtils` and `Styles` APIs. #TINY-8163
- Removed the `execCommand` handler function from the plugin and theme interfaces. #TINY-7829
- Removed the `editor.settings` property as it has been replaced by the new Options API. #TINY-8236
- Removed the `shortEnded` and `fixed` properties on `tinymce.html.Node` class. #TINY-8205
- Removed the `mceInsertRawHTML` command. #TINY-8214
- Removed the style field from the `image` plugin dialog advanced tab. #TINY-3422
- Removed the `paste_filter_drop` option as native drag and drop handling is no longer supported. #TINY-8511
- Removed the legacy `mobile` theme. #TINY-7832
- Removed the deprecated `$`, `Class`, `DomQuery` and `Sizzle` APIs. #TINY-4520 #TINY-8326
- Removed the deprecated `Color`, `JSON`, `JSONP` and `JSONRequest`. #TINY-8162
- Removed the deprecated `XHR` API. #TINY-8164
- Removed the deprecated `setIconStroke` Split Toolbar Button API. #TINY-8162
- Removed the deprecated `editors` property from `EditorManager`. #TINY-8162
- Removed the deprecated `execCallback` and `setMode` APIs from `Editor`. #TINY-8162
- Removed the deprecated `addComponents` and `dependencies` APIs from `AddOnManager`. #TINY-8162
- Removed the deprecated `clearInterval`, `clearTimeout`, `debounce`, `requestAnimationFrame`, `setInterval`, `setTimeout` and `throttle` APIs from `Delay`. #TINY-8162
- Removed the deprecated `Schema` options. #TINY-7821
- Removed the deprecated `file_browser_callback_types`, `force_hex_style_colors` and `images_dataimg_filter` options. #TINY-7823
- Removed the deprecated `filepicker_validator_handler`, `force_p_newlines`, `gecko_spellcheck`, `tab_focus`, `table_responsive_width` and `toolbar_drawer` options. #TINY-7820
- Removed the deprecated `media_scripts` option in the `media` plugin. #TINY-8421
- Removed the deprecated `editor_deselector`, `editor_selector`, `elements`, `mode` and `types` legacy TinyMCE init options. #TINY-7822
- Removed the deprecated `content_editable_state` and `padd_empty_with_br` options. #TINY-8400
- Removed the deprecated `autoresize_on_init` option from the `autoresize` plugin. #TINY-8400
- Removed the deprecated `fullpage`, `spellchecker`, `bbcode`, `legacyoutput`, `colorpicker`, `contextmenu` and `textcolor` plugins. #TINY-8192
- Removed the undocumented `editor.editorCommands.hasCustomCommand` API. #TINY-7829
- Removed the undocumented `mceResetDesignMode`, `mceRepaint` and `mceBeginUndoLevel` commands. #TINY-7829

### Deprecated
- The dialog button component's `primary` property has been deprecated and will be removed in the next major release. Use the new `buttonType` property instead. #TINY-8304
- The `fire()` function of `tinymce.Editor`, `tinymce.dom.EventUtils`, `tinymce.dom.DOMUtils`, `tinymce.util.Observable` and `tinymce.util.EventDispatcher` has been deprecated and will be removed in the next major release. Use the `dispatch()` function instead. #TINY-8102
- The `content` property on the `SetContent` event has been deprecated and will be removed in the next major release. #TINY-8457
- The return value of the `editor.setContent` API has been deprecated and will be removed in the next major release. #TINY-8457

## 5.10.3 - 2022-02-09

### Fixed
- Alignment would sometimes be removed on parent elements when changing alignment on certain inline nodes, such as images. #TINY-8308
- The `fullscreen` plugin would reset the scroll position when exiting fullscreen mode. #TINY-8418

## 5.10.2 - 2021-11-17

### Fixed
- Internal selectors were appearing in the style list when using the `importcss` plugin. #TINY-8238

## 5.10.1 - 2021-11-03

### Fixed
- The iframe aria help text was not read by some screen readers. #TINY-8171
- Clicking the `forecolor` or `backcolor` toolbar buttons would do nothing until selecting a color. #TINY-7836
- Crop functionality did not work in the `imagetools` plugin when the editor was rendered in a shadow root. #TINY-6387
- Fixed an exception thrown on Safari when closing the `searchreplace` plugin dialog. #TINY-8166
- The `autolink` plugin did not convert URLs to links when starting with a bracket. #TINY-8091
- The `autolink` plugin incorrectly created nested links in some cases. #TINY-8091
- Tables could have an incorrect height set on rows when rendered outside of the editor. #TINY-7699
- In certain circumstances, the table of contents plugin would incorrectly add an extra empty list item. #TINY-4636
- The insert table grid menu displayed an incorrect size when re-opening the grid. #TINY-6532
- The word count plugin was treating the zero width space character (`&#8203;`) as a word. #TINY-7484

## 5.10.0 - 2021-10-11

### Added
- Added a new `URI.isDomSafe(uri)` API to check if a URI is considered safe to be inserted into the DOM. #TINY-7998
- Added the `ESC` key code constant to the `VK` API. #TINY-7917
- Added a new `deprecation_warnings` setting for turning off deprecation console warning messages. #TINY-8049

### Improved
- The `element` argument of the `editor.selection.scrollIntoView()` API is now optional, and if it is not provided the current selection will be scrolled into view. #TINY-7291

### Changed
- The deprecated `scope` attribute is no longer added to `td` cells when converting a row to a header row. #TINY-7731
- The number of `col` elements is normalized to match the number of columns in a table after a table action. #TINY-8011

### Fixed
- Fixed a regression that caused block wrapper formats to apply and remove incorrectly when using a collapsed selection with multiple words. #TINY-8036
- Resizing table columns in some scenarios would resize the column to an incorrect position. #TINY-7731
- Inserting a table where the parent element had padding would cause the table width to be incorrect. #TINY-7991
- The resize backdrop element did not have the `data-mce-bogus="all"` attribute set to prevent it being included in output. #TINY-7854
- Resize handles appeared on top of dialogs and menus when using an inline editor. #TINY-3263
- Fixed the `autoresize` plugin incorrectly scrolling to the top of the editor content in some cases when changing content. #TINY-7291
- Fixed the `editor.selection.scrollIntoView()` type signature, as it incorrectly required an `Element` instead of `HTMLElement`. #TINY-7291
- Table cells that were both row and column headers did not retain the correct state when converting back to a regular row or column. #TINY-7709
- Clicking beside a non-editable element could cause the editor to incorrectly scroll to the top of the content. #TINY-7062
- Clicking in a table cell, with a non-editable element in an adjacent cell, incorrectly caused the non-editable element to be selected. #TINY-7736
- Split toolbar buttons incorrectly had nested `tabindex="-1"` attributes. #TINY-7879
- Fixed notifications rendering in the wrong place initially and when the page was scrolled. #TINY-7894
- Fixed an exception getting thrown when the number of `col` elements didn't match the number of columns in a table. #TINY-7041 #TINY-8011
- The table selection state could become incorrect after selecting a noneditable table cell. #TINY-8053
- As of Mozilla Firefox 91, toggling fullscreen mode with `toolbar_sticky` enabled would cause the toolbar to disappear. #TINY-7873
- Fixed URLs not cleaned correctly in some cases in the `link` and `image` plugins. #TINY-7998
- Fixed the `image` and `media` toolbar buttons incorrectly appearing to be in an inactive state in some cases. #TINY-3463
- Fixed the `editor.selection.selectorChanged` API not firing if the selector matched the current selection when registered in some cases. #TINY-3463
- Inserting content into a `contenteditable="true"` element that was contained within a `contenteditable="false"` element would move the selection to an incorrect location. #TINY-7842
- Dragging and dropping `contenteditable="false"` elements could result in the element being placed in an unexpected location. #TINY-7917
- Pressing the Escape key would not cancel a drag action that started on a `contenteditable="false"` element within the editor. #TINY-7917
- `video` and `audio` elements were unable to be played when the `media` plugin live embeds were enabled in some cases. #TINY-7674
- Pasting images would throw an exception if the clipboard `items` were not files (for example, screenshots taken from gnome-software). Patch contributed by cedric-anne. #TINY-8079

### Deprecated
- Several APIs have been deprecated. See the release notes section for information. #TINY-8023 #TINY-8063
- Several Editor settings have been deprecated. See the release notes section for information. #TINY-8086
- The Table of Contents and Image Tools plugins will be classified as Premium plugins in the next major release. #TINY-8087
- Word support in the `paste` plugin has been deprecated and will be removed in the next major release. #TINY-8087

## 5.9.2 - 2021-09-08

### Fixed
- Fixed an exception getting thrown when disabling events and setting content. #TINY-7956
- Delete operations could behave incorrectly if the selection crossed a table boundary. #TINY-7596

## 5.9.1 - 2021-08-27

### Fixed
- Published TinyMCE types failed to compile in strict mode. #TINY-7915
- The `TableModified` event sometimes didn't fire when performing certain table actions. #TINY-7916

## 5.9.0 - 2021-08-26

### Added
- Added a new `mceFocus` command that focuses the editor. Equivalent to using `editor.focus()`. #TINY-7373
- Added a new `mceTableToggleClass` command which toggles the provided class on the currently selected table. #TINY-7476
- Added a new `mceTableCellToggleClass` command which toggles the provided class on the currently selected table cells. #TINY-7476
- Added a new `tablecellvalign` toolbar button and menu item for vertical table cell alignment. #TINY-7477
- Added a new `tablecellborderwidth` toolbar button and menu item to change table cell border width. #TINY-7478
- Added a new `tablecellborderstyle` toolbar button and menu item to change table cell border style. #TINY-7478
- Added a new `tablecaption` toolbar button and menu item to toggle captions on tables. #TINY-7479
- Added a new `mceTableToggleCaption` command that toggles captions on a selected table. #TINY-7479
- Added a new `tablerowheader` toolbar button and menu item to toggle the header state of row cells. #TINY-7478
- Added a new `tablecolheader` toolbar button and menu item to toggle the header state of column cells. #TINY-7482
- Added a new `tablecellbordercolor` toolbar button and menu item to select table cell border colors, with an accompanying setting `table_border_color_map` to customize the available values. #TINY-7480
- Added a new `tablecellbackgroundcolor` toolbar button and menu item to select table cell background colors, with an accompanying setting `table_background_color_map` to customize the available values. #TINY-7480
- Added a new `language` menu item and toolbar button to add `lang` attributes to content, with an accompanying `content_langs` setting to specify the languages available. #TINY-6149
- A new `lang` format is now available that can be used with `editor.formatter`, or applied with the `Lang` editor command. #TINY-6149
- Added a new `language` icon for the `language` toolbar button. #TINY-7670
- Added a new `table-row-numbering` icon. #TINY-7327
- Added new plugin commands: `mceEmoticons` (Emoticons), `mceWordCount` (Word Count), and `mceTemplate` (Template). #TINY-7619
- Added a new `iframe_aria_text` setting to set the iframe title attribute. #TINY-1264
- Added a new DomParser `Node.children()` API to return all the children of a `Node`. #TINY-7756

### Improved
- Sticky toolbars can now be offset from the top of the page using the new `toolbar_sticky_offset` setting. #TINY-7337
- Fancy menu items now accept an `initData` property to allow custom initialization data. #TINY-7480
- Improved the load time of the `fullpage` plugin by using the existing editor schema rather than creating a new one. #TINY-6504
- Improved the performance when UI components are rendered. #TINY-7572
- The context toolbar no longer unnecessarily repositions to the top of large elements when scrolling. #TINY-7545
- The context toolbar will now move out of the way when it overlaps with the selection, such as in table cells. #TINY-7192
- The context toolbar now uses a short animation when transitioning between different locations. #TINY-7740
- `Env.browser` now uses the User-Agent Client Hints API where it is available. #TINY-7785
- Icons with a `-rtl` suffix in their name will now automatically be used when the UI is rendered in right-to-left mode. #TINY-7782
- The `formatter.match` API now accepts an optional `similar` parameter to check if the format partially matches. #TINY-7712
- The `formatter.formatChanged` API now supports providing format variables when listening for changes. #TINY-7713
- The formatter will now fire `FormatApply` and `FormatRemove` events for the relevant actions. #TINY-7713
- The `autolink` plugin link detection now permits custom protocols. #TINY-7714
- The `autolink` plugin valid link detection has been improved. #TINY-7714

### Changed
- Changed the load order so content CSS is loaded before the editor is populated with content. #TINY-7249
- Changed the `emoticons`, `wordcount`, `code`, `codesample`, and `template` plugins to open dialogs using commands. #TINY-7619
- The context toolbar will no longer show an arrow when it overlaps the content, such as in table cells. #TINY-7665
- The context toolbar will no longer overlap the statusbar for toolbars using `node` or `selection` positions. #TINY-7666

### Fixed
- The `editor.fire` API was incorrectly mutating the original `args` provided. #TINY-3254
- Unbinding an event handler did not take effect immediately while the event was firing. #TINY-7436
- Binding an event handler incorrectly took effect immediately while the event was firing. #TINY-7436
- Unbinding a native event handler inside the `remove` event caused an exception that blocked editor removal. #TINY-7730
- The `SetContent` event contained the incorrect `content` when using the `editor.selection.setContent()` API. #TINY-3254
- The editor content could be edited after calling `setProgressState(true)` in iframe mode. #TINY-7373
- Tabbing out of the editor after calling `setProgressState(true)` behaved inconsistently in iframe mode. #TINY-7373
- Flash of unstyled content while loading the editor because the content CSS was loaded after the editor content was rendered. #TINY-7249
- Partially transparent RGBA values provided in the `color_map` setting were given the wrong hex value. #TINY-7163
- HTML comments with mismatched quotes were parsed incorrectly under certain circumstances. #TINY-7589
- The editor could crash when inserting certain HTML content. #TINY-7756
- Inserting certain HTML content into the editor could result in invalid HTML once parsed. #TINY-7756
- Links in notification text did not show the correct mouse pointer. #TINY-7661
- Using the Tab key to navigate into the editor on Microsoft Internet Explorer 11 would incorrectly focus the toolbar. #TINY-3707
- The editor selection could be placed in an incorrect location when undoing or redoing changes in a document containing `contenteditable="false"` elements. #TINY-7663
- Menus and context menus were not closed when clicking into a different editor. #TINY-7399
- Context menus on Android were not displayed when more than one HTML element was selected. #TINY-7688
- Disabled nested menu items could still be opened. #TINY-7700
- The nested menu item chevron icon was not fading when the menu item was disabled. #TINY-7700
- `imagetools` buttons were incorrectly enabled for remote images without `imagetools_proxy` set. #TINY-7772
- Only table content would be deleted when partially selecting a table and content outside the table. #TINY-6044
- The table cell selection handling was incorrect in some cases when dealing with nested tables. #TINY-6298
- Removing a table row or column could result in the cursor getting placed in an invalid location. #TINY-7695
- Pressing the Tab key to navigate through table cells did not skip noneditable cells. #TINY-7705
- Clicking on a noneditable table cell did not show a visual selection like other noneditable elements. #TINY-7724
- Some table operations would incorrectly cause table row attributes and styles to be lost. #TINY-6666
- The selection was incorrectly lost when using the `mceTableCellType` and `mceTableRowType` commands. #TINY-6666
- The `mceTableRowType` was reversing the order of the rows when converting multiple header rows back to body rows. #TINY-6666
- The table dialog did not always respect the `table_style_with_css` option. #TINY-4926
- Pasting into a table with multiple cells selected could cause the content to be pasted in the wrong location. #TINY-7485
- The `TableModified` event was not fired when pasting cells into a table. #TINY-6939
- The table paste column before and after icons were not flipped in RTL mode. #TINY-7851
- Fixed table corruption when deleting a `contenteditable="false"` cell. #TINY-7891
- The `dir` attribute was being incorrectly applied to list items. #TINY-4589
- Applying selector formats would sometimes not apply the format correctly to elements in a list. #TINY-7393
- For formats that specify an attribute or style that should be removed, the formatter `match` API incorrectly returned `false`. #TINY-6149
- The type signature on the `formatter.matchNode` API had the wrong return type (was `boolean` but should have been `Formatter | undefined`). #TINY-6149
- The `formatter.formatChanged` API would ignore the `similar` parameter if another callback had already been registered for the same format. #TINY-7713
- The `formatter.formatChanged` API would sometimes not run the callback the first time the format was removed. #TINY-7713
- Base64 encoded images with spaces or line breaks in the data URI were not displayed correctly. Patch contributed by RoboBurned.

### Deprecated
- The `bbcode`, `fullpage`, `legacyoutput`, and `spellchecker` plugins have been deprecated and marked for removal in the next major release. #TINY-7260

## 5.8.2 - 2021-06-23

### Fixed
- Fixed an issue when pasting cells from tables containing `colgroup`s into tables without `colgroup`s. #TINY-6675
- Fixed an issue that could cause an invalid toolbar button state when multiple inline editors were on a single page. #TINY-6297

## 5.8.1 - 2021-05-20

### Fixed
- An unexpected exception was thrown when switching to readonly mode and adjusting the editor width. #TINY-6383
- Content could be lost when the `pagebreak_split_block` setting was enabled. #TINY-3388
- The `list-style-type: none;` style on nested list items was incorrectly removed when clearing formatting. #TINY-6264
- URLs were not always detected when pasting over a selection. Patch contributed by jwcooper. #TINY-6997
- Properties on the `OpenNotification` event were incorrectly namespaced. #TINY-7486

## 5.8.0 - 2021-05-06

### Added
- Added the `PAGE_UP` and `PAGE_DOWN` key code constants to the `VK` API. #TINY-4612
- The editor resize handle can now be controlled using the keyboard. #TINY-4823
- Added a new `fixed_toolbar_container_target` setting which renders the toolbar in the specified `HTMLElement`. Patch contributed by pvrobays.

### Improved
- The `inline_boundaries` feature now supports the `home`, `end`, `pageup`, and `pagedown` keys. #TINY-4612
- Updated the `formatter.matchFormat` API to support matching formats with variables in the `classes` property. #TINY-7227
- Added HTML5 `audio` and `video` elements to the default alignment formats. #TINY-6633
- Added support for alpha list numbering to the list properties dialog. #TINY-6891

### Changed
- Updated the `image` dialog to display the class list dropdown as full-width if the caption checkbox is not present. #TINY-6400
- Renamed the "H Align" and "V Align" input labels in the Table Cell Properties dialog to "Horizontal align" and "Vertical align" respectively. #TINY-7285

### Deprecated
- The undocumented `setIconStroke` Split Toolbar Button API has been deprecated and will be removed in a future release. #TINY-3551

### Fixed
- Fixed a bug where it wasn't possible to align nested list items. #TINY-6567
- The RGB fields in the color picker dialog were not staying in sync with the color palette and hue slider. #TINY-6952
- The color preview box in the color picker dialog was not correctly displaying the saturation and value of the chosen color. #TINY-6952
- The color picker dialog will now show an alert if it is submitted with an invalid hex color code. #TINY-2814
- Fixed a bug where the `TableModified` event was not fired when adding a table row with the Tab key. #TINY-7006
- Added missing `images_file_types` setting to the exported TypeScript types. #GH-6607
- Fixed a bug where lists pasted from Word with Roman numeral markers were not displayed correctly. Patch contributed by aautio. #GH-6620
- The `editor.insertContent` API was incorrectly handling nested `span` elements with matching styles. #TINY-6263
- The HTML5 `small` element could not be removed when clearing text formatting. #TINY-6633
- The Oxide button text transform variable was incorrectly using `capitalize` instead of `none`. Patch contributed by dakur. #GH-6341
- Fix dialog button text that was using title-style capitalization. #TINY-6816
- Table plugin could perform operations on tables containing the inline editor. #TINY-6625
- Fixed Tab key navigation inside table cells with a ranged selection. #TINY-6638
- The foreground and background toolbar button color indicator is no longer blurry. #TINY-3551
- Fixed a regression in the `tinymce.create()` API that caused issues when multiple objects were created. #TINY-7358
- Fixed the `LineHeight` command causing the `change` event to be fired inconsistently. #TINY-7048

## 5.7.1 - 2021-03-17

### Fixed
- Fixed the `help` dialog incorrectly linking to the changelog of TinyMCE 4 instead of TinyMCE 5. #TINY-7031
- Fixed a bug where error messages were displayed incorrectly in the image dialog. #TINY-7099
- Fixed an issue where URLs were not correctly filtered in some cases. #TINY-7025
- Fixed a bug where context menu items with names that contained uppercase characters were not displayed. #TINY-7072
- Fixed context menu items lacking support for the `disabled` and `shortcut` properties. #TINY-7073
- Fixed a regression where the width and height were incorrectly set when embedding content using the `media` dialog. #TINY-7074

## 5.7.0 - 2021-02-10

### Added
- Added IPv6 address support to the URI API. Patch contributed by dev7355608. #GH-4409
- Added new `structure` and `style` properties to the `TableModified` event to indicate what kinds of modifications were made. #TINY-6643
- Added `video` and `audio` live embed support for the `media` plugin. #TINY-6229
- Added the ability to resize `video` and `iframe` media elements. #TINY-6229
- Added a new `font_css` setting for adding fonts to both the editor and the parent document. #TINY-6199
- Added a new `ImageUploader` API to simplify uploading image data to the configured `images_upload_url` or `images_upload_handler`. #TINY-4601
- Added an Oxide variable to define the container background color in fullscreen mode. #TINY-6903
- Added Oxide variables for setting the toolbar background colors for inline and sticky toolbars. #TINY-6009
- Added a new `AfterProgressState` event that is fired after `editor.setProgressState` calls complete. #TINY-6686
- Added support for `table_column_resizing` when inserting or deleting columns. #TINY-6711

### Changed
- Changed table and table column copy behavior to retain an appropriate width when pasted. #TINY-6664
- Changed the `lists` plugin to apply list styles to all text blocks within a selection. #TINY-3755
- Changed the `advlist` plugin to log a console error message when the `list` plugin isn't enabled. #TINY-6585
- Changed the z-index of the `setProgressState(true)` throbber so it does not hide notifications. #TINY-6686
- Changed the type signature for `editor.selection.getRng()` incorrectly returning `null`. #TINY-6843
- Changed some `SaxParser` regular expressions to improve performance. #TINY-6823
- Changed `editor.setProgressState(true)` to close any open popups. #TINY-6686

### Fixed
- Fixed `codesample` highlighting performance issues for some languages. #TINY-6996
- Fixed an issue where cell widths were lost when merging table cells. #TINY-6901
- Fixed `col` elements incorrectly transformed to `th` elements when converting columns to header columns. #TINY-6715
- Fixed a number of table operations not working when selecting 2 table cells on Mozilla Firefox. #TINY-3897
- Fixed a memory leak by backporting an upstream Sizzle fix. #TINY-6859
- Fixed table `width` style was removed when copying. #TINY-6664
- Fixed focus lost while typing in the `charmap` or `emoticons` dialogs when the editor is rendered in a shadow root. #TINY-6904
- Fixed corruption of base64 URLs used in style attributes when parsing HTML. #TINY-6828
- Fixed the order of CSS precedence of `content_style` and `content_css` in the `preview` and `template` plugins. `content_style` now has precedence. #TINY-6529
- Fixed an issue where the image dialog tried to calculate image dimensions for an empty image URL. #TINY-6611
- Fixed an issue where `scope` attributes on table cells would not change as expected when merging or unmerging cells. #TINY-6486
- Fixed the plugin documentation links in the `help` plugin. #DOC-703
- Fixed events bound using `DOMUtils` not returning the correct result for `isDefaultPrevented` in some cases. #TINY-6834
- Fixed the "Dropped file type is not supported" notification incorrectly showing when using an inline editor. #TINY-6834
- Fixed an issue with external styles bleeding into TinyMCE. #TINY-6735
- Fixed an issue where parsing malformed comments could cause an infinite loop. #TINY-6864
- Fixed incorrect return types on `editor.selection.moveToBookmark`. #TINY-6504
- Fixed the type signature for `editor.selection.setCursorLocation()` incorrectly allowing a node with no `offset`. #TINY-6843
- Fixed incorrect behavior when editor is destroyed while loading stylesheets. #INT-2282
- Fixed figure elements incorrectly splitting from a valid parent element when editing the image within. #TINY-6592
- Fixed inserting multiple rows or columns in a table cloning from the incorrect source row or column. #TINY-6906
- Fixed an issue where new lines were not scrolled into view when pressing Shift+Enter or Shift+Return. #TINY-6964
- Fixed an issue where list elements would not be removed when outdenting using the Enter or Return key. #TINY-5974
- Fixed an issue where file extensions with uppercase characters were treated as invalid. #TINY-6940
- Fixed dialog block messages were not passed through TinyMCE's translation system. #TINY-6971

## 5.6.2 - 2020-12-08

### Fixed
- Fixed a UI rendering regression when the document body is using `display: flex`. #TINY-6783

## 5.6.1 - 2020-11-25

### Fixed
- Fixed the `mceTableRowType` and `mceTableCellType` commands were not firing the `newCell` event. #TINY-6692
- Fixed the HTML5 `s` element was not recognized when editing or clearing text formatting. #TINY-6681
- Fixed an issue where copying and pasting table columns resulted in invalid HTML when using colgroups. #TINY-6684
- Fixed an issue where the toolbar would render with the wrong width for inline editors in some situations. #TINY-6683

## 5.6.0 - 2020-11-18

### Added
- Added new `BeforeOpenNotification` and `OpenNotification` events which allow internal notifications to be captured and modified before display. #TINY-6528
- Added support for `block` and `unblock` methods on inline dialogs. #TINY-6487
- Added new `TableModified` event which is fired whenever changes are made to a table. #TINY-6629
- Added new `images_file_types` setting to determine which image file formats will be automatically processed into `img` tags on paste when using the `paste` plugin. #TINY-6306
- Added support for `images_file_types` setting in the image file uploader to determine which image file extensions are valid for upload. #TINY-6224
- Added new `format_empty_lines` setting to control if empty lines are formatted in a ranged selection. #TINY-6483
- Added template support to the `autocompleter` for customizing the autocompleter items. #TINY-6505
- Added new user interface `enable`, `disable`, and `isDisabled` methods. #TINY-6397
- Added new `closest` formatter API to get the closest matching selection format from a set of formats. #TINY-6479
- Added new `emojiimages` emoticons database that uses the twemoji CDN by default. #TINY-6021
- Added new `emoticons_database` setting to configure which emoji database to use. #TINY-6021
- Added new `name` field to the `style_formats` setting object to enable specifying a name for the format. #TINY-4239

### Changed
- Changed `readonly` mode to allow hyperlinks to be clickable. #TINY-6248

### Fixed
- Fixed the `change` event not firing after a successful image upload. #TINY-6586
- Fixed the type signature for the `entity_encoding` setting not accepting delimited lists. #TINY-6648
- Fixed layout issues when empty `tr` elements were incorrectly removed from tables. #TINY-4679
- Fixed image file extensions lost when uploading an image with an alternative extension, such as `.jfif`. #TINY-6622
- Fixed a security issue where URLs in attributes weren't correctly sanitized. #TINY-6518
- Fixed `DOMUtils.getParents` incorrectly including the shadow root in the array of elements returned. #TINY-6540
- Fixed an issue where the root document could be scrolled while an editor dialog was open inside a shadow root. #TINY-6363
- Fixed `getContent` with text format returning a new line when the editor is empty. #TINY-6281
- Fixed table column and row resizers not respecting the `data-mce-resize` attribute. #TINY-6600
- Fixed inserting a table via the `mceInsertTable` command incorrectly creating 2 undo levels. #TINY-6656
- Fixed nested tables with `colgroup` elements incorrectly always resizing the inner table. #TINY-6623
- Fixed the `visualchars` plugin causing the editor to steal focus when initialized. #TINY-6282
- Fixed `fullpage` plugin altering text content in `editor.getContent()`. #TINY-6541
- Fixed `fullscreen` plugin not working correctly with multiple editors and shadow DOM. #TINY-6280
- Fixed font size keywords such as `medium` not displaying correctly in font size menus. #TINY-6291
- Fixed an issue where some attributes in table cells were not copied over to new rows or columns. #TINY-6485
- Fixed incorrectly removing formatting on adjacent spaces when removing formatting on a ranged selection. #TINY-6268
- Fixed the `Cut` menu item not working in the latest version of Mozilla Firefox. #TINY-6615
- Fixed some incorrect types in the new TypeScript declaration file. #TINY-6413
- Fixed a regression where a fake offscreen selection element was incorrectly created for the editor root node. #TINY-6555
- Fixed an issue where menus would incorrectly collapse in small containers. #TINY-3321
- Fixed an issue where only one table column at a time could be converted to a header. #TINY-6326
- Fixed some minor memory leaks that prevented garbage collection for editor instances. #TINY-6570
- Fixed resizing a `responsive` table not working when using the column resize handles. #TINY-6601
- Fixed incorrectly calculating table `col` widths when resizing responsive tables. #TINY-6646
- Fixed an issue where spaces were not preserved in pre-blocks when getting text content. #TINY-6448
- Fixed a regression that caused the selection to be difficult to see in tables with backgrounds. #TINY-6495
- Fixed content pasted multiple times in the editor when using Microsoft Internet Explorer 11. Patch contributed by mattford. #GH-4905

## 5.5.1 - 2020-10-01

### Fixed
- Fixed pressing the down key near the end of a document incorrectly raising an exception. #TINY-6471
- Fixed incorrect Typescript types for the `Tools` API. #TINY-6475

## 5.5.0 - 2020-09-29

### Added
- Added a TypeScript declaration file to the bundle output for TinyMCE core. #TINY-3785
- Added new `table_column_resizing` setting to control how table columns are resized when using the resize bars. #TINY-6001
- Added the ability to remove images on a failed upload using the `images_upload_handler` failure callback. #TINY-6011
- Added `hasPlugin` function to the editor API to determine if a plugin exists or not. #TINY-766
- Added new `ToggleToolbarDrawer` command and query state handler to allow the toolbar drawer to be programmatically toggled and the toggle state to be checked. #TINY-6032
- Added the ability to use `colgroup` elements in tables. #TINY-6050
- Added a new setting `table_use_colgroups` for toggling whether colgroups are used in new tables. #TINY-6050
- Added the ability to delete and navigate HTML media elements without the `media` plugin. #TINY-4211
- Added `fullscreen_native` setting to the `fullscreen` plugin to enable use of the entire monitor. #TINY-6284
- Added table related oxide variables to the Style API for more granular control over table cell selection appearance. #TINY-6311
- Added new `toolbar_persist` setting to control the visibility of the inline toolbar. #TINY-4847
- Added new APIs to allow for programmatic control of the inline toolbar visibility. #TINY-4847
- Added the `origin` property to the `ObjectResized` and `ObjectResizeStart` events, to specify which handle the resize was performed on. #TINY-6242
- Added new StyleSheetLoader `unload` and `unloadAll` APIs to allow loaded stylesheets to be removed. #TINY-3926
- Added the `LineHeight` query command and action to the editor. #TINY-4843
- Added the `lineheight` toolbar and menu items, and added `lineheight` to the default format menu. #TINY-4843
- Added a new `contextmenu_avoid_overlap` setting to allow context menus to avoid overlapping matched nodes. #TINY-6036
- Added new listbox dialog UI component for rendering a dropdown that allows nested options. #TINY-2236
- Added back the ability to use nested items in the `image_class_list`, `link_class_list`, `link_list`, `table_class_list`, `table_cell_class_list`, and `table_row_class_list` settings. #TINY-2236

### Changed
- Changed how CSS manipulates table cells when selecting multiple cells to achieve a semi-transparent selection. #TINY-6311
- Changed the `target` property on fired events to use the native event target. The original target for an open shadow root can be obtained using `event.getComposedPath()`. #TINY-6128
- Changed the editor to clean-up loaded CSS stylesheets when all editors using the stylesheet have been removed. #TINY-3926
- Changed `imagetools` context menu icon for accessing the `image` dialog to use the `image` icon. #TINY-4141
- Changed the `editor.insertContent()` and `editor.selection.setContent()` APIs to retain leading and trailing whitespace. #TINY-5966
- Changed the `table` plugin `Column` menu to include the cut, copy and paste column menu items. #TINY-6374
- Changed the default table styles in the content CSS files to better support the styling options available in the `table` dialog. #TINY-6179

### Deprecated
- Deprecated the `Env.experimentalShadowDom` flag. #TINY-6128

### Fixed
- Fixed tables with no borders displaying with the default border styles in the `preview` dialog. #TINY-6179
- Fixed loss of whitespace when inserting content after a non-breaking space. #TINY-5966
- Fixed the `event.getComposedPath()` function throwing an exception for events fired from the editor. #TINY-6128
- Fixed notifications not appearing when the editor is within a ShadowRoot. #TINY-6354
- Fixed focus issues with inline dialogs when the editor is within a ShadowRoot. #TINY-6360
- Fixed the `template` plugin previews missing some content styles. #TINY-6115
- Fixed the `media` plugin not saving the alternative source url in some situations. #TINY-4113
- Fixed an issue where column resizing using the resize bars was inconsistent between fixed and relative table widths. #TINY-6001
- Fixed an issue where dragging and dropping within a table would select table cells. #TINY-5950
- Fixed up and down keyboard navigation not working for inline `contenteditable="false"` elements. #TINY-6226
- Fixed dialog not retrieving `close` icon from icon pack. #TINY-6445
- Fixed the `unlink` toolbar button not working when selecting multiple links. #TINY-4867
- Fixed the `link` dialog not showing the "Text to display" field in some valid cases. #TINY-5205
- Fixed the `DOMUtils.split()` API incorrectly removing some content. #TINY-6294
- Fixed pressing the escape key not focusing the editor when using multiple toolbars. #TINY-6230
- Fixed the `dirty` flag not being correctly set during an `AddUndo` event. #TINY-4707
- Fixed `editor.selection.setCursorLocation` incorrectly placing the cursor outside `pre` elements in some circumstances. #TINY-4058
- Fixed an exception being thrown when pressing the enter key inside pre elements while `br_in_pre` setting is false. #TINY-4058

## 5.4.2 - 2020-08-17

### Fixed
- Fixed the editor not resizing when resizing the browser window in fullscreen mode. #TINY-3511
- Fixed clicking on notifications causing inline editors to hide. #TINY-6058
- Fixed an issue where link URLs could not be deleted or edited in the link dialog in some cases. #TINY-4706
- Fixed a regression where setting the `anchor_top` or `anchor_bottom` options to `false` was not working. #TINY-6256
- Fixed the `anchor` plugin not supporting the `allow_html_in_named_anchor` option. #TINY-6236
- Fixed an exception thrown when removing inline formats that contained additional styles or classes. #TINY-6288
- Fixed an exception thrown when positioning the context toolbar on Internet Explorer 11 in some edge cases. #TINY-6271
- Fixed inline formats not removed when more than one `removeformat` format rule existed. #TINY-6216
- Fixed an issue where spaces were sometimes removed when removing formating on nearby text. #TINY-6251
- Fixed the list toolbar buttons not showing as active when a list is selected. #TINY-6286
- Fixed an issue where the UI would sometimes not be shown or hidden when calling the show or hide API methods on the editor. #TINY-6048
- Fixed the list type style not retained when copying list items. #TINY-6289
- Fixed the Paste plugin converting tabs in plain text to a single space character. A `paste_tab_spaces` option has been included for setting the number of spaces used to replace a tab character. #TINY-6237

## 5.4.1 - 2020-07-08

### Fixed
- Fixed the Search and Replace plugin incorrectly including zero-width caret characters in search results. #TINY-4599
- Fixed dragging and dropping unsupported files navigating the browser away from the editor. #TINY-6027
- Fixed undo levels not created on browser handled drop or paste events. #TINY-6027
- Fixed content in an iframe element parsing as DOM elements instead of text content. #TINY-5943
- Fixed Oxide checklist styles not showing when printing. #TINY-5139
- Fixed bug with `scope` attribute not being added to the cells of header rows. #TINY-6206

## 5.4.0 - 2020-06-30

### Added
- Added keyboard navigation support to menus and toolbars when the editor is in a ShadowRoot. #TINY-6152
- Added the ability for menus to be clicked when the editor is in an open shadow root. #TINY-6091
- Added the `Editor.ui.styleSheetLoader` API for loading stylesheets within the Document or ShadowRoot containing the editor UI. #TINY-6089
- Added the `StyleSheetLoader` module to the public API. #TINY-6100
- Added Oxide variables for styling the `select` element and headings in dialog content. #TINY-6070
- Added icons for `table` column and row cut, copy, and paste toolbar buttons. #TINY-6062
- Added all `table` menu items to the UI registry, so they can be used by name in other menus. #TINY-4866
- Added new `mceTableApplyCellStyle` command to the `table` plugin. #TINY-6004
- Added new `table` cut, copy, and paste column editor commands and menu items. #TINY-6006
- Added font related Oxide variables for secondary buttons, allowing for custom styling. #TINY-6061
- Added new `table_header_type` setting to control how table header rows are structured. #TINY-6007
- Added new `table_sizing_mode` setting to replace the `table_responsive_width` setting, which has now been deprecated. #TINY-6051
- Added new `mceTableSizingMode` command for changing the sizing mode of a table. #TINY-6000
- Added new `mceTableRowType`, `mceTableColType`, and `mceTableCellType` commands and value queries. #TINY-6150

### Changed
- Changed `advlist` toolbar buttons to only show a dropdown list if there is more than one option. #TINY-3194
- Changed `mceInsertTable` command and `insertTable` API method to take optional header rows and columns arguments. #TINY-6012
- Changed stylesheet loading, so that UI skin stylesheets can load in a ShadowRoot if required. #TINY-6089
- Changed the DOM location of menus so that they display correctly when the editor is in a ShadowRoot. #TINY-6093
- Changed the table plugin to correctly detect all valid header row structures. #TINY-6007

### Fixed
- Fixed tables with no defined width being converted to a `fixed` width table when modifying the table. #TINY-6051
- Fixed the `autosave` `isEmpty` API incorrectly detecting non-empty content as empty. #TINY-5953
- Fixed table `Paste row after` and `Paste row before` menu items not disabled when nothing was available to paste. #TINY-6006
- Fixed a selection performance issue with large tables on Microsoft Internet Explorer and Edge. #TINY-6057
- Fixed filters for screening commands from the undo stack to be case-insensitive. #TINY-5946
- Fixed `fullscreen` plugin now removes all classes when the editor is closed. #TINY-4048
- Fixed handling of mixed-case icon identifiers (names) for UI elements. #TINY-3854
- Fixed leading and trailing spaces lost when using `editor.selection.getContent({ format: 'text' })`. #TINY-5986
- Fixed an issue where changing the URL with the quicklink toolbar caused unexpected undo behavior. #TINY-5952
- Fixed an issue where removing formatting within a table cell would cause Internet Explorer 11 to scroll to the end of the table. #TINY-6049
- Fixed an issue where the `allow_html_data_urls` setting was not correctly applied. #TINY-5951
- Fixed the `autolink` feature so that it no longer treats a string with multiple "@" characters as an email address. #TINY-4773
- Fixed an issue where removing the editor would leave unexpected attributes on the target element. #TINY-4001
- Fixed the `link` plugin now suggest `mailto:` when the text contains an '@' and no slashes (`/`). #TINY-5941
- Fixed the `valid_children` check of custom elements now allows a wider range of characters in names. #TINY-5971

## 5.3.2 - 2020-06-10

### Fixed
- Fixed a regression introduced in 5.3.0, where `images_dataimg_filter` was no-longer called. #TINY-6086

## 5.3.1 - 2020-05-27

### Fixed
- Fixed the image upload error alert also incorrectly closing the image dialog. #TINY-6020
- Fixed editor content scrolling incorrectly on focus in Firefox by reverting default content CSS html and body heights added in 5.3.0. #TINY-6019

## 5.3.0 - 2020-05-21

### Added
- Added html and body height styles to the default oxide content CSS. #TINY-5978
- Added `uploadUri` and `blobInfo` to the data returned by `editor.uploadImages()`. #TINY-4579
- Added a new function to the `BlobCache` API to lookup a blob based on the base64 data and mime type. #TINY-5988
- Added the ability to search and replace within a selection. #TINY-4549
- Added the ability to set the list start position for ordered lists and added new `lists` context menu item. #TINY-3915
- Added `icon` as an optional config option to the toggle menu item API. #TINY-3345
- Added `auto` mode for `toolbar_location` which positions the toolbar and menu bar at the bottom if there is no space at the top. #TINY-3161

### Changed
- Changed the default `toolbar_location` to `auto`. #TINY-3161
- Changed toggle menu items and choice menu items to have a dedicated icon with the checkmark displayed on the far right side of the menu item. #TINY-3345
- Changed the `link`, `image`, and `paste` plugins to use Promises to reduce the bundle size. #TINY-4710
- Changed the default icons to be lazy loaded during initialization. #TINY-4729
- Changed the parsing of content so base64 encoded urls are converted to blob urls. #TINY-4727
- Changed context toolbars so they concatenate when more than one is suitable for the current selection. #TINY-4495
- Changed inline style element formats (strong, b, em, i, u, strike) to convert to a span on format removal if a `style` or `class` attribute is present. #TINY-4741

### Fixed
- Fixed the `selection.setContent()` API not running parser filters. #TINY-4002
- Fixed formats incorrectly applied or removed when table cells were selected. #TINY-4709
- Fixed the `quickimage` button not restricting the file types to images. #TINY-4715
- Fixed search and replace ignoring text in nested contenteditable elements. #TINY-5967
- Fixed resize handlers displaying in the wrong location sometimes for remote images. #TINY-4732
- Fixed table picker breaking in Firefox on low zoom levels. #TINY-4728
- Fixed issue with loading or pasting contents with large base64 encoded images on Safari. #TINY-4715
- Fixed supplementary special characters being truncated when inserted into the editor. Patch contributed by mlitwin. #TINY-4791
- Fixed toolbar buttons not set to disabled when the editor is in readonly mode. #TINY-4592
- Fixed the editor selection incorrectly changing when removing caret format containers. #TINY-3438
- Fixed bug where title, width, and height would be set to empty string values when updating an image and removing those attributes using the image dialog. #TINY-4786
- Fixed `ObjectResized` event firing when an object wasn't resized. #TINY-4161
- Fixed `ObjectResized` and `ObjectResizeStart` events incorrectly fired when adding or removing table rows and columns. #TINY-4829
- Fixed the placeholder not hiding when pasting content into the editor. #TINY-4828
- Fixed an issue where the editor would fail to load if local storage was disabled. #TINY-5935
- Fixed an issue where an uploaded image would reuse a cached image with a different mime type. #TINY-5988
- Fixed bug where toolbars and dialogs would not show if the body element was replaced (e.g. with Turbolinks). Patch contributed by spohlenz. #GH-5653
- Fixed an issue where multiple formats would be removed when removing a single format at the end of lines or on empty lines. #TINY-1170
- Fixed zero-width spaces incorrectly included in the `wordcount` plugin character count. #TINY-5991
- Fixed a regression introduced in 5.2.0 whereby the desktop `toolbar_mode` setting would incorrectly override the mobile default setting. #TINY-5998
- Fixed an issue where deleting all content in a single cell table would delete the entire table. #TINY-1044

## 5.2.2 - 2020-04-23

### Fixed
- Fixed an issue where anchors could not be inserted on empty lines. #TINY-2788
- Fixed text decorations (underline, strikethrough) not consistently inheriting the text color. #TINY-4757
- Fixed `format` menu alignment buttons inconsistently applying to images. #TINY-4057
- Fixed the floating toolbar drawer height collapsing when the editor is rendered in modal dialogs or floating containers. #TINY-4837
- Fixed `media` embed content not processing safely in some cases. #TINY-4857

## 5.2.1 - 2020-03-25

### Fixed
- Fixed the "is decorative" checkbox in the image dialog clearing after certain dialog events. #FOAM-11
- Fixed possible uncaught exception when a `style` attribute is removed using a content filter on `setContent`. #TINY-4742
- Fixed the table selection not functioning correctly in Microsoft Edge 44 or higher. #TINY-3862
- Fixed the table resize handles not functioning correctly in Microsoft Edge 44 or higher. #TINY-4160
- Fixed the floating toolbar drawer disconnecting from the toolbar when adding content in inline mode. #TINY-4725 #TINY-4765
- Fixed `readonly` mode not returning the appropriate boolean value. #TINY-3948
- Fixed the `forced_root_block_attrs` setting not applying attributes to new blocks consistently. #TINY-4564
- Fixed the editor incorrectly stealing focus during initialization in Microsoft Internet Explorer. #TINY-4697
- Fixed dialogs stealing focus when opening an alert or confirm dialog using an `onAction` callback. #TINY-4014
- Fixed inline dialogs incorrectly closing when clicking on an opened alert or confirm dialog. #TINY-4012
- Fixed the context toolbar overlapping the menu bar and toolbar. #TINY-4586
- Fixed notification and inline dialog positioning issues when using `toolbar_location: 'bottom'`. #TINY-4586
- Fixed the `colorinput` popup appearing offscreen on mobile devices. #TINY-4711
- Fixed special characters not being found when searching by "whole words only". #TINY-4522
- Fixed an issue where dragging images could cause them to be duplicated. #TINY-4195
- Fixed context toolbars activating without the editor having focus. #TINY-4754
- Fixed an issue where removing the background color of text did not always work. #TINY-4770
- Fixed an issue where new rows and columns in a table did not retain the style of the previous row or column. #TINY-4788

## 5.2.0 - 2020-02-13

### Added
- Added the ability to apply formats to spaces. #TINY-4200
- Added new `toolbar_location` setting to allow for positioning the menu and toolbar at the bottom of the editor. #TINY-4210
- Added new `toolbar_groups` setting to allow a custom floating toolbar group to be added to the toolbar when using `floating` toolbar mode. #TINY-4229
- Added new `link_default_protocol` setting to `link` and `autolink` plugin to allow a protocol to be used by default. #TINY-3328
- Added new `placeholder` setting to allow a placeholder to be shown when the editor is empty. #TINY-3917
- Added new `tinymce.dom.TextSeeker` API to allow searching text across different DOM nodes. #TINY-4200
- Added a drop shadow below the toolbar while in sticky mode and introduced Oxide variables to customize it when creating a custom skin. #TINY-4343
- Added `quickbars_image_toolbar` setting to allow for the image quickbar to be turned off. #TINY-4398
- Added iframe and img `loading` attribute to the default schema. Patch contributed by ataylor32. #GH-5112
- Added new `getNodeFilters`/`getAttributeFilters` functions to the `editor.serializer` instance. #TINY-4344
- Added new `a11y_advanced_options` setting to allow additional accessibility options to be added. #FOAM-11
- Added new accessibility options and behaviours to the image dialog using `a11y_advanced_options`. #FOAM-11
- Added the ability to use the window `PrismJS` instance for the `codesample` plugin instead of the bundled version to allow for styling custom languages. #TINY-4504
- Added error message events that fire when a resource loading error occurs. #TINY-4509

### Changed
- Changed the default schema to disallow `onchange` for select elements. #TINY-4614
- Changed default `toolbar_mode` value from false to `wrap`. The value false has been deprecated. #TINY-4617
- Changed `toolbar_drawer` setting to `toolbar_mode`. `toolbar_drawer` has been deprecated. #TINY-4416
- Changed iframe mode to set selection on content init if selection doesn't exist. #TINY-4139
- Changed table related icons to align them with the visual style of the other icons. #TINY-4341
- Changed and improved the visual appearance of the color input field. #TINY-2917
- Changed fake caret container to use `forced_root_block` when possible. #TINY-4190
- Changed the `requireLangPack` API to wait until the plugin has been loaded before loading the language pack. #TINY-3716
- Changed the formatter so `style_formats` are registered before the initial content is loaded into the editor. #TINY-4238
- Changed media plugin to use https protocol for media urls by default. #TINY-4577
- Changed the parser to treat CDATA nodes as bogus HTML comments to match the HTML parsing spec. A new `preserve_cdata` setting has been added to preserve CDATA nodes if required. #TINY-4625

### Fixed
- Fixed incorrect parsing of malformed/bogus HTML comments. #TINY-4625
- Fixed `quickbars` selection toolbar appearing on non-editable elements. #TINY-4359
- Fixed bug with alignment toolbar buttons sometimes not changing state correctly. #TINY-4139
- Fixed the `codesample` toolbar button not toggling when selecting code samples other than HTML. #TINY-4504
- Fixed content incorrectly scrolling to the top or bottom when pressing enter if when the content was already in view. #TINY-4162
- Fixed `scrollIntoView` potentially hiding elements behind the toolbar. #TINY-4162
- Fixed editor not respecting the `resize_img_proportional` setting due to legacy code. #TINY-4236
- Fixed flickering floating toolbar drawer in inline mode. #TINY-4210
- Fixed an issue where the template plugin dialog would be indefinitely blocked on a failed template load. #TINY-2766
- Fixed the `mscontrolselect` event not being unbound on IE/Edge. #TINY-4196
- Fixed Confirm dialog footer buttons so only the "Yes" button is highlighted. #TINY-4310
- Fixed `file_picker_callback` functionality for Image, Link and Media plugins. #TINY-4163
- Fixed issue where floating toolbar drawer sometimes would break if the editor is resized while the drawer is open. #TINY-4439
- Fixed incorrect `external_plugins` loading error message. #TINY-4503
- Fixed resize handler was not hidden for ARIA purposes. Patch contributed by Parent5446. #GH-5195
- Fixed an issue where content could be lost if a misspelled word was selected and spellchecking was disabled. #TINY-3899
- Fixed validation errors in the CSS where certain properties had the wrong default value. #TINY-4491
- Fixed an issue where forced root block attributes were not applied when removing a list. #TINY-4272
- Fixed an issue where the element path isn't being cleared when there are no parents. #TINY-4412
- Fixed an issue where width and height in svg icons containing `rect` elements were overridden by the CSS reset. #TINY-4408
- Fixed an issue where uploading images with `images_reuse_filename` enabled and that included a query parameter would generate an invalid URL. #TINY-4638
- Fixed the `closeButton` property not working when opening notifications. #TINY-4674
- Fixed keyboard flicker when opening a context menu on mobile. #TINY-4540
- Fixed issue where plus icon svg contained strokes. #TINY-4681

## 5.1.6 - 2020-01-28

### Fixed
- Fixed `readonly` mode not blocking all clicked links. #TINY-4572
- Fixed legacy font sizes being calculated inconsistently for the `FontSize` query command value. #TINY-4555
- Fixed changing a tables row from `Header` to `Body` incorrectly moving the row to the bottom of the table. #TINY-4593
- Fixed the context menu not showing in certain cases with hybrid devices. #TINY-4569
- Fixed the context menu opening in the wrong location when the target is the editor body. #TINY-4568
- Fixed the `image` plugin not respecting the `automatic_uploads` setting when uploading local images. #TINY-4287
- Fixed security issue related to parsing HTML comments and CDATA. #TINY-4544

## 5.1.5 - 2019-12-19

### Fixed
- Fixed the UI not working with hybrid devices that accept both touch and mouse events. #TNY-4521
- Fixed the `charmap` dialog initially focusing the first tab of the dialog instead of the search input field. #TINY-4342
- Fixed an exception being raised when inserting content if the caret was directly before or after a `contenteditable="false"` element. #TINY-4528
- Fixed a bug with pasting image URLs when paste as text is enabled. #TINY-4523

## 5.1.4 - 2019-12-11

### Fixed
- Fixed dialog contents disappearing when clicking a checkbox for right-to-left languages. #TINY-4518
- Fixed the `legacyoutput` plugin registering legacy formats after editor initialization, causing legacy content to be stripped on the initial load. #TINY-4447
- Fixed search and replace not cycling through results when searching using special characters. #TINY-4506
- Fixed the `visualchars` plugin converting HTML-like text to DOM elements in certain cases. #TINY-4507
- Fixed an issue with the `paste` plugin not sanitizing content in some cases. #TINY-4510
- Fixed HTML comments incorrectly being parsed in certain cases. #TINY-4511

## 5.1.3 - 2019-12-04

### Fixed
- Fixed sticky toolbar not undocking when fullscreen mode is activated. #TINY-4390
- Fixed the "Current Window" target not applying when updating links using the link dialog. #TINY-4063
- Fixed disabled menu items not highlighting when focused. #TINY-4339
- Fixed touch events passing through dialog collection items to the content underneath on Android devices. #TINY-4431
- Fixed keyboard navigation of the Help dialog's Keyboard Navigation tab. #TINY-4391
- Fixed search and replace dialog disappearing when finding offscreen matches on iOS devices. #TINY-4350
- Fixed performance issues where sticky toolbar was jumping while scrolling on slower browsers. #TINY-4475

## 5.1.2 - 2019-11-19

### Fixed
- Fixed desktop touch devices using `mobile` configuration overrides. #TINY-4345
- Fixed unable to disable the new scrolling toolbar feature. #TINY-4345
- Fixed touch events passing through any pop-up items to the content underneath on Android devices. #TINY-4367
- Fixed the table selector handles throwing JavaScript exceptions for non-table selections. #TINY-4338
- Fixed `cut` operations not removing selected content on Android devices when the `paste` plugin is enabled. #TINY-4362
- Fixed inline toolbar not constrained to the window width by default. #TINY-4314
- Fixed context toolbar split button chevrons pointing right when they should be pointing down. #TINY-4257
- Fixed unable to access the dialog footer in tabbed dialogs on small screens. #TINY-4360
- Fixed mobile table selectors were hard to select with touch by increasing the size. #TINY-4366
- Fixed mobile table selectors moving when moving outside the editor. #TINY-4366
- Fixed inline toolbars collapsing when using sliding toolbars. #TINY-4389
- Fixed block textpatterns not treating NBSPs as spaces. #TINY-4378
- Fixed backspace not merging blocks when the last element in the preceding block was a `contenteditable="false"` element. #TINY-4235
- Fixed toolbar buttons that only contain text labels overlapping on mobile devices. #TINY-4395
- Fixed quickbars quickimage picker not working on mobile. #TINY-4377
- Fixed fullscreen not resizing in an iOS WKWebView component. #TINY-4413

## 5.1.1 - 2019-10-28

### Fixed
- Fixed font formats containing spaces being wrapped in `&quot;` entities instead of single quotes. #TINY-4275
- Fixed alert and confirm dialogs losing focus when clicked. #TINY-4248
- Fixed clicking outside a modal dialog focusing on the document body. #TINY-4249
- Fixed the context toolbar not hiding when scrolled out of view. #TINY-4265

## 5.1.0 - 2019-10-17

### Added
- Added touch selector handles for table selections on touch devices. #TINY-4097
- Added border width field to Table Cell dialog. #TINY-4028
- Added touch event listener to media plugin to make embeds playable. #TINY-4093
- Added oxide styling options to notifications and tweaked the default variables. #TINY-4153
- Added additional padding to split button chevrons on touch devices, to make them easier to interact with. #TINY-4223
- Added new platform detection functions to `Env` and deprecated older detection properties. #TINY-4184
- Added `inputMode` config field to specify inputmode attribute of `input` dialog components. #TINY-4062
- Added new `inputMode` property to relevant plugins/dialogs. #TINY-4102
- Added new `toolbar_sticky` setting to allow the iframe menubar/toolbar to stick to the top of the window when scrolling. #TINY-3982

### Changed
- Changed default setting for `toolbar_drawer` to `floating`. #TINY-3634
- Changed mobile phones to use the `silver` theme by default. #TINY-3634
- Changed some editor settings to default to `false` on touch devices:
  - `menubar`(phones only). #TINY-4077
  - `table_grid`. #TINY-4075
  - `resize`. #TINY-4157
  - `object_resizing`. #TINY-4157
- Changed toolbars and context toolbars to sidescroll on mobile. #TINY-3894 #TINY-4107
- Changed context menus to render as horizontal menus on touch devices. #TINY-4107
- Changed the editor to use the `VisualViewport` API of the browser where possible. #TINY-4078
- Changed visualblocks toolbar button icon and renamed `paragraph` icon to `visualchars`. #TINY-4074
- Changed Oxide default for `@toolbar-button-chevron-color` to follow toolbar button icon color. #TINY-4153
- Changed the `urlinput` dialog component to use the `url` type attribute. #TINY-4102

### Fixed
- Fixed Safari desktop visual viewport fires resize on fullscreen breaking the restore function. #TINY-3976
- Fixed scroll issues on mobile devices. #TINY-3976
- Fixed context toolbar unable to refresh position on iOS12. #TINY-4107
- Fixed ctrl+left click not opening links on readonly mode and the preview dialog. #TINY-4138
- Fixed Slider UI component not firing `onChange` event on touch devices. #TINY-4092
- Fixed notifications overlapping instead of stacking. #TINY-3478
- Fixed inline dialogs positioning incorrectly when the page is scrolled. #TINY-4018
- Fixed inline dialogs and menus not repositioning when resizing. #TINY-3227
- Fixed inline toolbar incorrectly stretching to the full width when a width value was provided. #TINY-4066
- Fixed menu chevrons color to follow the menu text color. #TINY-4153
- Fixed table menu selection grid from staying black when using dark skins, now follows border color. #TINY-4153
- Fixed Oxide using the wrong text color variable for menubar button focused state. #TINY-4146
- Fixed the autoresize plugin not keeping the selection in view when resizing. #TINY-4094
- Fixed textpattern plugin throwing exceptions when using `forced_root_block: false`. #TINY-4172
- Fixed missing CSS fill styles for toolbar button icon active state. #TINY-4147
- Fixed an issue where the editor selection could end up inside a short ended element (such as `br`). #TINY-3999
- Fixed browser selection being lost in inline mode when opening split dropdowns. #TINY-4197
- Fixed backspace throwing an exception when using `forced_root_block: false`. #TINY-4099
- Fixed floating toolbar drawer expanding outside the bounds of the editor. #TINY-3941
- Fixed the autocompleter not activating immediately after a `br` or `contenteditable=false` element. #TINY-4194
- Fixed an issue where the autocompleter would incorrectly close on IE 11 in certain edge cases. #TINY-4205

## 5.0.16 - 2019-09-24

### Added
- Added new `referrer_policy` setting to add the `referrerpolicy` attribute when loading scripts or stylesheets. #TINY-3978
- Added a slight background color to dialog tab links when focused to aid keyboard navigation. #TINY-3877

### Fixed
- Fixed media poster value not updating on change. #TINY-4013
- Fixed openlink was not registered as a toolbar button. #TINY-4024
- Fixed failing to initialize if a script tag was used inside a SVG. #TINY-4087
- Fixed double top border showing on toolbar without menubar when toolbar_drawer is enabled. #TINY-4118
- Fixed unable to drag inline dialogs to the bottom of the screen when scrolled. #TINY-4154
- Fixed notifications appearing on top of the toolbar when scrolled in inline mode. #TINY-4159
- Fixed notifications displaying incorrectly on IE 11. #TINY-4169

## 5.0.15 - 2019-09-02

### Added
- Added a dark `content_css` skin to go with the dark UI skin. #TINY-3743

### Changed
- Changed the enabled state on toolbar buttons so they don't get the hover effect. #TINY-3974

### Fixed
- Fixed missing CSS active state on toolbar buttons. #TINY-3966
- Fixed `onChange` callback not firing for the colorinput dialog component. #TINY-3968
- Fixed context toolbars not showing in fullscreen mode. #TINY-4023

## 5.0.14 - 2019-08-19

### Added
- Added an API to reload the autocompleter menu with additional fetch metadata #MENTIONS-17

### Fixed
- Fixed missing toolbar button border styling options. #TINY-3965
- Fixed image upload progress notification closing before the upload is complete. #TINY-3963
- Fixed inline dialogs not closing on escape when no dialog component is in focus. #TINY-3936
- Fixed plugins not being filtered when defaulting to mobile on phones. #TINY-3537
- Fixed toolbar more drawer showing the content behind it when transitioning between opened and closed states. #TINY-3878
- Fixed focus not returning to the dialog after pressing the "Replace all" button in the search and replace dialog. #TINY-3961

### Removed
- Removed Oxide variable `@menubar-select-disabled-border-color` and replaced it with `@menubar-select-disabled-border`. #TINY-3965

## 5.0.13 - 2019-08-06

### Changed
- Changed modal dialogs to prevent dragging by default and added new `draggable_modal` setting to restore dragging. #TINY-3873
- Changed the nonbreaking plugin to insert nbsp characters wrapped in spans to aid in filtering. This can be disabled using the `nonbreaking_wrap` setting. #TINY-3647
- Changed backspace behaviour in lists to outdent nested list items when the cursor is at the start of the list item. #TINY-3651

### Fixed
- Fixed sidebar growing beyond editor bounds in IE 11. #TINY-3937
- Fixed issue with being unable to keyboard navigate disabled toolbar buttons. #TINY-3350
- Fixed issues with backspace and delete in nested contenteditable true and false elements. #TINY-3868
- Fixed issue with losing keyboard navigation in dialogs due to disabled buttons. #TINY-3914
- Fixed `MouseEvent.mozPressure is deprecated` warning in Firefox. #TINY-3919
- Fixed `default_link_target` not being respected when `target_list` is disabled. #TINY-3757
- Fixed mobile plugin filter to only apply to the mobile theme, rather than all mobile platforms. #TINY-3405
- Fixed focus switching to another editor during mode changes. #TINY-3852
- Fixed an exception being thrown when clicking on an uninitialized inline editor. #TINY-3925
- Fixed unable to keyboard navigate to dialog menu buttons. #TINY-3933
- Fixed dialogs being able to be dragged outside the window viewport. #TINY-3787
- Fixed inline dialogs appearing above modal dialogs. #TINY-3932

## 5.0.12 - 2019-07-18

### Added
- Added ability to utilize UI dialog panels inside other panels. #TINY-3305
- Added help dialog tab explaining keyboard navigation of the editor. #TINY-3603

### Changed
- Changed the "Find and Replace" design to an inline dialog. #TINY-3054

### Fixed
- Fixed issue where autolink spacebar event was not being fired on Edge. #TINY-3891
- Fixed table selection missing the background color. #TINY-3892
- Fixed removing shortcuts not working for function keys. #TINY-3871
- Fixed non-descriptive UI component type names. #TINY-3349
- Fixed UI registry components rendering as the wrong type when manually specifying a different type. #TINY-3385
- Fixed an issue where dialog checkbox, input, selectbox, textarea and urlinput components couldn't be disabled. #TINY-3708
- Fixed the context toolbar not using viable screen space in inline/distraction free mode. #TINY-3717
- Fixed the context toolbar overlapping the toolbar in various conditions. #TINY-3205
- Fixed IE11 edge case where items were being inserted into the wrong location. #TINY-3884

## 5.0.11 - 2019-07-04

### Fixed
- Fixed packaging errors caused by a rollup treeshaking bug (https://github.com/rollup/rollup/issues/2970). #TINY-3866
- Fixed the customeditor component not able to get data from the dialog api. #TINY-3866
- Fixed collection component tooltips not being translated. #TINY-3855

## 5.0.10 - 2019-07-02

### Added
- Added support for all HTML color formats in `color_map` setting. #TINY-3837

### Changed
- Changed backspace key handling to outdent content in appropriate circumstances. #TINY-3685
- Changed default palette for forecolor and backcolor to include some lighter colors suitable for highlights. #TINY-2865
- Changed the search and replace plugin to cycle through results. #TINY-3800

### Fixed
- Fixed inconsistent types causing some properties to be unable to be used in dialog components. #TINY-3778
- Fixed an issue in the Oxide skin where dialog content like outlines and shadows were clipped because of overflow hidden. #TINY-3566
- Fixed the search and replace plugin not resetting state when changing the search query. #TINY-3800
- Fixed backspace in lists not creating an undo level. #TINY-3814
- Fixed the editor to cancel loading in quirks mode where the UI is not supported. #TINY-3391
- Fixed applying fonts not working when the name contained spaces and numbers. #TINY-3801
- Fixed so that initial content is retained when initializing on list items. #TINY-3796
- Fixed inefficient font name and font size current value lookup during rendering. #TINY-3813
- Fixed mobile font copied into the wrong folder for the oxide-dark skin. #TINY-3816
- Fixed an issue where resizing the width of tables would produce inaccurate results. #TINY-3827
- Fixed a memory leak in the Silver theme. #TINY-3797
- Fixed alert and confirm dialogs using incorrect markup causing inconsistent padding. #TINY-3835
- Fixed an issue in the Table plugin with `table_responsive_width` not enforcing units when resizing. #TINY-3790
- Fixed leading, trailing and sequential spaces being lost when pasting plain text. #TINY-3726
- Fixed exception being thrown when creating relative URIs. #TINY-3851
- Fixed focus is no longer set to the editor content during mode changes unless the editor already had focus. #TINY-3852

## 5.0.9 - 2019-06-26

### Fixed
- Fixed print plugin not working in Firefox. #TINY-3834

## 5.0.8 - 2019-06-18

### Added
- Added back support for multiple toolbars. #TINY-2195
- Added support for .m4a files to the media plugin. #TINY-3750
- Added new base_url and suffix editor init options. #TINY-3681

### Fixed
- Fixed incorrect padding for select boxes with visible values. #TINY-3780
- Fixed selection incorrectly changing when programmatically setting selection on contenteditable false elements. #TINY-3766
- Fixed sidebar background being transparent. #TINY-3727
- Fixed the build to remove duplicate iife wrappers. #TINY-3689
- Fixed bogus autocompleter span appearing in content when the autocompleter menu is shown. #TINY-3752
- Fixed toolbar font size select not working with legacyoutput plugin. #TINY-2921
- Fixed the legacyoutput plugin incorrectly aligning images. #TINY-3660
- Fixed remove color not working when using the legacyoutput plugin. #TINY-3756
- Fixed the font size menu applying incorrect sizes when using the legacyoutput plugin. #TINY-3773
- Fixed scrollIntoView not working when the parent window was out of view. #TINY-3663
- Fixed the print plugin printing from the wrong window in IE11. #TINY-3762
- Fixed content CSS loaded over CORS not loading in the preview plugin with content_css_cors enabled. #TINY-3769
- Fixed the link plugin missing the default "None" option for link list. #TINY-3738
- Fixed small dot visible with menubar and toolbar disabled in inline mode. #TINY-3623
- Fixed space key properly inserts a nbsp before/after block elements. #TINY-3745
- Fixed native context menu not showing with images in IE11. #TINY-3392
- Fixed inconsistent browser context menu image selection. #TINY-3789

## 5.0.7 - 2019-06-05

### Added
- Added new toolbar button and menu item for inserting tables via dialog. #TINY-3636
- Added new API for adding/removing/changing tabs in the Help dialog. #TINY-3535
- Added highlighting of matched text in autocompleter items. #TINY-3687
- Added the ability for autocompleters to work with matches that include spaces. #TINY-3704
- Added new `imagetools_fetch_image` callback to allow custom implementations for cors loading of images. #TINY-3658
- Added `'http'` and `https` options to `link_assume_external_targets` to prepend `http://` or `https://` prefixes when URL does not contain a protocol prefix. Patch contributed by francoisfreitag. #GH-4335

### Changed
- Changed annotations navigation to work the same as inline boundaries. #TINY-3396
- Changed tabpanel API by adding a `name` field and changing relevant methods to use it. #TINY-3535

### Fixed
- Fixed text color not updating all color buttons when choosing a color. #TINY-3602
- Fixed the autocompleter not working with fragmented text. #TINY-3459
- Fixed the autosave plugin no longer overwrites window.onbeforeunload. #TINY-3688
- Fixed infinite loop in the paste plugin when IE11 takes a long time to process paste events. Patch contributed by lRawd. #GH-4987
- Fixed image handle locations when using `fixed_toolbar_container`. Patch contributed by t00. #GH-4966
- Fixed the autoresize plugin not firing `ResizeEditor` events. #TINY-3587
- Fixed editor in fullscreen mode not extending to the bottom of the screen. #TINY-3701
- Fixed list removal when pressing backspace after the start of the list item. #TINY-3697
- Fixed autocomplete not triggering from compositionend events. #TINY-3711
- Fixed `file_picker_callback` could not set the caption field on the insert image dialog. #TINY-3172
- Fixed the autocompleter menu showing up after a selection had been made. #TINY-3718
- Fixed an exception being thrown when a file or number input has focus during initialization. Patch contributed by t00. #GH-2194

## 5.0.6 - 2019-05-22

### Added
- Added `icons_url` editor settings to enable icon packs to be loaded from a custom url. #TINY-3585
- Added `image_uploadtab` editor setting to control the visibility of the upload tab in the image dialog. #TINY-3606
- Added new api endpoints to the wordcount plugin and improved character count logic. #TINY-3578

### Changed
- Changed plugin, language and icon loading errors to log in the console instead of a notification. #TINY-3585

### Fixed
- Fixed the textpattern plugin not working with fragmented text. #TINY-3089
- Fixed various toolbar drawer accessibility issues and added an animation. #TINY-3554
- Fixed issues with selection and ui components when toggling readonly mode. #TINY-3592
- Fixed so readonly mode works with inline editors. #TINY-3592
- Fixed docked inline toolbar positioning when scrolled. #TINY-3621
- Fixed initial value not being set on bespoke select in quickbars and toolbar drawer. #TINY-3591
- Fixed so that nbsp entities aren't trimmed in white-space: pre-line elements. #TINY-3642
- Fixed `mceInsertLink` command inserting spaces instead of url encoded characters. #GH-4990
- Fixed text content floating on top of dialogs in IE11. #TINY-3640

## 5.0.5 - 2019-05-09

### Added
- Added menu items to match the forecolor/backcolor toolbar buttons. #TINY-2878
- Added default directionality based on the configured language. #TINY-2621
- Added styles, icons and tests for rtl mode. #TINY-2621

### Fixed
- Fixed autoresize not working with floating elements or when media elements finished loading. #TINY-3545
- Fixed incorrect vertical caret positioning in IE 11. #TINY-3188
- Fixed submenu anchoring hiding overflowed content. #TINY-3564

### Removed
- Removed unused and hidden validation icons to avoid displaying phantom tooltips. #TINY-2329

## 5.0.4 - 2019-04-23

### Added
- Added back URL dialog functionality, which is now available via `editor.windowManager.openUrl()`. #TINY-3382
- Added the missing throbber functionality when calling `editor.setProgressState(true)`. #TINY-3453
- Added function to reset the editor content and undo/dirty state via `editor.resetContent()`. #TINY-3435
- Added the ability to set menu buttons as active. #TINY-3274
- Added `editor.mode` API, featuring a custom editor mode API. #TINY-3406
- Added better styling to floating toolbar drawer. #TINY-3479
- Added the new premium plugins to the Help dialog plugins tab. #TINY-3496
- Added the linkchecker context menu items to the default configuration. #TINY-3543

### Fixed
- Fixed image context menu items showing on placeholder images. #TINY-3280
- Fixed dialog labels and text color contrast within notifications/alert banners to satisfy WCAG 4.5:1 contrast ratio for accessibility. #TINY-3351
- Fixed selectbox and colorpicker items not being translated. #TINY-3546
- Fixed toolbar drawer sliding mode to correctly focus the editor when tabbing via keyboard navigation. #TINY-3533
- Fixed positioning of the styleselect menu in iOS while using the mobile theme. #TINY-3505
- Fixed the menubutton `onSetup` callback to be correctly executed when rendering the menu buttons. #TINY-3547
- Fixed `default_link_target` setting to be correctly utilized when creating a link. #TINY-3508
- Fixed colorpicker floating marginally outside its container. #TINY-3026
- Fixed disabled menu items displaying as active when hovered. #TINY-3027

### Removed
- Removed redundant mobile wrapper. #TINY-3480

## 5.0.3 - 2019-03-19

### Changed
- Changed empty nested-menu items within the style formats menu to be disabled or hidden if the value of `style_formats_autohide` is `true`. #TINY-3310
- Changed the entire phrase 'Powered by Tiny' in the status bar to be a link instead of just the word 'Tiny'. #TINY-3366
- Changed `formatselect`, `styleselect` and `align` menus to use the `mceToggleFormat` command internally. #TINY-3428

### Fixed
- Fixed toolbar keyboard navigation to work as expected when `toolbar_drawer` is configured. #TINY-3432
- Fixed text direction buttons to display the correct pressed state in selections that have no explicit `dir` property. #TINY-3138
- Fixed the mobile editor to clean up properly when removed. #TINY-3445
- Fixed quickbar toolbars to add an empty box to the screen when it is set to `false`. #TINY-3439
- Fixed an issue where pressing the **Delete/Backspace** key at the edge of tables was creating incorrect selections. #TINY-3371
- Fixed an issue where dialog collection items (emoticon and special character dialogs) couldn't be selected with touch devices. #TINY-3444
- Fixed a type error introduced in TinyMCE version 5.0.2 when calling `editor.getContent()` with nested bookmarks. #TINY-3400
- Fixed an issue that prevented default icons from being overridden. #TINY-3449
- Fixed an issue where **Home/End** keys wouldn't move the caret correctly before or after `contenteditable=false` inline elements. #TINY-2995
- Fixed styles to be preserved in IE 11 when editing via the `fullpage` plugin. #TINY-3464
- Fixed the `link` plugin context toolbar missing the open link button. #TINY-3461
- Fixed inconsistent dialog component spacing. #TINY-3436

## 5.0.2 - 2019-03-05

### Added
- Added presentation and document presets to `htmlpanel` dialog component. #TINY-2694
- Added missing fixed_toolbar_container setting has been reimplemented in the Silver theme. #TINY-2712
- Added a new toolbar setting `toolbar_drawer` that moves toolbar groups which overflow the editor width into either a `sliding` or `floating` toolbar section. #TINY-2874

### Changed
- Updated the build process to include package lock files in the dev distribution archive. #TINY-2870

### Fixed
- Fixed inline dialogs did not have aria attributes. #TINY-2694
- Fixed default icons are now available in the UI registry, allowing use outside of toolbar buttons. #TINY-3307
- Fixed a memory leak related to select toolbar items. #TINY-2874
- Fixed a memory leak due to format changed listeners that were never unbound. #TINY-3191
- Fixed an issue where content may have been lost when using permanent bookmarks. #TINY-3400
- Fixed the quicklink toolbar button not rendering in the quickbars plugin. #TINY-3125
- Fixed an issue where menus were generating invalid HTML in some cases. #TINY-3323
- Fixed an issue that could cause the mobile theme to show a blank white screen when the editor was inside an `overflow:hidden` element. #TINY-3407
- Fixed mobile theme using a transparent background and not taking up the full width on iOS. #TINY-3414
- Fixed the template plugin dialog missing the description field. #TINY-3337
- Fixed input dialog components using an invalid default type attribute. #TINY-3424
- Fixed an issue where backspace/delete keys after/before pagebreak elements wouldn't move the caret. #TINY-3097
- Fixed an issue in the table plugin where menu items and toolbar buttons weren't showing correctly based on the selection. #TINY-3423
- Fixed inconsistent button focus styles in Firefox. #TINY-3377
- Fixed the resize icon floating left when all status bar elements were disabled. #TINY-3340
- Fixed the resize handle to not show in fullscreen mode. #TINY-3404

## 5.0.1 - 2019-02-21

### Added
- Added H1-H6 toggle button registration to the silver theme. #TINY-3070
- Added code sample toolbar button will now toggle on when the cursor is in a code section. #TINY-3040
- Added new settings to the emoticons plugin to allow additional emoticons to be added. #TINY-3088

### Fixed
- Fixed an issue where adding links to images would replace the image with text. #TINY-3356
- Fixed an issue where the inline editor could use fractional pixels for positioning. #TINY-3202
- Fixed an issue where uploading non-image files in the Image Plugin upload tab threw an error. #TINY-3244
- Fixed an issue in the media plugin that was causing the source url and height/width to be lost in certain circumstances. #TINY-2858
- Fixed an issue with the Context Toolbar not being removed when clicking outside of the editor. #TINY-2804
- Fixed an issue where clicking 'Remove link' wouldn't remove the link in certain circumstances. #TINY-3199
- Fixed an issue where the media plugin would fail when parsing dialog data. #TINY-3218
- Fixed an issue where retrieving the selected content as text didn't create newlines. #TINY-3197
- Fixed incorrect keyboard shortcuts in the Help dialog for Windows. #TINY-3292
- Fixed an issue where JSON serialization could produce invalid JSON. #TINY-3281
- Fixed production CSS including references to source maps. #TINY-3920
- Fixed development CSS was not included in the development zip. #TINY-3920
- Fixed the autocompleter matches predicate not matching on the start of words by default. #TINY-3306
- Fixed an issue where the page could be scrolled with modal dialogs open. #TINY-2252
- Fixed an issue where autocomplete menus would show an icon margin when no items had icons. #TINY-3329
- Fixed an issue in the quickbars plugin where images incorrectly showed the text selection toolbar. #TINY-3338
- Fixed an issue that caused the inline editor to fail to render when the target element already had focus. #TINY-3353

### Removed
- Removed paste as text notification banner and paste_plaintext_inform setting. #POW-102

## 5.0.0 - 2019-02-04

Full documentation for the version 5 features and changes is available at https://www.tiny.cloud/docs/tinymce/5/release-notes/release-notes50/

### Added
- Added links and registered names with * to denote premium plugins in Plugins tab of Help dialog. #TINY-3223

### Changed
- Changed Tiny 5 mobile skin to look more uniform with desktop. #TINY-2650
- Blacklisted table, th and td as inline editor target. #TINY-717

### Fixed
- Fixed an issue where tab panel heights weren't sizing properly on smaller screens and weren't updating on resize. #TINY-3242
- Fixed image tools not having any padding between the label and slider. #TINY-3220
- Fixed context toolbar toggle buttons not showing the correct state. #TINY-3022
- Fixed missing separators in the spellchecker context menu between the suggestions and actions. #TINY-3217
- Fixed notification icon positioning in alert banners. #TINY-2196
- Fixed a typo in the word count plugin name. #TINY-3062
- Fixed charmap and emoticons dialogs not having a primary button. #TINY-3233
- Fixed an issue where resizing wouldn't work correctly depending on the box-sizing model. #TINY-3278

## 5.0.0-rc-2 - 2019-01-22

### Added
- Added screen reader accessibility for sidebar and statusbar. #TINY-2699

### Changed
- Changed formatting menus so they are registered and made the align toolbar button use an icon instead of text. #TINY-2880
- Changed checkboxes to use a boolean for its state, instead of a string. #TINY-2848
- Updated the textpattern plugin to properly support nested patterns and to allow running a command with a value for a pattern with a start and an end. #TINY-2991
- Updated Emoticons and Charmap dialogs to be screen reader accessible. #TINY-2693

### Fixed
- Fixed the link dialog such that it will now retain class attributes when updating links. #TINY-2825
- Fixed "Find and replace" not showing in the "Edit" menu by default. #TINY-3061
- Fixed dropdown buttons missing the 'type' attribute, which could cause forms to be incorrectly submitted. #TINY-2826
- Fixed emoticon and charmap search not returning expected results in certain cases. #TINY-3084
- Fixed blank rel_list values throwing an exception in the link plugin. #TINY-3149

### Removed
- Removed unnecessary 'flex' and unused 'colspan' properties from the new dialog APIs. #TINY-2973

## 5.0.0-rc-1 - 2019-01-08

### Added
- Added editor settings functionality to specify title attributes for toolbar groups. #TINY-2690
- Added icons instead of button text to improve Search and Replace dialog footer appearance. #TINY-2654
- Added `tox-dialog__table` instead of `mce-table-striped` class to enhance Help dialog appearance. #TINY-2360
- Added title attribute to iframes so, screen readers can announce iframe labels. #TINY-2692
- Added a wordcount menu item, that defaults to appearing in the tools menu. #TINY-2877

### Changed
- Updated the font select dropdown logic to try to detect the system font stack and show "System Font" as the font name. #TINY-2710
- Updated the autocompleter to only show when it has matched items. #TINY-2350
- Updated SizeInput labels to "Height" and "Width" instead of Dimensions. #TINY-2833
- Updated the build process to minify and generate ASCII only output for the emoticons database. #TINY-2744

### Fixed
- Fixed readonly mode not fully disabling editing content. #TINY-2287
- Fixed accessibility issues with the font select, font size, style select and format select toolbar dropdowns. #TINY-2713
- Fixed accessibility issues with split dropdowns. #TINY-2697
- Fixed the legacyoutput plugin to be compatible with TinyMCE 5.0. #TINY-2301
- Fixed icons not showing correctly in the autocompleter popup. #TINY-3029
- Fixed an issue where preview wouldn't show anything in Edge under certain circumstances. #TINY-3035
- Fixed the height being incorrectly calculated for the autoresize plugin. #TINY-2807

## 5.0.0-beta-1 - 2018-11-30

### Added
- Added a new `addNestedMenuItem()` UI registry function and changed all nested menu items to use the new registry functions. #TINY-2230
- Added title attribute to color swatch colors. #TINY-2669
- Added anchorbar component to anchor inline toolbar dialogs to instead of the toolbar. #TINY-2040
- Added support for toolbar<n> and toolbar array config options to be squashed into a single toolbar and not create multiple toolbars. #TINY-2195
- Added error handling for when forced_root_block config option is set to true. #TINY-2261
- Added functionality for the removed_menuitems config option. #TINY-2184
- Added the ability to use a string to reference menu items in menu buttons and submenu items. #TINY-2253

### Changed
- Changed the name of the "inlite" plugin to "quickbars". #TINY-2831
- Changed the background color icon to highlight background icon. #TINY-2258
- Changed Help dialog to be accessible to screen readers. #TINY-2687
- Changed the color swatch to save selected custom colors to local storage for use across sessions. #TINY-2722
- Changed `WindowManager` API - methods `getParams`, `setParams` and `getWindows`, and the legacy `windows` property, have been removed. `alert` and `confirm` dialogs are no longer tracked in the window list. #TINY-2603

### Fixed
- Fixed an inline mode issue where the save plugin upon saving can cause content loss. #TINY-2659
- Fixed an issue in IE 11 where calling selection.getContent() would return an empty string when the editor didn't have focus. #TINY-2325

### Removed
- Removed compat3x plugin. #TINY-2815

## 5.0.0-preview-4 - 2018-11-12

### Added
- Added width and height placeholder text to image and media dialog dimensions input. #AP-296
- Added the ability to keyboard navigate through menus, toolbars, sidebar and the status bar sequentially. #AP-381
- Added translation capability back to the editor's UI. #AP-282
- Added `label` component type for dialogs to group components under a label.

### Changed
- Changed the editor resize handle so that it should be disabled when the autoresize plugin is turned on. #AP-424
- Changed UI text for microcopy improvements. #TINY-2281

### Fixed
- Fixed distraction free plugin. #AP-470
- Fixed contents of the input field being selected on focus instead of just recieving an outline highlight. #AP-464
- Fixed styling issues with dialogs and menus in IE 11. #AP-456
- Fixed custom style format control not honoring custom formats. #AP-393
- Fixed context menu not appearing when clicking an image with a caption. #AP-382
- Fixed directionality of UI when using an RTL language. #AP-423
- Fixed page responsiveness with multiple inline editors. #AP-430
- Fixed empty toolbar groups appearing through invalid configuration of the `toolbar` property. #AP-450
- Fixed text not being retained when updating links through the link dialog. #AP-293
- Fixed edit image context menu, context toolbar and toolbar items being incorrectly enabled when selecting invalid images. #AP-323
- Fixed emoji type ahead being shown when typing URLs. #AP-366
- Fixed toolbar configuration properties incorrectly expecting string arrays instead of strings. #AP-342
- Fixed the block formatting toolbar item not showing a "Formatting" title when there is no selection. #AP-321
- Fixed clicking disabled toolbar buttons hiding the toolbar in inline mode. #AP-380
- Fixed `EditorResize` event not being fired upon editor resize. #AP-327
- Fixed tables losing styles when updating through the dialog. #AP-368
- Fixed context toolbar positioning to be more consistent near the edges of the editor. #AP-318
- Fixed table of contents plugin now works with v5 toolbar APIs correctly. #AP-347
- Fixed the `link_context_toolbar` configuration not disabling the context toolbar. #AP-458
- Fixed the link context toolbar showing incorrect relative links. #AP-435
- Fixed the alignment of the icon in alert banner dialog components. #TINY-2220
- Fixed the visual blocks and visual char menu options not displaying their toggled state. #TINY-2238
- Fixed the editor not displaying as fullscreen when toggled. #TINY-2237

### Removed
- Removed the tox-custom-editor class that was added to the wrapping element of codemirror. #TINY-2211

## 5.0.0-preview-3 - 2018-10-18

### Changed
- Changed editor layout to use modern CSS properties over manually calculating dimensions. #AP-324
- Changed `autoresize_min_height` and `autoresize_max_height` configurations to `min_height` and `max_height`. #AP-324
- Changed `Whole word` label in Search and Replace dialog to `Find whole words only`. #AP-387

### Fixed
- Fixed bugs with editor width jumping when resizing and the iframe not resizing to smaller than 150px in height. #AP-324
- Fixed mobile theme bug that prevented the editor from loading. #AP-404
- Fixed long toolbar groups extending outside of the editor instead of wrapping.
- Fixed dialog titles so they are now proper case. #AP-384
- Fixed color picker default to be #000000 instead of #ff00ff. #AP-216
- Fixed "match case" option on the Find and Replace dialog is no longer selected by default. #AP-298
- Fixed vertical alignment of toolbar icons. #DES-134
- Fixed toolbar icons not appearing on IE11. #DES-133

## 5.0.0-preview-2 - 2018-10-10

### Added
- Added swatch is now shown for colorinput fields, instead of the colorpicker directly. #AP-328
- Added fontformats and fontsizes menu items. #AP-390

### Changed
- Changed configuration of color options has been simplified to `color_map`, `color_cols`, and `custom_colors`. #AP-328
- Changed `height` configuration to apply to the editor frame (including menubar, toolbar, status bar) instead of the content area. #AP-324

### Fixed
- Fixed styleselect not updating the displayed item as the cursor moved. #AP-388
- Fixed preview iframe not expanding to the dialog size. #AP-252
- Fixed 'meta' shortcuts not translated into platform-specific text. #AP-270
- Fixed tabbed dialogs (Charmap and Emoticons) shrinking when no search results returned.
- Fixed a bug where alert banner icons were not retrieved from icon pack. #AP-330
- Fixed component styles to flex so they fill large dialogs. #AP-252
- Fixed editor flashing unstyled during load (still in progress). #AP-349

### Removed
- Removed `colorpicker` plugin, it is now in the theme. #AP-328
- Removed `textcolor` plugin, it is now in the theme. #AP-328

## 5.0.0-preview-1 - 2018-10-01

Developer preview 1.

Initial list of features and changes is available at https://www.tiny.cloud/docs/tinymce/5/release-notes/release-notes50/.

## 4.9.11 - 2020-07-13

### Fixed
- Fixed the `selection.setContent()` API not running parser filters. #TINY-4002
- Fixed content in an iframe element parsing as DOM elements instead of text content. #TINY-5943
- Fixed up and down keyboard navigation not working for inline `contenteditable="false"` elements. #TINY-6226

## 4.9.10 - 2020-04-23

### Fixed
- Fixed an issue where the editor selection could end up inside a short ended element (eg br). #TINY-3999
- Fixed a security issue related to CDATA sanitization during parsing. #TINY-4669
- Fixed `media` embed content not processing safely in some cases. #TINY-4857

## 4.9.9 - 2020-03-25

### Fixed
- Fixed the table selection not functioning correctly in Microsoft Edge 44 or higher. #TINY-3862
- Fixed the table resize handles not functioning correctly in Microsoft Edge 44 or higher. #TINY-4160
- Fixed the `forced_root_block_attrs` setting not applying attributes to new blocks consistently. #TINY-4564
- Fixed the editor failing to initialize if a script tag was used inside an SVG. #TINY-4087

## 4.9.8 - 2020-01-28

### Fixed
- Fixed the `mobile` theme failing to load due to a bundling issue. #TINY-4613
- Fixed security issue related to parsing HTML comments and CDATA. #TINY-4544

## 4.9.7 - 2019-12-19

### Fixed
- Fixed the `visualchars` plugin converting HTML-like text to DOM elements in certain cases. #TINY-4507
- Fixed an issue with the `paste` plugin not sanitizing content in some cases. #TINY-4510
- Fixed HTML comments incorrectly being parsed in certain cases. #TINY-4511

## 4.9.6 - 2019-09-02

### Fixed
- Fixed image browse button sometimes displaying the browse window twice. #TINY-3959

## 4.9.5 - 2019-07-02

### Changed
- Changed annotations navigation to work the same as inline boundaries. #TINY-3396

### Fixed
- Fixed the print plugin printing from the wrong window in IE11. #TINY-3762
- Fixed an exception being thrown when a file or number input has focus during initialization. Patch contributed by t00. #GH-2194
- Fixed positioning of the styleselect menu in iOS while using the mobile theme. #TINY-3505
- Fixed native context menu not showing with images in IE11. #TINY-3392
- Fixed selection incorrectly changing when programmatically setting selection on contenteditable false elements. #TINY-3766
- Fixed image browse button not working on touch devices. #TINY-3751
- Fixed so that nbsp entities aren't trimmed in white-space: pre-line elements. #TINY-3642
- Fixed space key properly inserts a nbsp before/after block elements. #TINY-3745
- Fixed infinite loop in the paste plugin when IE11 takes a long time to process paste events. Patch contributed by lRawd. #GH-4987

## 4.9.4 - 2019-03-20

### Fixed
- Fixed an issue where **Home/End** keys wouldn't move the caret correctly before or after `contenteditable=false` inline elements. #TINY-2995
- Fixed an issue where content may have been lost when using permanent bookmarks. #TINY-3400
- Fixed the mobile editor to clean up properly when removed. #TINY-3445
- Fixed an issue where retrieving the selected content as text didn't create newlines. #TINY-3197
- Fixed an issue where typing space between images would cause issues with nbsp not being inserted. #TINY-3346

## 4.9.3 - 2019-01-31

### Added
- Added a visualchars_default_state setting to the Visualchars Plugin. Patch contributed by mat3e.

### Fixed
- Fixed a bug where scrolling on a page with more than one editor would cause a ResizeWindow event to fire. #TINY-3247
- Fixed a bug where if a plugin threw an error during initialisation the whole editor would fail to load. #TINY-3243
- Fixed a bug where getContent would include bogus elements when valid_elements setting was set up in a specific way. #TINY-3213
- Fixed a bug where only a few function key names could be used when creating keyboard shortcuts. #TINY-3146
- Fixed a bug where it wasn't possible to enter spaces into an editor after pressing shift+enter. #TINY-3099
- Fixed a bug where no caret would be rendered after backspacing to a contenteditable false element. #TINY-2998
- Fixed a bug where deletion to/from indented lists would leave list fragments in the editor. #TINY-2981

## 4.9.2 - 2018-12-17

### Fixed
- Fixed a bug with pressing the space key on IE 11 would result in nbsp characters being inserted between words at the end of a block. #TINY-2996
- Fixed a bug where character composition using quote and space on US International keyboards would produce a space instead of a quote. #TINY-2999
- Fixed a bug where remove format wouldn't remove the inner most inline element in some situations. #TINY-2982
- Fixed a bug where outdenting an list item would affect attributes on other list items within the same list. #TINY-2971
- Fixed a bug where the DomParser filters wouldn't be applied for elements created when parsing invalid html. #TINY-2978
- Fixed a bug where setProgressState wouldn't automatically close floating ui elements like menus. #TINY-2896
- Fixed a bug where it wasn't possible to navigate out of a figcaption element using the arrow keys. #TINY-2894
- Fixed a bug where enter key before an image inside a link would remove the image. #TINY-2780

## 4.9.1 - 2018-12-04

### Added
- Added functionality to insert html to the replacement feature of the Textpattern Plugin. #TINY-2839

### Fixed
- Fixed a bug where `editor.selection.getContent({format: 'text'})` didn't work as expected in IE11 on an unfocused editor. #TINY-2862
- Fixed a bug in the Textpattern Plugin where the editor would get an incorrect selection after inserting a text pattern on Safari. #TINY-2838
- Fixed a bug where the space bar didn't work correctly in editors with the forced_root_block setting set to false. #TINY-2816

## 4.9.0 - 2018-11-27

### Added
- Added a replace feature to the Textpattern Plugin. #TINY-1908
- Added functionality to the Lists Plugin that improves the indentation logic. #TINY-1790

### Fixed
- Fixed a bug where it wasn't possible to delete/backspace when the caret was between a contentEditable=false element and a BR. #TINY-2372
- Fixed a bug where copying table cells without a text selection would fail to copy anything. #TINY-1789
- Implemented missing `autosave_restore_when_empty` functionality in the Autosave Plugin. Patch contributed by gzzo. #GH-4447
- Reduced insertion of unnecessary nonbreaking spaces in the editor. #TINY-1879

## 4.8.5 - 2018-10-30

### Added
- Added a content_css_cors setting to the editor that adds the crossorigin="anonymous" attribute to link tags added by the StyleSheetLoader. #TINY-1909

### Fixed
- Fixed a bug where trying to remove formatting with a collapsed selection range would throw an exception. #GH-4636
- Fixed a bug in the image plugin that caused updating figures to split contenteditable elements. #GH-4563
- Fixed a bug that was causing incorrect viewport calculations for fixed position UI elements. #TINY-1897
- Fixed a bug where inline formatting would cause the delete key to do nothing. #TINY-1900

## 4.8.4 - 2018-10-23

### Added
- Added support for the HTML5 `main` element. #TINY-1877

### Changed
- Changed the keyboard shortcut to move focus to contextual toolbars to Ctrl+F9. #TINY-1812

### Fixed
- Fixed a bug where content css could not be loaded from another domain. #TINY-1891
- Fixed a bug on FireFox where the cursor would get stuck between two contenteditable false inline elements located inside of the same block element divided by a BR. #TINY-1878
- Fixed a bug with the insertContent method where nonbreaking spaces would be inserted incorrectly. #TINY-1868
- Fixed a bug where the toolbar of the inline editor would not be visible in some scenarios. #TINY-1862
- Fixed a bug where removing the editor while more than one notification was open would throw an error. #TINY-1845
- Fixed a bug where the menubutton would be rendered on top of the menu if the viewport didn't have enough height. #TINY-1678
- Fixed a bug with the annotations api where annotating collapsed selections caused problems. #TBS-2449
- Fixed a bug where wbr elements were being transformed into whitespace when using the Paste Plugin's paste as text setting. #GH-4638
- Fixed a bug where the Search and Replace didn't replace spaces correctly. #GH-4632
- Fixed a bug with sublist items not persisting selection. #GH-4628
- Fixed a bug with mceInsertRawHTML command not working as expected. #GH-4625

## 4.8.3 - 2018-09-13

### Fixed
- Fixed a bug where the Wordcount Plugin didn't correctly count words within tables on IE11. #TINY-1770
- Fixed a bug where it wasn't possible to move the caret out of a table on IE11 and Firefox. #TINY-1682
- Fixed a bug where merging empty blocks didn't work as expected, sometimes causing content to be deleted. #TINY-1781
- Fixed a bug where the Textcolor Plugin didn't show the correct current color. #TINY-1810
- Fixed a bug where clear formatting with a collapsed selection would sometimes clear formatting from more content than expected. #TINY-1813 #TINY-1821
- Fixed a bug with the Table Plugin where it wasn't possible to keyboard navigate to the caption. #TINY-1818

## 4.8.2 - 2018-08-09

### Changed
- Moved annotator from "experimental" to "annotator" object on editor. #TBS-2398
- Improved the multiclick normalization across browsers. #TINY-1788

### Fixed
- Fixed a bug where running getSelectedBlocks with a collapsed selection between block elements would produce incorrect results. #TINY-1787
- Fixed a bug where the ScriptLoaders loadScript method would not work as expected in FireFox when loaded on the same page as a ShadowDOM polyfill. #TINY-1786
- Removed reference to ShadowDOM event.path as Blink based browsers now support event.composedPath. #TINY-1785
- Fixed a bug where a reference to localStorage would throw an "access denied" error in IE11 with strict security settings. #TINY-1782
- Fixed a bug where pasting using the toolbar button on an inline editor in IE11 would cause a looping behaviour. #TINY-1768

## 4.8.1 - 2018-07-26

### Fixed
- Fixed a bug where the content of inline editors was being cleaned on every call of `editor.save()`. #TINY-1783
- Fixed a bug where the arrow of the Inlite Theme toolbar was being rendered incorrectly in RTL mode. #TINY-1776
- Fixed a bug with the Paste Plugin where pasting after inline contenteditable false elements moved the caret to the end of the line. #TINY-1758

## 4.8.0 - 2018-06-27

### Added
- Added new "experimental" object in editor, with initial Annotator API. #TBS-2374

### Fixed
- Fixed a bug where deleting paragraphs inside of table cells would delete the whole table cell. #TINY-1759
- Fixed a bug in the Table Plugin where removing row height set on the row properties dialog did not update the table. #TINY-1730
- Fixed a bug with the font select toolbar item didn't update correctly. #TINY-1683
- Fixed a bug where all bogus elements would not be deleted when removing an inline editor. #TINY-1669

## 4.7.13 - 2018-05-16

### Added
- Added missing code menu item from the default menu config. #TINY-1648
- Added new align button for combining the separate align buttons into a menu button. #TINY-1652

### Fixed
- Fixed a bug where Edge 17 wouldn't be able to select images or tables. #TINY-1679
- Fixed issue where whitespace wasn't preserved when the editor was initialized on pre elements. #TINY-1649
- Fixed a bug with the fontselect dropdowns throwing an error if the editor was hidden in Firefox. #TINY-1664
- Fixed a bug where it wasn't possible to merge table cells on IE 11. #TINY-1671
- Fixed a bug where textcolor wasn't applying properly on IE 11 in some situations. #TINY-1663
- Fixed a bug where the justifyfull command state wasn't working correctly. #TINY-1677
- Fixed a bug where the styles wasn't updated correctly when resizing some tables. #TINY-1668

## 4.7.12 - 2018-05-03

### Added
- Added an option to filter out image svg data urls.
- Added support for html5 details and summary elements.

### Changed
- Changed so the mce-abs-layout-item css rule targets html instead of body. Patch contributed by nazar-pc.

### Fixed
- Fixed a bug where the "read" step on the mobile theme was still present on android mobile browsers.
- Fixed a bug where all images in the editor document would reload on any editor change.
- Fixed a bug with the Table Plugin where ObjectResized event wasn't being triggered on column resize.
- Fixed so the selection is set to the first suitable caret position after editor.setContent called.
- Fixed so links with xlink:href attributes are filtered correctly to prevent XSS.
- Fixed a bug on IE11 where pasting content into an inline editor initialized on a heading element would create new editable elements.
- Fixed a bug where readonly mode would not work as expected when the editor contained contentEditable=true elements.
- Fixed a bug where the Link Plugin would throw an error when used together with the webcomponents polyfill. Patch contributed by 4esnog.
- Fixed a bug where the "Powered by TinyMCE" branding link would break on XHTML pages. Patch contributed by tistre.
- Fixed a bug where the same id would be used in the blobcache for all pasted images. Patch contributed by thorn0.

## 4.7.11 - 2018-04-11

### Added
- Added a new imagetools_credentials_hosts option to the Imagetools Plugin.

### Fixed
- Fixed a bug where toggling a list containing empty LIs would throw an error. Patch contributed by bradleyke.
- Fixed a bug where applying block styles to a text with the caret at the end of the paragraph would select all text in the paragraph.
- Fixed a bug where toggling on the Spellchecker Plugin would trigger isDirty on the editor.
- Fixed a bug where it was possible to enter content into selection bookmark spans.
- Fixed a bug where if a non paragraph block was configured in forced_root_block the editor.getContent method would return incorrect values with an empty editor.
- Fixed a bug where dropdown menu panels stayed open and fixed in position when dragging dialog windows.
- Fixed a bug where it wasn't possible to extend table cells with the space button in Safari.
- Fixed a bug where the setupeditor event would thrown an error when using the Compat3x Plugin.
- Fixed a bug where an error was thrown in FontInfo when called on a detached element.

## 4.7.10 - 2018-04-03

### Added
- Added normalization of triple clicks across browsers in the editor.
- Added a `hasFocus` method to the editor that checks if the editor has focus.
- Added correct icon to the Nonbreaking Plugin menu item.

### Fixed
- Fixed so the `getContent`/`setContent` methods work even if the editor is not initialized.
- Fixed a bug with the Media Plugin where query strings were being stripped from youtube links.
- Fixed a bug where image styles were changed/removed when opening and closing the Image Plugin dialog.
- Fixed a bug in the Table Plugin where some table cell styles were not correctly added to the content html.
- Fixed a bug in the Spellchecker Plugin where it wasn't possible to change the spellchecker language.
- Fixed so the the unlink action in the Link Plugin has a menu item and can be added to the contextmenu.
- Fixed a bug where it wasn't possible to keyboard navigate to the start of an inline element on a new line within the same block element.
- Fixed a bug with the Text Color Plugin where if used with an inline editor located at the bottom of the screen the colorpicker could appear off screen.
- Fixed a bug with the UndoManager where undo levels were being added for nbzwsp characters.
- Fixed a bug with the Table Plugin where the caret would sometimes be lost when keyboard navigating up through a table.
- Fixed a bug where FontInfo.getFontFamily would throw an error when called on a removed editor.
- Fixed a bug in Firefox where undo levels were not being added correctly for some specific operations.
- Fixed a bug where initializing an inline editor inside of a table would make the whole table resizeable.
- Fixed a bug where the fake cursor that appears next to tables on Firefox was positioned incorrectly when switching to fullscreen.
- Fixed a bug where zwsp's weren't trimmed from the output from `editor.getContent({ format: 'text' })`.
- Fixed a bug where the fontsizeselect/fontselect toolbar items showed the body info rather than the first possible caret position info on init.
- Fixed a bug where it wasn't possible to select all content if the editor only contained an inline boundary element.
- Fixed a bug where `content_css` urls with query strings wasn't working.
- Fixed a bug in the Table Plugin where some table row styles were removed when changing other styles in the row properties dialog.

### Removed
- Removed the "read" step from the mobile theme.

## 4.7.9 - 2018-02-27

### Fixed
- Fixed a bug where the editor target element didn't get the correct style when removing the editor.

## 4.7.8 - 2018-02-26

### Fixed
- Fixed an issue with the Help Plugin where the menuitem name wasn't lowercase.
- Fixed an issue on MacOS where text and bold text did not have the same line-height in the autocomplete dropdown in the Link Plugin dialog.
- Fixed a bug where the "paste as text" option in the Paste Plugin didn't work.
- Fixed a bug where dialog list boxes didn't get positioned correctly in documents with scroll.
- Fixed a bug where the Inlite Theme didn't use the Table Plugin api to insert correct tables.
- Fixed a bug where the Inlite Theme panel didn't hide on blur in a correct way.
- Fixed a bug where placing the cursor before a table in Firefox would scroll to the bottom of the table.
- Fixed a bug where selecting partial text in table cells with rowspans and deleting would produce faulty tables.
- Fixed a bug where the Preview Plugin didn't work on Safari due to sandbox security.
- Fixed a bug where table cell selection using the keyboard threw an error.
- Fixed so the font size and font family doesn't toggle the text but only sets the selected format on the selected text.
- Fixed so the built-in spellchecking on Chrome and Safari creates an undo level when replacing words.

## 4.7.7 - 2018-02-19

### Added
- Added a border style selector to the advanced tab of the Image Plugin.
- Added better controls for default table inserted by the Table Plugin.
- Added new `table_responsive_width` option to the Table Plugin that controls whether to use pixel or percentage widths.

### Fixed
- Fixed a bug where the Link Plugin text didn't update when a URL was pasted using the context menu.
- Fixed a bug with the Spellchecker Plugin where using "Add to dictionary" in the context menu threw an error.
- Fixed a bug in the Media Plugin where the preview node for iframes got default width and height attributes that interfered with width/height styles.
- Fixed a bug where backslashes were being added to some font family names in Firefox in the fontselect toolbar item.
- Fixed a bug where errors would be thrown when trying to remove an editor that had not yet been fully initialized.
- Fixed a bug where the Imagetools Plugin didn't update the images atomically.
- Fixed a bug where the Fullscreen Plugin was throwing errors when being used on an inline editor.
- Fixed a bug where drop down menus weren't positioned correctly in inline editors on scroll.
- Fixed a bug with a semicolon missing at the end of the bundled javascript files.
- Fixed a bug in the Table Plugin with cursor navigation inside of tables where the cursor would sometimes jump into an incorrect table cells.
- Fixed a bug where indenting a table that is a list item using the "Increase indent" button would create a nested table.
- Fixed a bug where text nodes containing only whitespace were being wrapped by paragraph elements.
- Fixed a bug where whitespace was being inserted after br tags inside of paragraph tags.
- Fixed a bug where converting an indented paragraph to a list item would cause the list item to have extra padding.
- Fixed a bug where Copy/Paste in an editor with a lot of content would cause the editor to scroll to the top of the content in IE11.
- Fixed a bug with a memory leak in the DragHelper. Path contributed by ben-mckernan.
- Fixed a bug where the advanced tab in the Media Plugin was being shown even if it didn't contain anything. Patch contributed by gabrieeel.
- Fixed an outdated eventname in the EventUtils. Patch contributed by nazar-pc.
- Fixed an issue where the Json.parse function would throw an error when being used on a page with strict CSP settings.
- Fixed so you can place the curser before and after table elements within the editor in Firefox and Edge/IE.

## 4.7.6 - 2018-01-29

### Fixed
- Fixed a bug in the jquery integration where it threw an error saying that "global is not defined".
- Fixed a bug where deleting a table cell whose previous sibling was set to contenteditable false would create a corrupted table.
- Fixed a bug where highlighting text in an unfocused editor did not work correctly in IE11/Edge.
- Fixed a bug where the table resize handles were not being repositioned when activating the Fullscreen Plugin.
- Fixed a bug where the Imagetools Plugin dialog didn't honor editor RTL settings.
- Fixed a bug where block elements weren't being merged correctly if you deleted from after a contenteditable false element to the beginning of another block element.
- Fixed a bug where TinyMCE didn't work with module loaders like webpack.

## 4.7.5 - 2018-01-22

### Fixed
- Fixed bug with the Codesample Plugin where it wasn't possible to edit codesamples when the editor was in inline mode.
- Fixed bug where focusing on the status bar broke the keyboard navigation functionality.
- Fixed bug where an error would be thrown on Edge by the Table Plugin when pasting using the PowerPaste Plugin.
- Fixed bug in the Table Plugin where selecting row border style from the dropdown menu in advanced row properties would throw an error.
- Fixed bug with icons being rendered incorrectly on Chrome on Mac OS.
- Fixed bug in the Textcolor Plugin where the font color and background color buttons wouldn't trigger an ExecCommand event.
- Fixed bug in the Link Plugin where the url field wasn't forced LTR.
- Fixed bug where the Nonbreaking Plugin incorrectly inserted spaces into tables.
- Fixed bug with the inline theme where the toolbar wasn't repositioned on window resize.

## 4.7.4 - 2017-12-05

### Fixed
- Fixed bug in the Nonbreaking Plugin where the nonbreaking_force_tab setting was being ignored.
- Fixed bug in the Table Plugin where changing row height incorrectly converted column widths to pixels.
- Fixed bug in the Table Plugin on Edge and IE11 where resizing the last column after resizing the table would cause invalid column heights.
- Fixed bug in the Table Plugin where keyboard navigation was not normalized between browsers.
- Fixed bug in the Table Plugin where the colorpicker button would show even without defining the colorpicker_callback.
- Fixed bug in the Table Plugin where it wasn't possible to set the cell background color.
- Fixed bug where Firefox would throw an error when intialising an editor on an element that is hidden or not yet added to the DOM.
- Fixed bug where Firefox would throw an error when intialising an editor inside of a hidden iframe.

## 4.7.3 - 2017-11-23

### Added
- Added functionality to open the Codesample Plugin dialog when double clicking on a codesample. Patch contributed by dakuzen.

### Fixed
- Fixed bug where undo/redo didn't work correctly with some formats and caret positions.
- Fixed bug where the color picker didn't show up in Table Plugin dialogs.
- Fixed bug where it wasn't possible to change the width of a table through the Table Plugin dialog.
- Fixed bug where the Charmap Plugin couldn't insert some special characters.
- Fixed bug where editing a newly inserted link would not actually edit the link but insert a new link next to it.
- Fixed bug where deleting all content in a table cell made it impossible to place the caret into it.
- Fixed bug where the vertical alignment field in the Table Plugin cell properties dialog didn't do anything.
- Fixed bug where an image with a caption showed two sets of resize handles in IE11.
- Fixed bug where pressing the enter button inside of an h1 with contenteditable set to true would sometimes produce a p tag.
- Fixed bug with backspace not working as expected before a noneditable element.
- Fixed bug where operating on tables with invalid rowspans would cause an error to be thrown.
- Fixed so a real base64 representation of the image is available on the blobInfo that the images_upload_handler gets called with.
- Fixed so the image upload tab is available when the images_upload_handler is defined (and not only when the images_upload_url is defined).

## 4.7.2 - 2017-11-07

### Added
- Added newly rewritten Table Plugin.
- Added support for attributes with colon in valid_elements and addValidElements.
- Added support for dailymotion short url in the Media Plugin. Patch contributed by maat8.
- Added support for converting to half pt when converting font size from px to pt. Patch contributed by danny6514.
- Added support for location hash to the Autosave plugin to make it work better with SPAs using hash routing.
- Added support for merging table cells when pasting a table into another table.

### Changed
- Changed so the language packs are only loaded once. Patch contributed by 0xor1.
- Simplified the css for inline boundaries selection by switching to an attribute selector.

### Fixed
- Fixed bug where an error would be thrown on editor initialization if the window.getSelection() returned null.
- Fixed bug where holding down control or alt keys made the keyboard navigation inside an inline boundary not work as expected.
- Fixed bug where applying formats in IE11 produced extra, empty paragraphs in the editor.
- Fixed bug where the Word Count Plugin didn't count some mathematical operators correctly.
- Fixed bug where removing an inline editor removed the element that the editor had been initialized on.
- Fixed bug where setting the selection to the end of an editable container caused some formatting problems.
- Fixed bug where an error would be thrown sometimes when an editor was removed because of the selection bookmark was being stored asynchronously.
- Fixed a bug where an editor initialized on an empty list did not contain any valid cursor positions.
- Fixed a bug with the Context Menu Plugin and webkit browsers on Mac where right-clicking inside a table would produce an incorrect selection.
- Fixed bug where the Image Plugin constrain proportions setting wasn't working as expected.
- Fixed bug where deleting the last character in a span with decorations produced an incorrect element when typing.
- Fixed bug where focusing on inline editors made the toolbar flicker when moving between elements quickly.
- Fixed bug where the selection would be stored incorrectly in inline editors when the mouseup event was fired outside the editor body.
- Fixed bug where toggling bold at the end of an inline boundary would toggle off the whole word.
- Fixed bug where setting the skin to false would not stop the loading of some skin css files.
- Fixed bug in mobile theme where pinch-to-zoom would break after exiting the editor.
- Fixed bug where sublists of a fully selected list would not be switched correctly when changing list style.
- Fixed bug where inserting media by source would break the UndoManager.
- Fixed bug where inserting some content into the editor with a specific selection would replace some content incorrectly.
- Fixed bug where selecting all content with ctrl+a in IE11 caused problems with untoggling some formatting.
- Fixed bug where the Search and Replace Plugin left some marker spans in the editor when undoing and redoing after replacing some content.
- Fixed bug where the editor would not get a scrollbar when using the Fullscreen and Autoresize plugins together.
- Fixed bug where the font selector would stop working correctly after selecting fonts three times.
- Fixed so pressing the enter key inside of an inline boundary inserts a br after the inline boundary element.
- Fixed a bug where it wasn't possible to use tab navigation inside of a table that was inside of a list.
- Fixed bug where end_container_on_empty_block would incorrectly remove elements.
- Fixed bug where content_styles weren't added to the Preview Plugin iframe.
- Fixed so the beforeSetContent/beforeGetContent events are preventable.
- Fixed bug where changing height value in Table Plugin advanced tab didn't do anything.
- Fixed bug where it wasn't possible to remove formatting from content in beginning of table cell.

## 4.7.1 - 2017-10-09

### Fixed
- Fixed bug where theme set to false on an inline editor produced an extra div element after the target element.
- Fixed bug where the editor drag icon was misaligned with the branding set to false.
- Fixed bug where doubled menu items were not being removed as expected with the removed_menuitems setting.
- Fixed bug where the Table of contents plugin threw an error when initialized.
- Fixed bug where it wasn't possible to add inline formats to text selected right to left.
- Fixed bug where the paste from plain text mode did not work as expected.
- Fixed so the style previews do not set color and background color when selected.
- Fixed bug where the Autolink plugin didn't work as expected with some formats applied on an empty editor.
- Fixed bug where the Textpattern plugin were throwing errors on some patterns.
- Fixed bug where the Save plugin saved all editors instead of only the active editor. Patch contributed by dannoe.

## 4.7.0 - 2017-10-03

### Added
- Added new mobile ui that is specifically designed for mobile devices.

### Changed
- Updated the default skin to be more modern and white since white is preferred by most implementations.
- Restructured the default menus to be more similar to common office suites like Google Docs.

### Fixed
- Fixed so theme can be set to false on both inline and iframe editor modes.
- Fixed bug where inline editor would add/remove the visualblocks css multiple times.
- Fixed bug where selection wouldn't be properly restored when editor lost focus and commands where invoked.
- Fixed bug where toc plugin would generate id:s for headers even though a toc wasn't inserted into the content.
- Fixed bug where is wasn't possible to drag/drop contents within the editor if paste_data_images where set to true.
- Fixed bug where getParam and close in WindowManager would get the first opened window instead of the last opened window.
- Fixed bug where delete would delete between cells inside a table in Firefox.

## 4.6.7 - 2017-09-18

### Added
- Added some missing translations to Image, Link and Help plugins.

### Fixed
- Fixed bug where paste wasn't working in IOS.
- Fixed bug where the Word Count Plugin didn't count some mathematical operators correctly.
- Fixed bug where inserting a list in a table caused the cell to expand in height.
- Fixed bug where pressing enter in a list located inside of a table deleted list items instead of inserting new list item.
- Fixed bug where copy and pasting table cells produced inconsistent results.
- Fixed bug where initializing an editor with an ID of 'length' would throw an exception.
- Fixed bug where it was possible to split a non merged table cell.
- Fixed bug where copy and pasting a list with a very specific selection into another list would produce a nested list.
- Fixed bug where copy and pasting ordered lists sometimes produced unordered lists.
- Fixed bug where padded elements inside other elements would be treated as empty.
- Fixed so you can resize images inside a figure element.
- Fixed bug where an inline TinyMCE editor initialized on a table did not set selection on load in Chrome.
- Fixed the positioning of the inlite toolbar when the target element wasn't big enough to fit the toolbar.

## 4.6.6 - 2017-08-30

### Fixed
- Fixed so that notifications wrap long text content instead of bleeding outside the notification element.
- Fixed so the content_style css is added after the skin and custom stylesheets.
- Fixed bug where it wasn't possible to remove a table with the Cut button.
- Fixed bug where the center format wasn't getting the same font size as the other formats in the format preview.
- Fixed bug where the wordcount plugin wasn't counting hyphenated words correctly.
- Fixed bug where all content pasted into the editor was added to the end of the editor.
- Fixed bug where enter keydown on list item selection only deleted content and didn't create a new line.
- Fixed bug where destroying the editor while the content css was still loading caused error notifications on Firefox.
- Fixed bug where undoing cut operation in IE11 left some unwanted html in the editor content.
- Fixed bug where enter keydown would throw an error in IE11.
- Fixed bug where duplicate instances of an editor were added to the editors array when using the createEditor API.
- Fixed bug where the formatter applied formats on the wrong content when spellchecker was activated.
- Fixed bug where switching formats would reset font size on child nodes.
- Fixed bug where the table caption element weren't always the first descendant to the table tag.
- Fixed bug where pasting some content into the editor on chrome some newlines were removed.
- Fixed bug where it wasn't possible to remove a list if a list item was a table element.
- Fixed bug where copy/pasting partial selections of tables wouldn't produce a proper table.
- Fixed bug where the searchreplace plugin could not find consecutive spaces.
- Fixed bug where background color wasn't applied correctly on some partially selected contents.

## 4.6.5 - 2017-08-02

### Added
- Added new inline_boundaries_selector that allows you to specify the elements that should have boundaries.
- Added new local upload feature this allows the user to upload images directly from the image dialog.
- Added a new api for providing meta data for plugins. It will show up in the help dialog if it's provided.

### Fixed
- Fixed so that the notifications created by the notification manager are more screen reader accessible.
- Fixed bug where changing the list format on multiple selected lists didn't change all of the lists.
- Fixed bug where the nonbreaking plugin would insert multiple undo levels when pressing the tab key.
- Fixed bug where delete/backspace wouldn't render a caret when all editor contents where deleted.
- Fixed bug where delete/backspace wouldn't render a caret if the deleted element was a single contentEditable false element.
- Fixed bug where the wordcount plugin wouldn't count words correctly if word where typed after applying a style format.
- Fixed bug where the wordcount plugin would count mathematical formulas as multiple words for example 1+1=2.
- Fixed bug where formatting of triple clicked blocks on Chrome/Safari would result in styles being added outside the visual selection.
- Fixed bug where paste would add the contents to the end of the editor area when inline mode was used.
- Fixed bug where toggling off bold formatting on text entered in a new paragraph would add an extra line break.
- Fixed bug where autolink plugin would only produce a link on every other consecutive link on Firefox.
- Fixed bug where it wasn't possible to select all contents if the content only had one pre element.
- Fixed bug where sizzle would produce lagging behavior on some sites due to repaints caused by feature detection.
- Fixed bug where toggling off inline formats wouldn't include the space on selected contents with leading or trailing spaces.
- Fixed bug where the cut operation in UI wouldn't work in Chrome.
- Fixed bug where some legacy editor initialization logic would throw exceptions about editor settings not being defined.
- Fixed bug where it wasn't possible to apply text color to links if they where part of a non collapsed selection.
- Fixed bug where an exception would be thrown if the user selected a video element and then moved the focus outside the editor.
- Fixed bug where list operations didn't work if there where block elements inside the list items.
- Fixed bug where applying block formats to lists wrapped in block elements would apply to all elements in that wrapped block.

## 4.6.4 - 2017-06-13

### Fixed
- Fixed bug where the editor would move the caret when clicking on the scrollbar next to a content editable false block.
- Fixed bug where the text color select dropdowns wasn't placed correctly when they didn't fit the width of the screen.
- Fixed bug where the default editor line height wasn't working for mixed font size contents.
- Fixed bug where the content css files for inline editors were loaded multiple times for multiple editor instances.
- Fixed bug where the initial value of the font size/font family dropdowns wasn't displayed.
- Fixed bug where the I18n api was not supporting arrays as the translation replacement values.
- Fixed bug where chrome would display "The given range isn't in document." errors for invalid ranges passed to setRng.
- Fixed bug where the compat3x plugin wasn't working since the global tinymce references wasn't resolved correctly.
- Fixed bug where the preview plugin wasn't encoding the base url passed into the iframe contents producing a xss bug.
- Fixed bug where the dom parser/serializer wasn't handling some special elements like noframes, title and xmp.
- Fixed bug where the dom parser/serializer wasn't handling cdata sections with comments inside.
- Fixed bug where the editor would scroll to the top of the editable area if a dialog was closed in inline mode.
- Fixed bug where the link dialog would not display the right rel value if rel_list was configured.
- Fixed bug where the context menu would select images on some platforms but not others.
- Fixed bug where the filenames of images were not retained on dragged and drop into the editor from the desktop.
- Fixed bug where the paste plugin would misrepresent newlines when pasting plain text and having forced_root_block configured.
- Fixed so that the error messages for the imagetools plugin is more human readable.
- Fixed so the internal validate setting for the parser/serializer can't be set from editor initialization settings.

## 4.6.3 - 2017-05-30

### Fixed
- Fixed bug where the arrow keys didn't work correctly when navigating on nested inline boundary elements.
- Fixed bug where delete/backspace didn't work correctly on nested inline boundary elements.
- Fixed bug where image editing didn't work on subsequent edits of the same image.
- Fixed bug where charmap descriptions wouldn't properly wrap if they exceeded the width of the box.
- Fixed bug where the default image upload handler only accepted 200 as a valid http status code.
- Fixed so rel on target=_blank links gets forced with only noopener instead of both noopener and noreferrer.

## 4.6.2 - 2017-05-23

### Fixed
- Fixed bug where the SaxParser would run out of memory on very large documents.
- Fixed bug with formatting like font size wasn't applied to del elements.
- Fixed bug where various api calls would be throwing exceptions if they where invoked on a removed editor instance.
- Fixed bug where the branding position would be incorrect if the editor was inside a hidden tab and then later showed.
- Fixed bug where the color levels feature in the imagetools dialog wasn't working properly.
- Fixed bug where imagetools dialog wouldn't pre-load images from CORS domains, before trying to prepare them for editing.
- Fixed bug where the tab key would move the caret to the next table cell if being pressed inside a list inside a table.
- Fixed bug where the cut/copy operations would loose parent context like the current format etc.
- Fixed bug with format preview not working on invalid elements excluded by valid_elements.
- Fixed bug where blocks would be merged in incorrect order on backspace/delete.
- Fixed bug where zero length text nodes would cause issues with the undo logic if there where iframes present.
- Fixed bug where the font size/family select lists would throw errors if the first node was a comment.
- Fixed bug with csp having to allow local script evaluation since it was used to detect global scope.
- Fixed bug where CSP required a relaxed option for javascript: URLs in unsupported legacy browsers.
- Fixed bug where a fake caret would be rendered for td with the contenteditable=false.
- Fixed bug where typing would be blocked on IE 11 when within a nested contenteditable=true/false structure.

## 4.6.1 - 2017-05-10

### Added
- Added configuration option to list plugin to disable tab indentation.

### Fixed
- Fixed bug where format change on very specific content could cause the selection to change.
- Fixed bug where TinyMCE could not be lazyloaded through jquery integration.
- Fixed bug where entities in style attributes weren't decoded correctly on paste in webkit.
- Fixed bug where fontsize_formats option had been renamed incorrectly.
- Fixed bug with broken backspace/delete behaviour between contenteditable=false blocks.
- Fixed bug where it wasn't possible to backspace to the previous line with the inline boundaries functionality turned on.
- Fixed bug where is wasn't possible to move caret left and right around a linked image with the inline boundaries functionality turned on.
- Fixed bug where pressing enter after/before hr element threw exception. Patch contributed bradleyke.
- Fixed so the CSS in the visualblocks plugin doesn't overwrite background color. Patch contributed by Christian Rank.
- Fixed bug where multibyte characters weren't encoded correctly. Patch contributed by James Tarkenton.
- Fixed bug where shift-click to select within contenteditable=true fields wasn't working.

## 4.6.0 - 2017-05-04

### Added
- Added an inline boundary caret position feature that makes it easier to type at the beginning/end of links/code elements.
- Added a help plugin that adds a button and a dialog showing the editor shortcuts and loaded plugins.
- Added an inline_boundaries option that allows you to disable the inline boundary feature if it's not desired.
- Added a new ScrollIntoView event that allows you to override the default scroll to element behavior.
- Added role and aria- attributes as valid elements in the default valid elements config.
- Added new internal flag for PastePreProcess/PastePostProcess this is useful to know if the paste was coming from an external source.
- Added new ignore function to UndoManager this works similar to transact except that it doesn't add an undo level by default.

### Fixed
- Fixed so that urls gets retained for images when being edited. This url is then passed on to the upload handler.
- Fixed so that the editors would be initialized on readyState interactive instead of complete.
- Fixed so that the init event of the editor gets fired once all contentCSS files have been properly loaded.
- Fixed so that width/height of the editor gets taken from the textarea element if it's explicitly specified in styles.
- Fixed so that keep_styles set to false no longer clones class/style from the previous paragraph on enter.
- Fixed so that the default line-height is 1.2em to avoid zwnbsp characters from producing text rendering glitches on Windows.
- Fixed so that loading errors of content css gets presented by a notification message.
- Fixed so figure image elements can be linked when selected this wraps the figure image in a anchor element.
- Fixed bug where it wasn't possible to copy/paste rows with colspans by using the table copy/paste feature.
- Fixed bug where the protect setting wasn't properly applied to header/footer parts when using the fullpage plugin.
- Fixed bug where custom formats that specified upper case element names where not applied correctly.
- Fixed bug where some screen readers weren't reading buttons due to an aria specific fix for IE 8.
- Fixed bug where cut wasn't working correctly on iOS due to it's clipboard API not working correctly.
- Fixed bug where Edge would paste div elements instead of paragraphs when pasting plain text.
- Fixed bug where the textpattern plugin wasn't dealing with trailing punctuations correctly.
- Fixed bug where image editing would some times change the image format from jpg to png.
- Fixed bug where some UI elements could be inserted into the toolbar even if they where not registered.
- Fixed bug where it was possible to click the TD instead of the character in the character map and that caused an exception.
- Fixed bug where the font size/font family dropdowns would sometimes show an incorrect value due to css not being loaded in time.
- Fixed bug with the media plugin inserting undefined instead of retaining size when media_dimensions was set to false.
- Fixed bug with deleting images when forced_root_blocks where set to false.
- Fixed bug where input focus wasn't properly handled on nested content editable elements.
- Fixed bug where Chrome/Firefox would throw an exception when selecting images due to recent change of setBaseAndExtent support.
- Fixed bug where malformed blobs would throw exceptions now they are simply ignored.
- Fixed bug where backspace/delete wouldn't work properly in some cases where all contents was selected in WebKit.
- Fixed bug with Angular producing errors since it was expecting events objects to be patched with their custom properties.
- Fixed bug where the formatter would apply formatting to spellchecker errors now all bogus elements are excluded.
- Fixed bug with backspace/delete inside table caption elements wouldn't behave properly on IE 11.
- Fixed bug where typing after a contenteditable false inline element could move the caret to the end of that element.
- Fixed bug where backspace before/after contenteditable false blocks wouldn't properly remove the right element.
- Fixed bug where backspace before/after contenteditable false inline elements wouldn't properly empty the current block element.
- Fixed bug where vertical caret navigation with a custom line-height would sometimes match incorrect positions.
- Fixed bug with paste on Edge where character encoding wasn't handled properly due to a browser bug.
- Fixed bug with paste on Edge where extra fragment data was inserted into the contents when pasting.
- Fixed bug with pasting contents when having a whole block element selected on WebKit could cause WebKit spans to appear.
- Fixed bug where the visualchars plugin wasn't working correctly showing invisible nbsp characters.
- Fixed bug where browsers would hang if you tried to load some malformed html contents.
- Fixed bug where the init call promise wouldn't resolve if the specified selector didn't find any matching elements.
- Fixed bug where the Schema isValidChild function was case sensitive.

### Removed
- Dropped support for IE 8-10 due to market share and lack of support from Microsoft. See tinymce docs for details.

## 4.5.3 - 2017-02-01

### Added
- Added keyboard navigation for menu buttons when the menu is in focus.
- Added api to the list plugin for setting custom classes/attributes on lists.
- Added validation for the anchor plugin input field according to W3C id naming specifications.

### Fixed
- Fixed bug where media placeholders were removed after resize with the forced_root_block setting set to false.
- Fixed bug where deleting selections with similar sibling nodes sometimes deleted the whole document.
- Fixed bug with inlite theme where several toolbars would appear scrolling when more than one instance of the editor was in use.
- Fixed bug where the editor would throw error with the fontselect plugin on hidden editor instances in Firefox.
- Fixed bug where the background color would not stretch to the font size.
- Fixed bug where font size would be removed when changing background color.
- Fixed bug where the undomanager trimmed away whitespace between nodes on undo/redo.
- Fixed bug where media_dimensions=false in media plugin caused the editor to throw an error.
- Fixed bug where IE was producing font/u elements within links on paste.
- Fixed bug where some button tooltips were broken when compat3x was in use.
- Fixed bug where backspace/delete/typeover would remove the caption element.
- Fixed bug where powerspell failed to function when compat3x was enabled.
- Fixed bug where it wasn't possible to apply sub/sup on text with large font size.
- Fixed bug where pre tags with spaces weren't treated as content.
- Fixed bug where Meta+A would select the entire document instead of all contents in nested ce=true elements.

## 4.5.2 - 2017-01-04

### Fixed
- Added missing keyboard shortcut description for the underline menu item in the format menu.
- Fixed bug where external blob urls wasn't properly handled by editor upload logic. Patch contributed by David Oviedo.
- Fixed bug where urls wasn't treated as a single word by the wordcount plugin.
- Fixed bug where nbsp characters wasn't treated as word delimiters by the wordcount plugin.
- Fixed bug where editor instance wasn't properly passed to the format preview logic. Patch contributed by NullQuery.
- Fixed bug where the fake caret wasn't hidden when you moved selection to a cE=false element.
- Fixed bug where it wasn't possible to edit existing code sample blocks.
- Fixed bug where it wasn't possible to delete editor contents if the selection included an empty block.
- Fixed bug where the formatter wasn't expanding words on some international characters. Patch contributed by Martin Larochelle.
- Fixed bug where the open link feature wasn't working correctly on IE 11.
- Fixed bug where enter before/after a cE=false block wouldn't properly padd the paragraph with an br element.
- Fixed so font size and font family select boxes always displays a value by using the runtime style as a fallback.
- Fixed so missing plugins will be logged to console as warnings rather than halting the initialization of the editor.
- Fixed so splitbuttons become normal buttons in advlist plugin if styles are empty. Patch contributed by René Schleusner.
- Fixed so you can multi insert rows/cols by selecting table cells and using insert rows/columns.

## 4.5.1 - 2016-12-07

### Fixed
- Fixed bug where the lists plugin wouldn't initialize without the advlist plugins if served from cdn.
- Fixed bug where selectors with "*" would cause the style format preview to throw an error.
- Fixed bug with toggling lists off on lists with empty list items would throw an error.
- Fixed bug where editing images would produce non existing blob uris.
- Fixed bug where the offscreen toc selection would be treated as the real toc element.
- Fixed bug where the aria level attribute for element path would have an incorrect start index.
- Fixed bug where the offscreen selection of cE=false that where very wide would be shown onscreen. Patch contributed by Steven Bufton.
- Fixed so the default_link_target gets applied to links created by the autolink plugin.
- Fixed so that the name attribute gets removed by the anchor plugin if editing anchors.

## 4.5.0 - 2016-11-23

### Added
- Added new toc plugin allows you to insert table of contents based on editor headings.
- Added new auto complete menu to all url fields. Adds history, link to anchors etc.
- Added new sidebar api that allows you to add custom sidebar panels and buttons to toggle these.
- Added new insert menu button that allows you to have multiple insert functions under the same menu button.
- Added new open link feature to ctrl+click, alt+enter and context menu.
- Added new media_embed_handler option to allow the media plugin to be populated with custom embeds.
- Added new support for editing transparent images using the image tools dialog.
- Added new images_reuse_filename option to allow filenames of images to be retained for upload.
- Added new security feature where links with target="_blank" will by default get rel="noopener noreferrer".
- Added new allow_unsafe_link_target to allow you to opt-out of the target="_blank" security feature.
- Added new style_formats_autohide option to automatically hide styles based on context.
- Added new codesample_content_css option to specify where the code sample prism css is loaded from.
- Added new support for Japanese/Chinese word count following the unicode standards on this.
- Added new fragmented undo levels this dramatically reduces flicker on contents with iframes.
- Added new live previews for complex elements like table or lists.

### Fixed
- Fixed bug where it wasn't possible to properly tab between controls in a dialog with a disabled form item control.
- Fixed bug where firefox would generate a rectangle on elements produced after/before a cE=false elements.
- Fixed bug with advlist plugin not switching list element format properly in some edge cases.
- Fixed bug where col/rowspans wasn't correctly computed by the table plugin in some cases.
- Fixed bug where the table plugin would thrown an error if object_resizing was disabled.
- Fixed bug where some invalid markup would cause issues when running in XHTML mode. Patch contributed by Charles Bourasseau.
- Fixed bug where the fullscreen class wouldn't be removed properly when closing dialogs.
- Fixed bug where the PastePlainTextToggle event wasn't fired by the paste plugin when the state changed.
- Fixed bug where table the row type wasn't properly updated in table row dialog. Patch contributed by Matthias Balmer.
- Fixed bug where select all and cut wouldn't place caret focus back to the editor in WebKit. Patch contributed by Daniel Jalkut.
- Fixed bug where applying cell/row properties to multiple cells/rows would reset other unchanged properties.
- Fixed bug where some elements in the schema would have redundant/incorrect children.
- Fixed bug where selector and target options would cause issues if used together.
- Fixed bug where drag/drop of images from desktop on chrome would thrown an error.
- Fixed bug where cut on WebKit/Blink wouldn't add an undo level.
- Fixed bug where IE 11 would scroll to the cE=false elements when they where selected.
- Fixed bug where keys like F5 wouldn't work when a cE=false element was selected.
- Fixed bug where the undo manager wouldn't stop the typing state when commands where executed.
- Fixed bug where unlink on wrapped links wouldn't work properly.
- Fixed bug with drag/drop of images on WebKit where the image would be deleted form the source editor.
- Fixed bug where the visual characters mode would be disabled when contents was extracted from the editor.
- Fixed bug where some browsers would toggle of formats applied to the caret when clicking in the editor toolbar.
- Fixed bug where the custom theme function wasn't working correctly.
- Fixed bug where image option for custom buttons required you to have icon specified as well.
- Fixed bug where the context menu and contextual toolbars would be visible at the same time and sometimes overlapping.
- Fixed bug where the noneditable plugin would double wrap elements when using the noneditable_regexp option.
- Fixed bug where tables would get padding instead of margin when you used the indent button.
- Fixed bug where the charmap plugin wouldn't properly insert non breaking spaces.
- Fixed bug where the color previews in color input boxes wasn't properly updated.
- Fixed bug where the list items of previous lists wasn't merged in the right order.
- Fixed bug where it wasn't possible to drag/drop inline-block cE=false elements on IE 11.
- Fixed bug where some table cell merges would produce incorrect rowspan/colspan.
- Fixed so the font size of the editor defaults to 14px instead of 11px this can be overridden by custom css.
- Fixed so wordcount is debounced to reduce cpu hogging on larger texts.
- Fixed so tinymce global gets properly exported as a module when used with some module bundlers.
- Fixed so it's possible to specify what css properties you want to preview on specific formats.
- Fixed so anchors are contentEditable=false while within the editor.
- Fixed so selected contents gets wrapped in a inline code element by the codesample plugin.
- Fixed so conditional comments gets properly stripped independent of case. Patch contributed by Georgii Dolzhykov.
- Fixed so some escaped css sequences gets properly handled. Patch contributed by Georgii Dolzhykov.
- Fixed so notifications with the same message doesn't get displayed at the same time.
- Fixed so F10 can be used as an alternative key to focus to the toolbar.
- Fixed various api documentation issues and typos.

### Removed
- Removed layer plugin since it wasn't really ported from 3.x and there doesn't seem to be much use for it.
- Removed moxieplayer.swf from the media plugin since it wasn't used by the media plugin.
- Removed format state from the advlist plugin to be more consistent with common word processors.

## 4.4.3 - 2016-09-01

### Fixed
- Fixed bug where copy would produce an exception on Chrome.
- Fixed bug where deleting lists on IE 11 would merge in correct text nodes.
- Fixed bug where deleting partial lists with indentation wouldn't cause proper normalization.

## 4.4.2 - 2016-08-25

### Added
- Added new importcss_exclusive option to disable unique selectors per group.
- Added new group specific selector_converter option to importcss plugin.
- Added new codesample_languages option to apply custom languages to codesample plugin.
- Added new codesample_dialog_width/codesample_dialog_height options.

### Fixed
- Fixed bug where fullscreen button had an incorrect keyboard shortcut.
- Fixed bug where backspace/delete wouldn't work correctly from a block to a cE=false element.
- Fixed bug where smartpaste wasn't detecting links with special characters in them like tilde.
- Fixed bug where the editor wouldn't get proper focus if you clicked on a cE=false element.
- Fixed bug where it wasn't possible to copy/paste table rows that had merged cells.
- Fixed bug where merging cells could some times produce invalid col/rowspan attibute values.
- Fixed bug where getBody would sometimes thrown an exception now it just returns null if the iframe is clobbered.
- Fixed bug where drag/drop of cE=false element wasn't properly constrained to viewport.
- Fixed bug where contextmenu on Mac would collapse any selection to a caret.
- Fixed bug where rtl mode wasn't rendered properly when loading a language pack with the rtl flag.
- Fixed bug where Kamer word bounderies would be stripped from contents.
- Fixed bug where lists would sometimes render two dots or numbers on the same line.
- Fixed bug where the skin_url wasn't used by the inlite theme.
- Fixed so data attributes are ignored when comparing formats in the formatter.
- Fixed so it's possible to disable inline toolbars in the inlite theme.
- Fixed so template dialog gets resized if it doesn't fit the window viewport.

## 4.4.1 - 2016-07-26

### Added
- Added smart_paste option to paste plugin to allow disabling the paste behavior if needed.

### Fixed
- Fixed bug where png urls wasn't properly detected by the smart paste logic.
- Fixed bug where the element path wasn't working properly when multiple editor instances where used.
- Fixed bug with creating lists out of multiple paragraphs would just create one list item instead of multiple.
- Fixed bug where scroll position wasn't properly handled by the inlite theme to place the toolbar properly.
- Fixed bug where multiple instances of the editor using the inlite theme didn't render the toolbar properly.
- Fixed bug where the shortcut label for fullscreen mode didn't match the actual shortcut key.
- Fixed bug where it wasn't possible to select cE=false blocks using touch devices on for example iOS.
- Fixed bug where it was possible to select the child image within a cE=false on IE 11.
- Fixed so inserts of html containing lists doesn't merge with any existing lists unless it's a paste operation.

## 4.4.0 - 2016-06-30

### Added
- Added new inlite theme this is a more lightweight inline UI.
- Added smarter paste logic that auto detects urls in the clipboard and inserts images/links based on that.
- Added a better image resize algorithm for better image quality in the imagetools plugin.

### Fixed
- Fixed bug where it wasn't possible to drag/dropping cE=false elements on FF.
- Fixed bug where backspace/delete before/after a cE=false block would produce a new paragraph.
- Fixed bug where list style type css property wasn't preserved when indenting lists.
- Fixed bug where merging of lists where done even if the list style type was different.
- Fixed bug where the image_dataimg_filter function wasn't used when pasting images.
- Fixed bug where nested editable within a non editable element would cause scroll on focus in Chrome.
- Fixed so invalid targets for inline mode is blocked on initialization. We only support elements that can have children.

## 4.3.13 - 2016-06-08

### Added
- Added characters with a diacritical mark to charmap plugin. Patch contributed by Dominik Schilling.
- Added better error handling if the image proxy service would produce errors.

### Fixed
- Fixed issue with pasting list items into list items would produce nested list rather than a merged list.
- Fixed bug where table selection could get stuck in selection mode for inline editors.
- Fixed bug where it was possible to place the caret inside the resize grid elements.
- Fixed bug where it wasn't possible to place in elements horizontally adjacent cE=false blocks.
- Fixed bug where multiple notifications wouldn't be properly placed on screen.
- Fixed bug where multiple editor instance of the same id could be produces in some specific integrations.

## 4.3.12 - 2016-05-10

### Fixed
- Fixed bug where focus calls couldn't be made inside the editors PostRender event handler.
- Fixed bug where some translations wouldn't work as expected due to a bug in editor.translate.
- Fixed bug where the node change event could fire with a node out side the root of the editor.
- Fixed bug where Chrome wouldn't properly present the keyboard paste clipboard details when paste was clicked.
- Fixed bug where merged cells in tables couldn't be selected from right to left.
- Fixed bug where insert row wouldn't properly update a merged cells rowspan property.
- Fixed bug where the color input boxes preview field wasn't properly set on initialization.
- Fixed bug where IME composition inside table cells wouldn't work as expected on IE 11.
- Fixed so all shadow dom support is under and experimental flag due to flaky browser support.

## 4.3.11 - 2016-04-25

### Fixed
- Fixed bug where it wasn't possible to insert empty blocks though the API unless they where padded.
- Fixed bug where you couldn't type the Euro character on Windows.
- Fixed bug where backspace/delete from a cE=false element to a text block didn't work properly.
- Fixed bug where the text color default grid would render incorrectly.
- Fixed bug where the codesample plugin wouldn't load the css in the editor for multiple editors.
- Fixed so the codesample plugin textarea gets focused by default.

## 4.3.10 - 2016-04-12

### Fixed
- Fixed bug where the key "y" on WebKit couldn't be entered due to conflict with keycode for F10 on keypress.

## 4.3.9 - 2016-04-12

### Added
- Added support for focusing the contextual toolbars using keyboard.
- Added keyboard support for slider UI controls. You can no increase/decrease using arrow keys.
- Added url pattern matching for Dailymotion to media plugin. Patch contributed by Bertrand Darbon.
- Added body_class to template plugin preview. Patch contributed by Milen Petrinski.
- Added options to better override textcolor pickers with custom colors. Patch contributed by Xavier Boubert.
- Added visual arrows to inline contextual toolbars so that they point to the element being active.

### Changed
- Changed the Meta+Shift+F shortcut to Ctrl+Shift+F since Czech, Slovak, Polish languages used the first one for input.

### Fixed
- Fixed so toolbars for tables or other larger elements get better positioned below the scrollable viewport.
- Fixed bug where it was possible to click links inside cE=false blocks.
- Fixed bug where event targets wasn't properly handled in Safari Technical Preview.
- Fixed bug where drag/drop text in FF 45 would make the editor caret invisible.
- Fixed bug where the remove state wasn't properly set on editor instances when detected as clobbered.
- Fixed bug where offscreen selection of some cE=false elements would render onscreen. Patch contributed by Steven Bufton
- Fixed bug where enter would clone styles out side the root on editors inside a span. Patch contributed by ChristophKaser.
- Fixed bug where drag/drop of images into the editor didn't work correctly in FF.
- Fixed so the first item in panels for the imagetools dialog gets proper keyboard focus.

## 4.3.8 - 2016-03-15

### Fixed
- Fixed bug where inserting HR at the end of a block element would produce an extra empty block.
- Fixed bug where links would be clickable when readonly mode was enabled.
- Fixed bug where the formatter would normalize to the wrong node on very specific content.
- Fixed bug where some nested list items couldn't be indented properly.
- Fixed bug where links where clickable in the preview dialog.
- Fixed so the alt attribute doesn't get padded with an empty value by default.
- Fixed so nested alignment works more correctly. You will now alter the alignment to the closest block parent.

## 4.3.7 - 2016-03-02

### Fixed
- Fixed bug where incorrect icons would be rendered for imagetools edit and color levels.
- Fixed bug where navigation using arrow keys inside a SelectBox didn't move up/down.
- Fixed bug where the visualblocks plugin would render borders round internal UI elements.

## 4.3.6 - 2016-03-01

### Added
- Added new paste_remember_plaintext_info option to allow a global disable of the plain text mode notification.
- Added new PastePlainTextToggle event that fires when plain text mode toggles on/off.

### Fixed
- Fixed bug where it wasn't possible to select media elements since the drag logic would snap it to mouse cursor.
- Fixed bug where it was hard to place the caret inside nested cE=true elements when the outer cE=false element was focused.
- Fixed bug where editors wouldn't properly initialize if both selector and mode where used.
- Fixed bug where IME input inside table cells would switch the IME off.
- Fixed bug where selection inside the first table cell would cause the whole table cell to get selected.
- Fixed bug where error handling of images being uploaded wouldn't properly handle faulty statuses.
- Fixed bug where inserting contents before a HR would cause an exception to be thrown.
- Fixed bug where copy/paste of Excel data would be inserted as an image.
- Fixed caret position issues with copy/paste of inline block cE=false elements.
- Fixed issues with various menu item focus bugs in Chrome. Where the focused menu bar item wasn't properly blurred.
- Fixed so the notifications have a solid background since it would be hard to read if there where text under it.
- Fixed so notifications gets animated similar to the ones used by dialogs.
- Fixed so larger images that gets pasted is handled better.
- Fixed so the window close button is more uniform on various platform and also increased it's hit area.

## 4.3.5 - 2016-02-11

Npm version bump due to package not being fully updated.

## 4.3.4 - 2016-02-11

### Added
- Added new OpenWindow/CloseWindow events that gets fired when windows open/close.
- Added new NewCell/NewRow events that gets fired when table cells/rows are created.
- Added new Promise return value to tinymce.init makes it easier to handle initialization.

### Fixed
- Fixed various bugs with drag/drop of contentEditable:false elements.
- Fixed bug where deleting of very specific nested list items would result in an odd list.
- Fixed bug where lists would get merged with adjacent lists outside the editable inline root.
- Fixed bug where MS Edge would crash when closing a dialog then clicking a menu item.
- Fixed bug where table cell selection would add undo levels.
- Fixed bug where table cell selection wasn't removed when inline editor where removed.
- Fixed bug where table cell selection wouldn't work properly on nested tables.
- Fixed bug where table merge menu would be available when merging between thead and tbody.
- Fixed bug where table row/column resize wouldn't get properly removed when the editor was removed.
- Fixed bug where Chrome would scroll to the editor if there where a empty hash value in document url.
- Fixed bug where the cache suffix wouldn't work correctly with the importcss plugin.
- Fixed bug where selection wouldn't work properly on MS Edge on Windows Phone 10.
- Fixed so adjacent pre blocks gets joined into one pre block since that seems like the user intent.
- Fixed so events gets properly dispatched in shadow dom. Patch provided by Nazar Mokrynskyi.

### Removed
- Removed the jQuery version the jQuery plugin is now moved into the main package.
- Removed jscs from build process since eslint can now handle code style checking.

## 4.3.3 - 2016-01-14

### Added
- Added new table_resize_bars configuration setting.  This setting allows you to disable the table resize bars.
- Added new beforeInitialize event to tinymce.util.XHR lets you modify XHR properties before open. Patch contributed by Brent Clintel.
- Added new autolink_pattern setting to autolink plugin. Enables you to override the default autolink formats. Patch contributed by Ben Tiedt.
- Added new charmap option that lets you override the default charmap of the charmap plugin.
- Added new charmap_append option that lets you add new characters to the default charmap of the charmap plugin.
- Added new insertCustomChar event that gets fired when a character is inserted by the charmap plugin.

### Fixed
- Fixed bug where table cells started with a superfluous &nbsp; in IE10+.
- Fixed bug where table plugin would retain all BR tags when cells were merged.
- Fixed bug where media plugin would strip underscores from youtube urls.
- Fixed bug where IME input would fail on IE 11 if you typed within a table.
- Fixed bug where double click selection of a word would remove the space before the word on insert contents.
- Fixed bug where table plugin would produce exceptions when hovering tables with invalid structure.
- Fixed bug where fullscreen wouldn't scroll back to it's original position when untoggled.
- Fixed so the template plugins templates setting can be a function that gets a callback that can provide templates.

## 4.3.2 - 2015-12-14

### Fixed
- Fixed bug where the resize bars for table cells were not affected by the object_resizing property.
- Fixed bug where the contextual table toolbar would appear incorrectly if TinyMCE was initialized inline inside a table.
- Fixed bug where resizing table cells did not fire a node change event or add an undo level.
- Fixed bug where double click selection of text on IE 11 wouldn't work properly.
- Fixed bug where codesample plugin would incorrectly produce br elements inside code elements.
- Fixed bug where media plugin would strip dashes from youtube urls.
- Fixed bug where it was possible to move the caret into the table resize bars.
- Fixed bug where drag/drop into a cE=false element was possible on IE.

## 4.3.1 - 2015-11-30

### Fixed
- Fixed so it's possible to disable the table inline toolbar by setting it to false or an empty string.
- Fixed bug where it wasn't possible to resize some tables using the drag handles.
- Fixed bug where unique id:s would clash for multiple editor instances and cE=false selections.
- Fixed bug where the same plugin could be initialized multiple times.
- Fixed bug where the table inline toolbars would be displayed at the same time as the image toolbars.
- Fixed bug where the table selection rect wouldn't be removed when selecting another control element.

## 4.3.0 - 2015-11-23

### Added
- Added new table column/row resize support. Makes it a lot more easy to resize the columns/rows in a table.
- Added new table inline toolbar. Makes it easier to for example add new rows or columns to a table.
- Added new notification API. Lets you display floating notifications to the end user.
- Added new codesample plugin that lets you insert syntax highlighted pre elements into the editor.
- Added new image_caption to images. Lets you create images with captions using a HTML5 figure/figcaption elements.
- Added new live previews of embeded videos. Lets you play the video right inside the editor.
- Added new setDirty method and "dirty" event to the editor. Makes it easier to track the dirty state change.
- Added new setMode method to Editor instances that lets you dynamically switch between design/readonly.
- Added new core support for contentEditable=false elements within the editor overrides the browsers broken behavior.

### Changed
- Rewrote the noneditable plugin to use the new contentEditable false core logic.

### Fixed
- Fixed so the dirty state doesn't set to false automatically when the undo index is set to 0.
- Fixed the Selection.placeCaretAt so it works better on IE when the coordinate is between paragraphs.
- Fixed bug where data-mce-bogus="all" element contents where counted by the word count plugin.
- Fixed bug where contentEditable=false elements would be indented by the indent buttons.
- Fixed bug where images within contentEditable=false would be selected in WebKit on mouse click.
- Fixed bug in DOMUntils split method where the replacement parameter wouldn't work on specific cases.
- Fixed bug where the importcss plugin would import classes from the skin content css file.
- Fixed so all button variants have a wrapping span for it's text to make it easier to skin.
- Fixed so it's easier to exit pre block using the arrow keys.
- Fixed bug where listboxes with fix widths didn't render correctly.

## 4.2.8 - 2015-11-13

### Fixed
- Fixed bug where it was possible to delete tables as the inline root element if all columns where selected.
- Fixed bug where the UI buttons active state wasn't properly updated due to recent refactoring of that logic.

## 4.2.7 - 2015-10-27

### Fixed
- Fixed bug where backspace/delete would remove all formats on the last paragraph character in WebKit/Blink.
- Fixed bug where backspace within a inline format element with a bogus caret container would move the caret.
- Fixed bug where backspace/delete on selected table cells wouldn't add an undo level.
- Fixed bug where script tags embedded within the editor could sometimes get a mce- prefix prepended to them
- Fixed bug where validate: false option could produce an error to be thrown from the Serialization step.
- Fixed bug where inline editing of a table as the root element could let the user delete that table.
- Fixed bug where inline editing of a table as the root element wouldn't properly handle enter key.
- Fixed bug where inline editing of a table as the root element would normalize the selection incorrectly.
- Fixed bug where inline editing of a list as the root element could let the user delete that list.
- Fixed bug where inline editing of a list as the root element could let the user split that list.
- Fixed bug where resize handles would be rendered on editable root elements such as table.

## 4.2.6 - 2015-09-28

### Added
- Added capability to set request headers when using XHRs.
- Added capability to upload local images automatically default delay is set to 30 seconds after editing images.
- Added commands ids mceEditImage, mceAchor and mceMedia to be avaiable from execCommand.
- Added Edge browser to saucelabs grunt task. Patch contributed by John-David Dalton.

### Fixed
- Fixed bug where blob uris not produced by tinymce would produce HTML invalid markup.
- Fixed bug where selection of contents of a nearly empty editor in Edge would sometimes fail.
- Fixed bug where color styles woudln't be retained on copy/paste in Blink/Webkit.
- Fixed bug where the table plugin would throw an error when inserting rows after a child table.
- Fixed bug where the template plugin wouldn't handle functions as variable replacements.
- Fixed bug where undo/redo sometimes wouldn't work properly when applying formatting collapsed ranges.
- Fixed bug where shift+delete wouldn't do a cut operation on Blink/WebKit.
- Fixed bug where cut action wouldn't properly store the before selection bookmark for the undo level.
- Fixed bug where backspace in side an empty list element on IE would loose editor focus.
- Fixed bug where the save plugin wouldn't enable the buttons when a change occurred.
- Fixed bug where Edge wouldn't initialize the editor if a document.domain was specified.
- Fixed bug where enter key before nested images would sometimes not properly expand the previous block.
- Fixed bug where the inline toolbars wouldn't get properly hidden when blurring the editor instance.
- Fixed bug where Edge would paste Chinese characters on some Windows 10 installations.
- Fixed bug where IME would loose focus on IE 11 due to the double trailing br bug fix.
- Fixed bug where the proxy url in imagetools was incorrect. Patch contributed by Wong Ho Wang.

## 4.2.5 - 2015-08-31

### Added
- Added fullscreen capability to embedded youtube and vimeo videos.

### Fixed
- Fixed bug where the uploadImages call didn't work on IE 10.
- Fixed bug where image place holders would be uploaded by uploadImages call.
- Fixed bug where images marked with bogus would be uploaded by the uploadImages call.
- Fixed bug where multiple calls to uploadImages would result in decreased performance.
- Fixed bug where pagebreaks were editable to imagetools patch contributed by Rasmus Wallin.
- Fixed bug where the element path could cause too much recursion exception.
- Fixed bug for domains containing ".min". Patch contributed by Loïc Février.
- Fixed so validation of external links to accept a number after www. Patch contributed by Victor Carvalho.
- Fixed so the charmap is exposed though execCommand. Patch contributed by Matthew Will.
- Fixed so that the image uploads are concurrent for improved performance.
- Fixed various grammar problems in inline documentation. Patches provided by nikolas.

## 4.2.4 - 2015-08-17

### Added
- Added picture as a valid element to the HTML 5 schema. Patch contributed by Adam Taylor.

### Fixed
- Fixed bug where contents would be duplicated on drag/drop within the same editor.
- Fixed bug where floating/alignment of images on Edge wouldn't work properly.
- Fixed bug where it wasn't possible to drag images on IE 11.
- Fixed bug where image selection on Edge would sometimes fail.
- Fixed bug where contextual toolbars icons wasn't rendered properly when using the toolbar_items_size.
- Fixed bug where searchreplace dialog doesn't get prefilled with the selected text.
- Fixed bug where fragmented matches wouldn't get properly replaced by the searchreplace plugin.
- Fixed bug where enter key wouldn't place the caret if was after a trailing space within an inline element.
- Fixed bug where the autolink plugin could produce multiple links for the same text on Gecko.
- Fixed bug where EditorUpload could sometimes throw an exception if the blob wasn't found.
- Fixed xss issues with media plugin not properly filtering out some script attributes.

## 4.2.3 - 2015-07-30

### Fixed
- Fixed bug where image selection wasn't possible on Edge due to incompatible setBaseAndExtend API.
- Fixed bug where image blobs urls where not properly destroyed by the imagetools plugin.
- Fixed bug where keyboard shortcuts wasn't working correctly on IE 8.
- Fixed skin issue where the borders of panels where not visible on IE 8.

## 4.2.2 - 2015-07-22

### Fixed
- Fixed bug where float panels were not being hidden on inline editor blur when fixed_toolbar_container config option was in use.
- Fixed bug where combobox states wasn't properly updated if contents where updated without keyboard.
- Fixed bug where pasting into textbox or combobox would move the caret to the end of text.
- Fixed bug where removal of bogus span elements before block elements would remove whitespace between nodes.
- Fixed bug where repositioning of inline toolbars where async and producing errors if the editor was removed from DOM to early. Patch by iseulde.
- Fixed bug where element path wasn't working correctly. Patch contributed by iseulde.
- Fixed bug where menus wasn't rendered correctly when custom images where added to a menu. Patch contributed by Naim Hammadi.

## 4.2.1 - 2015-06-29

### Fixed
- Fixed bug where back/forward buttons in the browser would render blob images as broken images.
- Fixed bug where Firefox would throw regexp to big error when replacing huge base64 chunks.
- Fixed bug rendering issues with resize and context toolbars not being placed properly until next animation frame.
- Fixed bug where the rendering of the image while cropping would some times not be centered correctly.
- Fixed bug where listbox items with submenus would me selected as active.
- Fixed bug where context menu where throwing an error when rendering.
- Fixed bug where resize both option wasn't working due to resent addClass API change. Patch contributed by Jogai.
- Fixed bug where a hideAll call for container rendered inline toolbars would throw an error.
- Fixed bug where onclick event handler on combobox could cause issues if element.id was a function by some polluting libraries.
- Fixed bug where listboxes wouldn't get proper selected sub menu item when using link_list or image_list.
- Fixed so the UI controls are as wide as 4.1.x to avoid wrapping controls in toolbars.
- Fixed so the imagetools dialog is adaptive for smaller screen sizes.

## 4.2.0 - 2015-06-25

### Added
- Added new flat default skin to make the UI more modern.
- Added new imagetools plugin, lets you crop/resize and apply filters to images.
- Added new contextual toolbars support to the API lets you add floating toolbars for specific CSS selectors.
- Added new promise feature fill as tinymce.util.Promise.
- Added new built in image upload feature lets you upload any base64 encoded image within the editor as files.

### Fixed
- Fixed bug where resize handles would appear in the right position in the wrong editor when switching between resizable content in different inline editors.
- Fixed bug where tables would not be inserted in inline mode due to previous float panel fix.
- Fixed bug where floating panels would remain open when focus was lost on inline editors.
- Fixed bug where cut command on Chrome would thrown a browser security exception.
- Fixed bug where IE 11 sometimes would report an incorrect size for images in the image dialog.
- Fixed bug where it wasn't possible to remove inline formatting at the end of block elements.
- Fixed bug where it wasn't possible to delete table cell contents when cell selection was vertical.
- Fixed bug where table cell wasn't emptied from block elements if delete/backspace where pressed in empty cell.
- Fixed bug where cmd+shift+arrow didn't work correctly on Firefox mac when selecting to start/end of line.
- Fixed bug where removal of bogus elements would sometimes remove whitespace between nodes.
- Fixed bug where the resize handles wasn't updated when the main window was resized.
- Fixed so script elements gets removed by default to prevent possible XSS issues in default config implementations.
- Fixed so the UI doesn't need manual reflows when using non native layout managers.
- Fixed so base64 encoded images doesn't slow down the editor on modern browsers while editing.
- Fixed so all UI elements uses touch events to improve mobile device support.
- Removed the touch click quirks patch for iOS since it did more harm than good.
- Removed the non proportional resize handles since. Unproportional resize can still be done by holding the shift key.

## 4.1.10 - 2015-05-05

### Fixed
- Fixed bug where plugins loaded with compat3x would sometimes throw errors when loading using the jQuery version.
- Fixed bug where extra empty paragraphs would get deleted in WebKit/Blink due to recent Quriks fix.
- Fixed bug where the editor wouldn't work properly on IE 12 due to some required browser sniffing.
- Fixed bug where formatting shortcut keys where interfering with Mac OS X screenshot keys.
- Fixed bug where the caret wouldn't move to the next/previous line boundary on Cmd+Left/Right on Gecko.
- Fixed bug where it wasn't possible to remove formats from very specific nested contents.
- Fixed bug where undo levels wasn't produced when typing letters using the shift or alt+ctrl modifiers.
- Fixed bug where the dirty state wasn't properly updated when typing using the shift or alt+ctrl modifiers.
- Fixed bug where an error would be thrown if an autofocused editor was destroyed quickly after its initialization. Patch provided by thorn0.
- Fixed issue with dirty state not being properly updated on redo operation.
- Fixed issue with entity decoder not handling incorrectly written numeric entities.
- Fixed issue where some PI element values wouldn't be properly encoded.

## 4.1.9 - 2015-03-10

### Fixed
- Fixed bug where indentation wouldn't work properly for non list elements.
- Fixed bug with image plugin not pulling the image dimensions out correctly if a custom document_base_url was used.
- Fixed bug where ctrl+alt+[1-9] would conflict with the AltGr+[1-9] on Windows. New shortcuts is ctrl+shift+[1-9].
- Fixed bug with removing formatting on nodes in inline mode would sometimes include nodes outside the editor body.
- Fixed bug where extra nbsp:s would be inserted when you replaced a word surrounded by spaces using insertContent.
- Fixed bug with pasting from Google Docs would produce extra strong elements and line feeds.

## 4.1.8 - 2015-03-05

### Added
- Added new html5 sizes attribute to img elements used together with srcset.
- Added new elementpath option that makes it possible to disable the element path but keep the statusbar.
- Added new option table_style_by_css for the table plugin to set table styling with css rather than table attributes.
- Added new link_assume_external_targets option to prompt the user to prepend http:// prefix if the supplied link does not contain a protocol prefix.
- Added new image_prepend_url option to allow a custom base path/url to be added to images.
- Added new table_appearance_options option to make it possible to disable some options.
- Added new image_title option to make it possible to alter the title of the image, disabled by default.

### Fixed
- Fixed bug where selection starting from out side of the body wouldn't produce a proper selection range on IE 11.
- Fixed bug where pressing enter twice before a table moves the cursor in the table and causes a javascript error.
- Fixed bug where advanced image styles were not respected.
- Fixed bug where the less common Shift+Delete didn't produce a proper cut operation on WebKit browsers.
- Fixed bug where image/media size constrain logic would produce NaN when handling non number values.
- Fixed bug where internal classes where removed by the removeformat command.
- Fixed bug with creating links table cell contents with a specific selection would throw a exceptions on WebKit/Blink.
- Fixed bug where valid_classes option didn't work as expected according to docs. Patch provided by thorn0.
- Fixed bug where jQuery plugin would patch the internal methods multiple times. Patch provided by Drew Martin.
- Fixed bug where backspace key wouldn't delete the current selection of newly formatted content.
- Fixed bug where type over of inline formatting elements wouldn't properly keep the format on WebKit/Blink.
- Fixed bug where selection needed to be properly normalized on modern IE versions.
- Fixed bug where Command+Backspace didn't properly delete the whole line of text but the previous word.
- Fixed bug where UI active states wheren't properly updated on IE if you placed caret within the current range.
- Fixed bug where delete/backspace on WebKit/Blink would remove span elements created by the user.
- Fixed bug where delete/backspace would produce incorrect results when deleting between two text blocks with br elements.
- Fixed bug where captions where removed when pasting from MS Office.
- Fixed bug where lists plugin wouldn't properly remove fully selected nested lists.
- Fixed bug where the ttf font used for icons would throw an warning message on Gecko on Mac OS X.
- Fixed a bug where applying a color to text did not update the undo/redo history.
- Fixed so shy entities gets displayed when using the visualchars plugin.
- Fixed so removeformat removes ins/del by default since these might be used for strikethough.
- Fixed so multiple language packs can be loaded and added to the global I18n data structure.
- Fixed so transparent color selection gets treated as a normal color selection. Patch contributed by Alexander Hofbauer.
- Fixed so it's possible to disable autoresize_overflow_padding, autoresize_bottom_margin options by setting them to false.
- Fixed so the charmap plugin shows the description of the character in the dialog. Patch contributed by Jelle Hissink.
- Removed address from the default list of block formats since it tends to be missused.
- Fixed so the pre block format is called preformatted to make it more verbose.
- Fixed so it's possible to context scope translation strings this isn't needed most of the time.
- Fixed so the max length of the width/height input fields of the media dialog is 5 instead of 3.
- Fixed so drag/dropped contents gets properly processed by paste plugin since it's basically a paste. Patch contributed by Greg Fairbanks.
- Fixed so shortcut keys for headers is ctrl+alt+[1-9] instead of ctrl+[1-9] since these are for switching tabs in the browsers.
- Fixed so "u" doesn't get converted into a span element by the legacy input filter. Since this is now a valid HTML5 element.
- Fixed font families in order to provide appropriate web-safe fonts.

## 4.1.7 - 2014-11-27

### Added
- Added HTML5 schema support for srcset, source and picture. Patch contributed by mattheu.
- Added new cache_suffix setting to enable cache busting by producing unique urls.
- Added new paste_convert_word_fake_lists option to enable users to disable the fake lists convert logic.

### Fixed
- Fixed so advlist style changes adds undo levels for each change.
- Fixed bug where WebKit would sometimes produce an exception when the autolink plugin where looking for URLs.
- Fixed bug where IE 7 wouldn't be rendered properly due to aggressive css compression.
- Fixed bug where DomQuery wouldn't accept window as constructor element.
- Fixed bug where the color picker in 3.x dialogs wouldn't work properly. Patch contributed by Callidior.
- Fixed bug where the image plugin wouldn't respect the document_base_url.
- Fixed bug where the jQuery plugin would fail to append to elements named array prototype names.

## 4.1.6 - 2014-10-08

### Changed
- Replaced jake with grunt since it is more mainstream and has better plugin support.

### Fixed
- Fixed bug with clicking on the scrollbar of the iframe would cause a JS error to be thrown.
- Fixed bug where null would produce an exception if you passed it to selection.setRng.
- Fixed bug where Ctrl/Cmd+Tab would indent the current list item if you switched tabs in the browser.
- Fixed bug where pasting empty cells from Excel would result in a broken table.
- Fixed bug where it wasn't possible to switch back to default list style type.
- Fixed issue where the select all quirk fix would fire for other modifiers than Ctrl/Cmd combinations.


## 4.1.5 - 2014-09-09

### Fixed
- Fixed bug where sometimes the resize rectangles wouldn't properly render on images on WebKit/Blink.
- Fixed bug in list plugin where delete/backspace would merge empty LI elements in lists incorrectly.
- Fixed bug where empty list elements would result in empty LI elements without it's parent container.
- Fixed bug where backspace in empty caret formatted element could produce an type error exception of Gecko.
- Fixed bug where lists pasted from word with a custom start index above 9 wouldn't be properly handled.
- Fixed bug where tabfocus plugin would tab out of the editor instance even if the default action was prevented.
- Fixed bug where tabfocus wouldn't tab properly to other adjacent editor instances.
- Fixed bug where the DOMUtils setStyles wouldn't properly removed or update the data-mce-style attribute.
- Fixed bug where dialog select boxes would be placed incorrectly if document.body wasn't statically positioned.
- Fixed bug where pasting would sometimes scroll to the top of page if the user was using the autoresize plugin.
- Fixed bug where caret wouldn't be properly rendered by Chrome when clicking on the iframes documentElement.
- Fixed so custom images for menubutton/splitbutton can be provided. Patch contributed by Naim Hammadi.
- Fixed so the default action of windows closing can be prevented by blocking the default action of the close event.
- Fixed so nodeChange and focus of the editor isn't automatically performed when opening sub dialogs.

## 4.1.4 - 2014-08-21

### Added
- Added new media_filter_html option to media plugin that blocks any conditional comments, scripts etc within a video element.
- Added new content_security_policy option allows you to set custom policy for iframe contents. Patch contributed by Francois Chagnon.

### Fixed
- Fixed bug where activate/deactivate events wasn't firing properly when switching between editors.
- Fixed bug where placing the caret on iOS was difficult due to a WebKit bug with touch events.
- Fixed bug where the resize helper wouldn't render properly on older IE versions.
- Fixed bug where resizing images inside tables on older IE versions would sometimes fail depending mouse position.
- Fixed bug where editor.insertContent would produce an exception when inserting select/option elements.
- Fixed bug where extra empty paragraphs would be produced if block elements where inserted inside span elements.
- Fixed bug where the spellchecker menu item wouldn't be properly checked if spell checking was started before it was rendered.
- Fixed bug where the DomQuery filter function wouldn't remove non elements from collection.
- Fixed bug where document with custom document.domain wouldn't properly render the editor.
- Fixed bug where IE 8 would throw exception when trying to enter invalid color values into colorboxes.
- Fixed bug where undo manager could incorrectly add an extra undo level when custom resize handles was removed.
- Fixed bug where it wouldn't be possible to alter cell properties properly on table cells on IE 8.
- Fixed so the color picker button in table dialog isn't shown unless you include the colorpicker plugin or add your own custom color picker.
- Fixed so activate/deactivate events fire when windowManager opens a window since.
- Fixed so the table advtab options isn't separated by an underscore to normalize naming with image_advtab option.
- Fixed so the table cell dialog has proper padding when the advanced tab in disabled.

## 4.1.3 - 2014-07-29

### Added
- Added event binding logic to tinymce.util.XHR making it possible to override headers and settings before any request is made.

### Fixed
- Fixed bug where drag events wasn't fireing properly on older IE versions since the event handlers where bound to document.
- Fixed bug where drag/dropping contents within the editor on IE would force the contents into plain text mode even if it was internal content.
- Fixed bug where IE 7 wouldn't open menus properly due to a resize bug in the browser auto closing them immediately.
- Fixed bug where the DOMUtils getPos logic wouldn't produce a valid coordinate inside the body if the body was positioned non static.
- Fixed bug where the element path and format state wasn't properly updated if you had the wordcount plugin enabled.
- Fixed bug where a comment at the beginning of source would produce an exception in the formatter logic.
- Fixed bug where setAttrib/getAttrib on null would throw exception together with any hooked attributes like style.
- Fixed bug where table sizes wasn't properly retained when copy/pasting on WebKit/Blink.
- Fixed bug where WebKit/Blink would produce colors in RGB format instead of the forced HEX format when deleting contents.
- Fixed bug where the width attribute wasn't updated on tables if you changed the size inside the table dialog.
- Fixed bug where control selection wasn't properly handled when the caret was placed directly after an image.
- Fixed bug where selecting the contents of table cells using the selection.select method wouldn't place the caret properly.
- Fixed bug where the selection state for images wasn't removed when placing the caret right after an image on WebKit/Blink.
- Fixed bug where all events wasn't properly unbound when and editor instance was removed or destroyed by some external innerHTML call.
- Fixed bug where it wasn't possible or very hard to select images on iOS when the onscreen keyboard was visible.
- Fixed so auto_focus can take a boolean argument this will auto focus the last initialized editor might be useful for single inits.
- Fixed so word auto detect lists logic works better for faked lists that doesn't have specific markup.
- Fixed so nodeChange gets fired on mouseup as it used to before 4.1.1 we optimized that event to fire less often.

### Removed
- Removed the finish menu item from spellchecker menu since it's redundant you can stop spellchecking by toggling menu item or button.

## 4.1.2 - 2014-07-15

### Added
- Added offset/grep to DomQuery class works basically the same as it's jQuery equivalent.

### Fixed
- Fixed bug where backspace/delete or setContent with an empty string would remove header data when using the fullpage plugin.
- Fixed bug where tinymce.remove with a selector not matching any editors would remove all editors.
- Fixed bug where resizing of the editor didn't work since the theme was calling setStyles instead of setStyle.
- Fixed bug where IE 7 would fail to append html fragments to iframe document when using DomQuery.
- Fixed bug where the getStyle DOMUtils method would produce an exception if it was called with null as it's element.
- Fixed bug where the paste plugin would remove the element if the none of the paste_webkit_styles rules matched the current style.
- Fixed bug where contextmenu table items wouldn't work properly on IE since it would some times fire an incorrect selection change.
- Fixed bug where the padding/border values wasn't used in the size calculation for the body size when using autoresize. Patch contributed by Matt Whelan.
- Fixed bug where conditional word comments wouldn't be properly removed when pasting plain text.
- Fixed bug where resizing would sometime fail on IE 11 when the mouseup occurred inside the resizable element.
- Fixed so the iframe gets initialized without any inline event handlers for better CSP support. Patch contributed by Matt Whelan.
- Fixed so the tinymce.dom.Sizzle is the latest version of sizzle this resolves the document context bug.

## 4.1.1 - 2014-07-08

### Fixed
- Fixed bug where pasting plain text on some WebKit versions would result in an empty line.
- Fixed bug where resizing images inside tables on IE 11 wouldn't work properly.
- Fixed bug where IE 11 would sometimes throw "Invalid argument" exception when editor contents was set to an empty string.
- Fixed bug where document.activeElement would throw exceptions on IE 9 when that element was hidden or removed from dom.
- Fixed bug where WebKit/Blink sometimes produced br elements with the Apple-interchange-newline class.
- Fixed bug where table cell selection wasn't properly removed when copy/pasting table cells.
- Fixed bug where pasting nested list items from Word wouldn't produce proper semantic nested lists.
- Fixed bug where right clicking using the contextmenu plugin on WebKit/Blink on Mac OS X would select the target current word or line.
- Fixed bug where it wasn't possible to alter table cell properties on IE 8 using the context menu.
- Fixed bug where the resize helper wouldn't be correctly positioned on older IE versions.
- Fixed bug where fullpage plugin would produce an error if you didn't specify a doctype encoding.
- Fixed bug where anchor plugin would get the name/id of the current element even if it wasn't anchor element.
- Fixed bug where visual aids for tables wouldn't be properly disabled when changing the border size.
- Fixed bug where some control selection events wasn't properly fired on older IE versions.
- Fixed bug where table cell selection on older IE versions would prevent resizing of images.
- Fixed bug with paste_data_images paste option not working properly on modern IE versions.
- Fixed bug where custom elements with underscores in the name wasn't properly parsed/serialized.
- Fixed bug where applying inline formats to nested list elements would produce an incorrect formatting result.
- Fixed so it's possible to hide items from elements path by using preventDefault/stopPropagation.
- Fixed so inline mode toolbar gets rendered right aligned if the editable element positioned to the documents right edge.
- Fixed so empty inline elements inside empty block elements doesn't get removed if configured to be kept intact.
- Fixed so DomQuery parentsUntil/prevUntil/nextUntil supports selectors/elements/filters etc.
- Fixed so legacyoutput plugin overrides fontselect and fontsizeselect controls and handles font elements properly.

## 4.1.0 - 2014-06-18

### Added
- Added new file_picker_callback option to replace the old file_browser_callback the latter will still work though.
- Added new custom colors to textcolor plugin will be displayed if a color picker is provided also shows the latest colors.
- Added new color_picker_callback option to enable you to add custom color pickers to the editor.
- Added new advanced tabs to table/cell/row dialogs to enable you to select colors for border/background.
- Added new colorpicker plugin that lets you select colors from a hsv color picker.
- Added new tinymce.util.Color class to handle color parsing and converting.
- Added new colorpicker UI widget element lets you add a hsv color picker to any form/window.
- Added new textpattern plugin that allows you to use markdown like text patterns to format contents.
- Added new resize helper element that shows the current width & height while resizing.
- Added new "once" method to Editor and EventDispatcher enables since callback execution events.
- Added new jQuery like class under tinymce.dom.DomQuery it's exposed on editor instances (editor.$) and globally under (tinymce.$).

### Fixed
- Fixed so the default resize method for images are proportional shift/ctrl can be used to make an unproportional size.
- Fixed bug where the image_dimensions option of the image plugin would cause exceptions when it tried to update the size.
- Fixed bug where table cell dialog class field wasn't properly updated when editing an a table cell with an existing class.
- Fixed bug where Safari on Mac would produce webkit-fake-url for pasted images so these are now removed.
- Fixed bug where the nodeChange event would get fired before the selection was changed when clicking inside the current selection range.
- Fixed bug where valid_classes option would cause exception when it removed internal prefixed classes like mce-item-.
- Fixed bug where backspace would cause navigation in IE 8 on an inline element and after a caret formatting was applied.
- Fixed so placeholder images produced by the media plugin gets selected when inserted/edited.
- Fixed so it's possible to drag in images when the paste_data_images option is enabled. Might be useful for mail clients.
- Fixed so images doesn't get a width/height applied if the image_dimensions option is set to false useful for responsive contents.
- Fixed so it's possible to pass in an optional arguments object for the nodeChanged function to be passed to all nodechange event listeners.
- Fixed bug where media plugin embed code didn't update correctly.<|MERGE_RESOLUTION|>--- conflicted
+++ resolved
@@ -46,11 +46,8 @@
 - Formatter API `canApply` was not returning `false` when the selection was in a noneditable context. #TINY-9678
 - When dragging image elements and dropping the image in the editor the `dragend` event would sometimes not fire on firefox. #TINY-9694
 - It was possible to remove links in noneditable contents with the 'unlink' editor command. #TINY-9739
-<<<<<<< HEAD
 - Direction was not visually changing when using the Directionality plugin on an element which has the `direction` CSS property set. #TINY-9314
-=======
 - Whitespace between transparent elements would incorrectly be converted into empty paragraphs. #TINY-9761
->>>>>>> 70d9859c
 
 ## 6.4.2 - 2023-04-26
 
