--- conflicted
+++ resolved
@@ -7,11 +7,8 @@
 ## Unreleased
 
 ### Fixed
-<<<<<<< HEAD
+- An unexpected exception was thrown when switching to readonly mode and adjusting the editor width #TINY-6383
 - Fixed a bug where block elements containing a pagebreak could be removed from the editor content #TINY-3388
-=======
-- An unexpected exception was thrown when switching to readonly mode and adjusting the editor width #TINY-6383
->>>>>>> 9ab4a100
 
 ## 5.8.0 - 2021-05-06
 
