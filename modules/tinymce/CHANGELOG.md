--- conflicted
+++ resolved
@@ -31,9 +31,6 @@
 - Selection direction was not stored/restored when getting/setting selection bookmarks #TINY-8599
 - An exception could be thrown for the `editor.selection.isForward()` API due to an invalid selection on some versions of Safari #TINY-8686
 - The `InsertParagraph` or `mceInsertNewLine` commands did not delete the current selection like the native command used to #TINY-8606
-<<<<<<< HEAD
-- Fixed incorrect word breaks in menu dropdowns with scrollbar #TINY-8572
-=======
 - When triple clicking the selection was incorrectly collapsed in the Chrome browser when clicking around nested noneditable content #TINY-8215
 - When pressing the right arrow key, the caret incorrectly moved before any selected inline boundary element #TINY-8601
 - Indenting or outdenting list items inside a block element that was inside another list item would not work #TINY-7209
@@ -46,6 +43,7 @@
 - Some option values for the `template` plugin weren't escaped properly when doing replacement lookups via a `RegExp` #TINY-7433
 - Copy events were not dispatched in readonly mode #TINY-6800
 - Using Ctrl+Shift+Home/End (Cmd+Shift+Up/Down on Mac) would not expand the selection when a `contenteditable="false"` element was at the edge of content #TINY-7795
+- Fixed incorrect word breaks in menu dropdowns with scrollbar #TINY-8572
 
 ## 6.0.3 - 2022-05-25
 
@@ -55,7 +53,6 @@
 - Empty lines that were formatted in a ranged selection using the `format_empty_lines` option were not kept in the serialized content #TINY-8639
 - The `s` element was missing from the default schema text inline elements #TINY-8639
 - Some text inline elements specified via the schema were not removed when empty by default #TINY-8639
->>>>>>> f85fa851
 
 ## 6.0.2 - 2022-04-27
 
