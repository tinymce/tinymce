# Changelog
All notable changes to this project will be documented in this file.

The format is based on [Keep a Changelog](https://keepachangelog.com/en/1.0.0/),
and this project adheres to [Semantic Versioning](https://semver.org/spec/v2.0.0.html).

## Unreleased

### Added
- New `text_patterns_lookup` option to provide additional text patterns dynamically #TINY-8778
- New promotion element has been added to the UI and can be disabled using the new `promotion` option #TINY-8840
- New `format_noneditable_selector` option to specify the `contenteditable="false"` elements that can be wrapped in a format. #TINY-8905
<<<<<<< HEAD
- `allow` attribute is now a valid attribute od the `iframe` schema
=======
- New `search` field in the `MenuButton` that shows a search field at the top of the menu, and refetches items when the search field updates. #TINY-8952
>>>>>>> cf156d6a

### Improved
- The formatter can now apply a format to a `contenteditable="false"` element by wrapping it. Configurable using the `format_noneditable_selector` option. #TINY-8905
- The autocompleter now supports a multiple character trigger using the new `trigger` configuration #TINY-8887
- The formatter will now apply some inline formats like color and font size to list item elements when the entire item content is selected. #TINY-8961

### Changed
- The `@menubar-row-separator-color` oxide variable no longer affects the divider between the Menubar and Toolbar and only controls the color of the separator lines drawn in multiline Menubars. #TINY-8632
- The `@toolbar-separator-color` oxide variable now exclusively affects the color of the separator between the Menubar and Toolbar. #TINY-8632

### Fixed
- The Autolink plugin did not work when the text nodes in the content were fragmented #TINY-3723
- Fixed various incorrect types on public APIs found while enabling TypeScript strict mode #TINY-8806
- Text returned from `editor.getContent({format: 'text'})` would differ with blank lines between some browsers #TINY-8579
- The editor focused via the `auto_focus` option was not scrolled into the viewport #TINY-8785
- Adding spaces just after a `contenteditable="false"` block would not work properly in some situations #TINY-8814
- Elements with only custom attributes starting with `data-` would sometimes be removed when they shouldn't #TINY-8755
- Selecting a figure with `class="image"` would incorrectly highlight the link toolbar button #TINY-8832
- Specifying a single, non-default list style for the `advlist_bullet_styles` and `advlist_number_styles` options was not respected. #TINY-8721
- Fixed various issues that occurred when formatting `contenteditable` elements. #TINY-8905
- Spaces could be incorrectly added to urlinput dialog components in certain cases #TINY-8775
- The text pattern logic threw an error when there were fragmented text nodes in a paragraph #TINY-8779
- Dragging a `contentEditable=false` element towards the edges would not cause scrolling #TINY-8874
- The content of the `contenteditable="false"` element could be selected with the mouse on Firefox  #TINY-8828
- Parsing large documents no longer throws a `Maximum call stack size exceeded` exception #TINY-6945
- DomParser filter matching was not checked between filters, which could lead to an exception in the parser #TINY-8888
- Lists with `contenteditable="false"` can no longer be toggled, and `contenteditable="true"` list elements within them can no longer be indented, split into another list element, or appended to the previous list element by deletion. #TINY-8920

### Deprecated
- The autocompleter `ch` configuration property has been deprecated and will be removed in the next major release. Use the `trigger` property instead. #TINY-8887

## 6.1.2 - 2022-07-29

### Fixed
- Reverted the undo level fix in the `autolink` plugin as it caused duplicated content in some edge cases. #TINY-8936

## 6.1.1 - 2022-07-27

### Fixed
- Invalid special elements were not cleaned up correctly during sanitization. #TINY-8780
- An exception was thrown when deleting all content if the start or end of the document had a `contenteditable="false"` element. #TINY-8877
- When a sidebar was opened using the `sidebar_show` option, its associated toolbar button was not highlighted. #TINY-8873
- When converting a URL to a link, the `autolink` plugin did not fire an `ExecCommand` event, nor did it create an undo level. #TINY-8896
- Worked around a Firefox bug which resulted in cookies not being available inside the editor content. #TINY-8916
- `<pre>` content pasted into a `<pre>` block that had inline styles or was `noneditable` now merges correctly with the surrounding content. #TINY-8860
- After a `codesample` was pasted, the insertion point was placed incorrectly. #TINY-8861

## 6.1.0 - 2022-06-29

### Added
- New `sidebar_show` option to show the specified sidebar on initialization. #TINY-8710
- New `newline_behavior` option controls what happens when the Return or Enter key is pressed or the `mceInsertNewLine` command is used. #TINY-8458
- New `iframe_template_callback` option in the Media plugin. Patch provided by Namstel. #TINY-8684
- New `transparent` property for `iframe` dialog component. #TINY-8534
- New `removeAttributeFilter` and `removeNodeFilter` functions added to the DomParser and DOM Serializer APIs. #TINY-7847
- New `dispatchChange` function added to the UndoManager API to fire the change with current editor status as level and current undoManager layer as lastLevel. #TINY-8641

### Improved
- Clearer focus states for buttons while navigating with a keyboard. #TINY-8557
- Support annotating certain block elements directly when using the editor's Annotation API. #TINY-8698
- The `mceLink` command can now take the value `{ dialog: true }` to always open the link dialog. #TINY-8057
- All help dialog links to `https://www.tiny.cloud` now include `rel="noopener"` to avoid potential security issues. #TINY-8834

### Changed
- The `end_container_on_empty_block` option can now take a string of blocks, allowing the exiting of a blockquote element by pressing Enter or Return twice. #TINY-6559
- The default value for `end_container_on_empty_block` option has been changed to `'blockquote'`. #TINY-6559
- Link menu and toolbar buttons now always execute the `mceLink` command. #TINY-8057
- Toggling fullscreen mode when using the Fullscreen plugin now also fires the `ResizeEditor` event. #TINY-8701
- Getting the editor's text content now returns newlines instead of an empty string if more than one empty paragraph exists. #TINY-8578
- Custom elements are now treated as non-empty elements by the schema. #TINY-4784
- The autocompleter's menu HTML element is now positioned instead of the wrapper. #TINY-6476
- Choice menu items will now use the `'menuitemradio'` aria role to better reflect that only a single item can be active. #TINY-8602

### Fixed
- Some Template plugin option values were not escaped properly when doing replacement lookups with Regular Expressions. #TINY-7433
- Copy events were not dispatched in readonly mode. #TINY-6800
- `<pre>` tags were not preserved when copying and pasting. #TINY-7719
- The URL detection used for autolink and smart paste did not work if a path segment contained valid characters such as `!` and `:`. #TINY-8069
- In some cases pressing the Backspace or Delete key would incorrectly step into tables rather than remain outside. #TINY-8592
- Links opened when Alt+Enter or Option+Return was typed even when `preventDefault()` was called on the keydown event. #TINY-8661
- Inconsistent visual behavior between choosing Edit -> Select All and typing Ctrl+A or Cmd+A when a document contained an image. #TINY-4550
- Ctrl+Shift+Home/End or Cmd+Shift+Up-arrow/Down-arrow did not expand the selection to a `contenteditable="false"` element if the element was at the beginning or end of a document. #TINY-7795
- Triple-clicking did not select a paragraph in Google Chrome in some circumstances. #TINY-8215
- Images were not showing as selected when selected along with other content. #TINY-5947
- Selection direction was not stored or restored when getting or setting selection bookmarks. #TINY-8599
- When text within an inline boundary element was selected and the right-arrow key was pressed, the insertion point incorrectly moved to the left. #TINY-8601
- In some versions of Safari, the `editor.selection.isForward()` API could throw an exception due to an invalid selection. #TINY-8686
- The selection is no longer incorrectly moved inside a comment by the `editor.selection.normalize()` API. #TINY-7817
- The `InsertParagraph` or `mceInsertNewLine` commands did not delete the current selection like the native command does. #TINY-8606
- The `InsertLineBreak` command did not replace selected content. #TINY-8458
- If selected content straddled a parent and nested list, cutting the selection did not always set the list style to `'none'` on the parent list. #TINY-8078
- Delete operations could behave incorrectly if the selection contains a `contenteditable="false"` element located at the edge of content. #TINY-8729
- Spaces were not added correctly on some browsers when the insertion point was immediately before or after a `contenteditable="false"` block element. #TINY-8588
- Images that used a Data URI were corrupted when the data wasn't base64 encoded. #TINY-8337
- `uploadImages` no longer triggers two change events if there is a removal of images on upload. #TINY-8641
- Preview and Insert Template dialogs now display the correct content background color when using dark skins. #TINY-8534
- Dialogs no longer exceed window height on smaller screens. #TINY-8146
- UI components, such as dialogs, would in some cases cause the Esc keyup event to incorrectly trigger inside the editor. #TINY-7005
- Fixed incorrect word breaks in menus when the menu presented with a scrollbar. #TINY-8572
- Notifications did not properly reposition when toggling fullscreen mode. #TINY-8701
- Text alignments, such as flush left and centered, could not be applied to `<pre>` elements. #TINY-7715
- Indenting or outdenting list items inside a block element that was inside another list item did not work. #TINY-7209
- Changing the list type of a list within another block element altered the parent element that contained that list. #TINY-8068
- Pasting columns in tables could, in some circumstances, result in an invalid table. #TINY-8040
- Copying columns in tables could sometimes result in an invalid copy. #TINY-8040
- Changing table properties with the `table_style_by_css` option set to `false` would sometimes reset the table width. #TINY-8758
- Custom elements added to otherwise blank lines were removed during serialization. #TINY-4784
- The editor's autocompleter was not triggered at the start of nested list items. #TINY-8759
- Some function types in the TreeWalker API missed that it could return `undefined`. #TINY-8592
- Nuget packages for .NET and .NET Core are now configured to copy TinyMCE into `/wwwroot/lib/` when TinyMCE is installed into a project. #TINY-8611

## 6.0.3 - 2022-05-25

### Fixed
- Could not remove values when multiple cells were selected with the cell properties dialog. #TINY-8625
- Could not remove values when multiple rows were selected with the row properties dialog. #TINY-8625
- Empty lines that were formatted in a ranged selection using the `format_empty_lines` option were not kept in the serialized content. #TINY-8639
- The `s` element was missing from the default schema text inline elements. #TINY-8639
- Some text inline elements specified via the schema were not removed when empty by default. #TINY-8639

## 6.0.2 - 2022-04-27

### Fixed
- Some media elements wouldn't update when changing the source URL. #TINY-8660
- Inline toolbars flickered when switching between editors. #TINY-8594
- Multiple inline toolbars were shown if focused too quickly. #TINY-8503
- Added background and additional spacing for the text labeled buttons in the toolbar to improve visual clarity. #TINY-8617
- Toolbar split buttons with text used an incorrect width on touch devices. #TINY-8647

## 6.0.1 - 2022-03-23

### Fixed
- Fixed the dev ZIP missing the required `bin` scripts to build from the source. #TINY-8542
- Fixed a regression whereby text patterns couldn't be updated at runtime. #TINY-8540
- Fixed an issue where tables with colgroups could be copied incorrectly in some cases. #TINY-8568
- Naked buttons better adapt to various background colors, improved text contrast in notifications. #TINY-8533
- The autocompleter would not fire the `AutocompleterStart` event nor close the menu in some cases. #TINY-8552
- It wasn't possible to select text right after an inline noneditable element. #TINY-8567
- Fixed a double border showing for the `tinymce-5` skin when using `toolbar_location: 'bottom'`. #TINY-8564
- Clipboard content was not generated correctly when cutting and copying `contenteditable="false"` elements. #TINY-8563
- Fixed the box-shadow getting clipped in autocompletor popups. #TINY-8573
- The `buttonType` property did not work for dialog footer buttons. #TINY-8582
- Fix contrast ratio for error messages. #TINY-8586

## 6.0.0 - 2022-03-03

### Added
- New `editor.options` API to replace the old `editor.settings` and `editor.getParam` APIs. #TINY-8206
- New `editor.annotator.removeAll` API to remove all annotations by name. #TINY-8195
- New `Resource.unload` API to make it possible to unload resources. #TINY-8431
- New `FakeClipboard` API on the `tinymce` global. #TINY-8353
- New `dispatch()` function to replace the now deprecated `fire()` function in various APIs. #TINY-8102
- New `AutocompleterStart`, `AutocompleterUpdate` and `AutocompleterEnd` events. #TINY-8279
- New `mceAutocompleterClose`, `mceAutocompleterReload` commands. #TINY-8279
- New `mceInsertTableDialog` command to open the insert table dialog. #TINY-8273
- New `slider` dialog component. #TINY-8304
- New `imagepreview` dialog component, allowing preview and zoom of any image URL. #TINY-8333
- New `buttonType` property on dialog button components, supporting `toolbar` style in addition to `primary` and `secondary`. #TINY-8304
- The `tabindex` attribute is now copied from the target element to the iframe. #TINY-8315

### Improved
- New default theme styling for TinyMCE 6 facelift with old skin available as `tinymce-5` and `tinymce-5-dark`. #TINY-8373
- The default height of editor has been increased from `200px` to `400px` to improve the usability of the editor. #TINY-6860
- The upload results returned from the `editor.uploadImages()` API now includes a `removed` flag, reflecting if the image was removed after a failed upload. #TINY-7735
- The `ScriptLoader`, `StyleSheetLoader`, `AddOnManager`, `PluginManager` and `ThemeManager` APIs will now return a `Promise` when loading resources instead of using callbacks. #TINY-8325
- A `ThemeLoadError` event is now fired if the theme fails to load. #TINY-8325
- The `BeforeSetContent` event will now include the actual serialized content when passing in an `AstNode` to the `editor.setContent` API. #TINY-7996
- Improved support for placing the caret before or after noneditable elements within the editor. #TINY-8169
- Calls to `editor.selection.setRng` now update the caret position bookmark used when focus is returned to the editor. #TINY-8450
- The `emoticon` plugin dialog, toolbar and menu item has been updated to use the more accurate `Emojis` term. #TINY-7631
- The dialog `redial` API will now only rerender the changed components instead of the whole dialog. #TINY-8334
- The dialog API `setData` method now uses a deep merge algorithm to support partial nested objects. #TINY-8333
- The dialog spec `initialData` type is now `Partial<T>` to match the underlying implementation details. #TINY-8334
- Notifications no longer require a timeout to disable the close button. #TINY-6679
- The editor theme is now fetched in parallel with the icons, language pack and plugins. #TINY-8453

### Changed
- TinyMCE is now MIT licensed. #TINY-2316
- Moved the `paste` plugin's functionality to TinyMCE core. #TINY-8310
- The `paste_data_images` option now defaults to `true`. #TINY-8310
- Moved the `noneditable` plugin to TinyMCE core. #TINY-8311
- Renamed the `noneditable_noneditable_class` option to `noneditable_class`. #TINY-8311
- Renamed the `noneditable_editable_class` option to `editable_class`. #TINY-8311
- Moved the `textpattern` plugin to TinyMCE core. #TINY-8312
- Renamed the `textpattern_patterns` option to `text_patterns`. #TINY-8312
- Moved the `hr` plugin's functionality to TinyMCE core. #TINY-8313
- Moved the `print` plugin's functionality to TinyMCE core. #TINY-8314
- Moved non-UI table functionality to core. #TINY-8273
- The `DomParser` API no longer uses a custom parser internally and instead uses the native `DOMParser` API. #TINY-4627
- The `editor.getContent()` API can provide custom content by preventing and overriding `content` in the `BeforeGetContent` event. This makes it consistent with the `editor.selection.getContent()` API. #TINY-8018
- The `editor.setContent()` API can now be prevented using the `BeforeSetContent` event. This makes it consistent with the `editor.selection.setContent()` API. #TINY-8018
- Add-ons such as plugins and themes are no longer constructed using the `new` operator. #TINY-8256
- A number of APIs that were not proper classes, are no longer constructed using the `new` operator. #TINY-8322
- The Editor commands APIs will no longer fallback to executing the browsers native command functionality. #TINY-7829
- The Editor query command APIs will now return `false` or an empty string on removed editors. #TINY-7829
- The `mceAddEditor` and `mceToggleEditor` commands now take an object as their value to specify the id and editor options. #TINY-8138
- The `mceInsertTable` command can no longer open the insert table dialog. Use the `mceInsertTableDialog` command instead. #TINY-8273
- The `plugins` option now returns a `string` array instead of a space separated string. #TINY-8455
- The `media` plugin no longer treats `iframe`, `video`, `audio` or `object` elements as "special" and will validate the contents against the schema. #TINY-8382
- The `images_upload_handler` option is no longer passed a `success` or `failure` callback and instead requires a `Promise` to be returned with the upload result. #TINY-8325
- The `tinymce.settings` global property is no longer set upon initialization. #TINY-7359
- The `change` event is no longer fired on first modification. #TINY-6920
- The `GetContent` event will now always pass a `string` for the `content` property. #TINY-7996
- Changed the default tag for the strikethrough format to the `s` tag when using a html 5 schema. #TINY-8262
- The `strike` tag is automatically converted to the `s` tag when using a html 5 schema. #TINY-8262
- Aligning a table to the left or right will now use margin styling instead of float styling. #TINY-6558
- The `:` control character has been changed to `~` for the schema `valid_elements` and `extended_valid_elements` options. #TINY-6726
- The `primary` property on dialog buttons has been deprecated. Use the new `buttonType` property instead. #TINY-8304
- Changed the default statusbar element path delimiter from `»` to `›`. #TINY-8372
- Replaced the `Powered by Tiny` branding text with the Tiny logo. #TINY-8371
- The default minimum height of editor has been changed to 100px to prevent the UI disappearing while resizing. #TINY-6860
- RGB colors are no longer converted to hex values when parsing or serializing content. #TINY-8163
- Replaced the `isDisabled()` function with an `isEnabled()` function for various APIs. #TINY-8101
- Replaced the `enable()` and `disable()` functions with a `setEnabled(state)` function in various APIs. #TINY-8101
- Replaced the `disabled` property with an `enabled` property in various APIs. #TINY-8101
- Replaced the `disable(name)` and `enable(name)` functions with a `setEnabled(name, state)` function in the Dialog APIs. #TINY-8101
- Renamed the `tinymce.Env.os.isOSX` API to `tinymce.Env.os.isMacOS`. #TINY-8175
- Renamed the `tinymce.Env.browser.isChrome` API to `tinymce.Env.browser.isChromium` to better reflect its functionality. #TINY-8300
- Renamed the `getShortEndedElements` Schema API to `getVoidElements`. #TINY-8344
- Renamed the `font_formats` option to `font_family_formats`. #TINY-8328
- Renamed the `fontselect` toolbar button and `fontformats` menu item to `fontfamily`. #TINY-8328
- Renamed the `fontsize_formats` option to `font_size_formats`. #TINY-8328
- Renamed the `fontsizeselect` toolbar button and `fontsizes` menu item to `fontsize`. #TINY-8328
- Renamed the `formatselect` toolbar button and `blockformats` menu item to `blocks`. #TINY-8328
- Renamed the `styleselect` toolbar button and `formats` menu item to `styles`. #TINY-8328
- Renamed the `lineheight_formats` option to `line_height_formats`. #TINY-8328
- Renamed the `getWhiteSpaceElements()` function to `getWhitespaceElements()` in the `Schema` API. #TINY-8102
- Renamed the `mceInsertClipboardContent` command `content` property to `html` to better reflect what data is passed. #TINY-8310
- Renamed the `default_link_target` option to `link_default_target` for both `link` and `autolink` plugins. #TINY-4603
- Renamed the `rel_list` option to `link_rel_list` for the `link` plugin. #TINY-4603
- Renamed the `target_list` option to `link_target_list` for the `link` plugin. #TINY-4603
- The default value for the `link_default_protocol` option has been changed to `https` instead of `http`. #TINY-7824
- The default value for the `element_format` option has been changed to `html`. #TINY-8263
- The default value for the `schema` option has been changed to `html5`. #TINY-8261
- The default value for the `table_style_by_css` option has been changed to `true`. #TINY-8259
- The default value for the `table_use_colgroups` option has been changed to `true`. #TINY-8259

### Fixed
- The object returned from the `editor.fire()` API was incorrect if the editor had been removed. #TINY-8018
- The `editor.selection.getContent()` API did not respect the `no_events` argument. #TINY-8018
- The `editor.annotator.remove` API did not keep selection when removing the annotation. #TINY-8195
- The `GetContent` event was not fired when getting `tree` or `text` formats using the `editor.selection.getContent()` API. #TINY-8018
- The `beforeinput` and `input` events would sometimes not fire as expected when deleting content. #TINY-8168 #TINY-8329
- The `table` plugin would sometimes not correctly handle headers in the `tfoot` section. #TINY-8104
- The `silver` theme UI was incorrectly rendered before plugins had initialized. #TINY-8288
- The aria labels for the color picker dialog were not translated. #TINY-8381
- Fixed sub-menu items not read by screen readers. Patch contributed by westonkd. #TINY-8417
- Dialog labels and other text-based UI properties did not escape HTML markup. #TINY-7524
- Anchor elements would render incorrectly when using the `allow_html_in_named_anchor` option. #TINY-3799
- The `AstNode` HTML serializer did not serialize `pre` or `textarea` elements correctly when they contained newlines. #TINY-8446
- Fixed sub-menu items not read by screen readers. Patch contributed by westonkd. #TINY-8417
- The Home or End keys would move out of a editable element contained within a noneditable element. #TINY-8201
- Dialogs could not be opened in inline mode before the editor had been rendered. #TINY-8397
- Clicking on menu items could cause an unexpected console warning if the `onAction` function caused the menu to close. #TINY-8513
- Fixed various color and contrast issues for the dark skins. #TINY-8527

### Removed
- Removed support for Microsoft Internet Explorer 11. #TINY-8194 #TINY-8241
- Removed support for Microsoft Word from the opensource paste functionality. #TINY-7493
- Removed support for the `plugins` option allowing a mixture of a string array and of space separated strings. #TINY-8399
- Removed support for the deprecated `false` value for the `forced_root_block` option. #TINY-8260
- Removed the jQuery integration. #TINY-4519
- Removed the `imagetools` plugin, which is now classified as a Premium plugin. #TINY-8209
- Removed the `imagetools` dialog component. #TINY-8333
- Removed the `toc` plugin, which is now classified as a Premium plugin. #TINY-8250
- Removed the `tabfocus` plugin. #TINY-8315
- Removed the `textpattern` plugin's API as part of moving it to core. #TINY-8312
- Removed the `table` plugin's API. #TINY-8273
- Removed the callback for the `EditorUpload` API. #TINY-8325
- Removed the legacy browser detection properties from the `Env` API. #TINY-8162
- Removed the `filterNode` method from the `DomParser` API. #TINY-8249
- Removed the `SaxParser` API. #TINY-8218
- Removed the `tinymce.utils.Promise` API. #TINY-8241
- Removed the `toHex` function for the `DOMUtils` and `Styles` APIs. #TINY-8163
- Removed the `execCommand` handler function from the plugin and theme interfaces. #TINY-7829
- Removed the `editor.settings` property as it has been replaced by the new Options API. #TINY-8236
- Removed the `shortEnded` and `fixed` properties on `tinymce.html.Node` class. #TINY-8205
- Removed the `mceInsertRawHTML` command. #TINY-8214
- Removed the style field from the `image` plugin dialog advanced tab. #TINY-3422
- Removed the `paste_filter_drop` option as native drag and drop handling is no longer supported. #TINY-8511
- Removed the legacy `mobile` theme. #TINY-7832
- Removed the deprecated `$`, `Class`, `DomQuery` and `Sizzle` APIs. #TINY-4520 #TINY-8326
- Removed the deprecated `Color`, `JSON`, `JSONP` and `JSONRequest`. #TINY-8162
- Removed the deprecated `XHR` API. #TINY-8164
- Removed the deprecated `setIconStroke` Split Toolbar Button API. #TINY-8162
- Removed the deprecated `editors` property from `EditorManager`. #TINY-8162
- Removed the deprecated `execCallback` and `setMode` APIs from `Editor`. #TINY-8162
- Removed the deprecated `addComponents` and `dependencies` APIs from `AddOnManager`. #TINY-8162
- Removed the deprecated `clearInterval`, `clearTimeout`, `debounce`, `requestAnimationFrame`, `setInterval`, `setTimeout` and `throttle` APIs from `Delay`. #TINY-8162
- Removed the deprecated `Schema` options. #TINY-7821
- Removed the deprecated `file_browser_callback_types`, `force_hex_style_colors` and `images_dataimg_filter` options. #TINY-7823
- Removed the deprecated `filepicker_validator_handler`, `force_p_newlines`, `gecko_spellcheck`, `tab_focus`, `table_responsive_width` and `toolbar_drawer` options. #TINY-7820
- Removed the deprecated `media_scripts` option in the `media` plugin. #TINY-8421
- Removed the deprecated `editor_deselector`, `editor_selector`, `elements`, `mode` and `types` legacy TinyMCE init options. #TINY-7822
- Removed the deprecated `content_editable_state` and `padd_empty_with_br` options. #TINY-8400
- Removed the deprecated `autoresize_on_init` option from the `autoresize` plugin. #TINY-8400
- Removed the deprecated `fullpage`, `spellchecker`, `bbcode`, `legacyoutput`, `colorpicker`, `contextmenu` and `textcolor` plugins. #TINY-8192
- Removed the undocumented `editor.editorCommands.hasCustomCommand` API. #TINY-7829
- Removed the undocumented `mceResetDesignMode`, `mceRepaint` and `mceBeginUndoLevel` commands. #TINY-7829

### Deprecated
- The dialog button component's `primary` property has been deprecated and will be removed in the next major release. Use the new `buttonType` property instead. #TINY-8304
- The `fire()` function of `tinymce.Editor`, `tinymce.dom.EventUtils`, `tinymce.dom.DOMUtils`, `tinymce.util.Observable` and `tinymce.util.EventDispatcher` has been deprecated and will be removed in the next major release. Use the `dispatch()` function instead. #TINY-8102
- The `content` property on the `SetContent` event has been deprecated and will be removed in the next major release. #TINY-8457
- The return value of the `editor.setContent` API has been deprecated and will be removed in the next major release. #TINY-8457

## 5.10.3 - 2022-02-09

### Fixed
- Alignment would sometimes be removed on parent elements when changing alignment on certain inline nodes, such as images. #TINY-8308
- The `fullscreen` plugin would reset the scroll position when exiting fullscreen mode. #TINY-8418

## 5.10.2 - 2021-11-17

### Fixed
- Internal selectors were appearing in the style list when using the `importcss` plugin. #TINY-8238

## 5.10.1 - 2021-11-03

### Fixed
- The iframe aria help text was not read by some screen readers. #TINY-8171
- Clicking the `forecolor` or `backcolor` toolbar buttons would do nothing until selecting a color. #TINY-7836
- Crop functionality did not work in the `imagetools` plugin when the editor was rendered in a shadow root. #TINY-6387
- Fixed an exception thrown on Safari when closing the `searchreplace` plugin dialog. #TINY-8166
- The `autolink` plugin did not convert URLs to links when starting with a bracket. #TINY-8091
- The `autolink` plugin incorrectly created nested links in some cases. #TINY-8091
- Tables could have an incorrect height set on rows when rendered outside of the editor. #TINY-7699
- In certain circumstances, the table of contents plugin would incorrectly add an extra empty list item. #TINY-4636
- The insert table grid menu displayed an incorrect size when re-opening the grid. #TINY-6532
- The word count plugin was treating the zero width space character (`&#8203;`) as a word. #TINY-7484

## 5.10.0 - 2021-10-11

### Added
- Added a new `URI.isDomSafe(uri)` API to check if a URI is considered safe to be inserted into the DOM. #TINY-7998
- Added the `ESC` key code constant to the `VK` API. #TINY-7917
- Added a new `deprecation_warnings` setting for turning off deprecation console warning messages. #TINY-8049

### Improved
- The `element` argument of the `editor.selection.scrollIntoView()` API is now optional, and if it is not provided the current selection will be scrolled into view. #TINY-7291

### Changed
- The deprecated `scope` attribute is no longer added to `td` cells when converting a row to a header row. #TINY-7731
- The number of `col` elements is normalized to match the number of columns in a table after a table action. #TINY-8011

### Fixed
- Fixed a regression that caused block wrapper formats to apply and remove incorrectly when using a collapsed selection with multiple words. #TINY-8036
- Resizing table columns in some scenarios would resize the column to an incorrect position. #TINY-7731
- Inserting a table where the parent element had padding would cause the table width to be incorrect. #TINY-7991
- The resize backdrop element did not have the `data-mce-bogus="all"` attribute set to prevent it being included in output. #TINY-7854
- Resize handles appeared on top of dialogs and menus when using an inline editor. #TINY-3263
- Fixed the `autoresize` plugin incorrectly scrolling to the top of the editor content in some cases when changing content. #TINY-7291
- Fixed the `editor.selection.scrollIntoView()` type signature, as it incorrectly required an `Element` instead of `HTMLElement`. #TINY-7291
- Table cells that were both row and column headers did not retain the correct state when converting back to a regular row or column. #TINY-7709
- Clicking beside a non-editable element could cause the editor to incorrectly scroll to the top of the content. #TINY-7062
- Clicking in a table cell, with a non-editable element in an adjacent cell, incorrectly caused the non-editable element to be selected. #TINY-7736
- Split toolbar buttons incorrectly had nested `tabindex="-1"` attributes. #TINY-7879
- Fixed notifications rendering in the wrong place initially and when the page was scrolled. #TINY-7894
- Fixed an exception getting thrown when the number of `col` elements didn't match the number of columns in a table. #TINY-7041 #TINY-8011
- The table selection state could become incorrect after selecting a noneditable table cell. #TINY-8053
- As of Mozilla Firefox 91, toggling fullscreen mode with `toolbar_sticky` enabled would cause the toolbar to disappear. #TINY-7873
- Fixed URLs not cleaned correctly in some cases in the `link` and `image` plugins. #TINY-7998
- Fixed the `image` and `media` toolbar buttons incorrectly appearing to be in an inactive state in some cases. #TINY-3463
- Fixed the `editor.selection.selectorChanged` API not firing if the selector matched the current selection when registered in some cases. #TINY-3463
- Inserting content into a `contenteditable="true"` element that was contained within a `contenteditable="false"` element would move the selection to an incorrect location. #TINY-7842
- Dragging and dropping `contenteditable="false"` elements could result in the element being placed in an unexpected location. #TINY-7917
- Pressing the Escape key would not cancel a drag action that started on a `contenteditable="false"` element within the editor. #TINY-7917
- `video` and `audio` elements were unable to be played when the `media` plugin live embeds were enabled in some cases. #TINY-7674
- Pasting images would throw an exception if the clipboard `items` were not files (for example, screenshots taken from gnome-software). Patch contributed by cedric-anne. #TINY-8079

### Deprecated
- Several APIs have been deprecated. See the release notes section for information. #TINY-8023 #TINY-8063
- Several Editor settings have been deprecated. See the release notes section for information. #TINY-8086
- The Table of Contents and Image Tools plugins will be classified as Premium plugins in the next major release. #TINY-8087
- Word support in the `paste` plugin has been deprecated and will be removed in the next major release. #TINY-8087

## 5.9.2 - 2021-09-08

### Fixed
- Fixed an exception getting thrown when disabling events and setting content. #TINY-7956
- Delete operations could behave incorrectly if the selection crossed a table boundary. #TINY-7596

## 5.9.1 - 2021-08-27

### Fixed
- Published TinyMCE types failed to compile in strict mode. #TINY-7915
- The `TableModified` event sometimes didn't fire when performing certain table actions. #TINY-7916

## 5.9.0 - 2021-08-26

### Added
- Added a new `mceFocus` command that focuses the editor. Equivalent to using `editor.focus()`. #TINY-7373
- Added a new `mceTableToggleClass` command which toggles the provided class on the currently selected table. #TINY-7476
- Added a new `mceTableCellToggleClass` command which toggles the provided class on the currently selected table cells. #TINY-7476
- Added a new `tablecellvalign` toolbar button and menu item for vertical table cell alignment. #TINY-7477
- Added a new `tablecellborderwidth` toolbar button and menu item to change table cell border width. #TINY-7478
- Added a new `tablecellborderstyle` toolbar button and menu item to change table cell border style. #TINY-7478
- Added a new `tablecaption` toolbar button and menu item to toggle captions on tables. #TINY-7479
- Added a new `mceTableToggleCaption` command that toggles captions on a selected table. #TINY-7479
- Added a new `tablerowheader` toolbar button and menu item to toggle the header state of row cells. #TINY-7478
- Added a new `tablecolheader` toolbar button and menu item to toggle the header state of column cells. #TINY-7482
- Added a new `tablecellbordercolor` toolbar button and menu item to select table cell border colors, with an accompanying setting `table_border_color_map` to customize the available values. #TINY-7480
- Added a new `tablecellbackgroundcolor` toolbar button and menu item to select table cell background colors, with an accompanying setting `table_background_color_map` to customize the available values. #TINY-7480
- Added a new `language` menu item and toolbar button to add `lang` attributes to content, with an accompanying `content_langs` setting to specify the languages available. #TINY-6149
- A new `lang` format is now available that can be used with `editor.formatter`, or applied with the `Lang` editor command. #TINY-6149
- Added a new `language` icon for the `language` toolbar button. #TINY-7670
- Added a new `table-row-numbering` icon. #TINY-7327
- Added new plugin commands: `mceEmoticons` (Emoticons), `mceWordCount` (Word Count), and `mceTemplate` (Template). #TINY-7619
- Added a new `iframe_aria_text` setting to set the iframe title attribute. #TINY-1264
- Added a new DomParser `Node.children()` API to return all the children of a `Node`. #TINY-7756

### Improved
- Sticky toolbars can now be offset from the top of the page using the new `toolbar_sticky_offset` setting. #TINY-7337
- Fancy menu items now accept an `initData` property to allow custom initialization data. #TINY-7480
- Improved the load time of the `fullpage` plugin by using the existing editor schema rather than creating a new one. #TINY-6504
- Improved the performance when UI components are rendered. #TINY-7572
- The context toolbar no longer unnecessarily repositions to the top of large elements when scrolling. #TINY-7545
- The context toolbar will now move out of the way when it overlaps with the selection, such as in table cells. #TINY-7192
- The context toolbar now uses a short animation when transitioning between different locations. #TINY-7740
- `Env.browser` now uses the User-Agent Client Hints API where it is available. #TINY-7785
- Icons with a `-rtl` suffix in their name will now automatically be used when the UI is rendered in right-to-left mode. #TINY-7782
- The `formatter.match` API now accepts an optional `similar` parameter to check if the format partially matches. #TINY-7712
- The `formatter.formatChanged` API now supports providing format variables when listening for changes. #TINY-7713
- The formatter will now fire `FormatApply` and `FormatRemove` events for the relevant actions. #TINY-7713
- The `autolink` plugin link detection now permits custom protocols. #TINY-7714
- The `autolink` plugin valid link detection has been improved. #TINY-7714

### Changed
- Changed the load order so content CSS is loaded before the editor is populated with content. #TINY-7249
- Changed the `emoticons`, `wordcount`, `code`, `codesample`, and `template` plugins to open dialogs using commands. #TINY-7619
- The context toolbar will no longer show an arrow when it overlaps the content, such as in table cells. #TINY-7665
- The context toolbar will no longer overlap the statusbar for toolbars using `node` or `selection` positions. #TINY-7666

### Fixed
- The `editor.fire` API was incorrectly mutating the original `args` provided. #TINY-3254
- Unbinding an event handler did not take effect immediately while the event was firing. #TINY-7436
- Binding an event handler incorrectly took effect immediately while the event was firing. #TINY-7436
- Unbinding a native event handler inside the `remove` event caused an exception that blocked editor removal. #TINY-7730
- The `SetContent` event contained the incorrect `content` when using the `editor.selection.setContent()` API. #TINY-3254
- The editor content could be edited after calling `setProgressState(true)` in iframe mode. #TINY-7373
- Tabbing out of the editor after calling `setProgressState(true)` behaved inconsistently in iframe mode. #TINY-7373
- Flash of unstyled content while loading the editor because the content CSS was loaded after the editor content was rendered. #TINY-7249
- Partially transparent RGBA values provided in the `color_map` setting were given the wrong hex value. #TINY-7163
- HTML comments with mismatched quotes were parsed incorrectly under certain circumstances. #TINY-7589
- The editor could crash when inserting certain HTML content. #TINY-7756
- Inserting certain HTML content into the editor could result in invalid HTML once parsed. #TINY-7756
- Links in notification text did not show the correct mouse pointer. #TINY-7661
- Using the Tab key to navigate into the editor on Microsoft Internet Explorer 11 would incorrectly focus the toolbar. #TINY-3707
- The editor selection could be placed in an incorrect location when undoing or redoing changes in a document containing `contenteditable="false"` elements. #TINY-7663
- Menus and context menus were not closed when clicking into a different editor. #TINY-7399
- Context menus on Android were not displayed when more than one HTML element was selected. #TINY-7688
- Disabled nested menu items could still be opened. #TINY-7700
- The nested menu item chevron icon was not fading when the menu item was disabled. #TINY-7700
- `imagetools` buttons were incorrectly enabled for remote images without `imagetools_proxy` set. #TINY-7772
- Only table content would be deleted when partially selecting a table and content outside the table. #TINY-6044
- The table cell selection handling was incorrect in some cases when dealing with nested tables. #TINY-6298
- Removing a table row or column could result in the cursor getting placed in an invalid location. #TINY-7695
- Pressing the Tab key to navigate through table cells did not skip noneditable cells. #TINY-7705
- Clicking on a noneditable table cell did not show a visual selection like other noneditable elements. #TINY-7724
- Some table operations would incorrectly cause table row attributes and styles to be lost. #TINY-6666
- The selection was incorrectly lost when using the `mceTableCellType` and `mceTableRowType` commands. #TINY-6666
- The `mceTableRowType` was reversing the order of the rows when converting multiple header rows back to body rows. #TINY-6666
- The table dialog did not always respect the `table_style_with_css` option. #TINY-4926
- Pasting into a table with multiple cells selected could cause the content to be pasted in the wrong location. #TINY-7485
- The `TableModified` event was not fired when pasting cells into a table. #TINY-6939
- The table paste column before and after icons were not flipped in RTL mode. #TINY-7851
- Fixed table corruption when deleting a `contenteditable="false"` cell. #TINY-7891
- The `dir` attribute was being incorrectly applied to list items. #TINY-4589
- Applying selector formats would sometimes not apply the format correctly to elements in a list. #TINY-7393
- For formats that specify an attribute or style that should be removed, the formatter `match` API incorrectly returned `false`. #TINY-6149
- The type signature on the `formatter.matchNode` API had the wrong return type (was `boolean` but should have been `Formatter | undefined`). #TINY-6149
- The `formatter.formatChanged` API would ignore the `similar` parameter if another callback had already been registered for the same format. #TINY-7713
- The `formatter.formatChanged` API would sometimes not run the callback the first time the format was removed. #TINY-7713
- Base64 encoded images with spaces or line breaks in the data URI were not displayed correctly. Patch contributed by RoboBurned.

### Deprecated
- The `bbcode`, `fullpage`, `legacyoutput`, and `spellchecker` plugins have been deprecated and marked for removal in the next major release. #TINY-7260

## 5.8.2 - 2021-06-23

### Fixed
- Fixed an issue when pasting cells from tables containing `colgroup`s into tables without `colgroup`s. #TINY-6675
- Fixed an issue that could cause an invalid toolbar button state when multiple inline editors were on a single page. #TINY-6297

## 5.8.1 - 2021-05-20

### Fixed
- An unexpected exception was thrown when switching to readonly mode and adjusting the editor width. #TINY-6383
- Content could be lost when the `pagebreak_split_block` setting was enabled. #TINY-3388
- The `list-style-type: none;` style on nested list items was incorrectly removed when clearing formatting. #TINY-6264
- URLs were not always detected when pasting over a selection. Patch contributed by jwcooper. #TINY-6997
- Properties on the `OpenNotification` event were incorrectly namespaced. #TINY-7486

## 5.8.0 - 2021-05-06

### Added
- Added the `PAGE_UP` and `PAGE_DOWN` key code constants to the `VK` API. #TINY-4612
- The editor resize handle can now be controlled using the keyboard. #TINY-4823
- Added a new `fixed_toolbar_container_target` setting which renders the toolbar in the specified `HTMLElement`. Patch contributed by pvrobays.

### Improved
- The `inline_boundaries` feature now supports the `home`, `end`, `pageup`, and `pagedown` keys. #TINY-4612
- Updated the `formatter.matchFormat` API to support matching formats with variables in the `classes` property. #TINY-7227
- Added HTML5 `audio` and `video` elements to the default alignment formats. #TINY-6633
- Added support for alpha list numbering to the list properties dialog. #TINY-6891

### Changed
- Updated the `image` dialog to display the class list dropdown as full-width if the caption checkbox is not present. #TINY-6400
- Renamed the "H Align" and "V Align" input labels in the Table Cell Properties dialog to "Horizontal align" and "Vertical align" respectively. #TINY-7285

### Deprecated
- The undocumented `setIconStroke` Split Toolbar Button API has been deprecated and will be removed in a future release. #TINY-3551

### Fixed
- Fixed a bug where it wasn't possible to align nested list items. #TINY-6567
- The RGB fields in the color picker dialog were not staying in sync with the color palette and hue slider. #TINY-6952
- The color preview box in the color picker dialog was not correctly displaying the saturation and value of the chosen color. #TINY-6952
- The color picker dialog will now show an alert if it is submitted with an invalid hex color code. #TINY-2814
- Fixed a bug where the `TableModified` event was not fired when adding a table row with the Tab key. #TINY-7006
- Added missing `images_file_types` setting to the exported TypeScript types. #GH-6607
- Fixed a bug where lists pasted from Word with Roman numeral markers were not displayed correctly. Patch contributed by aautio. #GH-6620
- The `editor.insertContent` API was incorrectly handling nested `span` elements with matching styles. #TINY-6263
- The HTML5 `small` element could not be removed when clearing text formatting. #TINY-6633
- The Oxide button text transform variable was incorrectly using `capitalize` instead of `none`. Patch contributed by dakur. #GH-6341
- Fix dialog button text that was using title-style capitalization. #TINY-6816
- Table plugin could perform operations on tables containing the inline editor. #TINY-6625
- Fixed Tab key navigation inside table cells with a ranged selection. #TINY-6638
- The foreground and background toolbar button color indicator is no longer blurry. #TINY-3551
- Fixed a regression in the `tinymce.create()` API that caused issues when multiple objects were created. #TINY-7358
- Fixed the `LineHeight` command causing the `change` event to be fired inconsistently. #TINY-7048

## 5.7.1 - 2021-03-17

### Fixed
- Fixed the `help` dialog incorrectly linking to the changelog of TinyMCE 4 instead of TinyMCE 5. #TINY-7031
- Fixed a bug where error messages were displayed incorrectly in the image dialog. #TINY-7099
- Fixed an issue where URLs were not correctly filtered in some cases. #TINY-7025
- Fixed a bug where context menu items with names that contained uppercase characters were not displayed. #TINY-7072
- Fixed context menu items lacking support for the `disabled` and `shortcut` properties. #TINY-7073
- Fixed a regression where the width and height were incorrectly set when embedding content using the `media` dialog. #TINY-7074

## 5.7.0 - 2021-02-10

### Added
- Added IPv6 address support to the URI API. Patch contributed by dev7355608. #GH-4409
- Added new `structure` and `style` properties to the `TableModified` event to indicate what kinds of modifications were made. #TINY-6643
- Added `video` and `audio` live embed support for the `media` plugin. #TINY-6229
- Added the ability to resize `video` and `iframe` media elements. #TINY-6229
- Added a new `font_css` setting for adding fonts to both the editor and the parent document. #TINY-6199
- Added a new `ImageUploader` API to simplify uploading image data to the configured `images_upload_url` or `images_upload_handler`. #TINY-4601
- Added an Oxide variable to define the container background color in fullscreen mode. #TINY-6903
- Added Oxide variables for setting the toolbar background colors for inline and sticky toolbars. #TINY-6009
- Added a new `AfterProgressState` event that is fired after `editor.setProgressState` calls complete. #TINY-6686
- Added support for `table_column_resizing` when inserting or deleting columns. #TINY-6711

### Changed
- Changed table and table column copy behavior to retain an appropriate width when pasted. #TINY-6664
- Changed the `lists` plugin to apply list styles to all text blocks within a selection. #TINY-3755
- Changed the `advlist` plugin to log a console error message when the `list` plugin isn't enabled. #TINY-6585
- Changed the z-index of the `setProgressState(true)` throbber so it does not hide notifications. #TINY-6686
- Changed the type signature for `editor.selection.getRng()` incorrectly returning `null`. #TINY-6843
- Changed some `SaxParser` regular expressions to improve performance. #TINY-6823
- Changed `editor.setProgressState(true)` to close any open popups. #TINY-6686

### Fixed
- Fixed `codesample` highlighting performance issues for some languages. #TINY-6996
- Fixed an issue where cell widths were lost when merging table cells. #TINY-6901
- Fixed `col` elements incorrectly transformed to `th` elements when converting columns to header columns. #TINY-6715
- Fixed a number of table operations not working when selecting 2 table cells on Mozilla Firefox. #TINY-3897
- Fixed a memory leak by backporting an upstream Sizzle fix. #TINY-6859
- Fixed table `width` style was removed when copying. #TINY-6664
- Fixed focus lost while typing in the `charmap` or `emoticons` dialogs when the editor is rendered in a shadow root. #TINY-6904
- Fixed corruption of base64 URLs used in style attributes when parsing HTML. #TINY-6828
- Fixed the order of CSS precedence of `content_style` and `content_css` in the `preview` and `template` plugins. `content_style` now has precedence. #TINY-6529
- Fixed an issue where the image dialog tried to calculate image dimensions for an empty image URL. #TINY-6611
- Fixed an issue where `scope` attributes on table cells would not change as expected when merging or unmerging cells. #TINY-6486
- Fixed the plugin documentation links in the `help` plugin. #DOC-703
- Fixed events bound using `DOMUtils` not returning the correct result for `isDefaultPrevented` in some cases. #TINY-6834
- Fixed the "Dropped file type is not supported" notification incorrectly showing when using an inline editor. #TINY-6834
- Fixed an issue with external styles bleeding into TinyMCE. #TINY-6735
- Fixed an issue where parsing malformed comments could cause an infinite loop. #TINY-6864
- Fixed incorrect return types on `editor.selection.moveToBookmark`. #TINY-6504
- Fixed the type signature for `editor.selection.setCursorLocation()` incorrectly allowing a node with no `offset`. #TINY-6843
- Fixed incorrect behavior when editor is destroyed while loading stylesheets. #INT-2282
- Fixed figure elements incorrectly splitting from a valid parent element when editing the image within. #TINY-6592
- Fixed inserting multiple rows or columns in a table cloning from the incorrect source row or column. #TINY-6906
- Fixed an issue where new lines were not scrolled into view when pressing Shift+Enter or Shift+Return. #TINY-6964
- Fixed an issue where list elements would not be removed when outdenting using the Enter or Return key. #TINY-5974
- Fixed an issue where file extensions with uppercase characters were treated as invalid. #TINY-6940
- Fixed dialog block messages were not passed through TinyMCE's translation system. #TINY-6971

## 5.6.2 - 2020-12-08

### Fixed
- Fixed a UI rendering regression when the document body is using `display: flex`. #TINY-6783

## 5.6.1 - 2020-11-25

### Fixed
- Fixed the `mceTableRowType` and `mceTableCellType` commands were not firing the `newCell` event. #TINY-6692
- Fixed the HTML5 `s` element was not recognized when editing or clearing text formatting. #TINY-6681
- Fixed an issue where copying and pasting table columns resulted in invalid HTML when using colgroups. #TINY-6684
- Fixed an issue where the toolbar would render with the wrong width for inline editors in some situations. #TINY-6683

## 5.6.0 - 2020-11-18

### Added
- Added new `BeforeOpenNotification` and `OpenNotification` events which allow internal notifications to be captured and modified before display. #TINY-6528
- Added support for `block` and `unblock` methods on inline dialogs. #TINY-6487
- Added new `TableModified` event which is fired whenever changes are made to a table. #TINY-6629
- Added new `images_file_types` setting to determine which image file formats will be automatically processed into `img` tags on paste when using the `paste` plugin. #TINY-6306
- Added support for `images_file_types` setting in the image file uploader to determine which image file extensions are valid for upload. #TINY-6224
- Added new `format_empty_lines` setting to control if empty lines are formatted in a ranged selection. #TINY-6483
- Added template support to the `autocompleter` for customizing the autocompleter items. #TINY-6505
- Added new user interface `enable`, `disable`, and `isDisabled` methods. #TINY-6397
- Added new `closest` formatter API to get the closest matching selection format from a set of formats. #TINY-6479
- Added new `emojiimages` emoticons database that uses the twemoji CDN by default. #TINY-6021
- Added new `emoticons_database` setting to configure which emoji database to use. #TINY-6021
- Added new `name` field to the `style_formats` setting object to enable specifying a name for the format. #TINY-4239

### Changed
- Changed `readonly` mode to allow hyperlinks to be clickable. #TINY-6248

### Fixed
- Fixed the `change` event not firing after a successful image upload. #TINY-6586
- Fixed the type signature for the `entity_encoding` setting not accepting delimited lists. #TINY-6648
- Fixed layout issues when empty `tr` elements were incorrectly removed from tables. #TINY-4679
- Fixed image file extensions lost when uploading an image with an alternative extension, such as `.jfif`. #TINY-6622
- Fixed a security issue where URLs in attributes weren't correctly sanitized. #TINY-6518
- Fixed `DOMUtils.getParents` incorrectly including the shadow root in the array of elements returned. #TINY-6540
- Fixed an issue where the root document could be scrolled while an editor dialog was open inside a shadow root. #TINY-6363
- Fixed `getContent` with text format returning a new line when the editor is empty. #TINY-6281
- Fixed table column and row resizers not respecting the `data-mce-resize` attribute. #TINY-6600
- Fixed inserting a table via the `mceInsertTable` command incorrectly creating 2 undo levels. #TINY-6656
- Fixed nested tables with `colgroup` elements incorrectly always resizing the inner table. #TINY-6623
- Fixed the `visualchars` plugin causing the editor to steal focus when initialized. #TINY-6282
- Fixed `fullpage` plugin altering text content in `editor.getContent()`. #TINY-6541
- Fixed `fullscreen` plugin not working correctly with multiple editors and shadow DOM. #TINY-6280
- Fixed font size keywords such as `medium` not displaying correctly in font size menus. #TINY-6291
- Fixed an issue where some attributes in table cells were not copied over to new rows or columns. #TINY-6485
- Fixed incorrectly removing formatting on adjacent spaces when removing formatting on a ranged selection. #TINY-6268
- Fixed the `Cut` menu item not working in the latest version of Mozilla Firefox. #TINY-6615
- Fixed some incorrect types in the new TypeScript declaration file. #TINY-6413
- Fixed a regression where a fake offscreen selection element was incorrectly created for the editor root node. #TINY-6555
- Fixed an issue where menus would incorrectly collapse in small containers. #TINY-3321
- Fixed an issue where only one table column at a time could be converted to a header. #TINY-6326
- Fixed some minor memory leaks that prevented garbage collection for editor instances. #TINY-6570
- Fixed resizing a `responsive` table not working when using the column resize handles. #TINY-6601
- Fixed incorrectly calculating table `col` widths when resizing responsive tables. #TINY-6646
- Fixed an issue where spaces were not preserved in pre-blocks when getting text content. #TINY-6448
- Fixed a regression that caused the selection to be difficult to see in tables with backgrounds. #TINY-6495
- Fixed content pasted multiple times in the editor when using Microsoft Internet Explorer 11. Patch contributed by mattford. #GH-4905

## 5.5.1 - 2020-10-01

### Fixed
- Fixed pressing the down key near the end of a document incorrectly raising an exception. #TINY-6471
- Fixed incorrect Typescript types for the `Tools` API. #TINY-6475

## 5.5.0 - 2020-09-29

### Added
- Added a TypeScript declaration file to the bundle output for TinyMCE core. #TINY-3785
- Added new `table_column_resizing` setting to control how table columns are resized when using the resize bars. #TINY-6001
- Added the ability to remove images on a failed upload using the `images_upload_handler` failure callback. #TINY-6011
- Added `hasPlugin` function to the editor API to determine if a plugin exists or not. #TINY-766
- Added new `ToggleToolbarDrawer` command and query state handler to allow the toolbar drawer to be programmatically toggled and the toggle state to be checked. #TINY-6032
- Added the ability to use `colgroup` elements in tables. #TINY-6050
- Added a new setting `table_use_colgroups` for toggling whether colgroups are used in new tables. #TINY-6050
- Added the ability to delete and navigate HTML media elements without the `media` plugin. #TINY-4211
- Added `fullscreen_native` setting to the `fullscreen` plugin to enable use of the entire monitor. #TINY-6284
- Added table related oxide variables to the Style API for more granular control over table cell selection appearance. #TINY-6311
- Added new `toolbar_persist` setting to control the visibility of the inline toolbar. #TINY-4847
- Added new APIs to allow for programmatic control of the inline toolbar visibility. #TINY-4847
- Added the `origin` property to the `ObjectResized` and `ObjectResizeStart` events, to specify which handle the resize was performed on. #TINY-6242
- Added new StyleSheetLoader `unload` and `unloadAll` APIs to allow loaded stylesheets to be removed. #TINY-3926
- Added the `LineHeight` query command and action to the editor. #TINY-4843
- Added the `lineheight` toolbar and menu items, and added `lineheight` to the default format menu. #TINY-4843
- Added a new `contextmenu_avoid_overlap` setting to allow context menus to avoid overlapping matched nodes. #TINY-6036
- Added new listbox dialog UI component for rendering a dropdown that allows nested options. #TINY-2236
- Added back the ability to use nested items in the `image_class_list`, `link_class_list`, `link_list`, `table_class_list`, `table_cell_class_list`, and `table_row_class_list` settings. #TINY-2236

### Changed
- Changed how CSS manipulates table cells when selecting multiple cells to achieve a semi-transparent selection. #TINY-6311
- Changed the `target` property on fired events to use the native event target. The original target for an open shadow root can be obtained using `event.getComposedPath()`. #TINY-6128
- Changed the editor to clean-up loaded CSS stylesheets when all editors using the stylesheet have been removed. #TINY-3926
- Changed `imagetools` context menu icon for accessing the `image` dialog to use the `image` icon. #TINY-4141
- Changed the `editor.insertContent()` and `editor.selection.setContent()` APIs to retain leading and trailing whitespace. #TINY-5966
- Changed the `table` plugin `Column` menu to include the cut, copy and paste column menu items. #TINY-6374
- Changed the default table styles in the content CSS files to better support the styling options available in the `table` dialog. #TINY-6179

### Deprecated
- Deprecated the `Env.experimentalShadowDom` flag. #TINY-6128

### Fixed
- Fixed tables with no borders displaying with the default border styles in the `preview` dialog. #TINY-6179
- Fixed loss of whitespace when inserting content after a non-breaking space. #TINY-5966
- Fixed the `event.getComposedPath()` function throwing an exception for events fired from the editor. #TINY-6128
- Fixed notifications not appearing when the editor is within a ShadowRoot. #TINY-6354
- Fixed focus issues with inline dialogs when the editor is within a ShadowRoot. #TINY-6360
- Fixed the `template` plugin previews missing some content styles. #TINY-6115
- Fixed the `media` plugin not saving the alternative source url in some situations. #TINY-4113
- Fixed an issue where column resizing using the resize bars was inconsistent between fixed and relative table widths. #TINY-6001
- Fixed an issue where dragging and dropping within a table would select table cells. #TINY-5950
- Fixed up and down keyboard navigation not working for inline `contenteditable="false"` elements. #TINY-6226
- Fixed dialog not retrieving `close` icon from icon pack. #TINY-6445
- Fixed the `unlink` toolbar button not working when selecting multiple links. #TINY-4867
- Fixed the `link` dialog not showing the "Text to display" field in some valid cases. #TINY-5205
- Fixed the `DOMUtils.split()` API incorrectly removing some content. #TINY-6294
- Fixed pressing the escape key not focusing the editor when using multiple toolbars. #TINY-6230
- Fixed the `dirty` flag not being correctly set during an `AddUndo` event. #TINY-4707
- Fixed `editor.selection.setCursorLocation` incorrectly placing the cursor outside `pre` elements in some circumstances. #TINY-4058
- Fixed an exception being thrown when pressing the enter key inside pre elements while `br_in_pre` setting is false. #TINY-4058

## 5.4.2 - 2020-08-17

### Fixed
- Fixed the editor not resizing when resizing the browser window in fullscreen mode. #TINY-3511
- Fixed clicking on notifications causing inline editors to hide. #TINY-6058
- Fixed an issue where link URLs could not be deleted or edited in the link dialog in some cases. #TINY-4706
- Fixed a regression where setting the `anchor_top` or `anchor_bottom` options to `false` was not working. #TINY-6256
- Fixed the `anchor` plugin not supporting the `allow_html_in_named_anchor` option. #TINY-6236
- Fixed an exception thrown when removing inline formats that contained additional styles or classes. #TINY-6288
- Fixed an exception thrown when positioning the context toolbar on Internet Explorer 11 in some edge cases. #TINY-6271
- Fixed inline formats not removed when more than one `removeformat` format rule existed. #TINY-6216
- Fixed an issue where spaces were sometimes removed when removing formating on nearby text. #TINY-6251
- Fixed the list toolbar buttons not showing as active when a list is selected. #TINY-6286
- Fixed an issue where the UI would sometimes not be shown or hidden when calling the show or hide API methods on the editor. #TINY-6048
- Fixed the list type style not retained when copying list items. #TINY-6289
- Fixed the Paste plugin converting tabs in plain text to a single space character. A `paste_tab_spaces` option has been included for setting the number of spaces used to replace a tab character. #TINY-6237

## 5.4.1 - 2020-07-08

### Fixed
- Fixed the Search and Replace plugin incorrectly including zero-width caret characters in search results. #TINY-4599
- Fixed dragging and dropping unsupported files navigating the browser away from the editor. #TINY-6027
- Fixed undo levels not created on browser handled drop or paste events. #TINY-6027
- Fixed content in an iframe element parsing as DOM elements instead of text content. #TINY-5943
- Fixed Oxide checklist styles not showing when printing. #TINY-5139
- Fixed bug with `scope` attribute not being added to the cells of header rows. #TINY-6206

## 5.4.0 - 2020-06-30

### Added
- Added keyboard navigation support to menus and toolbars when the editor is in a ShadowRoot. #TINY-6152
- Added the ability for menus to be clicked when the editor is in an open shadow root. #TINY-6091
- Added the `Editor.ui.styleSheetLoader` API for loading stylesheets within the Document or ShadowRoot containing the editor UI. #TINY-6089
- Added the `StyleSheetLoader` module to the public API. #TINY-6100
- Added Oxide variables for styling the `select` element and headings in dialog content. #TINY-6070
- Added icons for `table` column and row cut, copy, and paste toolbar buttons. #TINY-6062
- Added all `table` menu items to the UI registry, so they can be used by name in other menus. #TINY-4866
- Added new `mceTableApplyCellStyle` command to the `table` plugin. #TINY-6004
- Added new `table` cut, copy, and paste column editor commands and menu items. #TINY-6006
- Added font related Oxide variables for secondary buttons, allowing for custom styling. #TINY-6061
- Added new `table_header_type` setting to control how table header rows are structured. #TINY-6007
- Added new `table_sizing_mode` setting to replace the `table_responsive_width` setting, which has now been deprecated. #TINY-6051
- Added new `mceTableSizingMode` command for changing the sizing mode of a table. #TINY-6000
- Added new `mceTableRowType`, `mceTableColType`, and `mceTableCellType` commands and value queries. #TINY-6150

### Changed
- Changed `advlist` toolbar buttons to only show a dropdown list if there is more than one option. #TINY-3194
- Changed `mceInsertTable` command and `insertTable` API method to take optional header rows and columns arguments. #TINY-6012
- Changed stylesheet loading, so that UI skin stylesheets can load in a ShadowRoot if required. #TINY-6089
- Changed the DOM location of menus so that they display correctly when the editor is in a ShadowRoot. #TINY-6093
- Changed the table plugin to correctly detect all valid header row structures. #TINY-6007

### Fixed
- Fixed tables with no defined width being converted to a `fixed` width table when modifying the table. #TINY-6051
- Fixed the `autosave` `isEmpty` API incorrectly detecting non-empty content as empty. #TINY-5953
- Fixed table `Paste row after` and `Paste row before` menu items not disabled when nothing was available to paste. #TINY-6006
- Fixed a selection performance issue with large tables on Microsoft Internet Explorer and Edge. #TINY-6057
- Fixed filters for screening commands from the undo stack to be case-insensitive. #TINY-5946
- Fixed `fullscreen` plugin now removes all classes when the editor is closed. #TINY-4048
- Fixed handling of mixed-case icon identifiers (names) for UI elements. #TINY-3854
- Fixed leading and trailing spaces lost when using `editor.selection.getContent({ format: 'text' })`. #TINY-5986
- Fixed an issue where changing the URL with the quicklink toolbar caused unexpected undo behavior. #TINY-5952
- Fixed an issue where removing formatting within a table cell would cause Internet Explorer 11 to scroll to the end of the table. #TINY-6049
- Fixed an issue where the `allow_html_data_urls` setting was not correctly applied. #TINY-5951
- Fixed the `autolink` feature so that it no longer treats a string with multiple "@" characters as an email address. #TINY-4773
- Fixed an issue where removing the editor would leave unexpected attributes on the target element. #TINY-4001
- Fixed the `link` plugin now suggest `mailto:` when the text contains an '@' and no slashes (`/`). #TINY-5941
- Fixed the `valid_children` check of custom elements now allows a wider range of characters in names. #TINY-5971

## 5.3.2 - 2020-06-10

### Fixed
- Fixed a regression introduced in 5.3.0, where `images_dataimg_filter` was no-longer called. #TINY-6086

## 5.3.1 - 2020-05-27

### Fixed
- Fixed the image upload error alert also incorrectly closing the image dialog. #TINY-6020
- Fixed editor content scrolling incorrectly on focus in Firefox by reverting default content CSS html and body heights added in 5.3.0. #TINY-6019

## 5.3.0 - 2020-05-21

### Added
- Added html and body height styles to the default oxide content CSS. #TINY-5978
- Added `uploadUri` and `blobInfo` to the data returned by `editor.uploadImages()`. #TINY-4579
- Added a new function to the `BlobCache` API to lookup a blob based on the base64 data and mime type. #TINY-5988
- Added the ability to search and replace within a selection. #TINY-4549
- Added the ability to set the list start position for ordered lists and added new `lists` context menu item. #TINY-3915
- Added `icon` as an optional config option to the toggle menu item API. #TINY-3345
- Added `auto` mode for `toolbar_location` which positions the toolbar and menu bar at the bottom if there is no space at the top. #TINY-3161

### Changed
- Changed the default `toolbar_location` to `auto`. #TINY-3161
- Changed toggle menu items and choice menu items to have a dedicated icon with the checkmark displayed on the far right side of the menu item. #TINY-3345
- Changed the `link`, `image`, and `paste` plugins to use Promises to reduce the bundle size. #TINY-4710
- Changed the default icons to be lazy loaded during initialization. #TINY-4729
- Changed the parsing of content so base64 encoded urls are converted to blob urls. #TINY-4727
- Changed context toolbars so they concatenate when more than one is suitable for the current selection. #TINY-4495
- Changed inline style element formats (strong, b, em, i, u, strike) to convert to a span on format removal if a `style` or `class` attribute is present. #TINY-4741

### Fixed
- Fixed the `selection.setContent()` API not running parser filters. #TINY-4002
- Fixed formats incorrectly applied or removed when table cells were selected. #TINY-4709
- Fixed the `quickimage` button not restricting the file types to images. #TINY-4715
- Fixed search and replace ignoring text in nested contenteditable elements. #TINY-5967
- Fixed resize handlers displaying in the wrong location sometimes for remote images. #TINY-4732
- Fixed table picker breaking in Firefox on low zoom levels. #TINY-4728
- Fixed issue with loading or pasting contents with large base64 encoded images on Safari. #TINY-4715
- Fixed supplementary special characters being truncated when inserted into the editor. Patch contributed by mlitwin. #TINY-4791
- Fixed toolbar buttons not set to disabled when the editor is in readonly mode. #TINY-4592
- Fixed the editor selection incorrectly changing when removing caret format containers. #TINY-3438
- Fixed bug where title, width, and height would be set to empty string values when updating an image and removing those attributes using the image dialog. #TINY-4786
- Fixed `ObjectResized` event firing when an object wasn't resized. #TINY-4161
- Fixed `ObjectResized` and `ObjectResizeStart` events incorrectly fired when adding or removing table rows and columns. #TINY-4829
- Fixed the placeholder not hiding when pasting content into the editor. #TINY-4828
- Fixed an issue where the editor would fail to load if local storage was disabled. #TINY-5935
- Fixed an issue where an uploaded image would reuse a cached image with a different mime type. #TINY-5988
- Fixed bug where toolbars and dialogs would not show if the body element was replaced (e.g. with Turbolinks). Patch contributed by spohlenz. #GH-5653
- Fixed an issue where multiple formats would be removed when removing a single format at the end of lines or on empty lines. #TINY-1170
- Fixed zero-width spaces incorrectly included in the `wordcount` plugin character count. #TINY-5991
- Fixed a regression introduced in 5.2.0 whereby the desktop `toolbar_mode` setting would incorrectly override the mobile default setting. #TINY-5998
- Fixed an issue where deleting all content in a single cell table would delete the entire table. #TINY-1044

## 5.2.2 - 2020-04-23

### Fixed
- Fixed an issue where anchors could not be inserted on empty lines. #TINY-2788
- Fixed text decorations (underline, strikethrough) not consistently inheriting the text color. #TINY-4757
- Fixed `format` menu alignment buttons inconsistently applying to images. #TINY-4057
- Fixed the floating toolbar drawer height collapsing when the editor is rendered in modal dialogs or floating containers. #TINY-4837
- Fixed `media` embed content not processing safely in some cases. #TINY-4857

## 5.2.1 - 2020-03-25

### Fixed
- Fixed the "is decorative" checkbox in the image dialog clearing after certain dialog events. #FOAM-11
- Fixed possible uncaught exception when a `style` attribute is removed using a content filter on `setContent`. #TINY-4742
- Fixed the table selection not functioning correctly in Microsoft Edge 44 or higher. #TINY-3862
- Fixed the table resize handles not functioning correctly in Microsoft Edge 44 or higher. #TINY-4160
- Fixed the floating toolbar drawer disconnecting from the toolbar when adding content in inline mode. #TINY-4725 #TINY-4765
- Fixed `readonly` mode not returning the appropriate boolean value. #TINY-3948
- Fixed the `forced_root_block_attrs` setting not applying attributes to new blocks consistently. #TINY-4564
- Fixed the editor incorrectly stealing focus during initialization in Microsoft Internet Explorer. #TINY-4697
- Fixed dialogs stealing focus when opening an alert or confirm dialog using an `onAction` callback. #TINY-4014
- Fixed inline dialogs incorrectly closing when clicking on an opened alert or confirm dialog. #TINY-4012
- Fixed the context toolbar overlapping the menu bar and toolbar. #TINY-4586
- Fixed notification and inline dialog positioning issues when using `toolbar_location: 'bottom'`. #TINY-4586
- Fixed the `colorinput` popup appearing offscreen on mobile devices. #TINY-4711
- Fixed special characters not being found when searching by "whole words only". #TINY-4522
- Fixed an issue where dragging images could cause them to be duplicated. #TINY-4195
- Fixed context toolbars activating without the editor having focus. #TINY-4754
- Fixed an issue where removing the background color of text did not always work. #TINY-4770
- Fixed an issue where new rows and columns in a table did not retain the style of the previous row or column. #TINY-4788

## 5.2.0 - 2020-02-13

### Added
- Added the ability to apply formats to spaces. #TINY-4200
- Added new `toolbar_location` setting to allow for positioning the menu and toolbar at the bottom of the editor. #TINY-4210
- Added new `toolbar_groups` setting to allow a custom floating toolbar group to be added to the toolbar when using `floating` toolbar mode. #TINY-4229
- Added new `link_default_protocol` setting to `link` and `autolink` plugin to allow a protocol to be used by default. #TINY-3328
- Added new `placeholder` setting to allow a placeholder to be shown when the editor is empty. #TINY-3917
- Added new `tinymce.dom.TextSeeker` API to allow searching text across different DOM nodes. #TINY-4200
- Added a drop shadow below the toolbar while in sticky mode and introduced Oxide variables to customize it when creating a custom skin. #TINY-4343
- Added `quickbars_image_toolbar` setting to allow for the image quickbar to be turned off. #TINY-4398
- Added iframe and img `loading` attribute to the default schema. Patch contributed by ataylor32. #GH-5112
- Added new `getNodeFilters`/`getAttributeFilters` functions to the `editor.serializer` instance. #TINY-4344
- Added new `a11y_advanced_options` setting to allow additional accessibility options to be added. #FOAM-11
- Added new accessibility options and behaviours to the image dialog using `a11y_advanced_options`. #FOAM-11
- Added the ability to use the window `PrismJS` instance for the `codesample` plugin instead of the bundled version to allow for styling custom languages. #TINY-4504
- Added error message events that fire when a resource loading error occurs. #TINY-4509

### Changed
- Changed the default schema to disallow `onchange` for select elements. #TINY-4614
- Changed default `toolbar_mode` value from false to `wrap`. The value false has been deprecated. #TINY-4617
- Changed `toolbar_drawer` setting to `toolbar_mode`. `toolbar_drawer` has been deprecated. #TINY-4416
- Changed iframe mode to set selection on content init if selection doesn't exist. #TINY-4139
- Changed table related icons to align them with the visual style of the other icons. #TINY-4341
- Changed and improved the visual appearance of the color input field. #TINY-2917
- Changed fake caret container to use `forced_root_block` when possible. #TINY-4190
- Changed the `requireLangPack` API to wait until the plugin has been loaded before loading the language pack. #TINY-3716
- Changed the formatter so `style_formats` are registered before the initial content is loaded into the editor. #TINY-4238
- Changed media plugin to use https protocol for media urls by default. #TINY-4577
- Changed the parser to treat CDATA nodes as bogus HTML comments to match the HTML parsing spec. A new `preserve_cdata` setting has been added to preserve CDATA nodes if required. #TINY-4625

### Fixed
- Fixed incorrect parsing of malformed/bogus HTML comments. #TINY-4625
- Fixed `quickbars` selection toolbar appearing on non-editable elements. #TINY-4359
- Fixed bug with alignment toolbar buttons sometimes not changing state correctly. #TINY-4139
- Fixed the `codesample` toolbar button not toggling when selecting code samples other than HTML. #TINY-4504
- Fixed content incorrectly scrolling to the top or bottom when pressing enter if when the content was already in view. #TINY-4162
- Fixed `scrollIntoView` potentially hiding elements behind the toolbar. #TINY-4162
- Fixed editor not respecting the `resize_img_proportional` setting due to legacy code. #TINY-4236
- Fixed flickering floating toolbar drawer in inline mode. #TINY-4210
- Fixed an issue where the template plugin dialog would be indefinitely blocked on a failed template load. #TINY-2766
- Fixed the `mscontrolselect` event not being unbound on IE/Edge. #TINY-4196
- Fixed Confirm dialog footer buttons so only the "Yes" button is highlighted. #TINY-4310
- Fixed `file_picker_callback` functionality for Image, Link and Media plugins. #TINY-4163
- Fixed issue where floating toolbar drawer sometimes would break if the editor is resized while the drawer is open. #TINY-4439
- Fixed incorrect `external_plugins` loading error message. #TINY-4503
- Fixed resize handler was not hidden for ARIA purposes. Patch contributed by Parent5446. #GH-5195
- Fixed an issue where content could be lost if a misspelled word was selected and spellchecking was disabled. #TINY-3899
- Fixed validation errors in the CSS where certain properties had the wrong default value. #TINY-4491
- Fixed an issue where forced root block attributes were not applied when removing a list. #TINY-4272
- Fixed an issue where the element path isn't being cleared when there are no parents. #TINY-4412
- Fixed an issue where width and height in svg icons containing `rect` elements were overridden by the CSS reset. #TINY-4408
- Fixed an issue where uploading images with `images_reuse_filename` enabled and that included a query parameter would generate an invalid URL. #TINY-4638
- Fixed the `closeButton` property not working when opening notifications. #TINY-4674
- Fixed keyboard flicker when opening a context menu on mobile. #TINY-4540
- Fixed issue where plus icon svg contained strokes. #TINY-4681

## 5.1.6 - 2020-01-28

### Fixed
- Fixed `readonly` mode not blocking all clicked links. #TINY-4572
- Fixed legacy font sizes being calculated inconsistently for the `FontSize` query command value. #TINY-4555
- Fixed changing a tables row from `Header` to `Body` incorrectly moving the row to the bottom of the table. #TINY-4593
- Fixed the context menu not showing in certain cases with hybrid devices. #TINY-4569
- Fixed the context menu opening in the wrong location when the target is the editor body. #TINY-4568
- Fixed the `image` plugin not respecting the `automatic_uploads` setting when uploading local images. #TINY-4287
- Fixed security issue related to parsing HTML comments and CDATA. #TINY-4544

## 5.1.5 - 2019-12-19

### Fixed
- Fixed the UI not working with hybrid devices that accept both touch and mouse events. #TNY-4521
- Fixed the `charmap` dialog initially focusing the first tab of the dialog instead of the search input field. #TINY-4342
- Fixed an exception being raised when inserting content if the caret was directly before or after a `contenteditable="false"` element. #TINY-4528
- Fixed a bug with pasting image URLs when paste as text is enabled. #TINY-4523

## 5.1.4 - 2019-12-11

### Fixed
- Fixed dialog contents disappearing when clicking a checkbox for right-to-left languages. #TINY-4518
- Fixed the `legacyoutput` plugin registering legacy formats after editor initialization, causing legacy content to be stripped on the initial load. #TINY-4447
- Fixed search and replace not cycling through results when searching using special characters. #TINY-4506
- Fixed the `visualchars` plugin converting HTML-like text to DOM elements in certain cases. #TINY-4507
- Fixed an issue with the `paste` plugin not sanitizing content in some cases. #TINY-4510
- Fixed HTML comments incorrectly being parsed in certain cases. #TINY-4511

## 5.1.3 - 2019-12-04

### Fixed
- Fixed sticky toolbar not undocking when fullscreen mode is activated. #TINY-4390
- Fixed the "Current Window" target not applying when updating links using the link dialog. #TINY-4063
- Fixed disabled menu items not highlighting when focused. #TINY-4339
- Fixed touch events passing through dialog collection items to the content underneath on Android devices. #TINY-4431
- Fixed keyboard navigation of the Help dialog's Keyboard Navigation tab. #TINY-4391
- Fixed search and replace dialog disappearing when finding offscreen matches on iOS devices. #TINY-4350
- Fixed performance issues where sticky toolbar was jumping while scrolling on slower browsers. #TINY-4475

## 5.1.2 - 2019-11-19

### Fixed
- Fixed desktop touch devices using `mobile` configuration overrides. #TINY-4345
- Fixed unable to disable the new scrolling toolbar feature. #TINY-4345
- Fixed touch events passing through any pop-up items to the content underneath on Android devices. #TINY-4367
- Fixed the table selector handles throwing JavaScript exceptions for non-table selections. #TINY-4338
- Fixed `cut` operations not removing selected content on Android devices when the `paste` plugin is enabled. #TINY-4362
- Fixed inline toolbar not constrained to the window width by default. #TINY-4314
- Fixed context toolbar split button chevrons pointing right when they should be pointing down. #TINY-4257
- Fixed unable to access the dialog footer in tabbed dialogs on small screens. #TINY-4360
- Fixed mobile table selectors were hard to select with touch by increasing the size. #TINY-4366
- Fixed mobile table selectors moving when moving outside the editor. #TINY-4366
- Fixed inline toolbars collapsing when using sliding toolbars. #TINY-4389
- Fixed block textpatterns not treating NBSPs as spaces. #TINY-4378
- Fixed backspace not merging blocks when the last element in the preceding block was a `contenteditable="false"` element. #TINY-4235
- Fixed toolbar buttons that only contain text labels overlapping on mobile devices. #TINY-4395
- Fixed quickbars quickimage picker not working on mobile. #TINY-4377
- Fixed fullscreen not resizing in an iOS WKWebView component. #TINY-4413

## 5.1.1 - 2019-10-28

### Fixed
- Fixed font formats containing spaces being wrapped in `&quot;` entities instead of single quotes. #TINY-4275
- Fixed alert and confirm dialogs losing focus when clicked. #TINY-4248
- Fixed clicking outside a modal dialog focusing on the document body. #TINY-4249
- Fixed the context toolbar not hiding when scrolled out of view. #TINY-4265

## 5.1.0 - 2019-10-17

### Added
- Added touch selector handles for table selections on touch devices. #TINY-4097
- Added border width field to Table Cell dialog. #TINY-4028
- Added touch event listener to media plugin to make embeds playable. #TINY-4093
- Added oxide styling options to notifications and tweaked the default variables. #TINY-4153
- Added additional padding to split button chevrons on touch devices, to make them easier to interact with. #TINY-4223
- Added new platform detection functions to `Env` and deprecated older detection properties. #TINY-4184
- Added `inputMode` config field to specify inputmode attribute of `input` dialog components. #TINY-4062
- Added new `inputMode` property to relevant plugins/dialogs. #TINY-4102
- Added new `toolbar_sticky` setting to allow the iframe menubar/toolbar to stick to the top of the window when scrolling. #TINY-3982

### Changed
- Changed default setting for `toolbar_drawer` to `floating`. #TINY-3634
- Changed mobile phones to use the `silver` theme by default. #TINY-3634
- Changed some editor settings to default to `false` on touch devices:
  - `menubar`(phones only). #TINY-4077
  - `table_grid`. #TINY-4075
  - `resize`. #TINY-4157
  - `object_resizing`. #TINY-4157
- Changed toolbars and context toolbars to sidescroll on mobile. #TINY-3894 #TINY-4107
- Changed context menus to render as horizontal menus on touch devices. #TINY-4107
- Changed the editor to use the `VisualViewport` API of the browser where possible. #TINY-4078
- Changed visualblocks toolbar button icon and renamed `paragraph` icon to `visualchars`. #TINY-4074
- Changed Oxide default for `@toolbar-button-chevron-color` to follow toolbar button icon color. #TINY-4153
- Changed the `urlinput` dialog component to use the `url` type attribute. #TINY-4102

### Fixed
- Fixed Safari desktop visual viewport fires resize on fullscreen breaking the restore function. #TINY-3976
- Fixed scroll issues on mobile devices. #TINY-3976
- Fixed context toolbar unable to refresh position on iOS12. #TINY-4107
- Fixed ctrl+left click not opening links on readonly mode and the preview dialog. #TINY-4138
- Fixed Slider UI component not firing `onChange` event on touch devices. #TINY-4092
- Fixed notifications overlapping instead of stacking. #TINY-3478
- Fixed inline dialogs positioning incorrectly when the page is scrolled. #TINY-4018
- Fixed inline dialogs and menus not repositioning when resizing. #TINY-3227
- Fixed inline toolbar incorrectly stretching to the full width when a width value was provided. #TINY-4066
- Fixed menu chevrons color to follow the menu text color. #TINY-4153
- Fixed table menu selection grid from staying black when using dark skins, now follows border color. #TINY-4153
- Fixed Oxide using the wrong text color variable for menubar button focused state. #TINY-4146
- Fixed the autoresize plugin not keeping the selection in view when resizing. #TINY-4094
- Fixed textpattern plugin throwing exceptions when using `forced_root_block: false`. #TINY-4172
- Fixed missing CSS fill styles for toolbar button icon active state. #TINY-4147
- Fixed an issue where the editor selection could end up inside a short ended element (such as `br`). #TINY-3999
- Fixed browser selection being lost in inline mode when opening split dropdowns. #TINY-4197
- Fixed backspace throwing an exception when using `forced_root_block: false`. #TINY-4099
- Fixed floating toolbar drawer expanding outside the bounds of the editor. #TINY-3941
- Fixed the autocompleter not activating immediately after a `br` or `contenteditable=false` element. #TINY-4194
- Fixed an issue where the autocompleter would incorrectly close on IE 11 in certain edge cases. #TINY-4205

## 5.0.16 - 2019-09-24

### Added
- Added new `referrer_policy` setting to add the `referrerpolicy` attribute when loading scripts or stylesheets. #TINY-3978
- Added a slight background color to dialog tab links when focused to aid keyboard navigation. #TINY-3877

### Fixed
- Fixed media poster value not updating on change. #TINY-4013
- Fixed openlink was not registered as a toolbar button. #TINY-4024
- Fixed failing to initialize if a script tag was used inside a SVG. #TINY-4087
- Fixed double top border showing on toolbar without menubar when toolbar_drawer is enabled. #TINY-4118
- Fixed unable to drag inline dialogs to the bottom of the screen when scrolled. #TINY-4154
- Fixed notifications appearing on top of the toolbar when scrolled in inline mode. #TINY-4159
- Fixed notifications displaying incorrectly on IE 11. #TINY-4169

## 5.0.15 - 2019-09-02

### Added
- Added a dark `content_css` skin to go with the dark UI skin. #TINY-3743

### Changed
- Changed the enabled state on toolbar buttons so they don't get the hover effect. #TINY-3974

### Fixed
- Fixed missing CSS active state on toolbar buttons. #TINY-3966
- Fixed `onChange` callback not firing for the colorinput dialog component. #TINY-3968
- Fixed context toolbars not showing in fullscreen mode. #TINY-4023

## 5.0.14 - 2019-08-19

### Added
- Added an API to reload the autocompleter menu with additional fetch metadata #MENTIONS-17

### Fixed
- Fixed missing toolbar button border styling options. #TINY-3965
- Fixed image upload progress notification closing before the upload is complete. #TINY-3963
- Fixed inline dialogs not closing on escape when no dialog component is in focus. #TINY-3936
- Fixed plugins not being filtered when defaulting to mobile on phones. #TINY-3537
- Fixed toolbar more drawer showing the content behind it when transitioning between opened and closed states. #TINY-3878
- Fixed focus not returning to the dialog after pressing the "Replace all" button in the search and replace dialog. #TINY-3961

### Removed
- Removed Oxide variable `@menubar-select-disabled-border-color` and replaced it with `@menubar-select-disabled-border`. #TINY-3965

## 5.0.13 - 2019-08-06

### Changed
- Changed modal dialogs to prevent dragging by default and added new `draggable_modal` setting to restore dragging. #TINY-3873
- Changed the nonbreaking plugin to insert nbsp characters wrapped in spans to aid in filtering. This can be disabled using the `nonbreaking_wrap` setting. #TINY-3647
- Changed backspace behaviour in lists to outdent nested list items when the cursor is at the start of the list item. #TINY-3651

### Fixed
- Fixed sidebar growing beyond editor bounds in IE 11. #TINY-3937
- Fixed issue with being unable to keyboard navigate disabled toolbar buttons. #TINY-3350
- Fixed issues with backspace and delete in nested contenteditable true and false elements. #TINY-3868
- Fixed issue with losing keyboard navigation in dialogs due to disabled buttons. #TINY-3914
- Fixed `MouseEvent.mozPressure is deprecated` warning in Firefox. #TINY-3919
- Fixed `default_link_target` not being respected when `target_list` is disabled. #TINY-3757
- Fixed mobile plugin filter to only apply to the mobile theme, rather than all mobile platforms. #TINY-3405
- Fixed focus switching to another editor during mode changes. #TINY-3852
- Fixed an exception being thrown when clicking on an uninitialized inline editor. #TINY-3925
- Fixed unable to keyboard navigate to dialog menu buttons. #TINY-3933
- Fixed dialogs being able to be dragged outside the window viewport. #TINY-3787
- Fixed inline dialogs appearing above modal dialogs. #TINY-3932

## 5.0.12 - 2019-07-18

### Added
- Added ability to utilize UI dialog panels inside other panels. #TINY-3305
- Added help dialog tab explaining keyboard navigation of the editor. #TINY-3603

### Changed
- Changed the "Find and Replace" design to an inline dialog. #TINY-3054

### Fixed
- Fixed issue where autolink spacebar event was not being fired on Edge. #TINY-3891
- Fixed table selection missing the background color. #TINY-3892
- Fixed removing shortcuts not working for function keys. #TINY-3871
- Fixed non-descriptive UI component type names. #TINY-3349
- Fixed UI registry components rendering as the wrong type when manually specifying a different type. #TINY-3385
- Fixed an issue where dialog checkbox, input, selectbox, textarea and urlinput components couldn't be disabled. #TINY-3708
- Fixed the context toolbar not using viable screen space in inline/distraction free mode. #TINY-3717
- Fixed the context toolbar overlapping the toolbar in various conditions. #TINY-3205
- Fixed IE11 edge case where items were being inserted into the wrong location. #TINY-3884

## 5.0.11 - 2019-07-04

### Fixed
- Fixed packaging errors caused by a rollup treeshaking bug (https://github.com/rollup/rollup/issues/2970). #TINY-3866
- Fixed the customeditor component not able to get data from the dialog api. #TINY-3866
- Fixed collection component tooltips not being translated. #TINY-3855

## 5.0.10 - 2019-07-02

### Added
- Added support for all HTML color formats in `color_map` setting. #TINY-3837

### Changed
- Changed backspace key handling to outdent content in appropriate circumstances. #TINY-3685
- Changed default palette for forecolor and backcolor to include some lighter colors suitable for highlights. #TINY-2865
- Changed the search and replace plugin to cycle through results. #TINY-3800

### Fixed
- Fixed inconsistent types causing some properties to be unable to be used in dialog components. #TINY-3778
- Fixed an issue in the Oxide skin where dialog content like outlines and shadows were clipped because of overflow hidden. #TINY-3566
- Fixed the search and replace plugin not resetting state when changing the search query. #TINY-3800
- Fixed backspace in lists not creating an undo level. #TINY-3814
- Fixed the editor to cancel loading in quirks mode where the UI is not supported. #TINY-3391
- Fixed applying fonts not working when the name contained spaces and numbers. #TINY-3801
- Fixed so that initial content is retained when initializing on list items. #TINY-3796
- Fixed inefficient font name and font size current value lookup during rendering. #TINY-3813
- Fixed mobile font copied into the wrong folder for the oxide-dark skin. #TINY-3816
- Fixed an issue where resizing the width of tables would produce inaccurate results. #TINY-3827
- Fixed a memory leak in the Silver theme. #TINY-3797
- Fixed alert and confirm dialogs using incorrect markup causing inconsistent padding. #TINY-3835
- Fixed an issue in the Table plugin with `table_responsive_width` not enforcing units when resizing. #TINY-3790
- Fixed leading, trailing and sequential spaces being lost when pasting plain text. #TINY-3726
- Fixed exception being thrown when creating relative URIs. #TINY-3851
- Fixed focus is no longer set to the editor content during mode changes unless the editor already had focus. #TINY-3852

## 5.0.9 - 2019-06-26

### Fixed
- Fixed print plugin not working in Firefox. #TINY-3834

## 5.0.8 - 2019-06-18

### Added
- Added back support for multiple toolbars. #TINY-2195
- Added support for .m4a files to the media plugin. #TINY-3750
- Added new base_url and suffix editor init options. #TINY-3681

### Fixed
- Fixed incorrect padding for select boxes with visible values. #TINY-3780
- Fixed selection incorrectly changing when programmatically setting selection on contenteditable false elements. #TINY-3766
- Fixed sidebar background being transparent. #TINY-3727
- Fixed the build to remove duplicate iife wrappers. #TINY-3689
- Fixed bogus autocompleter span appearing in content when the autocompleter menu is shown. #TINY-3752
- Fixed toolbar font size select not working with legacyoutput plugin. #TINY-2921
- Fixed the legacyoutput plugin incorrectly aligning images. #TINY-3660
- Fixed remove color not working when using the legacyoutput plugin. #TINY-3756
- Fixed the font size menu applying incorrect sizes when using the legacyoutput plugin. #TINY-3773
- Fixed scrollIntoView not working when the parent window was out of view. #TINY-3663
- Fixed the print plugin printing from the wrong window in IE11. #TINY-3762
- Fixed content CSS loaded over CORS not loading in the preview plugin with content_css_cors enabled. #TINY-3769
- Fixed the link plugin missing the default "None" option for link list. #TINY-3738
- Fixed small dot visible with menubar and toolbar disabled in inline mode. #TINY-3623
- Fixed space key properly inserts a nbsp before/after block elements. #TINY-3745
- Fixed native context menu not showing with images in IE11. #TINY-3392
- Fixed inconsistent browser context menu image selection. #TINY-3789

## 5.0.7 - 2019-06-05

### Added
- Added new toolbar button and menu item for inserting tables via dialog. #TINY-3636
- Added new API for adding/removing/changing tabs in the Help dialog. #TINY-3535
- Added highlighting of matched text in autocompleter items. #TINY-3687
- Added the ability for autocompleters to work with matches that include spaces. #TINY-3704
- Added new `imagetools_fetch_image` callback to allow custom implementations for cors loading of images. #TINY-3658
- Added `'http'` and `https` options to `link_assume_external_targets` to prepend `http://` or `https://` prefixes when URL does not contain a protocol prefix. Patch contributed by francoisfreitag. #GH-4335

### Changed
- Changed annotations navigation to work the same as inline boundaries. #TINY-3396
- Changed tabpanel API by adding a `name` field and changing relevant methods to use it. #TINY-3535

### Fixed
- Fixed text color not updating all color buttons when choosing a color. #TINY-3602
- Fixed the autocompleter not working with fragmented text. #TINY-3459
- Fixed the autosave plugin no longer overwrites window.onbeforeunload. #TINY-3688
- Fixed infinite loop in the paste plugin when IE11 takes a long time to process paste events. Patch contributed by lRawd. #GH-4987
- Fixed image handle locations when using `fixed_toolbar_container`. Patch contributed by t00. #GH-4966
- Fixed the autoresize plugin not firing `ResizeEditor` events. #TINY-3587
- Fixed editor in fullscreen mode not extending to the bottom of the screen. #TINY-3701
- Fixed list removal when pressing backspace after the start of the list item. #TINY-3697
- Fixed autocomplete not triggering from compositionend events. #TINY-3711
- Fixed `file_picker_callback` could not set the caption field on the insert image dialog. #TINY-3172
- Fixed the autocompleter menu showing up after a selection had been made. #TINY-3718
- Fixed an exception being thrown when a file or number input has focus during initialization. Patch contributed by t00. #GH-2194

## 5.0.6 - 2019-05-22

### Added
- Added `icons_url` editor settings to enable icon packs to be loaded from a custom url. #TINY-3585
- Added `image_uploadtab` editor setting to control the visibility of the upload tab in the image dialog. #TINY-3606
- Added new api endpoints to the wordcount plugin and improved character count logic. #TINY-3578

### Changed
- Changed plugin, language and icon loading errors to log in the console instead of a notification. #TINY-3585

### Fixed
- Fixed the textpattern plugin not working with fragmented text. #TINY-3089
- Fixed various toolbar drawer accessibility issues and added an animation. #TINY-3554
- Fixed issues with selection and ui components when toggling readonly mode. #TINY-3592
- Fixed so readonly mode works with inline editors. #TINY-3592
- Fixed docked inline toolbar positioning when scrolled. #TINY-3621
- Fixed initial value not being set on bespoke select in quickbars and toolbar drawer. #TINY-3591
- Fixed so that nbsp entities aren't trimmed in white-space: pre-line elements. #TINY-3642
- Fixed `mceInsertLink` command inserting spaces instead of url encoded characters. #GH-4990
- Fixed text content floating on top of dialogs in IE11. #TINY-3640

## 5.0.5 - 2019-05-09

### Added
- Added menu items to match the forecolor/backcolor toolbar buttons. #TINY-2878
- Added default directionality based on the configured language. #TINY-2621
- Added styles, icons and tests for rtl mode. #TINY-2621

### Fixed
- Fixed autoresize not working with floating elements or when media elements finished loading. #TINY-3545
- Fixed incorrect vertical caret positioning in IE 11. #TINY-3188
- Fixed submenu anchoring hiding overflowed content. #TINY-3564

### Removed
- Removed unused and hidden validation icons to avoid displaying phantom tooltips. #TINY-2329

## 5.0.4 - 2019-04-23

### Added
- Added back URL dialog functionality, which is now available via `editor.windowManager.openUrl()`. #TINY-3382
- Added the missing throbber functionality when calling `editor.setProgressState(true)`. #TINY-3453
- Added function to reset the editor content and undo/dirty state via `editor.resetContent()`. #TINY-3435
- Added the ability to set menu buttons as active. #TINY-3274
- Added `editor.mode` API, featuring a custom editor mode API. #TINY-3406
- Added better styling to floating toolbar drawer. #TINY-3479
- Added the new premium plugins to the Help dialog plugins tab. #TINY-3496
- Added the linkchecker context menu items to the default configuration. #TINY-3543

### Fixed
- Fixed image context menu items showing on placeholder images. #TINY-3280
- Fixed dialog labels and text color contrast within notifications/alert banners to satisfy WCAG 4.5:1 contrast ratio for accessibility. #TINY-3351
- Fixed selectbox and colorpicker items not being translated. #TINY-3546
- Fixed toolbar drawer sliding mode to correctly focus the editor when tabbing via keyboard navigation. #TINY-3533
- Fixed positioning of the styleselect menu in iOS while using the mobile theme. #TINY-3505
- Fixed the menubutton `onSetup` callback to be correctly executed when rendering the menu buttons. #TINY-3547
- Fixed `default_link_target` setting to be correctly utilized when creating a link. #TINY-3508
- Fixed colorpicker floating marginally outside its container. #TINY-3026
- Fixed disabled menu items displaying as active when hovered. #TINY-3027

### Removed
- Removed redundant mobile wrapper. #TINY-3480

## 5.0.3 - 2019-03-19

### Changed
- Changed empty nested-menu items within the style formats menu to be disabled or hidden if the value of `style_formats_autohide` is `true`. #TINY-3310
- Changed the entire phrase 'Powered by Tiny' in the status bar to be a link instead of just the word 'Tiny'. #TINY-3366
- Changed `formatselect`, `styleselect` and `align` menus to use the `mceToggleFormat` command internally. #TINY-3428

### Fixed
- Fixed toolbar keyboard navigation to work as expected when `toolbar_drawer` is configured. #TINY-3432
- Fixed text direction buttons to display the correct pressed state in selections that have no explicit `dir` property. #TINY-3138
- Fixed the mobile editor to clean up properly when removed. #TINY-3445
- Fixed quickbar toolbars to add an empty box to the screen when it is set to `false`. #TINY-3439
- Fixed an issue where pressing the **Delete/Backspace** key at the edge of tables was creating incorrect selections. #TINY-3371
- Fixed an issue where dialog collection items (emoticon and special character dialogs) couldn't be selected with touch devices. #TINY-3444
- Fixed a type error introduced in TinyMCE version 5.0.2 when calling `editor.getContent()` with nested bookmarks. #TINY-3400
- Fixed an issue that prevented default icons from being overridden. #TINY-3449
- Fixed an issue where **Home/End** keys wouldn't move the caret correctly before or after `contenteditable=false` inline elements. #TINY-2995
- Fixed styles to be preserved in IE 11 when editing via the `fullpage` plugin. #TINY-3464
- Fixed the `link` plugin context toolbar missing the open link button. #TINY-3461
- Fixed inconsistent dialog component spacing. #TINY-3436

## 5.0.2 - 2019-03-05

### Added
- Added presentation and document presets to `htmlpanel` dialog component. #TINY-2694
- Added missing fixed_toolbar_container setting has been reimplemented in the Silver theme. #TINY-2712
- Added a new toolbar setting `toolbar_drawer` that moves toolbar groups which overflow the editor width into either a `sliding` or `floating` toolbar section. #TINY-2874

### Changed
- Updated the build process to include package lock files in the dev distribution archive. #TINY-2870

### Fixed
- Fixed inline dialogs did not have aria attributes. #TINY-2694
- Fixed default icons are now available in the UI registry, allowing use outside of toolbar buttons. #TINY-3307
- Fixed a memory leak related to select toolbar items. #TINY-2874
- Fixed a memory leak due to format changed listeners that were never unbound. #TINY-3191
- Fixed an issue where content may have been lost when using permanent bookmarks. #TINY-3400
- Fixed the quicklink toolbar button not rendering in the quickbars plugin. #TINY-3125
- Fixed an issue where menus were generating invalid HTML in some cases. #TINY-3323
- Fixed an issue that could cause the mobile theme to show a blank white screen when the editor was inside an `overflow:hidden` element. #TINY-3407
- Fixed mobile theme using a transparent background and not taking up the full width on iOS. #TINY-3414
- Fixed the template plugin dialog missing the description field. #TINY-3337
- Fixed input dialog components using an invalid default type attribute. #TINY-3424
- Fixed an issue where backspace/delete keys after/before pagebreak elements wouldn't move the caret. #TINY-3097
- Fixed an issue in the table plugin where menu items and toolbar buttons weren't showing correctly based on the selection. #TINY-3423
- Fixed inconsistent button focus styles in Firefox. #TINY-3377
- Fixed the resize icon floating left when all status bar elements were disabled. #TINY-3340
- Fixed the resize handle to not show in fullscreen mode. #TINY-3404

## 5.0.1 - 2019-02-21

### Added
- Added H1-H6 toggle button registration to the silver theme. #TINY-3070
- Added code sample toolbar button will now toggle on when the cursor is in a code section. #TINY-3040
- Added new settings to the emoticons plugin to allow additional emoticons to be added. #TINY-3088

### Fixed
- Fixed an issue where adding links to images would replace the image with text. #TINY-3356
- Fixed an issue where the inline editor could use fractional pixels for positioning. #TINY-3202
- Fixed an issue where uploading non-image files in the Image Plugin upload tab threw an error. #TINY-3244
- Fixed an issue in the media plugin that was causing the source url and height/width to be lost in certain circumstances. #TINY-2858
- Fixed an issue with the Context Toolbar not being removed when clicking outside of the editor. #TINY-2804
- Fixed an issue where clicking 'Remove link' wouldn't remove the link in certain circumstances. #TINY-3199
- Fixed an issue where the media plugin would fail when parsing dialog data. #TINY-3218
- Fixed an issue where retrieving the selected content as text didn't create newlines. #TINY-3197
- Fixed incorrect keyboard shortcuts in the Help dialog for Windows. #TINY-3292
- Fixed an issue where JSON serialization could produce invalid JSON. #TINY-3281
- Fixed production CSS including references to source maps. #TINY-3920
- Fixed development CSS was not included in the development zip. #TINY-3920
- Fixed the autocompleter matches predicate not matching on the start of words by default. #TINY-3306
- Fixed an issue where the page could be scrolled with modal dialogs open. #TINY-2252
- Fixed an issue where autocomplete menus would show an icon margin when no items had icons. #TINY-3329
- Fixed an issue in the quickbars plugin where images incorrectly showed the text selection toolbar. #TINY-3338
- Fixed an issue that caused the inline editor to fail to render when the target element already had focus. #TINY-3353

### Removed
- Removed paste as text notification banner and paste_plaintext_inform setting. #POW-102

## 5.0.0 - 2019-02-04

Full documentation for the version 5 features and changes is available at https://www.tiny.cloud/docs/tinymce/5/release-notes/release-notes50/

### Added
- Added links and registered names with * to denote premium plugins in Plugins tab of Help dialog. #TINY-3223

### Changed
- Changed Tiny 5 mobile skin to look more uniform with desktop. #TINY-2650
- Blacklisted table, th and td as inline editor target. #TINY-717

### Fixed
- Fixed an issue where tab panel heights weren't sizing properly on smaller screens and weren't updating on resize. #TINY-3242
- Fixed image tools not having any padding between the label and slider. #TINY-3220
- Fixed context toolbar toggle buttons not showing the correct state. #TINY-3022
- Fixed missing separators in the spellchecker context menu between the suggestions and actions. #TINY-3217
- Fixed notification icon positioning in alert banners. #TINY-2196
- Fixed a typo in the word count plugin name. #TINY-3062
- Fixed charmap and emoticons dialogs not having a primary button. #TINY-3233
- Fixed an issue where resizing wouldn't work correctly depending on the box-sizing model. #TINY-3278

## 5.0.0-rc-2 - 2019-01-22

### Added
- Added screen reader accessibility for sidebar and statusbar. #TINY-2699

### Changed
- Changed formatting menus so they are registered and made the align toolbar button use an icon instead of text. #TINY-2880
- Changed checkboxes to use a boolean for its state, instead of a string. #TINY-2848
- Updated the textpattern plugin to properly support nested patterns and to allow running a command with a value for a pattern with a start and an end. #TINY-2991
- Updated Emoticons and Charmap dialogs to be screen reader accessible. #TINY-2693

### Fixed
- Fixed the link dialog such that it will now retain class attributes when updating links. #TINY-2825
- Fixed "Find and replace" not showing in the "Edit" menu by default. #TINY-3061
- Fixed dropdown buttons missing the 'type' attribute, which could cause forms to be incorrectly submitted. #TINY-2826
- Fixed emoticon and charmap search not returning expected results in certain cases. #TINY-3084
- Fixed blank rel_list values throwing an exception in the link plugin. #TINY-3149

### Removed
- Removed unnecessary 'flex' and unused 'colspan' properties from the new dialog APIs. #TINY-2973

## 5.0.0-rc-1 - 2019-01-08

### Added
- Added editor settings functionality to specify title attributes for toolbar groups. #TINY-2690
- Added icons instead of button text to improve Search and Replace dialog footer appearance. #TINY-2654
- Added `tox-dialog__table` instead of `mce-table-striped` class to enhance Help dialog appearance. #TINY-2360
- Added title attribute to iframes so, screen readers can announce iframe labels. #TINY-2692
- Added a wordcount menu item, that defaults to appearing in the tools menu. #TINY-2877

### Changed
- Updated the font select dropdown logic to try to detect the system font stack and show "System Font" as the font name. #TINY-2710
- Updated the autocompleter to only show when it has matched items. #TINY-2350
- Updated SizeInput labels to "Height" and "Width" instead of Dimensions. #TINY-2833
- Updated the build process to minify and generate ASCII only output for the emoticons database. #TINY-2744

### Fixed
- Fixed readonly mode not fully disabling editing content. #TINY-2287
- Fixed accessibility issues with the font select, font size, style select and format select toolbar dropdowns. #TINY-2713
- Fixed accessibility issues with split dropdowns. #TINY-2697
- Fixed the legacyoutput plugin to be compatible with TinyMCE 5.0. #TINY-2301
- Fixed icons not showing correctly in the autocompleter popup. #TINY-3029
- Fixed an issue where preview wouldn't show anything in Edge under certain circumstances. #TINY-3035
- Fixed the height being incorrectly calculated for the autoresize plugin. #TINY-2807

## 5.0.0-beta-1 - 2018-11-30

### Added
- Added a new `addNestedMenuItem()` UI registry function and changed all nested menu items to use the new registry functions. #TINY-2230
- Added title attribute to color swatch colors. #TINY-2669
- Added anchorbar component to anchor inline toolbar dialogs to instead of the toolbar. #TINY-2040
- Added support for toolbar<n> and toolbar array config options to be squashed into a single toolbar and not create multiple toolbars. #TINY-2195
- Added error handling for when forced_root_block config option is set to true. #TINY-2261
- Added functionality for the removed_menuitems config option. #TINY-2184
- Added the ability to use a string to reference menu items in menu buttons and submenu items. #TINY-2253

### Changed
- Changed the name of the "inlite" plugin to "quickbars". #TINY-2831
- Changed the background color icon to highlight background icon. #TINY-2258
- Changed Help dialog to be accessible to screen readers. #TINY-2687
- Changed the color swatch to save selected custom colors to local storage for use across sessions. #TINY-2722
- Changed `WindowManager` API - methods `getParams`, `setParams` and `getWindows`, and the legacy `windows` property, have been removed. `alert` and `confirm` dialogs are no longer tracked in the window list. #TINY-2603

### Fixed
- Fixed an inline mode issue where the save plugin upon saving can cause content loss. #TINY-2659
- Fixed an issue in IE 11 where calling selection.getContent() would return an empty string when the editor didn't have focus. #TINY-2325

### Removed
- Removed compat3x plugin. #TINY-2815

## 5.0.0-preview-4 - 2018-11-12

### Added
- Added width and height placeholder text to image and media dialog dimensions input. #AP-296
- Added the ability to keyboard navigate through menus, toolbars, sidebar and the status bar sequentially. #AP-381
- Added translation capability back to the editor's UI. #AP-282
- Added `label` component type for dialogs to group components under a label.

### Changed
- Changed the editor resize handle so that it should be disabled when the autoresize plugin is turned on. #AP-424
- Changed UI text for microcopy improvements. #TINY-2281

### Fixed
- Fixed distraction free plugin. #AP-470
- Fixed contents of the input field being selected on focus instead of just recieving an outline highlight. #AP-464
- Fixed styling issues with dialogs and menus in IE 11. #AP-456
- Fixed custom style format control not honoring custom formats. #AP-393
- Fixed context menu not appearing when clicking an image with a caption. #AP-382
- Fixed directionality of UI when using an RTL language. #AP-423
- Fixed page responsiveness with multiple inline editors. #AP-430
- Fixed empty toolbar groups appearing through invalid configuration of the `toolbar` property. #AP-450
- Fixed text not being retained when updating links through the link dialog. #AP-293
- Fixed edit image context menu, context toolbar and toolbar items being incorrectly enabled when selecting invalid images. #AP-323
- Fixed emoji type ahead being shown when typing URLs. #AP-366
- Fixed toolbar configuration properties incorrectly expecting string arrays instead of strings. #AP-342
- Fixed the block formatting toolbar item not showing a "Formatting" title when there is no selection. #AP-321
- Fixed clicking disabled toolbar buttons hiding the toolbar in inline mode. #AP-380
- Fixed `EditorResize` event not being fired upon editor resize. #AP-327
- Fixed tables losing styles when updating through the dialog. #AP-368
- Fixed context toolbar positioning to be more consistent near the edges of the editor. #AP-318
- Fixed table of contents plugin now works with v5 toolbar APIs correctly. #AP-347
- Fixed the `link_context_toolbar` configuration not disabling the context toolbar. #AP-458
- Fixed the link context toolbar showing incorrect relative links. #AP-435
- Fixed the alignment of the icon in alert banner dialog components. #TINY-2220
- Fixed the visual blocks and visual char menu options not displaying their toggled state. #TINY-2238
- Fixed the editor not displaying as fullscreen when toggled. #TINY-2237

### Removed
- Removed the tox-custom-editor class that was added to the wrapping element of codemirror. #TINY-2211

## 5.0.0-preview-3 - 2018-10-18

### Changed
- Changed editor layout to use modern CSS properties over manually calculating dimensions. #AP-324
- Changed `autoresize_min_height` and `autoresize_max_height` configurations to `min_height` and `max_height`. #AP-324
- Changed `Whole word` label in Search and Replace dialog to `Find whole words only`. #AP-387

### Fixed
- Fixed bugs with editor width jumping when resizing and the iframe not resizing to smaller than 150px in height. #AP-324
- Fixed mobile theme bug that prevented the editor from loading. #AP-404
- Fixed long toolbar groups extending outside of the editor instead of wrapping.
- Fixed dialog titles so they are now proper case. #AP-384
- Fixed color picker default to be #000000 instead of #ff00ff. #AP-216
- Fixed "match case" option on the Find and Replace dialog is no longer selected by default. #AP-298
- Fixed vertical alignment of toolbar icons. #DES-134
- Fixed toolbar icons not appearing on IE11. #DES-133

## 5.0.0-preview-2 - 2018-10-10

### Added
- Added swatch is now shown for colorinput fields, instead of the colorpicker directly. #AP-328
- Added fontformats and fontsizes menu items. #AP-390

### Changed
- Changed configuration of color options has been simplified to `color_map`, `color_cols`, and `custom_colors`. #AP-328
- Changed `height` configuration to apply to the editor frame (including menubar, toolbar, status bar) instead of the content area. #AP-324

### Fixed
- Fixed styleselect not updating the displayed item as the cursor moved. #AP-388
- Fixed preview iframe not expanding to the dialog size. #AP-252
- Fixed 'meta' shortcuts not translated into platform-specific text. #AP-270
- Fixed tabbed dialogs (Charmap and Emoticons) shrinking when no search results returned.
- Fixed a bug where alert banner icons were not retrieved from icon pack. #AP-330
- Fixed component styles to flex so they fill large dialogs. #AP-252
- Fixed editor flashing unstyled during load (still in progress). #AP-349

### Removed
- Removed `colorpicker` plugin, it is now in the theme. #AP-328
- Removed `textcolor` plugin, it is now in the theme. #AP-328

## 5.0.0-preview-1 - 2018-10-01

Developer preview 1.

Initial list of features and changes is available at https://www.tiny.cloud/docs/tinymce/5/release-notes/release-notes50/.

## 4.9.11 - 2020-07-13

### Fixed
- Fixed the `selection.setContent()` API not running parser filters. #TINY-4002
- Fixed content in an iframe element parsing as DOM elements instead of text content. #TINY-5943
- Fixed up and down keyboard navigation not working for inline `contenteditable="false"` elements. #TINY-6226

## 4.9.10 - 2020-04-23

### Fixed
- Fixed an issue where the editor selection could end up inside a short ended element (eg br). #TINY-3999
- Fixed a security issue related to CDATA sanitization during parsing. #TINY-4669
- Fixed `media` embed content not processing safely in some cases. #TINY-4857

## 4.9.9 - 2020-03-25

### Fixed
- Fixed the table selection not functioning correctly in Microsoft Edge 44 or higher. #TINY-3862
- Fixed the table resize handles not functioning correctly in Microsoft Edge 44 or higher. #TINY-4160
- Fixed the `forced_root_block_attrs` setting not applying attributes to new blocks consistently. #TINY-4564
- Fixed the editor failing to initialize if a script tag was used inside an SVG. #TINY-4087

## 4.9.8 - 2020-01-28

### Fixed
- Fixed the `mobile` theme failing to load due to a bundling issue. #TINY-4613
- Fixed security issue related to parsing HTML comments and CDATA. #TINY-4544

## 4.9.7 - 2019-12-19

### Fixed
- Fixed the `visualchars` plugin converting HTML-like text to DOM elements in certain cases. #TINY-4507
- Fixed an issue with the `paste` plugin not sanitizing content in some cases. #TINY-4510
- Fixed HTML comments incorrectly being parsed in certain cases. #TINY-4511

## 4.9.6 - 2019-09-02

### Fixed
- Fixed image browse button sometimes displaying the browse window twice. #TINY-3959

## 4.9.5 - 2019-07-02

### Changed
- Changed annotations navigation to work the same as inline boundaries. #TINY-3396

### Fixed
- Fixed the print plugin printing from the wrong window in IE11. #TINY-3762
- Fixed an exception being thrown when a file or number input has focus during initialization. Patch contributed by t00. #GH-2194
- Fixed positioning of the styleselect menu in iOS while using the mobile theme. #TINY-3505
- Fixed native context menu not showing with images in IE11. #TINY-3392
- Fixed selection incorrectly changing when programmatically setting selection on contenteditable false elements. #TINY-3766
- Fixed image browse button not working on touch devices. #TINY-3751
- Fixed so that nbsp entities aren't trimmed in white-space: pre-line elements. #TINY-3642
- Fixed space key properly inserts a nbsp before/after block elements. #TINY-3745
- Fixed infinite loop in the paste plugin when IE11 takes a long time to process paste events. Patch contributed by lRawd. #GH-4987

## 4.9.4 - 2019-03-20

### Fixed
- Fixed an issue where **Home/End** keys wouldn't move the caret correctly before or after `contenteditable=false` inline elements. #TINY-2995
- Fixed an issue where content may have been lost when using permanent bookmarks. #TINY-3400
- Fixed the mobile editor to clean up properly when removed. #TINY-3445
- Fixed an issue where retrieving the selected content as text didn't create newlines. #TINY-3197
- Fixed an issue where typing space between images would cause issues with nbsp not being inserted. #TINY-3346

## 4.9.3 - 2019-01-31

### Added
- Added a visualchars_default_state setting to the Visualchars Plugin. Patch contributed by mat3e.

### Fixed
- Fixed a bug where scrolling on a page with more than one editor would cause a ResizeWindow event to fire. #TINY-3247
- Fixed a bug where if a plugin threw an error during initialisation the whole editor would fail to load. #TINY-3243
- Fixed a bug where getContent would include bogus elements when valid_elements setting was set up in a specific way. #TINY-3213
- Fixed a bug where only a few function key names could be used when creating keyboard shortcuts. #TINY-3146
- Fixed a bug where it wasn't possible to enter spaces into an editor after pressing shift+enter. #TINY-3099
- Fixed a bug where no caret would be rendered after backspacing to a contenteditable false element. #TINY-2998
- Fixed a bug where deletion to/from indented lists would leave list fragments in the editor. #TINY-2981

## 4.9.2 - 2018-12-17

### Fixed
- Fixed a bug with pressing the space key on IE 11 would result in nbsp characters being inserted between words at the end of a block. #TINY-2996
- Fixed a bug where character composition using quote and space on US International keyboards would produce a space instead of a quote. #TINY-2999
- Fixed a bug where remove format wouldn't remove the inner most inline element in some situations. #TINY-2982
- Fixed a bug where outdenting an list item would affect attributes on other list items within the same list. #TINY-2971
- Fixed a bug where the DomParser filters wouldn't be applied for elements created when parsing invalid html. #TINY-2978
- Fixed a bug where setProgressState wouldn't automatically close floating ui elements like menus. #TINY-2896
- Fixed a bug where it wasn't possible to navigate out of a figcaption element using the arrow keys. #TINY-2894
- Fixed a bug where enter key before an image inside a link would remove the image. #TINY-2780

## 4.9.1 - 2018-12-04

### Added
- Added functionality to insert html to the replacement feature of the Textpattern Plugin. #TINY-2839

### Fixed
- Fixed a bug where `editor.selection.getContent({format: 'text'})` didn't work as expected in IE11 on an unfocused editor. #TINY-2862
- Fixed a bug in the Textpattern Plugin where the editor would get an incorrect selection after inserting a text pattern on Safari. #TINY-2838
- Fixed a bug where the space bar didn't work correctly in editors with the forced_root_block setting set to false. #TINY-2816

## 4.9.0 - 2018-11-27

### Added
- Added a replace feature to the Textpattern Plugin. #TINY-1908
- Added functionality to the Lists Plugin that improves the indentation logic. #TINY-1790

### Fixed
- Fixed a bug where it wasn't possible to delete/backspace when the caret was between a contentEditable=false element and a BR. #TINY-2372
- Fixed a bug where copying table cells without a text selection would fail to copy anything. #TINY-1789
- Implemented missing `autosave_restore_when_empty` functionality in the Autosave Plugin. Patch contributed by gzzo. #GH-4447
- Reduced insertion of unnecessary nonbreaking spaces in the editor. #TINY-1879

## 4.8.5 - 2018-10-30

### Added
- Added a content_css_cors setting to the editor that adds the crossorigin="anonymous" attribute to link tags added by the StyleSheetLoader. #TINY-1909

### Fixed
- Fixed a bug where trying to remove formatting with a collapsed selection range would throw an exception. #GH-4636
- Fixed a bug in the image plugin that caused updating figures to split contenteditable elements. #GH-4563
- Fixed a bug that was causing incorrect viewport calculations for fixed position UI elements. #TINY-1897
- Fixed a bug where inline formatting would cause the delete key to do nothing. #TINY-1900

## 4.8.4 - 2018-10-23

### Added
- Added support for the HTML5 `main` element. #TINY-1877

### Changed
- Changed the keyboard shortcut to move focus to contextual toolbars to Ctrl+F9. #TINY-1812

### Fixed
- Fixed a bug where content css could not be loaded from another domain. #TINY-1891
- Fixed a bug on FireFox where the cursor would get stuck between two contenteditable false inline elements located inside of the same block element divided by a BR. #TINY-1878
- Fixed a bug with the insertContent method where nonbreaking spaces would be inserted incorrectly. #TINY-1868
- Fixed a bug where the toolbar of the inline editor would not be visible in some scenarios. #TINY-1862
- Fixed a bug where removing the editor while more than one notification was open would throw an error. #TINY-1845
- Fixed a bug where the menubutton would be rendered on top of the menu if the viewport didn't have enough height. #TINY-1678
- Fixed a bug with the annotations api where annotating collapsed selections caused problems. #TBS-2449
- Fixed a bug where wbr elements were being transformed into whitespace when using the Paste Plugin's paste as text setting. #GH-4638
- Fixed a bug where the Search and Replace didn't replace spaces correctly. #GH-4632
- Fixed a bug with sublist items not persisting selection. #GH-4628
- Fixed a bug with mceInsertRawHTML command not working as expected. #GH-4625

## 4.8.3 - 2018-09-13

### Fixed
- Fixed a bug where the Wordcount Plugin didn't correctly count words within tables on IE11. #TINY-1770
- Fixed a bug where it wasn't possible to move the caret out of a table on IE11 and Firefox. #TINY-1682
- Fixed a bug where merging empty blocks didn't work as expected, sometimes causing content to be deleted. #TINY-1781
- Fixed a bug where the Textcolor Plugin didn't show the correct current color. #TINY-1810
- Fixed a bug where clear formatting with a collapsed selection would sometimes clear formatting from more content than expected. #TINY-1813 #TINY-1821
- Fixed a bug with the Table Plugin where it wasn't possible to keyboard navigate to the caption. #TINY-1818

## 4.8.2 - 2018-08-09

### Changed
- Moved annotator from "experimental" to "annotator" object on editor. #TBS-2398
- Improved the multiclick normalization across browsers. #TINY-1788

### Fixed
- Fixed a bug where running getSelectedBlocks with a collapsed selection between block elements would produce incorrect results. #TINY-1787
- Fixed a bug where the ScriptLoaders loadScript method would not work as expected in FireFox when loaded on the same page as a ShadowDOM polyfill. #TINY-1786
- Removed reference to ShadowDOM event.path as Blink based browsers now support event.composedPath. #TINY-1785
- Fixed a bug where a reference to localStorage would throw an "access denied" error in IE11 with strict security settings. #TINY-1782
- Fixed a bug where pasting using the toolbar button on an inline editor in IE11 would cause a looping behaviour. #TINY-1768

## 4.8.1 - 2018-07-26

### Fixed
- Fixed a bug where the content of inline editors was being cleaned on every call of `editor.save()`. #TINY-1783
- Fixed a bug where the arrow of the Inlite Theme toolbar was being rendered incorrectly in RTL mode. #TINY-1776
- Fixed a bug with the Paste Plugin where pasting after inline contenteditable false elements moved the caret to the end of the line. #TINY-1758

## 4.8.0 - 2018-06-27

### Added
- Added new "experimental" object in editor, with initial Annotator API. #TBS-2374

### Fixed
- Fixed a bug where deleting paragraphs inside of table cells would delete the whole table cell. #TINY-1759
- Fixed a bug in the Table Plugin where removing row height set on the row properties dialog did not update the table. #TINY-1730
- Fixed a bug with the font select toolbar item didn't update correctly. #TINY-1683
- Fixed a bug where all bogus elements would not be deleted when removing an inline editor. #TINY-1669

## 4.7.13 - 2018-05-16

### Added
- Added missing code menu item from the default menu config. #TINY-1648
- Added new align button for combining the separate align buttons into a menu button. #TINY-1652

### Fixed
- Fixed a bug where Edge 17 wouldn't be able to select images or tables. #TINY-1679
- Fixed issue where whitespace wasn't preserved when the editor was initialized on pre elements. #TINY-1649
- Fixed a bug with the fontselect dropdowns throwing an error if the editor was hidden in Firefox. #TINY-1664
- Fixed a bug where it wasn't possible to merge table cells on IE 11. #TINY-1671
- Fixed a bug where textcolor wasn't applying properly on IE 11 in some situations. #TINY-1663
- Fixed a bug where the justifyfull command state wasn't working correctly. #TINY-1677
- Fixed a bug where the styles wasn't updated correctly when resizing some tables. #TINY-1668

## 4.7.12 - 2018-05-03

### Added
- Added an option to filter out image svg data urls.
- Added support for html5 details and summary elements.

### Changed
- Changed so the mce-abs-layout-item css rule targets html instead of body. Patch contributed by nazar-pc.

### Fixed
- Fixed a bug where the "read" step on the mobile theme was still present on android mobile browsers.
- Fixed a bug where all images in the editor document would reload on any editor change.
- Fixed a bug with the Table Plugin where ObjectResized event wasn't being triggered on column resize.
- Fixed so the selection is set to the first suitable caret position after editor.setContent called.
- Fixed so links with xlink:href attributes are filtered correctly to prevent XSS.
- Fixed a bug on IE11 where pasting content into an inline editor initialized on a heading element would create new editable elements.
- Fixed a bug where readonly mode would not work as expected when the editor contained contentEditable=true elements.
- Fixed a bug where the Link Plugin would throw an error when used together with the webcomponents polyfill. Patch contributed by 4esnog.
- Fixed a bug where the "Powered by TinyMCE" branding link would break on XHTML pages. Patch contributed by tistre.
- Fixed a bug where the same id would be used in the blobcache for all pasted images. Patch contributed by thorn0.

## 4.7.11 - 2018-04-11

### Added
- Added a new imagetools_credentials_hosts option to the Imagetools Plugin.

### Fixed
- Fixed a bug where toggling a list containing empty LIs would throw an error. Patch contributed by bradleyke.
- Fixed a bug where applying block styles to a text with the caret at the end of the paragraph would select all text in the paragraph.
- Fixed a bug where toggling on the Spellchecker Plugin would trigger isDirty on the editor.
- Fixed a bug where it was possible to enter content into selection bookmark spans.
- Fixed a bug where if a non paragraph block was configured in forced_root_block the editor.getContent method would return incorrect values with an empty editor.
- Fixed a bug where dropdown menu panels stayed open and fixed in position when dragging dialog windows.
- Fixed a bug where it wasn't possible to extend table cells with the space button in Safari.
- Fixed a bug where the setupeditor event would thrown an error when using the Compat3x Plugin.
- Fixed a bug where an error was thrown in FontInfo when called on a detached element.

## 4.7.10 - 2018-04-03

### Added
- Added normalization of triple clicks across browsers in the editor.
- Added a `hasFocus` method to the editor that checks if the editor has focus.
- Added correct icon to the Nonbreaking Plugin menu item.

### Fixed
- Fixed so the `getContent`/`setContent` methods work even if the editor is not initialized.
- Fixed a bug with the Media Plugin where query strings were being stripped from youtube links.
- Fixed a bug where image styles were changed/removed when opening and closing the Image Plugin dialog.
- Fixed a bug in the Table Plugin where some table cell styles were not correctly added to the content html.
- Fixed a bug in the Spellchecker Plugin where it wasn't possible to change the spellchecker language.
- Fixed so the the unlink action in the Link Plugin has a menu item and can be added to the contextmenu.
- Fixed a bug where it wasn't possible to keyboard navigate to the start of an inline element on a new line within the same block element.
- Fixed a bug with the Text Color Plugin where if used with an inline editor located at the bottom of the screen the colorpicker could appear off screen.
- Fixed a bug with the UndoManager where undo levels were being added for nbzwsp characters.
- Fixed a bug with the Table Plugin where the caret would sometimes be lost when keyboard navigating up through a table.
- Fixed a bug where FontInfo.getFontFamily would throw an error when called on a removed editor.
- Fixed a bug in Firefox where undo levels were not being added correctly for some specific operations.
- Fixed a bug where initializing an inline editor inside of a table would make the whole table resizeable.
- Fixed a bug where the fake cursor that appears next to tables on Firefox was positioned incorrectly when switching to fullscreen.
- Fixed a bug where zwsp's weren't trimmed from the output from `editor.getContent({ format: 'text' })`.
- Fixed a bug where the fontsizeselect/fontselect toolbar items showed the body info rather than the first possible caret position info on init.
- Fixed a bug where it wasn't possible to select all content if the editor only contained an inline boundary element.
- Fixed a bug where `content_css` urls with query strings wasn't working.
- Fixed a bug in the Table Plugin where some table row styles were removed when changing other styles in the row properties dialog.

### Removed
- Removed the "read" step from the mobile theme.

## 4.7.9 - 2018-02-27

### Fixed
- Fixed a bug where the editor target element didn't get the correct style when removing the editor.

## 4.7.8 - 2018-02-26

### Fixed
- Fixed an issue with the Help Plugin where the menuitem name wasn't lowercase.
- Fixed an issue on MacOS where text and bold text did not have the same line-height in the autocomplete dropdown in the Link Plugin dialog.
- Fixed a bug where the "paste as text" option in the Paste Plugin didn't work.
- Fixed a bug where dialog list boxes didn't get positioned correctly in documents with scroll.
- Fixed a bug where the Inlite Theme didn't use the Table Plugin api to insert correct tables.
- Fixed a bug where the Inlite Theme panel didn't hide on blur in a correct way.
- Fixed a bug where placing the cursor before a table in Firefox would scroll to the bottom of the table.
- Fixed a bug where selecting partial text in table cells with rowspans and deleting would produce faulty tables.
- Fixed a bug where the Preview Plugin didn't work on Safari due to sandbox security.
- Fixed a bug where table cell selection using the keyboard threw an error.
- Fixed so the font size and font family doesn't toggle the text but only sets the selected format on the selected text.
- Fixed so the built-in spellchecking on Chrome and Safari creates an undo level when replacing words.

## 4.7.7 - 2018-02-19

### Added
- Added a border style selector to the advanced tab of the Image Plugin.
- Added better controls for default table inserted by the Table Plugin.
- Added new `table_responsive_width` option to the Table Plugin that controls whether to use pixel or percentage widths.

### Fixed
- Fixed a bug where the Link Plugin text didn't update when a URL was pasted using the context menu.
- Fixed a bug with the Spellchecker Plugin where using "Add to dictionary" in the context menu threw an error.
- Fixed a bug in the Media Plugin where the preview node for iframes got default width and height attributes that interfered with width/height styles.
- Fixed a bug where backslashes were being added to some font family names in Firefox in the fontselect toolbar item.
- Fixed a bug where errors would be thrown when trying to remove an editor that had not yet been fully initialized.
- Fixed a bug where the Imagetools Plugin didn't update the images atomically.
- Fixed a bug where the Fullscreen Plugin was throwing errors when being used on an inline editor.
- Fixed a bug where drop down menus weren't positioned correctly in inline editors on scroll.
- Fixed a bug with a semicolon missing at the end of the bundled javascript files.
- Fixed a bug in the Table Plugin with cursor navigation inside of tables where the cursor would sometimes jump into an incorrect table cells.
- Fixed a bug where indenting a table that is a list item using the "Increase indent" button would create a nested table.
- Fixed a bug where text nodes containing only whitespace were being wrapped by paragraph elements.
- Fixed a bug where whitespace was being inserted after br tags inside of paragraph tags.
- Fixed a bug where converting an indented paragraph to a list item would cause the list item to have extra padding.
- Fixed a bug where Copy/Paste in an editor with a lot of content would cause the editor to scroll to the top of the content in IE11.
- Fixed a bug with a memory leak in the DragHelper. Path contributed by ben-mckernan.
- Fixed a bug where the advanced tab in the Media Plugin was being shown even if it didn't contain anything. Patch contributed by gabrieeel.
- Fixed an outdated eventname in the EventUtils. Patch contributed by nazar-pc.
- Fixed an issue where the Json.parse function would throw an error when being used on a page with strict CSP settings.
- Fixed so you can place the curser before and after table elements within the editor in Firefox and Edge/IE.

## 4.7.6 - 2018-01-29

### Fixed
- Fixed a bug in the jquery integration where it threw an error saying that "global is not defined".
- Fixed a bug where deleting a table cell whose previous sibling was set to contenteditable false would create a corrupted table.
- Fixed a bug where highlighting text in an unfocused editor did not work correctly in IE11/Edge.
- Fixed a bug where the table resize handles were not being repositioned when activating the Fullscreen Plugin.
- Fixed a bug where the Imagetools Plugin dialog didn't honor editor RTL settings.
- Fixed a bug where block elements weren't being merged correctly if you deleted from after a contenteditable false element to the beginning of another block element.
- Fixed a bug where TinyMCE didn't work with module loaders like webpack.

## 4.7.5 - 2018-01-22

### Fixed
- Fixed bug with the Codesample Plugin where it wasn't possible to edit codesamples when the editor was in inline mode.
- Fixed bug where focusing on the status bar broke the keyboard navigation functionality.
- Fixed bug where an error would be thrown on Edge by the Table Plugin when pasting using the PowerPaste Plugin.
- Fixed bug in the Table Plugin where selecting row border style from the dropdown menu in advanced row properties would throw an error.
- Fixed bug with icons being rendered incorrectly on Chrome on Mac OS.
- Fixed bug in the Textcolor Plugin where the font color and background color buttons wouldn't trigger an ExecCommand event.
- Fixed bug in the Link Plugin where the url field wasn't forced LTR.
- Fixed bug where the Nonbreaking Plugin incorrectly inserted spaces into tables.
- Fixed bug with the inline theme where the toolbar wasn't repositioned on window resize.

## 4.7.4 - 2017-12-05

### Fixed
- Fixed bug in the Nonbreaking Plugin where the nonbreaking_force_tab setting was being ignored.
- Fixed bug in the Table Plugin where changing row height incorrectly converted column widths to pixels.
- Fixed bug in the Table Plugin on Edge and IE11 where resizing the last column after resizing the table would cause invalid column heights.
- Fixed bug in the Table Plugin where keyboard navigation was not normalized between browsers.
- Fixed bug in the Table Plugin where the colorpicker button would show even without defining the colorpicker_callback.
- Fixed bug in the Table Plugin where it wasn't possible to set the cell background color.
- Fixed bug where Firefox would throw an error when intialising an editor on an element that is hidden or not yet added to the DOM.
- Fixed bug where Firefox would throw an error when intialising an editor inside of a hidden iframe.

## 4.7.3 - 2017-11-23

### Added
- Added functionality to open the Codesample Plugin dialog when double clicking on a codesample. Patch contributed by dakuzen.

### Fixed
- Fixed bug where undo/redo didn't work correctly with some formats and caret positions.
- Fixed bug where the color picker didn't show up in Table Plugin dialogs.
- Fixed bug where it wasn't possible to change the width of a table through the Table Plugin dialog.
- Fixed bug where the Charmap Plugin couldn't insert some special characters.
- Fixed bug where editing a newly inserted link would not actually edit the link but insert a new link next to it.
- Fixed bug where deleting all content in a table cell made it impossible to place the caret into it.
- Fixed bug where the vertical alignment field in the Table Plugin cell properties dialog didn't do anything.
- Fixed bug where an image with a caption showed two sets of resize handles in IE11.
- Fixed bug where pressing the enter button inside of an h1 with contenteditable set to true would sometimes produce a p tag.
- Fixed bug with backspace not working as expected before a noneditable element.
- Fixed bug where operating on tables with invalid rowspans would cause an error to be thrown.
- Fixed so a real base64 representation of the image is available on the blobInfo that the images_upload_handler gets called with.
- Fixed so the image upload tab is available when the images_upload_handler is defined (and not only when the images_upload_url is defined).

## 4.7.2 - 2017-11-07

### Added
- Added newly rewritten Table Plugin.
- Added support for attributes with colon in valid_elements and addValidElements.
- Added support for dailymotion short url in the Media Plugin. Patch contributed by maat8.
- Added support for converting to half pt when converting font size from px to pt. Patch contributed by danny6514.
- Added support for location hash to the Autosave plugin to make it work better with SPAs using hash routing.
- Added support for merging table cells when pasting a table into another table.

### Changed
- Changed so the language packs are only loaded once. Patch contributed by 0xor1.
- Simplified the css for inline boundaries selection by switching to an attribute selector.

### Fixed
- Fixed bug where an error would be thrown on editor initialization if the window.getSelection() returned null.
- Fixed bug where holding down control or alt keys made the keyboard navigation inside an inline boundary not work as expected.
- Fixed bug where applying formats in IE11 produced extra, empty paragraphs in the editor.
- Fixed bug where the Word Count Plugin didn't count some mathematical operators correctly.
- Fixed bug where removing an inline editor removed the element that the editor had been initialized on.
- Fixed bug where setting the selection to the end of an editable container caused some formatting problems.
- Fixed bug where an error would be thrown sometimes when an editor was removed because of the selection bookmark was being stored asynchronously.
- Fixed a bug where an editor initialized on an empty list did not contain any valid cursor positions.
- Fixed a bug with the Context Menu Plugin and webkit browsers on Mac where right-clicking inside a table would produce an incorrect selection.
- Fixed bug where the Image Plugin constrain proportions setting wasn't working as expected.
- Fixed bug where deleting the last character in a span with decorations produced an incorrect element when typing.
- Fixed bug where focusing on inline editors made the toolbar flicker when moving between elements quickly.
- Fixed bug where the selection would be stored incorrectly in inline editors when the mouseup event was fired outside the editor body.
- Fixed bug where toggling bold at the end of an inline boundary would toggle off the whole word.
- Fixed bug where setting the skin to false would not stop the loading of some skin css files.
- Fixed bug in mobile theme where pinch-to-zoom would break after exiting the editor.
- Fixed bug where sublists of a fully selected list would not be switched correctly when changing list style.
- Fixed bug where inserting media by source would break the UndoManager.
- Fixed bug where inserting some content into the editor with a specific selection would replace some content incorrectly.
- Fixed bug where selecting all content with ctrl+a in IE11 caused problems with untoggling some formatting.
- Fixed bug where the Search and Replace Plugin left some marker spans in the editor when undoing and redoing after replacing some content.
- Fixed bug where the editor would not get a scrollbar when using the Fullscreen and Autoresize plugins together.
- Fixed bug where the font selector would stop working correctly after selecting fonts three times.
- Fixed so pressing the enter key inside of an inline boundary inserts a br after the inline boundary element.
- Fixed a bug where it wasn't possible to use tab navigation inside of a table that was inside of a list.
- Fixed bug where end_container_on_empty_block would incorrectly remove elements.
- Fixed bug where content_styles weren't added to the Preview Plugin iframe.
- Fixed so the beforeSetContent/beforeGetContent events are preventable.
- Fixed bug where changing height value in Table Plugin advanced tab didn't do anything.
- Fixed bug where it wasn't possible to remove formatting from content in beginning of table cell.

## 4.7.1 - 2017-10-09

### Fixed
- Fixed bug where theme set to false on an inline editor produced an extra div element after the target element.
- Fixed bug where the editor drag icon was misaligned with the branding set to false.
- Fixed bug where doubled menu items were not being removed as expected with the removed_menuitems setting.
- Fixed bug where the Table of contents plugin threw an error when initialized.
- Fixed bug where it wasn't possible to add inline formats to text selected right to left.
- Fixed bug where the paste from plain text mode did not work as expected.
- Fixed so the style previews do not set color and background color when selected.
- Fixed bug where the Autolink plugin didn't work as expected with some formats applied on an empty editor.
- Fixed bug where the Textpattern plugin were throwing errors on some patterns.
- Fixed bug where the Save plugin saved all editors instead of only the active editor. Patch contributed by dannoe.

## 4.7.0 - 2017-10-03

### Added
- Added new mobile ui that is specifically designed for mobile devices.

### Changed
- Updated the default skin to be more modern and white since white is preferred by most implementations.
- Restructured the default menus to be more similar to common office suites like Google Docs.

### Fixed
- Fixed so theme can be set to false on both inline and iframe editor modes.
- Fixed bug where inline editor would add/remove the visualblocks css multiple times.
- Fixed bug where selection wouldn't be properly restored when editor lost focus and commands where invoked.
- Fixed bug where toc plugin would generate id:s for headers even though a toc wasn't inserted into the content.
- Fixed bug where is wasn't possible to drag/drop contents within the editor if paste_data_images where set to true.
- Fixed bug where getParam and close in WindowManager would get the first opened window instead of the last opened window.
- Fixed bug where delete would delete between cells inside a table in Firefox.

## 4.6.7 - 2017-09-18

### Added
- Added some missing translations to Image, Link and Help plugins.

### Fixed
- Fixed bug where paste wasn't working in IOS.
- Fixed bug where the Word Count Plugin didn't count some mathematical operators correctly.
- Fixed bug where inserting a list in a table caused the cell to expand in height.
- Fixed bug where pressing enter in a list located inside of a table deleted list items instead of inserting new list item.
- Fixed bug where copy and pasting table cells produced inconsistent results.
- Fixed bug where initializing an editor with an ID of 'length' would throw an exception.
- Fixed bug where it was possible to split a non merged table cell.
- Fixed bug where copy and pasting a list with a very specific selection into another list would produce a nested list.
- Fixed bug where copy and pasting ordered lists sometimes produced unordered lists.
- Fixed bug where padded elements inside other elements would be treated as empty.
- Fixed so you can resize images inside a figure element.
- Fixed bug where an inline TinyMCE editor initialized on a table did not set selection on load in Chrome.
- Fixed the positioning of the inlite toolbar when the target element wasn't big enough to fit the toolbar.

## 4.6.6 - 2017-08-30

### Fixed
- Fixed so that notifications wrap long text content instead of bleeding outside the notification element.
- Fixed so the content_style css is added after the skin and custom stylesheets.
- Fixed bug where it wasn't possible to remove a table with the Cut button.
- Fixed bug where the center format wasn't getting the same font size as the other formats in the format preview.
- Fixed bug where the wordcount plugin wasn't counting hyphenated words correctly.
- Fixed bug where all content pasted into the editor was added to the end of the editor.
- Fixed bug where enter keydown on list item selection only deleted content and didn't create a new line.
- Fixed bug where destroying the editor while the content css was still loading caused error notifications on Firefox.
- Fixed bug where undoing cut operation in IE11 left some unwanted html in the editor content.
- Fixed bug where enter keydown would throw an error in IE11.
- Fixed bug where duplicate instances of an editor were added to the editors array when using the createEditor API.
- Fixed bug where the formatter applied formats on the wrong content when spellchecker was activated.
- Fixed bug where switching formats would reset font size on child nodes.
- Fixed bug where the table caption element weren't always the first descendant to the table tag.
- Fixed bug where pasting some content into the editor on chrome some newlines were removed.
- Fixed bug where it wasn't possible to remove a list if a list item was a table element.
- Fixed bug where copy/pasting partial selections of tables wouldn't produce a proper table.
- Fixed bug where the searchreplace plugin could not find consecutive spaces.
- Fixed bug where background color wasn't applied correctly on some partially selected contents.

## 4.6.5 - 2017-08-02

### Added
- Added new inline_boundaries_selector that allows you to specify the elements that should have boundaries.
- Added new local upload feature this allows the user to upload images directly from the image dialog.
- Added a new api for providing meta data for plugins. It will show up in the help dialog if it's provided.

### Fixed
- Fixed so that the notifications created by the notification manager are more screen reader accessible.
- Fixed bug where changing the list format on multiple selected lists didn't change all of the lists.
- Fixed bug where the nonbreaking plugin would insert multiple undo levels when pressing the tab key.
- Fixed bug where delete/backspace wouldn't render a caret when all editor contents where deleted.
- Fixed bug where delete/backspace wouldn't render a caret if the deleted element was a single contentEditable false element.
- Fixed bug where the wordcount plugin wouldn't count words correctly if word where typed after applying a style format.
- Fixed bug where the wordcount plugin would count mathematical formulas as multiple words for example 1+1=2.
- Fixed bug where formatting of triple clicked blocks on Chrome/Safari would result in styles being added outside the visual selection.
- Fixed bug where paste would add the contents to the end of the editor area when inline mode was used.
- Fixed bug where toggling off bold formatting on text entered in a new paragraph would add an extra line break.
- Fixed bug where autolink plugin would only produce a link on every other consecutive link on Firefox.
- Fixed bug where it wasn't possible to select all contents if the content only had one pre element.
- Fixed bug where sizzle would produce lagging behavior on some sites due to repaints caused by feature detection.
- Fixed bug where toggling off inline formats wouldn't include the space on selected contents with leading or trailing spaces.
- Fixed bug where the cut operation in UI wouldn't work in Chrome.
- Fixed bug where some legacy editor initialization logic would throw exceptions about editor settings not being defined.
- Fixed bug where it wasn't possible to apply text color to links if they where part of a non collapsed selection.
- Fixed bug where an exception would be thrown if the user selected a video element and then moved the focus outside the editor.
- Fixed bug where list operations didn't work if there where block elements inside the list items.
- Fixed bug where applying block formats to lists wrapped in block elements would apply to all elements in that wrapped block.

## 4.6.4 - 2017-06-13

### Fixed
- Fixed bug where the editor would move the caret when clicking on the scrollbar next to a content editable false block.
- Fixed bug where the text color select dropdowns wasn't placed correctly when they didn't fit the width of the screen.
- Fixed bug where the default editor line height wasn't working for mixed font size contents.
- Fixed bug where the content css files for inline editors were loaded multiple times for multiple editor instances.
- Fixed bug where the initial value of the font size/font family dropdowns wasn't displayed.
- Fixed bug where the I18n api was not supporting arrays as the translation replacement values.
- Fixed bug where chrome would display "The given range isn't in document." errors for invalid ranges passed to setRng.
- Fixed bug where the compat3x plugin wasn't working since the global tinymce references wasn't resolved correctly.
- Fixed bug where the preview plugin wasn't encoding the base url passed into the iframe contents producing a xss bug.
- Fixed bug where the dom parser/serializer wasn't handling some special elements like noframes, title and xmp.
- Fixed bug where the dom parser/serializer wasn't handling cdata sections with comments inside.
- Fixed bug where the editor would scroll to the top of the editable area if a dialog was closed in inline mode.
- Fixed bug where the link dialog would not display the right rel value if rel_list was configured.
- Fixed bug where the context menu would select images on some platforms but not others.
- Fixed bug where the filenames of images were not retained on dragged and drop into the editor from the desktop.
- Fixed bug where the paste plugin would misrepresent newlines when pasting plain text and having forced_root_block configured.
- Fixed so that the error messages for the imagetools plugin is more human readable.
- Fixed so the internal validate setting for the parser/serializer can't be set from editor initialization settings.

## 4.6.3 - 2017-05-30

### Fixed
- Fixed bug where the arrow keys didn't work correctly when navigating on nested inline boundary elements.
- Fixed bug where delete/backspace didn't work correctly on nested inline boundary elements.
- Fixed bug where image editing didn't work on subsequent edits of the same image.
- Fixed bug where charmap descriptions wouldn't properly wrap if they exceeded the width of the box.
- Fixed bug where the default image upload handler only accepted 200 as a valid http status code.
- Fixed so rel on target=_blank links gets forced with only noopener instead of both noopener and noreferrer.

## 4.6.2 - 2017-05-23

### Fixed
- Fixed bug where the SaxParser would run out of memory on very large documents.
- Fixed bug with formatting like font size wasn't applied to del elements.
- Fixed bug where various api calls would be throwing exceptions if they where invoked on a removed editor instance.
- Fixed bug where the branding position would be incorrect if the editor was inside a hidden tab and then later showed.
- Fixed bug where the color levels feature in the imagetools dialog wasn't working properly.
- Fixed bug where imagetools dialog wouldn't pre-load images from CORS domains, before trying to prepare them for editing.
- Fixed bug where the tab key would move the caret to the next table cell if being pressed inside a list inside a table.
- Fixed bug where the cut/copy operations would loose parent context like the current format etc.
- Fixed bug with format preview not working on invalid elements excluded by valid_elements.
- Fixed bug where blocks would be merged in incorrect order on backspace/delete.
- Fixed bug where zero length text nodes would cause issues with the undo logic if there where iframes present.
- Fixed bug where the font size/family select lists would throw errors if the first node was a comment.
- Fixed bug with csp having to allow local script evaluation since it was used to detect global scope.
- Fixed bug where CSP required a relaxed option for javascript: URLs in unsupported legacy browsers.
- Fixed bug where a fake caret would be rendered for td with the contenteditable=false.
- Fixed bug where typing would be blocked on IE 11 when within a nested contenteditable=true/false structure.

## 4.6.1 - 2017-05-10

### Added
- Added configuration option to list plugin to disable tab indentation.

### Fixed
- Fixed bug where format change on very specific content could cause the selection to change.
- Fixed bug where TinyMCE could not be lazyloaded through jquery integration.
- Fixed bug where entities in style attributes weren't decoded correctly on paste in webkit.
- Fixed bug where fontsize_formats option had been renamed incorrectly.
- Fixed bug with broken backspace/delete behaviour between contenteditable=false blocks.
- Fixed bug where it wasn't possible to backspace to the previous line with the inline boundaries functionality turned on.
- Fixed bug where is wasn't possible to move caret left and right around a linked image with the inline boundaries functionality turned on.
- Fixed bug where pressing enter after/before hr element threw exception. Patch contributed bradleyke.
- Fixed so the CSS in the visualblocks plugin doesn't overwrite background color. Patch contributed by Christian Rank.
- Fixed bug where multibyte characters weren't encoded correctly. Patch contributed by James Tarkenton.
- Fixed bug where shift-click to select within contenteditable=true fields wasn't working.

## 4.6.0 - 2017-05-04

### Added
- Added an inline boundary caret position feature that makes it easier to type at the beginning/end of links/code elements.
- Added a help plugin that adds a button and a dialog showing the editor shortcuts and loaded plugins.
- Added an inline_boundaries option that allows you to disable the inline boundary feature if it's not desired.
- Added a new ScrollIntoView event that allows you to override the default scroll to element behavior.
- Added role and aria- attributes as valid elements in the default valid elements config.
- Added new internal flag for PastePreProcess/PastePostProcess this is useful to know if the paste was coming from an external source.
- Added new ignore function to UndoManager this works similar to transact except that it doesn't add an undo level by default.

### Fixed
- Fixed so that urls gets retained for images when being edited. This url is then passed on to the upload handler.
- Fixed so that the editors would be initialized on readyState interactive instead of complete.
- Fixed so that the init event of the editor gets fired once all contentCSS files have been properly loaded.
- Fixed so that width/height of the editor gets taken from the textarea element if it's explicitly specified in styles.
- Fixed so that keep_styles set to false no longer clones class/style from the previous paragraph on enter.
- Fixed so that the default line-height is 1.2em to avoid zwnbsp characters from producing text rendering glitches on Windows.
- Fixed so that loading errors of content css gets presented by a notification message.
- Fixed so figure image elements can be linked when selected this wraps the figure image in a anchor element.
- Fixed bug where it wasn't possible to copy/paste rows with colspans by using the table copy/paste feature.
- Fixed bug where the protect setting wasn't properly applied to header/footer parts when using the fullpage plugin.
- Fixed bug where custom formats that specified upper case element names where not applied correctly.
- Fixed bug where some screen readers weren't reading buttons due to an aria specific fix for IE 8.
- Fixed bug where cut wasn't working correctly on iOS due to it's clipboard API not working correctly.
- Fixed bug where Edge would paste div elements instead of paragraphs when pasting plain text.
- Fixed bug where the textpattern plugin wasn't dealing with trailing punctuations correctly.
- Fixed bug where image editing would some times change the image format from jpg to png.
- Fixed bug where some UI elements could be inserted into the toolbar even if they where not registered.
- Fixed bug where it was possible to click the TD instead of the character in the character map and that caused an exception.
- Fixed bug where the font size/font family dropdowns would sometimes show an incorrect value due to css not being loaded in time.
- Fixed bug with the media plugin inserting undefined instead of retaining size when media_dimensions was set to false.
- Fixed bug with deleting images when forced_root_blocks where set to false.
- Fixed bug where input focus wasn't properly handled on nested content editable elements.
- Fixed bug where Chrome/Firefox would throw an exception when selecting images due to recent change of setBaseAndExtent support.
- Fixed bug where malformed blobs would throw exceptions now they are simply ignored.
- Fixed bug where backspace/delete wouldn't work properly in some cases where all contents was selected in WebKit.
- Fixed bug with Angular producing errors since it was expecting events objects to be patched with their custom properties.
- Fixed bug where the formatter would apply formatting to spellchecker errors now all bogus elements are excluded.
- Fixed bug with backspace/delete inside table caption elements wouldn't behave properly on IE 11.
- Fixed bug where typing after a contenteditable false inline element could move the caret to the end of that element.
- Fixed bug where backspace before/after contenteditable false blocks wouldn't properly remove the right element.
- Fixed bug where backspace before/after contenteditable false inline elements wouldn't properly empty the current block element.
- Fixed bug where vertical caret navigation with a custom line-height would sometimes match incorrect positions.
- Fixed bug with paste on Edge where character encoding wasn't handled properly due to a browser bug.
- Fixed bug with paste on Edge where extra fragment data was inserted into the contents when pasting.
- Fixed bug with pasting contents when having a whole block element selected on WebKit could cause WebKit spans to appear.
- Fixed bug where the visualchars plugin wasn't working correctly showing invisible nbsp characters.
- Fixed bug where browsers would hang if you tried to load some malformed html contents.
- Fixed bug where the init call promise wouldn't resolve if the specified selector didn't find any matching elements.
- Fixed bug where the Schema isValidChild function was case sensitive.

### Removed
- Dropped support for IE 8-10 due to market share and lack of support from Microsoft. See tinymce docs for details.

## 4.5.3 - 2017-02-01

### Added
- Added keyboard navigation for menu buttons when the menu is in focus.
- Added api to the list plugin for setting custom classes/attributes on lists.
- Added validation for the anchor plugin input field according to W3C id naming specifications.

### Fixed
- Fixed bug where media placeholders were removed after resize with the forced_root_block setting set to false.
- Fixed bug where deleting selections with similar sibling nodes sometimes deleted the whole document.
- Fixed bug with inlite theme where several toolbars would appear scrolling when more than one instance of the editor was in use.
- Fixed bug where the editor would throw error with the fontselect plugin on hidden editor instances in Firefox.
- Fixed bug where the background color would not stretch to the font size.
- Fixed bug where font size would be removed when changing background color.
- Fixed bug where the undomanager trimmed away whitespace between nodes on undo/redo.
- Fixed bug where media_dimensions=false in media plugin caused the editor to throw an error.
- Fixed bug where IE was producing font/u elements within links on paste.
- Fixed bug where some button tooltips were broken when compat3x was in use.
- Fixed bug where backspace/delete/typeover would remove the caption element.
- Fixed bug where powerspell failed to function when compat3x was enabled.
- Fixed bug where it wasn't possible to apply sub/sup on text with large font size.
- Fixed bug where pre tags with spaces weren't treated as content.
- Fixed bug where Meta+A would select the entire document instead of all contents in nested ce=true elements.

## 4.5.2 - 2017-01-04

### Fixed
- Added missing keyboard shortcut description for the underline menu item in the format menu.
- Fixed bug where external blob urls wasn't properly handled by editor upload logic. Patch contributed by David Oviedo.
- Fixed bug where urls wasn't treated as a single word by the wordcount plugin.
- Fixed bug where nbsp characters wasn't treated as word delimiters by the wordcount plugin.
- Fixed bug where editor instance wasn't properly passed to the format preview logic. Patch contributed by NullQuery.
- Fixed bug where the fake caret wasn't hidden when you moved selection to a cE=false element.
- Fixed bug where it wasn't possible to edit existing code sample blocks.
- Fixed bug where it wasn't possible to delete editor contents if the selection included an empty block.
- Fixed bug where the formatter wasn't expanding words on some international characters. Patch contributed by Martin Larochelle.
- Fixed bug where the open link feature wasn't working correctly on IE 11.
- Fixed bug where enter before/after a cE=false block wouldn't properly padd the paragraph with an br element.
- Fixed so font size and font family select boxes always displays a value by using the runtime style as a fallback.
- Fixed so missing plugins will be logged to console as warnings rather than halting the initialization of the editor.
- Fixed so splitbuttons become normal buttons in advlist plugin if styles are empty. Patch contributed by René Schleusner.
- Fixed so you can multi insert rows/cols by selecting table cells and using insert rows/columns.

## 4.5.1 - 2016-12-07

### Fixed
- Fixed bug where the lists plugin wouldn't initialize without the advlist plugins if served from cdn.
- Fixed bug where selectors with "*" would cause the style format preview to throw an error.
- Fixed bug with toggling lists off on lists with empty list items would throw an error.
- Fixed bug where editing images would produce non existing blob uris.
- Fixed bug where the offscreen toc selection would be treated as the real toc element.
- Fixed bug where the aria level attribute for element path would have an incorrect start index.
- Fixed bug where the offscreen selection of cE=false that where very wide would be shown onscreen. Patch contributed by Steven Bufton.
- Fixed so the default_link_target gets applied to links created by the autolink plugin.
- Fixed so that the name attribute gets removed by the anchor plugin if editing anchors.

## 4.5.0 - 2016-11-23

### Added
- Added new toc plugin allows you to insert table of contents based on editor headings.
- Added new auto complete menu to all url fields. Adds history, link to anchors etc.
- Added new sidebar api that allows you to add custom sidebar panels and buttons to toggle these.
- Added new insert menu button that allows you to have multiple insert functions under the same menu button.
- Added new open link feature to ctrl+click, alt+enter and context menu.
- Added new media_embed_handler option to allow the media plugin to be populated with custom embeds.
- Added new support for editing transparent images using the image tools dialog.
- Added new images_reuse_filename option to allow filenames of images to be retained for upload.
- Added new security feature where links with target="_blank" will by default get rel="noopener noreferrer".
- Added new allow_unsafe_link_target to allow you to opt-out of the target="_blank" security feature.
- Added new style_formats_autohide option to automatically hide styles based on context.
- Added new codesample_content_css option to specify where the code sample prism css is loaded from.
- Added new support for Japanese/Chinese word count following the unicode standards on this.
- Added new fragmented undo levels this dramatically reduces flicker on contents with iframes.
- Added new live previews for complex elements like table or lists.

### Fixed
- Fixed bug where it wasn't possible to properly tab between controls in a dialog with a disabled form item control.
- Fixed bug where firefox would generate a rectangle on elements produced after/before a cE=false elements.
- Fixed bug with advlist plugin not switching list element format properly in some edge cases.
- Fixed bug where col/rowspans wasn't correctly computed by the table plugin in some cases.
- Fixed bug where the table plugin would thrown an error if object_resizing was disabled.
- Fixed bug where some invalid markup would cause issues when running in XHTML mode. Patch contributed by Charles Bourasseau.
- Fixed bug where the fullscreen class wouldn't be removed properly when closing dialogs.
- Fixed bug where the PastePlainTextToggle event wasn't fired by the paste plugin when the state changed.
- Fixed bug where table the row type wasn't properly updated in table row dialog. Patch contributed by Matthias Balmer.
- Fixed bug where select all and cut wouldn't place caret focus back to the editor in WebKit. Patch contributed by Daniel Jalkut.
- Fixed bug where applying cell/row properties to multiple cells/rows would reset other unchanged properties.
- Fixed bug where some elements in the schema would have redundant/incorrect children.
- Fixed bug where selector and target options would cause issues if used together.
- Fixed bug where drag/drop of images from desktop on chrome would thrown an error.
- Fixed bug where cut on WebKit/Blink wouldn't add an undo level.
- Fixed bug where IE 11 would scroll to the cE=false elements when they where selected.
- Fixed bug where keys like F5 wouldn't work when a cE=false element was selected.
- Fixed bug where the undo manager wouldn't stop the typing state when commands where executed.
- Fixed bug where unlink on wrapped links wouldn't work properly.
- Fixed bug with drag/drop of images on WebKit where the image would be deleted form the source editor.
- Fixed bug where the visual characters mode would be disabled when contents was extracted from the editor.
- Fixed bug where some browsers would toggle of formats applied to the caret when clicking in the editor toolbar.
- Fixed bug where the custom theme function wasn't working correctly.
- Fixed bug where image option for custom buttons required you to have icon specified as well.
- Fixed bug where the context menu and contextual toolbars would be visible at the same time and sometimes overlapping.
- Fixed bug where the noneditable plugin would double wrap elements when using the noneditable_regexp option.
- Fixed bug where tables would get padding instead of margin when you used the indent button.
- Fixed bug where the charmap plugin wouldn't properly insert non breaking spaces.
- Fixed bug where the color previews in color input boxes wasn't properly updated.
- Fixed bug where the list items of previous lists wasn't merged in the right order.
- Fixed bug where it wasn't possible to drag/drop inline-block cE=false elements on IE 11.
- Fixed bug where some table cell merges would produce incorrect rowspan/colspan.
- Fixed so the font size of the editor defaults to 14px instead of 11px this can be overridden by custom css.
- Fixed so wordcount is debounced to reduce cpu hogging on larger texts.
- Fixed so tinymce global gets properly exported as a module when used with some module bundlers.
- Fixed so it's possible to specify what css properties you want to preview on specific formats.
- Fixed so anchors are contentEditable=false while within the editor.
- Fixed so selected contents gets wrapped in a inline code element by the codesample plugin.
- Fixed so conditional comments gets properly stripped independent of case. Patch contributed by Georgii Dolzhykov.
- Fixed so some escaped css sequences gets properly handled. Patch contributed by Georgii Dolzhykov.
- Fixed so notifications with the same message doesn't get displayed at the same time.
- Fixed so F10 can be used as an alternative key to focus to the toolbar.
- Fixed various api documentation issues and typos.

### Removed
- Removed layer plugin since it wasn't really ported from 3.x and there doesn't seem to be much use for it.
- Removed moxieplayer.swf from the media plugin since it wasn't used by the media plugin.
- Removed format state from the advlist plugin to be more consistent with common word processors.

## 4.4.3 - 2016-09-01

### Fixed
- Fixed bug where copy would produce an exception on Chrome.
- Fixed bug where deleting lists on IE 11 would merge in correct text nodes.
- Fixed bug where deleting partial lists with indentation wouldn't cause proper normalization.

## 4.4.2 - 2016-08-25

### Added
- Added new importcss_exclusive option to disable unique selectors per group.
- Added new group specific selector_converter option to importcss plugin.
- Added new codesample_languages option to apply custom languages to codesample plugin.
- Added new codesample_dialog_width/codesample_dialog_height options.

### Fixed
- Fixed bug where fullscreen button had an incorrect keyboard shortcut.
- Fixed bug where backspace/delete wouldn't work correctly from a block to a cE=false element.
- Fixed bug where smartpaste wasn't detecting links with special characters in them like tilde.
- Fixed bug where the editor wouldn't get proper focus if you clicked on a cE=false element.
- Fixed bug where it wasn't possible to copy/paste table rows that had merged cells.
- Fixed bug where merging cells could some times produce invalid col/rowspan attibute values.
- Fixed bug where getBody would sometimes thrown an exception now it just returns null if the iframe is clobbered.
- Fixed bug where drag/drop of cE=false element wasn't properly constrained to viewport.
- Fixed bug where contextmenu on Mac would collapse any selection to a caret.
- Fixed bug where rtl mode wasn't rendered properly when loading a language pack with the rtl flag.
- Fixed bug where Kamer word bounderies would be stripped from contents.
- Fixed bug where lists would sometimes render two dots or numbers on the same line.
- Fixed bug where the skin_url wasn't used by the inlite theme.
- Fixed so data attributes are ignored when comparing formats in the formatter.
- Fixed so it's possible to disable inline toolbars in the inlite theme.
- Fixed so template dialog gets resized if it doesn't fit the window viewport.

## 4.4.1 - 2016-07-26

### Added
- Added smart_paste option to paste plugin to allow disabling the paste behavior if needed.

### Fixed
- Fixed bug where png urls wasn't properly detected by the smart paste logic.
- Fixed bug where the element path wasn't working properly when multiple editor instances where used.
- Fixed bug with creating lists out of multiple paragraphs would just create one list item instead of multiple.
- Fixed bug where scroll position wasn't properly handled by the inlite theme to place the toolbar properly.
- Fixed bug where multiple instances of the editor using the inlite theme didn't render the toolbar properly.
- Fixed bug where the shortcut label for fullscreen mode didn't match the actual shortcut key.
- Fixed bug where it wasn't possible to select cE=false blocks using touch devices on for example iOS.
- Fixed bug where it was possible to select the child image within a cE=false on IE 11.
- Fixed so inserts of html containing lists doesn't merge with any existing lists unless it's a paste operation.

## 4.4.0 - 2016-06-30

### Added
- Added new inlite theme this is a more lightweight inline UI.
- Added smarter paste logic that auto detects urls in the clipboard and inserts images/links based on that.
- Added a better image resize algorithm for better image quality in the imagetools plugin.

### Fixed
- Fixed bug where it wasn't possible to drag/dropping cE=false elements on FF.
- Fixed bug where backspace/delete before/after a cE=false block would produce a new paragraph.
- Fixed bug where list style type css property wasn't preserved when indenting lists.
- Fixed bug where merging of lists where done even if the list style type was different.
- Fixed bug where the image_dataimg_filter function wasn't used when pasting images.
- Fixed bug where nested editable within a non editable element would cause scroll on focus in Chrome.
- Fixed so invalid targets for inline mode is blocked on initialization. We only support elements that can have children.

## 4.3.13 - 2016-06-08

### Added
- Added characters with a diacritical mark to charmap plugin. Patch contributed by Dominik Schilling.
- Added better error handling if the image proxy service would produce errors.

### Fixed
- Fixed issue with pasting list items into list items would produce nested list rather than a merged list.
- Fixed bug where table selection could get stuck in selection mode for inline editors.
- Fixed bug where it was possible to place the caret inside the resize grid elements.
- Fixed bug where it wasn't possible to place in elements horizontally adjacent cE=false blocks.
- Fixed bug where multiple notifications wouldn't be properly placed on screen.
- Fixed bug where multiple editor instance of the same id could be produces in some specific integrations.

## 4.3.12 - 2016-05-10

### Fixed
- Fixed bug where focus calls couldn't be made inside the editors PostRender event handler.
- Fixed bug where some translations wouldn't work as expected due to a bug in editor.translate.
- Fixed bug where the node change event could fire with a node out side the root of the editor.
- Fixed bug where Chrome wouldn't properly present the keyboard paste clipboard details when paste was clicked.
- Fixed bug where merged cells in tables couldn't be selected from right to left.
- Fixed bug where insert row wouldn't properly update a merged cells rowspan property.
- Fixed bug where the color input boxes preview field wasn't properly set on initialization.
- Fixed bug where IME composition inside table cells wouldn't work as expected on IE 11.
- Fixed so all shadow dom support is under and experimental flag due to flaky browser support.

## 4.3.11 - 2016-04-25

### Fixed
- Fixed bug where it wasn't possible to insert empty blocks though the API unless they where padded.
- Fixed bug where you couldn't type the Euro character on Windows.
- Fixed bug where backspace/delete from a cE=false element to a text block didn't work properly.
- Fixed bug where the text color default grid would render incorrectly.
- Fixed bug where the codesample plugin wouldn't load the css in the editor for multiple editors.
- Fixed so the codesample plugin textarea gets focused by default.

## 4.3.10 - 2016-04-12

### Fixed
- Fixed bug where the key "y" on WebKit couldn't be entered due to conflict with keycode for F10 on keypress.

## 4.3.9 - 2016-04-12

### Added
- Added support for focusing the contextual toolbars using keyboard.
- Added keyboard support for slider UI controls. You can no increase/decrease using arrow keys.
- Added url pattern matching for Dailymotion to media plugin. Patch contributed by Bertrand Darbon.
- Added body_class to template plugin preview. Patch contributed by Milen Petrinski.
- Added options to better override textcolor pickers with custom colors. Patch contributed by Xavier Boubert.
- Added visual arrows to inline contextual toolbars so that they point to the element being active.

### Changed
- Changed the Meta+Shift+F shortcut to Ctrl+Shift+F since Czech, Slovak, Polish languages used the first one for input.

### Fixed
- Fixed so toolbars for tables or other larger elements get better positioned below the scrollable viewport.
- Fixed bug where it was possible to click links inside cE=false blocks.
- Fixed bug where event targets wasn't properly handled in Safari Technical Preview.
- Fixed bug where drag/drop text in FF 45 would make the editor caret invisible.
- Fixed bug where the remove state wasn't properly set on editor instances when detected as clobbered.
- Fixed bug where offscreen selection of some cE=false elements would render onscreen. Patch contributed by Steven Bufton
- Fixed bug where enter would clone styles out side the root on editors inside a span. Patch contributed by ChristophKaser.
- Fixed bug where drag/drop of images into the editor didn't work correctly in FF.
- Fixed so the first item in panels for the imagetools dialog gets proper keyboard focus.

## 4.3.8 - 2016-03-15

### Fixed
- Fixed bug where inserting HR at the end of a block element would produce an extra empty block.
- Fixed bug where links would be clickable when readonly mode was enabled.
- Fixed bug where the formatter would normalize to the wrong node on very specific content.
- Fixed bug where some nested list items couldn't be indented properly.
- Fixed bug where links where clickable in the preview dialog.
- Fixed so the alt attribute doesn't get padded with an empty value by default.
- Fixed so nested alignment works more correctly. You will now alter the alignment to the closest block parent.

## 4.3.7 - 2016-03-02

### Fixed
- Fixed bug where incorrect icons would be rendered for imagetools edit and color levels.
- Fixed bug where navigation using arrow keys inside a SelectBox didn't move up/down.
- Fixed bug where the visualblocks plugin would render borders round internal UI elements.

## 4.3.6 - 2016-03-01

### Added
- Added new paste_remember_plaintext_info option to allow a global disable of the plain text mode notification.
- Added new PastePlainTextToggle event that fires when plain text mode toggles on/off.

### Fixed
- Fixed bug where it wasn't possible to select media elements since the drag logic would snap it to mouse cursor.
- Fixed bug where it was hard to place the caret inside nested cE=true elements when the outer cE=false element was focused.
- Fixed bug where editors wouldn't properly initialize if both selector and mode where used.
- Fixed bug where IME input inside table cells would switch the IME off.
- Fixed bug where selection inside the first table cell would cause the whole table cell to get selected.
- Fixed bug where error handling of images being uploaded wouldn't properly handle faulty statuses.
- Fixed bug where inserting contents before a HR would cause an exception to be thrown.
- Fixed bug where copy/paste of Excel data would be inserted as an image.
- Fixed caret position issues with copy/paste of inline block cE=false elements.
- Fixed issues with various menu item focus bugs in Chrome. Where the focused menu bar item wasn't properly blurred.
- Fixed so the notifications have a solid background since it would be hard to read if there where text under it.
- Fixed so notifications gets animated similar to the ones used by dialogs.
- Fixed so larger images that gets pasted is handled better.
- Fixed so the window close button is more uniform on various platform and also increased it's hit area.

## 4.3.5 - 2016-02-11

Npm version bump due to package not being fully updated.

## 4.3.4 - 2016-02-11

### Added
- Added new OpenWindow/CloseWindow events that gets fired when windows open/close.
- Added new NewCell/NewRow events that gets fired when table cells/rows are created.
- Added new Promise return value to tinymce.init makes it easier to handle initialization.

### Fixed
- Fixed various bugs with drag/drop of contentEditable:false elements.
- Fixed bug where deleting of very specific nested list items would result in an odd list.
- Fixed bug where lists would get merged with adjacent lists outside the editable inline root.
- Fixed bug where MS Edge would crash when closing a dialog then clicking a menu item.
- Fixed bug where table cell selection would add undo levels.
- Fixed bug where table cell selection wasn't removed when inline editor where removed.
- Fixed bug where table cell selection wouldn't work properly on nested tables.
- Fixed bug where table merge menu would be available when merging between thead and tbody.
- Fixed bug where table row/column resize wouldn't get properly removed when the editor was removed.
- Fixed bug where Chrome would scroll to the editor if there where a empty hash value in document url.
- Fixed bug where the cache suffix wouldn't work correctly with the importcss plugin.
- Fixed bug where selection wouldn't work properly on MS Edge on Windows Phone 10.
- Fixed so adjacent pre blocks gets joined into one pre block since that seems like the user intent.
- Fixed so events gets properly dispatched in shadow dom. Patch provided by Nazar Mokrynskyi.

### Removed
- Removed the jQuery version the jQuery plugin is now moved into the main package.
- Removed jscs from build process since eslint can now handle code style checking.

## 4.3.3 - 2016-01-14

### Added
- Added new table_resize_bars configuration setting.  This setting allows you to disable the table resize bars.
- Added new beforeInitialize event to tinymce.util.XHR lets you modify XHR properties before open. Patch contributed by Brent Clintel.
- Added new autolink_pattern setting to autolink plugin. Enables you to override the default autolink formats. Patch contributed by Ben Tiedt.
- Added new charmap option that lets you override the default charmap of the charmap plugin.
- Added new charmap_append option that lets you add new characters to the default charmap of the charmap plugin.
- Added new insertCustomChar event that gets fired when a character is inserted by the charmap plugin.

### Fixed
- Fixed bug where table cells started with a superfluous &nbsp; in IE10+.
- Fixed bug where table plugin would retain all BR tags when cells were merged.
- Fixed bug where media plugin would strip underscores from youtube urls.
- Fixed bug where IME input would fail on IE 11 if you typed within a table.
- Fixed bug where double click selection of a word would remove the space before the word on insert contents.
- Fixed bug where table plugin would produce exceptions when hovering tables with invalid structure.
- Fixed bug where fullscreen wouldn't scroll back to it's original position when untoggled.
- Fixed so the template plugins templates setting can be a function that gets a callback that can provide templates.

## 4.3.2 - 2015-12-14

### Fixed
- Fixed bug where the resize bars for table cells were not affected by the object_resizing property.
- Fixed bug where the contextual table toolbar would appear incorrectly if TinyMCE was initialized inline inside a table.
- Fixed bug where resizing table cells did not fire a node change event or add an undo level.
- Fixed bug where double click selection of text on IE 11 wouldn't work properly.
- Fixed bug where codesample plugin would incorrectly produce br elements inside code elements.
- Fixed bug where media plugin would strip dashes from youtube urls.
- Fixed bug where it was possible to move the caret into the table resize bars.
- Fixed bug where drag/drop into a cE=false element was possible on IE.

## 4.3.1 - 2015-11-30

### Fixed
- Fixed so it's possible to disable the table inline toolbar by setting it to false or an empty string.
- Fixed bug where it wasn't possible to resize some tables using the drag handles.
- Fixed bug where unique id:s would clash for multiple editor instances and cE=false selections.
- Fixed bug where the same plugin could be initialized multiple times.
- Fixed bug where the table inline toolbars would be displayed at the same time as the image toolbars.
- Fixed bug where the table selection rect wouldn't be removed when selecting another control element.

## 4.3.0 - 2015-11-23

### Added
- Added new table column/row resize support. Makes it a lot more easy to resize the columns/rows in a table.
- Added new table inline toolbar. Makes it easier to for example add new rows or columns to a table.
- Added new notification API. Lets you display floating notifications to the end user.
- Added new codesample plugin that lets you insert syntax highlighted pre elements into the editor.
- Added new image_caption to images. Lets you create images with captions using a HTML5 figure/figcaption elements.
- Added new live previews of embeded videos. Lets you play the video right inside the editor.
- Added new setDirty method and "dirty" event to the editor. Makes it easier to track the dirty state change.
- Added new setMode method to Editor instances that lets you dynamically switch between design/readonly.
- Added new core support for contentEditable=false elements within the editor overrides the browsers broken behavior.

### Changed
- Rewrote the noneditable plugin to use the new contentEditable false core logic.

### Fixed
- Fixed so the dirty state doesn't set to false automatically when the undo index is set to 0.
- Fixed the Selection.placeCaretAt so it works better on IE when the coordinate is between paragraphs.
- Fixed bug where data-mce-bogus="all" element contents where counted by the word count plugin.
- Fixed bug where contentEditable=false elements would be indented by the indent buttons.
- Fixed bug where images within contentEditable=false would be selected in WebKit on mouse click.
- Fixed bug in DOMUntils split method where the replacement parameter wouldn't work on specific cases.
- Fixed bug where the importcss plugin would import classes from the skin content css file.
- Fixed so all button variants have a wrapping span for it's text to make it easier to skin.
- Fixed so it's easier to exit pre block using the arrow keys.
- Fixed bug where listboxes with fix widths didn't render correctly.

## 4.2.8 - 2015-11-13

### Fixed
- Fixed bug where it was possible to delete tables as the inline root element if all columns where selected.
- Fixed bug where the UI buttons active state wasn't properly updated due to recent refactoring of that logic.

## 4.2.7 - 2015-10-27

### Fixed
- Fixed bug where backspace/delete would remove all formats on the last paragraph character in WebKit/Blink.
- Fixed bug where backspace within a inline format element with a bogus caret container would move the caret.
- Fixed bug where backspace/delete on selected table cells wouldn't add an undo level.
- Fixed bug where script tags embedded within the editor could sometimes get a mce- prefix prepended to them
- Fixed bug where validate: false option could produce an error to be thrown from the Serialization step.
- Fixed bug where inline editing of a table as the root element could let the user delete that table.
- Fixed bug where inline editing of a table as the root element wouldn't properly handle enter key.
- Fixed bug where inline editing of a table as the root element would normalize the selection incorrectly.
- Fixed bug where inline editing of a list as the root element could let the user delete that list.
- Fixed bug where inline editing of a list as the root element could let the user split that list.
- Fixed bug where resize handles would be rendered on editable root elements such as table.

## 4.2.6 - 2015-09-28

### Added
- Added capability to set request headers when using XHRs.
- Added capability to upload local images automatically default delay is set to 30 seconds after editing images.
- Added commands ids mceEditImage, mceAchor and mceMedia to be avaiable from execCommand.
- Added Edge browser to saucelabs grunt task. Patch contributed by John-David Dalton.

### Fixed
- Fixed bug where blob uris not produced by tinymce would produce HTML invalid markup.
- Fixed bug where selection of contents of a nearly empty editor in Edge would sometimes fail.
- Fixed bug where color styles woudln't be retained on copy/paste in Blink/Webkit.
- Fixed bug where the table plugin would throw an error when inserting rows after a child table.
- Fixed bug where the template plugin wouldn't handle functions as variable replacements.
- Fixed bug where undo/redo sometimes wouldn't work properly when applying formatting collapsed ranges.
- Fixed bug where shift+delete wouldn't do a cut operation on Blink/WebKit.
- Fixed bug where cut action wouldn't properly store the before selection bookmark for the undo level.
- Fixed bug where backspace in side an empty list element on IE would loose editor focus.
- Fixed bug where the save plugin wouldn't enable the buttons when a change occurred.
- Fixed bug where Edge wouldn't initialize the editor if a document.domain was specified.
- Fixed bug where enter key before nested images would sometimes not properly expand the previous block.
- Fixed bug where the inline toolbars wouldn't get properly hidden when blurring the editor instance.
- Fixed bug where Edge would paste Chinese characters on some Windows 10 installations.
- Fixed bug where IME would loose focus on IE 11 due to the double trailing br bug fix.
- Fixed bug where the proxy url in imagetools was incorrect. Patch contributed by Wong Ho Wang.

## 4.2.5 - 2015-08-31

### Added
- Added fullscreen capability to embedded youtube and vimeo videos.

### Fixed
- Fixed bug where the uploadImages call didn't work on IE 10.
- Fixed bug where image place holders would be uploaded by uploadImages call.
- Fixed bug where images marked with bogus would be uploaded by the uploadImages call.
- Fixed bug where multiple calls to uploadImages would result in decreased performance.
- Fixed bug where pagebreaks were editable to imagetools patch contributed by Rasmus Wallin.
- Fixed bug where the element path could cause too much recursion exception.
- Fixed bug for domains containing ".min". Patch contributed by Loïc Février.
- Fixed so validation of external links to accept a number after www. Patch contributed by Victor Carvalho.
- Fixed so the charmap is exposed though execCommand. Patch contributed by Matthew Will.
- Fixed so that the image uploads are concurrent for improved performance.
- Fixed various grammar problems in inline documentation. Patches provided by nikolas.

## 4.2.4 - 2015-08-17

### Added
- Added picture as a valid element to the HTML 5 schema. Patch contributed by Adam Taylor.

### Fixed
- Fixed bug where contents would be duplicated on drag/drop within the same editor.
- Fixed bug where floating/alignment of images on Edge wouldn't work properly.
- Fixed bug where it wasn't possible to drag images on IE 11.
- Fixed bug where image selection on Edge would sometimes fail.
- Fixed bug where contextual toolbars icons wasn't rendered properly when using the toolbar_items_size.
- Fixed bug where searchreplace dialog doesn't get prefilled with the selected text.
- Fixed bug where fragmented matches wouldn't get properly replaced by the searchreplace plugin.
- Fixed bug where enter key wouldn't place the caret if was after a trailing space within an inline element.
- Fixed bug where the autolink plugin could produce multiple links for the same text on Gecko.
- Fixed bug where EditorUpload could sometimes throw an exception if the blob wasn't found.
- Fixed xss issues with media plugin not properly filtering out some script attributes.

## 4.2.3 - 2015-07-30

### Fixed
- Fixed bug where image selection wasn't possible on Edge due to incompatible setBaseAndExtend API.
- Fixed bug where image blobs urls where not properly destroyed by the imagetools plugin.
- Fixed bug where keyboard shortcuts wasn't working correctly on IE 8.
- Fixed skin issue where the borders of panels where not visible on IE 8.

## 4.2.2 - 2015-07-22

### Fixed
- Fixed bug where float panels were not being hidden on inline editor blur when fixed_toolbar_container config option was in use.
- Fixed bug where combobox states wasn't properly updated if contents where updated without keyboard.
- Fixed bug where pasting into textbox or combobox would move the caret to the end of text.
- Fixed bug where removal of bogus span elements before block elements would remove whitespace between nodes.
- Fixed bug where repositioning of inline toolbars where async and producing errors if the editor was removed from DOM to early. Patch by iseulde.
- Fixed bug where element path wasn't working correctly. Patch contributed by iseulde.
- Fixed bug where menus wasn't rendered correctly when custom images where added to a menu. Patch contributed by Naim Hammadi.

## 4.2.1 - 2015-06-29

### Fixed
- Fixed bug where back/forward buttons in the browser would render blob images as broken images.
- Fixed bug where Firefox would throw regexp to big error when replacing huge base64 chunks.
- Fixed bug rendering issues with resize and context toolbars not being placed properly until next animation frame.
- Fixed bug where the rendering of the image while cropping would some times not be centered correctly.
- Fixed bug where listbox items with submenus would me selected as active.
- Fixed bug where context menu where throwing an error when rendering.
- Fixed bug where resize both option wasn't working due to resent addClass API change. Patch contributed by Jogai.
- Fixed bug where a hideAll call for container rendered inline toolbars would throw an error.
- Fixed bug where onclick event handler on combobox could cause issues if element.id was a function by some polluting libraries.
- Fixed bug where listboxes wouldn't get proper selected sub menu item when using link_list or image_list.
- Fixed so the UI controls are as wide as 4.1.x to avoid wrapping controls in toolbars.
- Fixed so the imagetools dialog is adaptive for smaller screen sizes.

## 4.2.0 - 2015-06-25

### Added
- Added new flat default skin to make the UI more modern.
- Added new imagetools plugin, lets you crop/resize and apply filters to images.
- Added new contextual toolbars support to the API lets you add floating toolbars for specific CSS selectors.
- Added new promise feature fill as tinymce.util.Promise.
- Added new built in image upload feature lets you upload any base64 encoded image within the editor as files.

### Fixed
- Fixed bug where resize handles would appear in the right position in the wrong editor when switching between resizable content in different inline editors.
- Fixed bug where tables would not be inserted in inline mode due to previous float panel fix.
- Fixed bug where floating panels would remain open when focus was lost on inline editors.
- Fixed bug where cut command on Chrome would thrown a browser security exception.
- Fixed bug where IE 11 sometimes would report an incorrect size for images in the image dialog.
- Fixed bug where it wasn't possible to remove inline formatting at the end of block elements.
- Fixed bug where it wasn't possible to delete table cell contents when cell selection was vertical.
- Fixed bug where table cell wasn't emptied from block elements if delete/backspace where pressed in empty cell.
- Fixed bug where cmd+shift+arrow didn't work correctly on Firefox mac when selecting to start/end of line.
- Fixed bug where removal of bogus elements would sometimes remove whitespace between nodes.
- Fixed bug where the resize handles wasn't updated when the main window was resized.
- Fixed so script elements gets removed by default to prevent possible XSS issues in default config implementations.
- Fixed so the UI doesn't need manual reflows when using non native layout managers.
- Fixed so base64 encoded images doesn't slow down the editor on modern browsers while editing.
- Fixed so all UI elements uses touch events to improve mobile device support.
- Removed the touch click quirks patch for iOS since it did more harm than good.
- Removed the non proportional resize handles since. Unproportional resize can still be done by holding the shift key.

## 4.1.10 - 2015-05-05

### Fixed
- Fixed bug where plugins loaded with compat3x would sometimes throw errors when loading using the jQuery version.
- Fixed bug where extra empty paragraphs would get deleted in WebKit/Blink due to recent Quriks fix.
- Fixed bug where the editor wouldn't work properly on IE 12 due to some required browser sniffing.
- Fixed bug where formatting shortcut keys where interfering with Mac OS X screenshot keys.
- Fixed bug where the caret wouldn't move to the next/previous line boundary on Cmd+Left/Right on Gecko.
- Fixed bug where it wasn't possible to remove formats from very specific nested contents.
- Fixed bug where undo levels wasn't produced when typing letters using the shift or alt+ctrl modifiers.
- Fixed bug where the dirty state wasn't properly updated when typing using the shift or alt+ctrl modifiers.
- Fixed bug where an error would be thrown if an autofocused editor was destroyed quickly after its initialization. Patch provided by thorn0.
- Fixed issue with dirty state not being properly updated on redo operation.
- Fixed issue with entity decoder not handling incorrectly written numeric entities.
- Fixed issue where some PI element values wouldn't be properly encoded.

## 4.1.9 - 2015-03-10

### Fixed
- Fixed bug where indentation wouldn't work properly for non list elements.
- Fixed bug with image plugin not pulling the image dimensions out correctly if a custom document_base_url was used.
- Fixed bug where ctrl+alt+[1-9] would conflict with the AltGr+[1-9] on Windows. New shortcuts is ctrl+shift+[1-9].
- Fixed bug with removing formatting on nodes in inline mode would sometimes include nodes outside the editor body.
- Fixed bug where extra nbsp:s would be inserted when you replaced a word surrounded by spaces using insertContent.
- Fixed bug with pasting from Google Docs would produce extra strong elements and line feeds.

## 4.1.8 - 2015-03-05

### Added
- Added new html5 sizes attribute to img elements used together with srcset.
- Added new elementpath option that makes it possible to disable the element path but keep the statusbar.
- Added new option table_style_by_css for the table plugin to set table styling with css rather than table attributes.
- Added new link_assume_external_targets option to prompt the user to prepend http:// prefix if the supplied link does not contain a protocol prefix.
- Added new image_prepend_url option to allow a custom base path/url to be added to images.
- Added new table_appearance_options option to make it possible to disable some options.
- Added new image_title option to make it possible to alter the title of the image, disabled by default.

### Fixed
- Fixed bug where selection starting from out side of the body wouldn't produce a proper selection range on IE 11.
- Fixed bug where pressing enter twice before a table moves the cursor in the table and causes a javascript error.
- Fixed bug where advanced image styles were not respected.
- Fixed bug where the less common Shift+Delete didn't produce a proper cut operation on WebKit browsers.
- Fixed bug where image/media size constrain logic would produce NaN when handling non number values.
- Fixed bug where internal classes where removed by the removeformat command.
- Fixed bug with creating links table cell contents with a specific selection would throw a exceptions on WebKit/Blink.
- Fixed bug where valid_classes option didn't work as expected according to docs. Patch provided by thorn0.
- Fixed bug where jQuery plugin would patch the internal methods multiple times. Patch provided by Drew Martin.
- Fixed bug where backspace key wouldn't delete the current selection of newly formatted content.
- Fixed bug where type over of inline formatting elements wouldn't properly keep the format on WebKit/Blink.
- Fixed bug where selection needed to be properly normalized on modern IE versions.
- Fixed bug where Command+Backspace didn't properly delete the whole line of text but the previous word.
- Fixed bug where UI active states wheren't properly updated on IE if you placed caret within the current range.
- Fixed bug where delete/backspace on WebKit/Blink would remove span elements created by the user.
- Fixed bug where delete/backspace would produce incorrect results when deleting between two text blocks with br elements.
- Fixed bug where captions where removed when pasting from MS Office.
- Fixed bug where lists plugin wouldn't properly remove fully selected nested lists.
- Fixed bug where the ttf font used for icons would throw an warning message on Gecko on Mac OS X.
- Fixed a bug where applying a color to text did not update the undo/redo history.
- Fixed so shy entities gets displayed when using the visualchars plugin.
- Fixed so removeformat removes ins/del by default since these might be used for strikethough.
- Fixed so multiple language packs can be loaded and added to the global I18n data structure.
- Fixed so transparent color selection gets treated as a normal color selection. Patch contributed by Alexander Hofbauer.
- Fixed so it's possible to disable autoresize_overflow_padding, autoresize_bottom_margin options by setting them to false.
- Fixed so the charmap plugin shows the description of the character in the dialog. Patch contributed by Jelle Hissink.
- Removed address from the default list of block formats since it tends to be missused.
- Fixed so the pre block format is called preformatted to make it more verbose.
- Fixed so it's possible to context scope translation strings this isn't needed most of the time.
- Fixed so the max length of the width/height input fields of the media dialog is 5 instead of 3.
- Fixed so drag/dropped contents gets properly processed by paste plugin since it's basically a paste. Patch contributed by Greg Fairbanks.
- Fixed so shortcut keys for headers is ctrl+alt+[1-9] instead of ctrl+[1-9] since these are for switching tabs in the browsers.
- Fixed so "u" doesn't get converted into a span element by the legacy input filter. Since this is now a valid HTML5 element.
- Fixed font families in order to provide appropriate web-safe fonts.

## 4.1.7 - 2014-11-27

### Added
- Added HTML5 schema support for srcset, source and picture. Patch contributed by mattheu.
- Added new cache_suffix setting to enable cache busting by producing unique urls.
- Added new paste_convert_word_fake_lists option to enable users to disable the fake lists convert logic.

### Fixed
- Fixed so advlist style changes adds undo levels for each change.
- Fixed bug where WebKit would sometimes produce an exception when the autolink plugin where looking for URLs.
- Fixed bug where IE 7 wouldn't be rendered properly due to aggressive css compression.
- Fixed bug where DomQuery wouldn't accept window as constructor element.
- Fixed bug where the color picker in 3.x dialogs wouldn't work properly. Patch contributed by Callidior.
- Fixed bug where the image plugin wouldn't respect the document_base_url.
- Fixed bug where the jQuery plugin would fail to append to elements named array prototype names.

## 4.1.6 - 2014-10-08

### Changed
- Replaced jake with grunt since it is more mainstream and has better plugin support.

### Fixed
- Fixed bug with clicking on the scrollbar of the iframe would cause a JS error to be thrown.
- Fixed bug where null would produce an exception if you passed it to selection.setRng.
- Fixed bug where Ctrl/Cmd+Tab would indent the current list item if you switched tabs in the browser.
- Fixed bug where pasting empty cells from Excel would result in a broken table.
- Fixed bug where it wasn't possible to switch back to default list style type.
- Fixed issue where the select all quirk fix would fire for other modifiers than Ctrl/Cmd combinations.


## 4.1.5 - 2014-09-09

### Fixed
- Fixed bug where sometimes the resize rectangles wouldn't properly render on images on WebKit/Blink.
- Fixed bug in list plugin where delete/backspace would merge empty LI elements in lists incorrectly.
- Fixed bug where empty list elements would result in empty LI elements without it's parent container.
- Fixed bug where backspace in empty caret formatted element could produce an type error exception of Gecko.
- Fixed bug where lists pasted from word with a custom start index above 9 wouldn't be properly handled.
- Fixed bug where tabfocus plugin would tab out of the editor instance even if the default action was prevented.
- Fixed bug where tabfocus wouldn't tab properly to other adjacent editor instances.
- Fixed bug where the DOMUtils setStyles wouldn't properly removed or update the data-mce-style attribute.
- Fixed bug where dialog select boxes would be placed incorrectly if document.body wasn't statically positioned.
- Fixed bug where pasting would sometimes scroll to the top of page if the user was using the autoresize plugin.
- Fixed bug where caret wouldn't be properly rendered by Chrome when clicking on the iframes documentElement.
- Fixed so custom images for menubutton/splitbutton can be provided. Patch contributed by Naim Hammadi.
- Fixed so the default action of windows closing can be prevented by blocking the default action of the close event.
- Fixed so nodeChange and focus of the editor isn't automatically performed when opening sub dialogs.

## 4.1.4 - 2014-08-21

### Added
- Added new media_filter_html option to media plugin that blocks any conditional comments, scripts etc within a video element.
- Added new content_security_policy option allows you to set custom policy for iframe contents. Patch contributed by Francois Chagnon.

### Fixed
- Fixed bug where activate/deactivate events wasn't firing properly when switching between editors.
- Fixed bug where placing the caret on iOS was difficult due to a WebKit bug with touch events.
- Fixed bug where the resize helper wouldn't render properly on older IE versions.
- Fixed bug where resizing images inside tables on older IE versions would sometimes fail depending mouse position.
- Fixed bug where editor.insertContent would produce an exception when inserting select/option elements.
- Fixed bug where extra empty paragraphs would be produced if block elements where inserted inside span elements.
- Fixed bug where the spellchecker menu item wouldn't be properly checked if spell checking was started before it was rendered.
- Fixed bug where the DomQuery filter function wouldn't remove non elements from collection.
- Fixed bug where document with custom document.domain wouldn't properly render the editor.
- Fixed bug where IE 8 would throw exception when trying to enter invalid color values into colorboxes.
- Fixed bug where undo manager could incorrectly add an extra undo level when custom resize handles was removed.
- Fixed bug where it wouldn't be possible to alter cell properties properly on table cells on IE 8.
- Fixed so the color picker button in table dialog isn't shown unless you include the colorpicker plugin or add your own custom color picker.
- Fixed so activate/deactivate events fire when windowManager opens a window since.
- Fixed so the table advtab options isn't separated by an underscore to normalize naming with image_advtab option.
- Fixed so the table cell dialog has proper padding when the advanced tab in disabled.

## 4.1.3 - 2014-07-29

### Added
- Added event binding logic to tinymce.util.XHR making it possible to override headers and settings before any request is made.

### Fixed
- Fixed bug where drag events wasn't fireing properly on older IE versions since the event handlers where bound to document.
- Fixed bug where drag/dropping contents within the editor on IE would force the contents into plain text mode even if it was internal content.
- Fixed bug where IE 7 wouldn't open menus properly due to a resize bug in the browser auto closing them immediately.
- Fixed bug where the DOMUtils getPos logic wouldn't produce a valid coordinate inside the body if the body was positioned non static.
- Fixed bug where the element path and format state wasn't properly updated if you had the wordcount plugin enabled.
- Fixed bug where a comment at the beginning of source would produce an exception in the formatter logic.
- Fixed bug where setAttrib/getAttrib on null would throw exception together with any hooked attributes like style.
- Fixed bug where table sizes wasn't properly retained when copy/pasting on WebKit/Blink.
- Fixed bug where WebKit/Blink would produce colors in RGB format instead of the forced HEX format when deleting contents.
- Fixed bug where the width attribute wasn't updated on tables if you changed the size inside the table dialog.
- Fixed bug where control selection wasn't properly handled when the caret was placed directly after an image.
- Fixed bug where selecting the contents of table cells using the selection.select method wouldn't place the caret properly.
- Fixed bug where the selection state for images wasn't removed when placing the caret right after an image on WebKit/Blink.
- Fixed bug where all events wasn't properly unbound when and editor instance was removed or destroyed by some external innerHTML call.
- Fixed bug where it wasn't possible or very hard to select images on iOS when the onscreen keyboard was visible.
- Fixed so auto_focus can take a boolean argument this will auto focus the last initialized editor might be useful for single inits.
- Fixed so word auto detect lists logic works better for faked lists that doesn't have specific markup.
- Fixed so nodeChange gets fired on mouseup as it used to before 4.1.1 we optimized that event to fire less often.

### Removed
- Removed the finish menu item from spellchecker menu since it's redundant you can stop spellchecking by toggling menu item or button.

## 4.1.2 - 2014-07-15

### Added
- Added offset/grep to DomQuery class works basically the same as it's jQuery equivalent.

### Fixed
- Fixed bug where backspace/delete or setContent with an empty string would remove header data when using the fullpage plugin.
- Fixed bug where tinymce.remove with a selector not matching any editors would remove all editors.
- Fixed bug where resizing of the editor didn't work since the theme was calling setStyles instead of setStyle.
- Fixed bug where IE 7 would fail to append html fragments to iframe document when using DomQuery.
- Fixed bug where the getStyle DOMUtils method would produce an exception if it was called with null as it's element.
- Fixed bug where the paste plugin would remove the element if the none of the paste_webkit_styles rules matched the current style.
- Fixed bug where contextmenu table items wouldn't work properly on IE since it would some times fire an incorrect selection change.
- Fixed bug where the padding/border values wasn't used in the size calculation for the body size when using autoresize. Patch contributed by Matt Whelan.
- Fixed bug where conditional word comments wouldn't be properly removed when pasting plain text.
- Fixed bug where resizing would sometime fail on IE 11 when the mouseup occurred inside the resizable element.
- Fixed so the iframe gets initialized without any inline event handlers for better CSP support. Patch contributed by Matt Whelan.
- Fixed so the tinymce.dom.Sizzle is the latest version of sizzle this resolves the document context bug.

## 4.1.1 - 2014-07-08

### Fixed
- Fixed bug where pasting plain text on some WebKit versions would result in an empty line.
- Fixed bug where resizing images inside tables on IE 11 wouldn't work properly.
- Fixed bug where IE 11 would sometimes throw "Invalid argument" exception when editor contents was set to an empty string.
- Fixed bug where document.activeElement would throw exceptions on IE 9 when that element was hidden or removed from dom.
- Fixed bug where WebKit/Blink sometimes produced br elements with the Apple-interchange-newline class.
- Fixed bug where table cell selection wasn't properly removed when copy/pasting table cells.
- Fixed bug where pasting nested list items from Word wouldn't produce proper semantic nested lists.
- Fixed bug where right clicking using the contextmenu plugin on WebKit/Blink on Mac OS X would select the target current word or line.
- Fixed bug where it wasn't possible to alter table cell properties on IE 8 using the context menu.
- Fixed bug where the resize helper wouldn't be correctly positioned on older IE versions.
- Fixed bug where fullpage plugin would produce an error if you didn't specify a doctype encoding.
- Fixed bug where anchor plugin would get the name/id of the current element even if it wasn't anchor element.
- Fixed bug where visual aids for tables wouldn't be properly disabled when changing the border size.
- Fixed bug where some control selection events wasn't properly fired on older IE versions.
- Fixed bug where table cell selection on older IE versions would prevent resizing of images.
- Fixed bug with paste_data_images paste option not working properly on modern IE versions.
- Fixed bug where custom elements with underscores in the name wasn't properly parsed/serialized.
- Fixed bug where applying inline formats to nested list elements would produce an incorrect formatting result.
- Fixed so it's possible to hide items from elements path by using preventDefault/stopPropagation.
- Fixed so inline mode toolbar gets rendered right aligned if the editable element positioned to the documents right edge.
- Fixed so empty inline elements inside empty block elements doesn't get removed if configured to be kept intact.
- Fixed so DomQuery parentsUntil/prevUntil/nextUntil supports selectors/elements/filters etc.
- Fixed so legacyoutput plugin overrides fontselect and fontsizeselect controls and handles font elements properly.

## 4.1.0 - 2014-06-18

### Added
- Added new file_picker_callback option to replace the old file_browser_callback the latter will still work though.
- Added new custom colors to textcolor plugin will be displayed if a color picker is provided also shows the latest colors.
- Added new color_picker_callback option to enable you to add custom color pickers to the editor.
- Added new advanced tabs to table/cell/row dialogs to enable you to select colors for border/background.
- Added new colorpicker plugin that lets you select colors from a hsv color picker.
- Added new tinymce.util.Color class to handle color parsing and converting.
- Added new colorpicker UI widget element lets you add a hsv color picker to any form/window.
- Added new textpattern plugin that allows you to use markdown like text patterns to format contents.
- Added new resize helper element that shows the current width & height while resizing.
- Added new "once" method to Editor and EventDispatcher enables since callback execution events.
- Added new jQuery like class under tinymce.dom.DomQuery it's exposed on editor instances (editor.$) and globally under (tinymce.$).

### Fixed
- Fixed so the default resize method for images are proportional shift/ctrl can be used to make an unproportional size.
- Fixed bug where the image_dimensions option of the image plugin would cause exceptions when it tried to update the size.
- Fixed bug where table cell dialog class field wasn't properly updated when editing an a table cell with an existing class.
- Fixed bug where Safari on Mac would produce webkit-fake-url for pasted images so these are now removed.
- Fixed bug where the nodeChange event would get fired before the selection was changed when clicking inside the current selection range.
- Fixed bug where valid_classes option would cause exception when it removed internal prefixed classes like mce-item-.
- Fixed bug where backspace would cause navigation in IE 8 on an inline element and after a caret formatting was applied.
- Fixed so placeholder images produced by the media plugin gets selected when inserted/edited.
- Fixed so it's possible to drag in images when the paste_data_images option is enabled. Might be useful for mail clients.
- Fixed so images doesn't get a width/height applied if the image_dimensions option is set to false useful for responsive contents.
- Fixed so it's possible to pass in an optional arguments object for the nodeChanged function to be passed to all nodechange event listeners.
- Fixed bug where media plugin embed code didn't update correctly.<|MERGE_RESOLUTION|>--- conflicted
+++ resolved
@@ -10,11 +10,8 @@
 - New `text_patterns_lookup` option to provide additional text patterns dynamically #TINY-8778
 - New promotion element has been added to the UI and can be disabled using the new `promotion` option #TINY-8840
 - New `format_noneditable_selector` option to specify the `contenteditable="false"` elements that can be wrapped in a format. #TINY-8905
-<<<<<<< HEAD
 - `allow` attribute is now a valid attribute od the `iframe` schema
-=======
 - New `search` field in the `MenuButton` that shows a search field at the top of the menu, and refetches items when the search field updates. #TINY-8952
->>>>>>> cf156d6a
 
 ### Improved
 - The formatter can now apply a format to a `contenteditable="false"` element by wrapping it. Configurable using the `format_noneditable_selector` option. #TINY-8905
