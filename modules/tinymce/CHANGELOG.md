# Changelog
All notable changes to this project will be documented in this file.

The format is based on [Keep a Changelog](https://keepachangelog.com/en/1.0.0/),
and this project adheres to [Semantic Versioning](https://semver.org/spec/v2.0.0.html).

## Unreleased

### Added
- New `editor.options` API to replace the old `editor.settings` and `editor.getParam` APIs #TINY-8206
- New `editor.annotator.removeAll` API to remove all annotations by name #TINY-8195
- New `Resource.unload` API to make it possible to unload resources #TINY-8431
- New `FakeClipboard` API on the `tinymce` global #TINY-8353
- New `dispatch()` function to replace the now deprecated `fire()` function in various APIs #TINY-8102
- New `AutocompleterStart`, `AutocompleterUpdate` and `AutocompleterEnd` events #TINY-8279
- New `mceAutocompleterClose`, `mceAutocompleterReload` commands #TINY-8279
- New `mceInsertTableDialog` command to open the insert table dialog #TINY-8273
- New `slider` dialog component #TINY-8304
- New `imagepreview` dialog component, allowing preview and zoom of any image URL #TINY-8333
- New `buttonType` property on dialog button components, supporting `toolbar` style in addition to `primary` and `secondary` #TINY-8304
- The `tabindex` attribute is now copied from the target element to the iframe #TINY-8315

### Improved
- The default height of editor has been increased from `200px` to `400px` to improve the usability of the editor #TINY-6860
- The upload results returned from the `editor.uploadImages()` API now includes a `removed` flag, reflecting if the image was removed after a failed upload #TINY-7735
- The `ScriptLoader`, `StyleSheetLoader`, `AddOnManager`, `PluginManager` and `ThemeManager` APIs will now return a `Promise` when loading resources instead of using callbacks #TINY-8325
- A `ThemeLoadError` event is now fired if the theme fails to load #TINY-8325
- The `BeforeSetContent` event will now include the actual serialized content when passing in an `AstNode` to the `editor.setContent` API #TINY-7996
- Improved support for placing the caret before or after noneditable elements within the editor #TINY-8169
- Calls to `editor.selection.setRng` now update the caret position bookmark used when focus is returned to the editor #TINY-8450
- The `emoticon` plugin dialog, toolbar and menu item has been updated to use the more accurate `Emojis` term #TINY-7631
- The dialog `redial` API will now only rerender the changed components instead of the whole dialog #TINY-8334
- The dialog API `setData` method now uses a deep merge algorithm to support partial nested objects #TINY-8333
- The dialog spec `initialData` type is now `Partial<T>` to match the underlying implementation details #TINY-8334
- Notifications no longer require a timeout to disable the close button #TINY-6679
- The editor theme is now fetched in parallel with the icons, language pack and plugins #TINY-8453
<<<<<<< HEAD
=======
- Calls to `editor.selection.setRng` now update the cursor position bookmark used when focus is returned to the editor #TINY-8450
- The `BeforeSetContent` event will now include the actual serialized content when passing in an `AstNode` to the `editor.setContent` API #TINY-7996
- The default height of editor has been increased from `200px` to `400px` to improve the usability of the editor #TINY-6860
- New default theme styling for TinyMCE 6 facelift with old skin available as `tinymce-5` and `tinymce-5-dark` #TINY-8373
>>>>>>> adb0d3a0

### Changed
- Moved the `paste` plugin's functionality to TinyMCE core #TINY-8310
- The `paste_data_images` option now defaults to `true` #TINY-8310
- Moved the `noneditable` plugin to TinyMCE core #TINY-8311
- Renamed the `noneditable_noneditable_class` option to `noneditable_class` #TINY-8311
- Renamed the `noneditable_editable_class` option to `editable_class` #TINY-8311
- Moved the `textpattern` plugin to TinyMCE core #TINY-8312
- Renamed the `textpattern_patterns` option to `text_patterns` #TINY-8312
- Moved the `hr` plugin's functionality to TinyMCE core #TINY-8313
- Moved the `print` plugin's functionality to TinyMCE core #TINY-8314
- Moved non-UI table functionality to core #TINY-8273
- The `DomParser` API no longer uses a custom parser internally and instead uses the native `DOMParser` API #TINY-4627
- The `editor.getContent()` API can provide custom content by preventing and overriding `content` in the `BeforeGetContent` event. This makes it consistent with the `editor.selection.getContent()` API #TINY-8018
- The `editor.setContent()` API can now be prevented using the `BeforeSetContent` event. This makes it consistent with the `editor.selection.setContent()` API #TINY-8018
- Add-ons such as plugins and themes are no longer constructed using the `new` operator #TINY-8256
- A number of APIs that were not proper classes, are no longer constructed using the `new` operator #TINY-8322
- The Editor commands APIs will no longer fallback to executing the browsers native command functionality #TINY-7829
- The Editor query command APIs will now return `false` or an empty string on removed editors #TINY-7829
- The `mceAddEditor` and `mceToggleEditor` commands now take an object as their value to specify the id and editor options #TINY-8138
- The `mceInsertTable` command can no longer open the insert table dialog. Use the `mceInsertTableDialog` command instead #TINY-8273
- The `plugins` option now returns a `string` array instead of a space separated string #TINY-8455
- The `media` plugin no longer treats `iframe`, `video`, `audio` or `object` elements as "special" and will validate the contents against the schema #TINY-8382
- The `images_upload_handler` option is no longer passed a `success` or `failure` callback and instead requires a `Promise` to be returned with the upload result #TINY-8325
- The `tinymce.settings` global property is no longer set upon initialization #TINY-7359
- The `change` event is no longer fired on first modification #TINY-6920
- The `GetContent` event will now always pass a `string` for the `content` property #TINY-7996
- Changed the default tag for the strikethrough format to the `s` tag when using a html 5 schema #TINY-8262
- The `strike` tag is automatically converted to the `s` tag when using a html 5 schema #TINY-8262
- Aligning a table to the left or right will now use margin styling instead of float styling #TINY-6558
- The `:` control character has been changed to `~` for the schema `valid_elements` and `extended_valid_elements` options #TINY-6726
- The `primary` property on dialog buttons has been deprecated. Use the new `buttonType` property instead #TINY-8304
- Changed the default statusbar element path delimiter from `»` to `›` #TINY-8372
- Replaced the `Powered by Tiny` branding text with the Tiny logo #TINY-8371
- The default minimum height of editor has been changed to 100px to prevent the UI disappearing while resizing #TINY-6860
- RGB colors are no longer converted to hex values when parsing or serializing content #TINY-8163
- Replaced the `isDisabled()` function with an `isEnabled()` function for various APIs #TINY-8101
- Replaced the `enable()` and `disable()` functions with a `setEnabled(state)` function in various APIs #TINY-8101
- Replaced the `disabled` property with an `enabled` property in various APIs #TINY-8101
- Replaced the `disable(name)` and `enable(name)` functions with a `setEnabled(name, state)` function in the Dialog APIs #TINY-8101
- Renamed the `tinymce.Env.os.isOSX` API to `tinymce.Env.os.isMacOS` #TINY-8175
- Renamed the `tinymce.Env.browser.isChrome` API to `tinymce.Env.browser.isChromium` to better reflect its functionality #TINY-8300
- Renamed the `getShortEndedElements` Schema API to `getVoidElements` #TINY-8344
- Renamed the `font_formats` option to `font_family_formats` #TINY-8328
- Renamed the `fontselect` toolbar button and `fontformats` menu item to `fontfamily` #TINY-8328
- Renamed the `fontsize_formats` option to `font_size_formats` #TINY-8328
- Renamed the `fontsizeselect` toolbar button and `fontsizes` menu item to `fontsize` #TINY-8328
- Renamed the `formatselect` toolbar button and `blockformats` menu item to `blocks` #TINY-8328
- Renamed the `styleselect` toolbar button and `formats` menu item to `styles` #TINY-8328
- Renamed the `lineheight_formats` option to `line_height_formats` #TINY-8328
- Renamed the `getWhiteSpaceElements()` function to `getWhitespaceElements()` in the `Schema` API #TINY-8102
- Renamed the `mceInsertClipboardContent` command `content` property to `html` to better reflect what data is passed #TINY-8310
- Renamed the `default_link_target` option to `link_default_target` for both `link` and `autolink` plugins #TINY-4603
- Renamed the `rel_list` option to `link_rel_list` for the `link` plugin #TINY-4603
- Renamed the `target_list` option to `link_target_list` for the `link` plugin #TINY-4603
- The default value for the `link_default_protocol` option has been changed to `https` instead of `http` #TINY-7824
- The default value for the `element_format` option has been changed to `html` #TINY-8263
- The default value for the `schema` option has been changed to `html5` #TINY-8261
- The default value for the `table_style_by_css` option has been changed to `true` #TINY-8259
- The default value for the `table_use_colgroups` option has been changed to `true` #TINY-8259

### Fixed
- The object returned from the `editor.fire()` API was incorrect if the editor had been removed #TINY-8018
- The `editor.selection.getContent()` API did not respect the `no_events` argument #TINY-8018
- The `editor.annotator.remove` API did not keep selection when removing the annotation #TINY-8195
- The `GetContent` event was not fired when getting `tree` or `text` formats using the `editor.selection.getContent()` API #TINY-8018
- The `beforeinput` and `input` events would sometimes not fire as expected when deleting content #TINY-8168 #TINY-8329
- The `table` plugin would sometimes not correctly handle headers in the `tfoot` section #TINY-8104
- The `silver` theme UI was incorrectly rendered before plugins had initialized #TINY-8288
- The aria labels for the color picker dialog were not translated #TINY-8381
- Fixed sub-menu items not read by screen readers. Patch contributed by westonkd #TINY-8417
- Dialog labels and other text-based UI properties did not escape HTML markup #TINY-7524
- Anchor elements would render incorrectly when using the `allow_html_in_named_anchor` option #TINY-3799
- The `AstNode` HTML serializer did not serialize `pre` or `textarea` elements correctly when they contained newlines #TINY-8446
- Fixed sub-menu items not read by screen readers. Patch contributed by westonkd #TINY-8417
- The Home or End keys would move out of a editable element contained within a noneditable element #TINY-8201
- Dialogs could not be opened in inline mode before the editor had been rendered #TINY-8397

### Removed
- Removed support for Microsoft Internet Explorer 11 #TINY-8194 #TINY-8241
- Removed support for Microsoft Word from the opensource paste functionality #TINY-7493
- Removed support for the `plugins` option allowing a mixture of a string array and of space separated strings #TINY-8399
- Removed support for the deprecated `false` value for the `forced_root_block` option #TINY-8260
- Removed the jQuery integration #TINY-4518
- Removed the `imagetools` plugin, which is now classified as a Premium plugin #TINY-8209
- Removed the `imagetools` dialog component #TINY-8333
- Removed the `toc` plugin, which is now classified as a Premium plugin #TINY-8250
- Removed the `tabfocus` plugin #TINY-8315
- Removed the `textpattern` plugin's API as part of moving it to core #TINY-8312
- Removed the `table` plugin's API #TINY-8273
- Removed the callback for the `EditorUpload` API #TINY-8325
- Removed the legacy browser detection properties from the `Env` API #TINY-8162
- Removed the `filterNode` method from the `DomParser` API #TINY-8249
- Removed the `SaxParser` API #TINY-8218
- Removed the `tinymce.utils.Promise` API #TINY-8241
- Removed the `toHex` function for the `DOMUtils` and `Styles` APIs #TINY-8163
- Removed the `execCommand` handler function from the plugin and theme interfaces #TINY-7829
- Removed the `editor.settings` property as it has been replaced by the new Options API #TINY-8236
- Removed the `shortEnded` and `fixed` properties on `tinymce.html.Node` class #TINY-8205
- Removed the `mceInsertRawHTML` command #TINY-8214
- Removed the style field from the `image` plugin dialog advanced tab #TINY-3422
- Removed the legacy `mobile` theme #TINY-7832
- Removed the deprecated `$`, `Class`, `DomQuery` and `Sizzle` APIs #TINY-4520 #TINY-8326
- Removed the deprecated `Color`, `JSON`, `JSONP` and `JSONRequest` #TINY-8162
- Removed the deprecated `XHR` API #TINY-8164
- Removed the deprecated `setIconStroke` Split Toolbar Button API #TINY-8162
- Removed the deprecated `editors` property from `EditorManager` #TINY-8162
- Removed the deprecated `execCallback` and `setMode` APIs from `Editor` #TINY-8162
- Removed the deprecated `addComponents` and `dependencies` APIs from `AddOnManager` #TINY-8162
- Removed the deprecated `clearInterval`, `clearTimeout`, `debounce`, `requestAnimationFrame`, `setInterval`, `setTimeout` and `throttle` APIs from `Delay` #TINY-8162
- Removed the deprecated `Schema` options #TINY-7821
- Removed the deprecated `file_browser_callback_types`, `force_hex_style_colors` and `images_dataimg_filter` options #TINY-7823
- Removed the deprecated `filepicker_validator_handler`, `force_p_newlines`, `gecko_spellcheck`, `tab_focus`, `table_responsive_width` and `toolbar_drawer` options #TINY-7820
- Removed the deprecated `media_scripts` option in the `media` plugin #TINY-8421
- Removed the deprecated `editor_deselector`, `editor_selector`, `elements`, `mode` and `types` legacy TinyMCE init options #TINY-7822
- Removed the deprecated `content_editable_state` and `padd_empty_with_br` options #TINY-8400
- Removed the deprecated `autoresize_on_init` option from the `autoresize` plugin #TINY-8400
- Removed the deprecated `fullpage`, `spellchecker`, `bbcode`, `legacyoutput`, `colorpicker`, `contextmenu` and `textcolor` plugins #TINY-8192
- Removed the undocumented `editor.editorCommands.hasCustomCommand` API #TINY-7829
- Removed the undocumented `mceResetDesignMode`, `mceRepaint` and `mceBeginUndoLevel` commands #TINY-7829

### Deprecated
- The dialog button component's `primary` property has been deprecated and will be removed in the next major release. Use the new `buttonType` property instead #TINY-8304
- The `fire()` function of `tinymce.Editor`, `tinymce.dom.EventUtils`, `tinymce.dom.DOMUtils`, `tinymce.util.Observable` and `tinymce.util.EventDispatcher` has been deprecated and will be removed in the next major release. Use the `dispatch()` function instead #TINY-8102
- The `content` property on the `SetContent` event has been deprecated and will be removed in the next major release #TINY-8457
- The return value of the `editor.setContent` API has been deprecated and will be removed in the next major release #TINY-8457

## 5.10.3 - 2022-02-09

### Fixed
- Alignment would sometimes be removed on parent elements when changing alignment on certain inline nodes, such as images #TINY-8308
- The `fullscreen` plugin would reset the scroll position when exiting fullscreen mode #TINY-8418

## 5.10.2 - 2021-11-17

### Fixed
- Internal selectors were appearing in the style list when using the `importcss` plugin #TINY-8238

## 5.10.1 - 2021-11-03

### Fixed
- The iframe aria help text was not read by some screen readers #TINY-8171
- Clicking the `forecolor` or `backcolor` toolbar buttons would do nothing until selecting a color #TINY-7836
- Crop functionality did not work in the `imagetools` plugin when the editor was rendered in a shadow root #TINY-6387
- Fixed an exception thrown on Safari when closing the `searchreplace` plugin dialog #TINY-8166
- The `autolink` plugin did not convert URLs to links when starting with a bracket #TINY-8091
- The `autolink` plugin incorrectly created nested links in some cases #TINY-8091
- Tables could have an incorrect height set on rows when rendered outside of the editor #TINY-7699
- In certain circumstances, the table of contents plugin would incorrectly add an extra empty list item #TINY-4636
- The insert table grid menu displayed an incorrect size when re-opening the grid #TINY-6532
- The word count plugin was treating the zero width space character (`&#8203;`) as a word #TINY-7484

## 5.10.0 - 2021-10-11

### Added
- Added a new `URI.isDomSafe(uri)` API to check if a URI is considered safe to be inserted into the DOM #TINY-7998
- Added the `ESC` key code constant to the `VK` API #TINY-7917
- Added a new `deprecation_warnings` setting for turning off deprecation console warning messages #TINY-8049

### Improved
- The `element` argument of the `editor.selection.scrollIntoView()` API is now optional, and if it is not provided the current selection will be scrolled into view #TINY-7291

### Changed
- The deprecated `scope` attribute is no longer added to `td` cells when converting a row to a header row #TINY-7731
- The number of `col` elements is normalized to match the number of columns in a table after a table action #TINY-8011

### Fixed
- Fixed a regression that caused block wrapper formats to apply and remove incorrectly when using a collapsed selection with multiple words #TINY-8036
- Resizing table columns in some scenarios would resize the column to an incorrect position #TINY-7731
- Inserting a table where the parent element had padding would cause the table width to be incorrect #TINY-7991
- The resize backdrop element did not have the `data-mce-bogus="all"` attribute set to prevent it being included in output #TINY-7854
- Resize handles appeared on top of dialogs and menus when using an inline editor #TINY-3263
- Fixed the `autoresize` plugin incorrectly scrolling to the top of the editor content in some cases when changing content #TINY-7291
- Fixed the `editor.selection.scrollIntoView()` type signature, as it incorrectly required an `Element` instead of `HTMLElement` #TINY-7291
- Table cells that were both row and column headers did not retain the correct state when converting back to a regular row or column #TINY-7709
- Clicking beside a non-editable element could cause the editor to incorrectly scroll to the top of the content #TINY-7062
- Clicking in a table cell, with a non-editable element in an adjacent cell, incorrectly caused the non-editable element to be selected #TINY-7736
- Split toolbar buttons incorrectly had nested `tabindex="-1"` attributes #TINY-7879
- Fixed notifications rendering in the wrong place initially and when the page was scrolled #TINY-7894
- Fixed an exception getting thrown when the number of `col` elements didn't match the number of columns in a table #TINY-7041 #TINY-8011
- The table selection state could become incorrect after selecting a noneditable table cell #TINY-8053
- As of Mozilla Firefox 91, toggling fullscreen mode with `toolbar_sticky` enabled would cause the toolbar to disappear #TINY-7873
- Fixed URLs not cleaned correctly in some cases in the `link` and `image` plugins #TINY-7998
- Fixed the `image` and `media` toolbar buttons incorrectly appearing to be in an inactive state in some cases #TINY-3463
- Fixed the `editor.selection.selectorChanged` API not firing if the selector matched the current selection when registered in some cases #TINY-3463
- Inserting content into a `contenteditable="true"` element that was contained within a `contenteditable="false"` element would move the selection to an incorrect location #TINY-7842
- Dragging and dropping `contenteditable="false"` elements could result in the element being placed in an unexpected location #TINY-7917
- Pressing the Escape key would not cancel a drag action that started on a `contenteditable="false"` element within the editor #TINY-7917
- `video` and `audio` elements were unable to be played when the `media` plugin live embeds were enabled in some cases #TINY-7674
- Pasting images would throw an exception if the clipboard `items` were not files (for example, screenshots taken from gnome-software). Patch contributed by cedric-anne #TINY-8079

### Deprecated
- Several APIs have been deprecated. See the release notes section for information #TINY-8023 #TINY-8063
- Several Editor settings have been deprecated. See the release notes section for information #TINY-8086
- The Table of Contents and Image Tools plugins will be classified as Premium plugins in the next major release #TINY-8087
- Word support in the `paste` plugin has been deprecated and will be removed in the next major release #TINY-8087

## 5.9.2 - 2021-09-08

### Fixed
- Fixed an exception getting thrown when disabling events and setting content #TINY-7956
- Delete operations could behave incorrectly if the selection crossed a table boundary #TINY-7596

## 5.9.1 - 2021-08-27

### Fixed
- Published TinyMCE types failed to compile in strict mode #TINY-7915
- The `TableModified` event sometimes didn't fire when performing certain table actions #TINY-7916

## 5.9.0 - 2021-08-26

### Added
- Added a new `mceFocus` command that focuses the editor. Equivalent to using `editor.focus()` #TINY-7373
- Added a new `mceTableToggleClass` command which toggles the provided class on the currently selected table #TINY-7476
- Added a new `mceTableCellToggleClass` command which toggles the provided class on the currently selected table cells #TINY-7476
- Added a new `tablecellvalign` toolbar button and menu item for vertical table cell alignment #TINY-7477
- Added a new `tablecellborderwidth` toolbar button and menu item to change table cell border width #TINY-7478
- Added a new `tablecellborderstyle` toolbar button and menu item to change table cell border style #TINY-7478
- Added a new `tablecaption` toolbar button and menu item to toggle captions on tables #TINY-7479
- Added a new `mceTableToggleCaption` command that toggles captions on a selected table #TINY-7479
- Added a new `tablerowheader` toolbar button and menu item to toggle the header state of row cells #TINY-7478
- Added a new `tablecolheader` toolbar button and menu item to toggle the header state of column cells #TINY-7482
- Added a new `tablecellbordercolor` toolbar button and menu item to select table cell border colors, with an accompanying setting `table_border_color_map` to customize the available values #TINY-7480
- Added a new `tablecellbackgroundcolor` toolbar button and menu item to select table cell background colors, with an accompanying setting `table_background_color_map` to customize the available values #TINY-7480
- Added a new `language` menu item and toolbar button to add `lang` attributes to content, with an accompanying `content_langs` setting to specify the languages available #TINY-6149
- A new `lang` format is now available that can be used with `editor.formatter`, or applied with the `Lang` editor command #TINY-6149
- Added a new `language` icon for the `language` toolbar button #TINY-7670
- Added a new `table-row-numbering` icon #TINY-7327
- Added new plugin commands: `mceEmoticons` (Emoticons), `mceWordCount` (Word Count), and `mceTemplate` (Template) #TINY-7619
- Added a new `iframe_aria_text` setting to set the iframe title attribute #TINY-1264
- Added a new DomParser `Node.children()` API to return all the children of a `Node` #TINY-7756

### Improved
- Sticky toolbars can now be offset from the top of the page using the new `toolbar_sticky_offset` setting #TINY-7337
- Fancy menu items now accept an `initData` property to allow custom initialization data #TINY-7480
- Improved the load time of the `fullpage` plugin by using the existing editor schema rather than creating a new one #TINY-6504
- Improved the performance when UI components are rendered #TINY-7572
- The context toolbar no longer unnecessarily repositions to the top of large elements when scrolling #TINY-7545
- The context toolbar will now move out of the way when it overlaps with the selection, such as in table cells #TINY-7192
- The context toolbar now uses a short animation when transitioning between different locations #TINY-7740
- `Env.browser` now uses the User-Agent Client Hints API where it is available #TINY-7785
- Icons with a `-rtl` suffix in their name will now automatically be used when the UI is rendered in right-to-left mode #TINY-7782
- The `formatter.match` API now accepts an optional `similar` parameter to check if the format partially matches #TINY-7712
- The `formatter.formatChanged` API now supports providing format variables when listening for changes #TINY-7713
- The formatter will now fire `FormatApply` and `FormatRemove` events for the relevant actions #TINY-7713
- The `autolink` plugin link detection now permits custom protocols #TINY-7714
- The `autolink` plugin valid link detection has been improved #TINY-7714

### Changed
- Changed the load order so content CSS is loaded before the editor is populated with content #TINY-7249
- Changed the `emoticons`, `wordcount`, `code`, `codesample`, and `template` plugins to open dialogs using commands #TINY-7619
- The context toolbar will no longer show an arrow when it overlaps the content, such as in table cells #TINY-7665
- The context toolbar will no longer overlap the statusbar for toolbars using `node` or `selection` positions #TINY-7666

### Fixed
- The `editor.fire` API was incorrectly mutating the original `args` provided #TINY-3254
- Unbinding an event handler did not take effect immediately while the event was firing #TINY-7436
- Binding an event handler incorrectly took effect immediately while the event was firing #TINY-7436
- Unbinding a native event handler inside the `remove` event caused an exception that blocked editor removal #TINY-7730
- The `SetContent` event contained the incorrect `content` when using the `editor.selection.setContent()` API #TINY-3254
- The editor content could be edited after calling `setProgressState(true)` in iframe mode #TINY-7373
- Tabbing out of the editor after calling `setProgressState(true)` behaved inconsistently in iframe mode #TINY-7373
- Flash of unstyled content while loading the editor because the content CSS was loaded after the editor content was rendered #TINY-7249
- Partially transparent RGBA values provided in the `color_map` setting were given the wrong hex value #TINY-7163
- HTML comments with mismatched quotes were parsed incorrectly under certain circumstances #TINY-7589
- The editor could crash when inserting certain HTML content #TINY-7756
- Inserting certain HTML content into the editor could result in invalid HTML once parsed #TINY-7756
- Links in notification text did not show the correct mouse pointer #TINY-7661
- Using the Tab key to navigate into the editor on Microsoft Internet Explorer 11 would incorrectly focus the toolbar #TINY-3707
- The editor selection could be placed in an incorrect location when undoing or redoing changes in a document containing `contenteditable="false"` elements #TINY-7663
- Menus and context menus were not closed when clicking into a different editor #TINY-7399
- Context menus on Android were not displayed when more than one HTML element was selected #TINY-7688
- Disabled nested menu items could still be opened #TINY-7700
- The nested menu item chevron icon was not fading when the menu item was disabled #TINY-7700
- `imagetools` buttons were incorrectly enabled for remote images without `imagetools_proxy` set #TINY-7772
- Only table content would be deleted when partially selecting a table and content outside the table #TINY-6044
- The table cell selection handling was incorrect in some cases when dealing with nested tables #TINY-6298
- Removing a table row or column could result in the cursor getting placed in an invalid location #TINY-7695
- Pressing the Tab key to navigate through table cells did not skip noneditable cells #TINY-7705
- Clicking on a noneditable table cell did not show a visual selection like other noneditable elements #TINY-7724
- Some table operations would incorrectly cause table row attributes and styles to be lost #TINY-6666
- The selection was incorrectly lost when using the `mceTableCellType` and `mceTableRowType` commands #TINY-6666
- The `mceTableRowType` was reversing the order of the rows when converting multiple header rows back to body rows #TINY-6666
- The table dialog did not always respect the `table_style_with_css` option #TINY-4926
- Pasting into a table with multiple cells selected could cause the content to be pasted in the wrong location #TINY-7485
- The `TableModified` event was not fired when pasting cells into a table #TINY-6939
- The table paste column before and after icons were not flipped in RTL mode #TINY-7851
- Fixed table corruption when deleting a `contenteditable="false"` cell #TINY-7891
- The `dir` attribute was being incorrectly applied to list items #TINY-4589
- Applying selector formats would sometimes not apply the format correctly to elements in a list #TINY-7393
- For formats that specify an attribute or style that should be removed, the formatter `match` API incorrectly returned `false` #TINY-6149
- The type signature on the `formatter.matchNode` API had the wrong return type (was `boolean` but should have been `Formatter | undefined`) #TINY-6149
- The `formatter.formatChanged` API would ignore the `similar` parameter if another callback had already been registered for the same format #TINY-7713
- The `formatter.formatChanged` API would sometimes not run the callback the first time the format was removed #TINY-7713
- Base64 encoded images with spaces or line breaks in the data URI were not displayed correctly. Patch contributed by RoboBurned

### Deprecated
- The `bbcode`, `fullpage`, `legacyoutput`, and `spellchecker` plugins have been deprecated and marked for removal in the next major release #TINY-7260

## 5.8.2 - 2021-06-23

### Fixed
- Fixed an issue when pasting cells from tables containing `colgroup`s into tables without `colgroup`s #TINY-6675
- Fixed an issue that could cause an invalid toolbar button state when multiple inline editors were on a single page #TINY-6297

## 5.8.1 - 2021-05-20

### Fixed
- An unexpected exception was thrown when switching to readonly mode and adjusting the editor width #TINY-6383
- Content could be lost when the `pagebreak_split_block` setting was enabled #TINY-3388
- The `list-style-type: none;` style on nested list items was incorrectly removed when clearing formatting #TINY-6264
- URLs were not always detected when pasting over a selection. Patch contributed by jwcooper #TINY-6997
- Properties on the `OpenNotification` event were incorrectly namespaced #TINY-7486

## 5.8.0 - 2021-05-06

### Added
- Added the `PAGE_UP` and `PAGE_DOWN` key code constants to the `VK` API #TINY-4612
- The editor resize handle can now be controlled using the keyboard #TINY-4823
- Added a new `fixed_toolbar_container_target` setting which renders the toolbar in the specified `HTMLElement`. Patch contributed by pvrobays

### Improved
- The `inline_boundaries` feature now supports the `home`, `end`, `pageup`, and `pagedown` keys #TINY-4612
- Updated the `formatter.matchFormat` API to support matching formats with variables in the `classes` property #TINY-7227
- Added HTML5 `audio` and `video` elements to the default alignment formats #TINY-6633
- Added support for alpha list numbering to the list properties dialog #TINY-6891

### Changed
- Updated the `image` dialog to display the class list dropdown as full-width if the caption checkbox is not present #TINY-6400
- Renamed the "H Align" and "V Align" input labels in the Table Cell Properties dialog to "Horizontal align" and "Vertical align" respectively #TINY-7285

### Deprecated
- The undocumented `setIconStroke` Split Toolbar Button API has been deprecated and will be removed in a future release #TINY-3551

### Fixed
- Fixed a bug where it wasn't possible to align nested list items #TINY-6567
- The RGB fields in the color picker dialog were not staying in sync with the color palette and hue slider #TINY-6952
- The color preview box in the color picker dialog was not correctly displaying the saturation and value of the chosen color #TINY-6952
- The color picker dialog will now show an alert if it is submitted with an invalid hex color code #TINY-2814
- Fixed a bug where the `TableModified` event was not fired when adding a table row with the Tab key #TINY-7006
- Added missing `images_file_types` setting to the exported TypeScript types #GH-6607
- Fixed a bug where lists pasted from Word with Roman numeral markers were not displayed correctly. Patch contributed by aautio #GH-6620
- The `editor.insertContent` API was incorrectly handling nested `span` elements with matching styles #TINY-6263
- The HTML5 `small` element could not be removed when clearing text formatting #TINY-6633
- The Oxide button text transform variable was incorrectly using `capitalize` instead of `none`. Patch contributed by dakur #GH-6341
- Fix dialog button text that was using title-style capitalization #TINY-6816
- Table plugin could perform operations on tables containing the inline editor #TINY-6625
- Fixed Tab key navigation inside table cells with a ranged selection #TINY-6638
- The foreground and background toolbar button color indicator is no longer blurry #TINY-3551
- Fixed a regression in the `tinymce.create()` API that caused issues when multiple objects were created #TINY-7358
- Fixed the `LineHeight` command causing the `change` event to be fired inconsistently #TINY-7048

## 5.7.1 - 2021-03-17

### Fixed
- Fixed the `help` dialog incorrectly linking to the changelog of TinyMCE 4 instead of TinyMCE 5 #TINY-7031
- Fixed a bug where error messages were displayed incorrectly in the image dialog #TINY-7099
- Fixed an issue where URLs were not correctly filtered in some cases #TINY-7025
- Fixed a bug where context menu items with names that contained uppercase characters were not displayed #TINY-7072
- Fixed context menu items lacking support for the `disabled` and `shortcut` properties #TINY-7073
- Fixed a regression where the width and height were incorrectly set when embedding content using the `media` dialog #TINY-7074

## 5.7.0 - 2021-02-10

### Added
- Added IPv6 address support to the URI API. Patch contributed by dev7355608 #GH-4409
- Added new `structure` and `style` properties to the `TableModified` event to indicate what kinds of modifications were made #TINY-6643
- Added `video` and `audio` live embed support for the `media` plugin #TINY-6229
- Added the ability to resize `video` and `iframe` media elements #TINY-6229
- Added a new `font_css` setting for adding fonts to both the editor and the parent document #TINY-6199
- Added a new `ImageUploader` API to simplify uploading image data to the configured `images_upload_url` or `images_upload_handler` #TINY-4601
- Added an Oxide variable to define the container background color in fullscreen mode #TINY-6903
- Added Oxide variables for setting the toolbar background colors for inline and sticky toolbars #TINY-6009
- Added a new `AfterProgressState` event that is fired after `editor.setProgressState` calls complete #TINY-6686
- Added support for `table_column_resizing` when inserting or deleting columns #TINY-6711

### Changed
- Changed table and table column copy behavior to retain an appropriate width when pasted #TINY-6664
- Changed the `lists` plugin to apply list styles to all text blocks within a selection #TINY-3755
- Changed the `advlist` plugin to log a console error message when the `list` plugin isn't enabled #TINY-6585
- Changed the z-index of the `setProgressState(true)` throbber so it does not hide notifications #TINY-6686
- Changed the type signature for `editor.selection.getRng()` incorrectly returning `null` #TINY-6843
- Changed some `SaxParser` regular expressions to improve performance #TINY-6823
- Changed `editor.setProgressState(true)` to close any open popups #TINY-6686

### Fixed
- Fixed `codesample` highlighting performance issues for some languages #TINY-6996
- Fixed an issue where cell widths were lost when merging table cells #TINY-6901
- Fixed `col` elements incorrectly transformed to `th` elements when converting columns to header columns #TINY-6715
- Fixed a number of table operations not working when selecting 2 table cells on Mozilla Firefox #TINY-3897
- Fixed a memory leak by backporting an upstream Sizzle fix #TINY-6859
- Fixed table `width` style was removed when copying #TINY-6664
- Fixed focus lost while typing in the `charmap` or `emoticons` dialogs when the editor is rendered in a shadow root #TINY-6904
- Fixed corruption of base64 URLs used in style attributes when parsing HTML #TINY-6828
- Fixed the order of CSS precedence of `content_style` and `content_css` in the `preview` and `template` plugins. `content_style` now has precedence #TINY-6529
- Fixed an issue where the image dialog tried to calculate image dimensions for an empty image URL #TINY-6611
- Fixed an issue where `scope` attributes on table cells would not change as expected when merging or unmerging cells #TINY-6486
- Fixed the plugin documentation links in the `help` plugin #DOC-703
- Fixed events bound using `DOMUtils` not returning the correct result for `isDefaultPrevented` in some cases #TINY-6834
- Fixed the "Dropped file type is not supported" notification incorrectly showing when using an inline editor #TINY-6834
- Fixed an issue with external styles bleeding into TinyMCE #TINY-6735
- Fixed an issue where parsing malformed comments could cause an infinite loop #TINY-6864
- Fixed incorrect return types on `editor.selection.moveToBookmark` #TINY-6504
- Fixed the type signature for `editor.selection.setCursorLocation()` incorrectly allowing a node with no `offset` #TINY-6843
- Fixed incorrect behavior when editor is destroyed while loading stylesheets #INT-2282
- Fixed figure elements incorrectly splitting from a valid parent element when editing the image within #TINY-6592
- Fixed inserting multiple rows or columns in a table cloning from the incorrect source row or column #TINY-6906
- Fixed an issue where new lines were not scrolled into view when pressing Shift+Enter or Shift+Return #TINY-6964
- Fixed an issue where list elements would not be removed when outdenting using the Enter or Return key #TINY-5974
- Fixed an issue where file extensions with uppercase characters were treated as invalid #TINY-6940
- Fixed dialog block messages were not passed through TinyMCE's translation system #TINY-6971

## 5.6.2 - 2020-12-08

### Fixed
- Fixed a UI rendering regression when the document body is using `display: flex` #TINY-6783

## 5.6.1 - 2020-11-25

### Fixed
- Fixed the `mceTableRowType` and `mceTableCellType` commands were not firing the `newCell` event #TINY-6692
- Fixed the HTML5 `s` element was not recognized when editing or clearing text formatting #TINY-6681
- Fixed an issue where copying and pasting table columns resulted in invalid HTML when using colgroups #TINY-6684
- Fixed an issue where the toolbar would render with the wrong width for inline editors in some situations #TINY-6683

## 5.6.0 - 2020-11-18

### Added
- Added new `BeforeOpenNotification` and `OpenNotification` events which allow internal notifications to be captured and modified before display #TINY-6528
- Added support for `block` and `unblock` methods on inline dialogs #TINY-6487
- Added new `TableModified` event which is fired whenever changes are made to a table #TINY-6629
- Added new `images_file_types` setting to determine which image file formats will be automatically processed into `img` tags on paste when using the `paste` plugin #TINY-6306
- Added support for `images_file_types` setting in the image file uploader to determine which image file extensions are valid for upload #TINY-6224
- Added new `format_empty_lines` setting to control if empty lines are formatted in a ranged selection #TINY-6483
- Added template support to the `autocompleter` for customizing the autocompleter items #TINY-6505
- Added new user interface `enable`, `disable`, and `isDisabled` methods #TINY-6397
- Added new `closest` formatter API to get the closest matching selection format from a set of formats #TINY-6479
- Added new `emojiimages` emoticons database that uses the twemoji CDN by default #TINY-6021
- Added new `emoticons_database` setting to configure which emoji database to use #TINY-6021
- Added new `name` field to the `style_formats` setting object to enable specifying a name for the format #TINY-4239

### Changed
- Changed `readonly` mode to allow hyperlinks to be clickable #TINY-6248

### Fixed
- Fixed the `change` event not firing after a successful image upload #TINY-6586
- Fixed the type signature for the `entity_encoding` setting not accepting delimited lists #TINY-6648
- Fixed layout issues when empty `tr` elements were incorrectly removed from tables #TINY-4679
- Fixed image file extensions lost when uploading an image with an alternative extension, such as `.jfif` #TINY-6622
- Fixed a security issue where URLs in attributes weren't correctly sanitized #TINY-6518
- Fixed `DOMUtils.getParents` incorrectly including the shadow root in the array of elements returned #TINY-6540
- Fixed an issue where the root document could be scrolled while an editor dialog was open inside a shadow root #TINY-6363
- Fixed `getContent` with text format returning a new line when the editor is empty #TINY-6281
- Fixed table column and row resizers not respecting the `data-mce-resize` attribute #TINY-6600
- Fixed inserting a table via the `mceInsertTable` command incorrectly creating 2 undo levels #TINY-6656
- Fixed nested tables with `colgroup` elements incorrectly always resizing the inner table #TINY-6623
- Fixed the `visualchars` plugin causing the editor to steal focus when initialized #TINY-6282
- Fixed `fullpage` plugin altering text content in `editor.getContent()` #TINY-6541
- Fixed `fullscreen` plugin not working correctly with multiple editors and shadow DOM #TINY-6280
- Fixed font size keywords such as `medium` not displaying correctly in font size menus #TINY-6291
- Fixed an issue where some attributes in table cells were not copied over to new rows or columns #TINY-6485
- Fixed incorrectly removing formatting on adjacent spaces when removing formatting on a ranged selection #TINY-6268
- Fixed the `Cut` menu item not working in the latest version of Mozilla Firefox #TINY-6615
- Fixed some incorrect types in the new TypeScript declaration file #TINY-6413
- Fixed a regression where a fake offscreen selection element was incorrectly created for the editor root node #TINY-6555
- Fixed an issue where menus would incorrectly collapse in small containers #TINY-3321
- Fixed an issue where only one table column at a time could be converted to a header #TINY-6326
- Fixed some minor memory leaks that prevented garbage collection for editor instances #TINY-6570
- Fixed resizing a `responsive` table not working when using the column resize handles #TINY-6601
- Fixed incorrectly calculating table `col` widths when resizing responsive tables #TINY-6646
- Fixed an issue where spaces were not preserved in pre-blocks when getting text content #TINY-6448
- Fixed a regression that caused the selection to be difficult to see in tables with backgrounds #TINY-6495
- Fixed content pasted multiple times in the editor when using Microsoft Internet Explorer 11. Patch contributed by mattford #GH-4905

## 5.5.1 - 2020-10-01

### Fixed
- Fixed pressing the down key near the end of a document incorrectly raising an exception #TINY-6471
- Fixed incorrect Typescript types for the `Tools` API #TINY-6475

## 5.5.0 - 2020-09-29

### Added
- Added a TypeScript declaration file to the bundle output for TinyMCE core #TINY-3785
- Added new `table_column_resizing` setting to control how table columns are resized when using the resize bars #TINY-6001
- Added the ability to remove images on a failed upload using the `images_upload_handler` failure callback #TINY-6011
- Added `hasPlugin` function to the editor API to determine if a plugin exists or not #TINY-766
- Added new `ToggleToolbarDrawer` command and query state handler to allow the toolbar drawer to be programmatically toggled and the toggle state to be checked #TINY-6032
- Added the ability to use `colgroup` elements in tables #TINY-6050
- Added a new setting `table_use_colgroups` for toggling whether colgroups are used in new tables #TINY-6050
- Added the ability to delete and navigate HTML media elements without the `media` plugin #TINY-4211
- Added `fullscreen_native` setting to the `fullscreen` plugin to enable use of the entire monitor #TINY-6284
- Added table related oxide variables to the Style API for more granular control over table cell selection appearance #TINY-6311
- Added new `toolbar_persist` setting to control the visibility of the inline toolbar #TINY-4847
- Added new APIs to allow for programmatic control of the inline toolbar visibility #TINY-4847
- Added the `origin` property to the `ObjectResized` and `ObjectResizeStart` events, to specify which handle the resize was performed on #TINY-6242
- Added new StyleSheetLoader `unload` and `unloadAll` APIs to allow loaded stylesheets to be removed #TINY-3926
- Added the `LineHeight` query command and action to the editor #TINY-4843
- Added the `lineheight` toolbar and menu items, and added `lineheight` to the default format menu #TINY-4843
- Added a new `contextmenu_avoid_overlap` setting to allow context menus to avoid overlapping matched nodes #TINY-6036
- Added new listbox dialog UI component for rendering a dropdown that allows nested options #TINY-2236
- Added back the ability to use nested items in the `image_class_list`, `link_class_list`, `link_list`, `table_class_list`, `table_cell_class_list`, and `table_row_class_list` settings #TINY-2236

### Changed
- Changed how CSS manipulates table cells when selecting multiple cells to achieve a semi-transparent selection #TINY-6311
- Changed the `target` property on fired events to use the native event target. The original target for an open shadow root can be obtained using `event.getComposedPath()` #TINY-6128
- Changed the editor to clean-up loaded CSS stylesheets when all editors using the stylesheet have been removed #TINY-3926
- Changed `imagetools` context menu icon for accessing the `image` dialog to use the `image` icon #TINY-4141
- Changed the `editor.insertContent()` and `editor.selection.setContent()` APIs to retain leading and trailing whitespace #TINY-5966
- Changed the `table` plugin `Column` menu to include the cut, copy and paste column menu items #TINY-6374
- Changed the default table styles in the content CSS files to better support the styling options available in the `table` dialog #TINY-6179

### Deprecated
- Deprecated the `Env.experimentalShadowDom` flag #TINY-6128

### Fixed
- Fixed tables with no borders displaying with the default border styles in the `preview` dialog #TINY-6179
- Fixed loss of whitespace when inserting content after a non-breaking space #TINY-5966
- Fixed the `event.getComposedPath()` function throwing an exception for events fired from the editor #TINY-6128
- Fixed notifications not appearing when the editor is within a ShadowRoot #TINY-6354
- Fixed focus issues with inline dialogs when the editor is within a ShadowRoot #TINY-6360
- Fixed the `template` plugin previews missing some content styles #TINY-6115
- Fixed the `media` plugin not saving the alternative source url in some situations #TINY-4113
- Fixed an issue where column resizing using the resize bars was inconsistent between fixed and relative table widths #TINY-6001
- Fixed an issue where dragging and dropping within a table would select table cells #TINY-5950
- Fixed up and down keyboard navigation not working for inline `contenteditable="false"` elements #TINY-6226
- Fixed dialog not retrieving `close` icon from icon pack #TINY-6445
- Fixed the `unlink` toolbar button not working when selecting multiple links #TINY-4867
- Fixed the `link` dialog not showing the "Text to display" field in some valid cases #TINY-5205
- Fixed the `DOMUtils.split()` API incorrectly removing some content #TINY-6294
- Fixed pressing the escape key not focusing the editor when using multiple toolbars #TINY-6230
- Fixed the `dirty` flag not being correctly set during an `AddUndo` event #TINY-4707
- Fixed `editor.selection.setCursorLocation` incorrectly placing the cursor outside `pre` elements in some circumstances #TINY-4058
- Fixed an exception being thrown when pressing the enter key inside pre elements while `br_in_pre` setting is false #TINY-4058

## 5.4.2 - 2020-08-17

### Fixed
- Fixed the editor not resizing when resizing the browser window in fullscreen mode #TINY-3511
- Fixed clicking on notifications causing inline editors to hide #TINY-6058
- Fixed an issue where link URLs could not be deleted or edited in the link dialog in some cases #TINY-4706
- Fixed a regression where setting the `anchor_top` or `anchor_bottom` options to `false` was not working #TINY-6256
- Fixed the `anchor` plugin not supporting the `allow_html_in_named_anchor` option #TINY-6236
- Fixed an exception thrown when removing inline formats that contained additional styles or classes #TINY-6288
- Fixed an exception thrown when positioning the context toolbar on Internet Explorer 11 in some edge cases #TINY-6271
- Fixed inline formats not removed when more than one `removeformat` format rule existed #TINY-6216
- Fixed an issue where spaces were sometimes removed when removing formating on nearby text #TINY-6251
- Fixed the list toolbar buttons not showing as active when a list is selected #TINY-6286
- Fixed an issue where the UI would sometimes not be shown or hidden when calling the show or hide API methods on the editor #TINY-6048
- Fixed the list type style not retained when copying list items #TINY-6289
- Fixed the Paste plugin converting tabs in plain text to a single space character. A `paste_tab_spaces` option has been included for setting the number of spaces used to replace a tab character #TINY-6237

## 5.4.1 - 2020-07-08

### Fixed
- Fixed the Search and Replace plugin incorrectly including zero-width caret characters in search results #TINY-4599
- Fixed dragging and dropping unsupported files navigating the browser away from the editor #TINY-6027
- Fixed undo levels not created on browser handled drop or paste events #TINY-6027
- Fixed content in an iframe element parsing as DOM elements instead of text content #TINY-5943
- Fixed Oxide checklist styles not showing when printing #TINY-5139
- Fixed bug with `scope` attribute not being added to the cells of header rows #TINY-6206

## 5.4.0 - 2020-06-30

### Added
- Added keyboard navigation support to menus and toolbars when the editor is in a ShadowRoot #TINY-6152
- Added the ability for menus to be clicked when the editor is in an open shadow root #TINY-6091
- Added the `Editor.ui.styleSheetLoader` API for loading stylesheets within the Document or ShadowRoot containing the editor UI #TINY-6089
- Added the `StyleSheetLoader` module to the public API #TINY-6100
- Added Oxide variables for styling the `select` element and headings in dialog content #TINY-6070
- Added icons for `table` column and row cut, copy, and paste toolbar buttons #TINY-6062
- Added all `table` menu items to the UI registry, so they can be used by name in other menus #TINY-4866
- Added new `mceTableApplyCellStyle` command to the `table` plugin #TINY-6004
- Added new `table` cut, copy, and paste column editor commands and menu items #TINY-6006
- Added font related Oxide variables for secondary buttons, allowing for custom styling #TINY-6061
- Added new `table_header_type` setting to control how table header rows are structured #TINY-6007
- Added new `table_sizing_mode` setting to replace the `table_responsive_width` setting, which has now been deprecated #TINY-6051
- Added new `mceTableSizingMode` command for changing the sizing mode of a table #TINY-6000
- Added new `mceTableRowType`, `mceTableColType`, and `mceTableCellType` commands and value queries #TINY-6150

### Changed
- Changed `advlist` toolbar buttons to only show a dropdown list if there is more than one option #TINY-3194
- Changed `mceInsertTable` command and `insertTable` API method to take optional header rows and columns arguments #TINY-6012
- Changed stylesheet loading, so that UI skin stylesheets can load in a ShadowRoot if required #TINY-6089
- Changed the DOM location of menus so that they display correctly when the editor is in a ShadowRoot #TINY-6093
- Changed the table plugin to correctly detect all valid header row structures #TINY-6007

### Fixed
- Fixed tables with no defined width being converted to a `fixed` width table when modifying the table #TINY-6051
- Fixed the `autosave` `isEmpty` API incorrectly detecting non-empty content as empty #TINY-5953
- Fixed table `Paste row after` and `Paste row before` menu items not disabled when nothing was available to paste #TINY-6006
- Fixed a selection performance issue with large tables on Microsoft Internet Explorer and Edge #TINY-6057
- Fixed filters for screening commands from the undo stack to be case-insensitive #TINY-5946
- Fixed `fullscreen` plugin now removes all classes when the editor is closed #TINY-4048
- Fixed handling of mixed-case icon identifiers (names) for UI elements #TINY-3854
- Fixed leading and trailing spaces lost when using `editor.selection.getContent({ format: 'text' })` #TINY-5986
- Fixed an issue where changing the URL with the quicklink toolbar caused unexpected undo behavior #TINY-5952
- Fixed an issue where removing formatting within a table cell would cause Internet Explorer 11 to scroll to the end of the table #TINY-6049
- Fixed an issue where the `allow_html_data_urls` setting was not correctly applied #TINY-5951
- Fixed the `autolink` feature so that it no longer treats a string with multiple "@" characters as an email address #TINY-4773
- Fixed an issue where removing the editor would leave unexpected attributes on the target element #TINY-4001
- Fixed the `link` plugin now suggest `mailto:` when the text contains an '@' and no slashes (`/`) #TINY-5941
- Fixed the `valid_children` check of custom elements now allows a wider range of characters in names #TINY-5971

## 5.3.2 - 2020-06-10

### Fixed
- Fixed a regression introduced in 5.3.0, where `images_dataimg_filter` was no-longer called #TINY-6086

## 5.3.1 - 2020-05-27

### Fixed
- Fixed the image upload error alert also incorrectly closing the image dialog #TINY-6020
- Fixed editor content scrolling incorrectly on focus in Firefox by reverting default content CSS html and body heights added in 5.3.0 #TINY-6019

## 5.3.0 - 2020-05-21

### Added
- Added html and body height styles to the default oxide content CSS #TINY-5978
- Added `uploadUri` and `blobInfo` to the data returned by `editor.uploadImages()` #TINY-4579
- Added a new function to the `BlobCache` API to lookup a blob based on the base64 data and mime type #TINY-5988
- Added the ability to search and replace within a selection #TINY-4549
- Added the ability to set the list start position for ordered lists and added new `lists` context menu item #TINY-3915
- Added `icon` as an optional config option to the toggle menu item API #TINY-3345
- Added `auto` mode for `toolbar_location` which positions the toolbar and menu bar at the bottom if there is no space at the top #TINY-3161

### Changed
- Changed the default `toolbar_location` to `auto` #TINY-3161
- Changed toggle menu items and choice menu items to have a dedicated icon with the checkmark displayed on the far right side of the menu item #TINY-3345
- Changed the `link`, `image`, and `paste` plugins to use Promises to reduce the bundle size #TINY-4710
- Changed the default icons to be lazy loaded during initialization #TINY-4729
- Changed the parsing of content so base64 encoded urls are converted to blob urls #TINY-4727
- Changed context toolbars so they concatenate when more than one is suitable for the current selection #TINY-4495
- Changed inline style element formats (strong, b, em, i, u, strike) to convert to a span on format removal if a `style` or `class` attribute is present #TINY-4741

### Fixed
- Fixed the `selection.setContent()` API not running parser filters #TINY-4002
- Fixed formats incorrectly applied or removed when table cells were selected #TINY-4709
- Fixed the `quickimage` button not restricting the file types to images #TINY-4715
- Fixed search and replace ignoring text in nested contenteditable elements #TINY-5967
- Fixed resize handlers displaying in the wrong location sometimes for remote images #TINY-4732
- Fixed table picker breaking in Firefox on low zoom levels #TINY-4728
- Fixed issue with loading or pasting contents with large base64 encoded images on Safari #TINY-4715
- Fixed supplementary special characters being truncated when inserted into the editor. Patch contributed by mlitwin. #TINY-4791
- Fixed toolbar buttons not set to disabled when the editor is in readonly mode #TINY-4592
- Fixed the editor selection incorrectly changing when removing caret format containers #TINY-3438
- Fixed bug where title, width, and height would be set to empty string values when updating an image and removing those attributes using the image dialog #TINY-4786
- Fixed `ObjectResized` event firing when an object wasn't resized #TINY-4161
- Fixed `ObjectResized` and `ObjectResizeStart` events incorrectly fired when adding or removing table rows and columns #TINY-4829
- Fixed the placeholder not hiding when pasting content into the editor #TINY-4828
- Fixed an issue where the editor would fail to load if local storage was disabled #TINY-5935
- Fixed an issue where an uploaded image would reuse a cached image with a different mime type #TINY-5988
- Fixed bug where toolbars and dialogs would not show if the body element was replaced (e.g. with Turbolinks). Patch contributed by spohlenz #GH-5653
- Fixed an issue where multiple formats would be removed when removing a single format at the end of lines or on empty lines #TINY-1170
- Fixed zero-width spaces incorrectly included in the `wordcount` plugin character count #TINY-5991
- Fixed a regression introduced in 5.2.0 whereby the desktop `toolbar_mode` setting would incorrectly override the mobile default setting #TINY-5998
- Fixed an issue where deleting all content in a single cell table would delete the entire table #TINY-1044

## 5.2.2 - 2020-04-23

### Fixed
- Fixed an issue where anchors could not be inserted on empty lines #TINY-2788
- Fixed text decorations (underline, strikethrough) not consistently inheriting the text color #TINY-4757
- Fixed `format` menu alignment buttons inconsistently applying to images #TINY-4057
- Fixed the floating toolbar drawer height collapsing when the editor is rendered in modal dialogs or floating containers #TINY-4837
- Fixed `media` embed content not processing safely in some cases #TINY-4857

## 5.2.1 - 2020-03-25

### Fixed
- Fixed the "is decorative" checkbox in the image dialog clearing after certain dialog events #FOAM-11
- Fixed possible uncaught exception when a `style` attribute is removed using a content filter on `setContent` #TINY-4742
- Fixed the table selection not functioning correctly in Microsoft Edge 44 or higher #TINY-3862
- Fixed the table resize handles not functioning correctly in Microsoft Edge 44 or higher #TINY-4160
- Fixed the floating toolbar drawer disconnecting from the toolbar when adding content in inline mode #TINY-4725 #TINY-4765
- Fixed `readonly` mode not returning the appropriate boolean value #TINY-3948
- Fixed the `forced_root_block_attrs` setting not applying attributes to new blocks consistently #TINY-4564
- Fixed the editor incorrectly stealing focus during initialization in Microsoft Internet Explorer #TINY-4697
- Fixed dialogs stealing focus when opening an alert or confirm dialog using an `onAction` callback #TINY-4014
- Fixed inline dialogs incorrectly closing when clicking on an opened alert or confirm dialog #TINY-4012
- Fixed the context toolbar overlapping the menu bar and toolbar #TINY-4586
- Fixed notification and inline dialog positioning issues when using `toolbar_location: 'bottom'` #TINY-4586
- Fixed the `colorinput` popup appearing offscreen on mobile devices #TINY-4711
- Fixed special characters not being found when searching by "whole words only" #TINY-4522
- Fixed an issue where dragging images could cause them to be duplicated #TINY-4195
- Fixed context toolbars activating without the editor having focus #TINY-4754
- Fixed an issue where removing the background color of text did not always work #TINY-4770
- Fixed an issue where new rows and columns in a table did not retain the style of the previous row or column #TINY-4788

## 5.2.0 - 2020-02-13

### Added
- Added the ability to apply formats to spaces #TINY-4200
- Added new `toolbar_location` setting to allow for positioning the menu and toolbar at the bottom of the editor #TINY-4210
- Added new `toolbar_groups` setting to allow a custom floating toolbar group to be added to the toolbar when using `floating` toolbar mode #TINY-4229
- Added new `link_default_protocol` setting to `link` and `autolink` plugin to allow a protocol to be used by default #TINY-3328
- Added new `placeholder` setting to allow a placeholder to be shown when the editor is empty #TINY-3917
- Added new `tinymce.dom.TextSeeker` API to allow searching text across different DOM nodes #TINY-4200
- Added a drop shadow below the toolbar while in sticky mode and introduced Oxide variables to customize it when creating a custom skin #TINY-4343
- Added `quickbars_image_toolbar` setting to allow for the image quickbar to be turned off #TINY-4398
- Added iframe and img `loading` attribute to the default schema. Patch contributed by ataylor32. #GH-5112
- Added new `getNodeFilters`/`getAttributeFilters` functions to the `editor.serializer` instance #TINY-4344
- Added new `a11y_advanced_options` setting to allow additional accessibility options to be added #FOAM-11
- Added new accessibility options and behaviours to the image dialog using `a11y_advanced_options` #FOAM-11
- Added the ability to use the window `PrismJS` instance for the `codesample` plugin instead of the bundled version to allow for styling custom languages #TINY-4504
- Added error message events that fire when a resource loading error occurs #TINY-4509

### Changed
- Changed the default schema to disallow `onchange` for select elements #TINY-4614
- Changed default `toolbar_mode` value from false to `wrap`. The value false has been deprecated #TINY-4617
- Changed `toolbar_drawer` setting to `toolbar_mode`. `toolbar_drawer` has been deprecated #TINY-4416
- Changed iframe mode to set selection on content init if selection doesn't exist #TINY-4139
- Changed table related icons to align them with the visual style of the other icons #TINY-4341
- Changed and improved the visual appearance of the color input field #TINY-2917
- Changed fake caret container to use `forced_root_block` when possible #TINY-4190
- Changed the `requireLangPack` API to wait until the plugin has been loaded before loading the language pack #TINY-3716
- Changed the formatter so `style_formats` are registered before the initial content is loaded into the editor #TINY-4238
- Changed media plugin to use https protocol for media urls by default #TINY-4577
- Changed the parser to treat CDATA nodes as bogus HTML comments to match the HTML parsing spec. A new `preserve_cdata` setting has been added to preserve CDATA nodes if required #TINY-4625

### Fixed
- Fixed incorrect parsing of malformed/bogus HTML comments #TINY-4625
- Fixed `quickbars` selection toolbar appearing on non-editable elements #TINY-4359
- Fixed bug with alignment toolbar buttons sometimes not changing state correctly #TINY-4139
- Fixed the `codesample` toolbar button not toggling when selecting code samples other than HTML #TINY-4504
- Fixed content incorrectly scrolling to the top or bottom when pressing enter if when the content was already in view #TINY-4162
- Fixed `scrollIntoView` potentially hiding elements behind the toolbar #TINY-4162
- Fixed editor not respecting the `resize_img_proportional` setting due to legacy code #TINY-4236
- Fixed flickering floating toolbar drawer in inline mode #TINY-4210
- Fixed an issue where the template plugin dialog would be indefinitely blocked on a failed template load #TINY-2766
- Fixed the `mscontrolselect` event not being unbound on IE/Edge #TINY-4196
- Fixed Confirm dialog footer buttons so only the "Yes" button is highlighted #TINY-4310
- Fixed `file_picker_callback` functionality for Image, Link and Media plugins #TINY-4163
- Fixed issue where floating toolbar drawer sometimes would break if the editor is resized while the drawer is open #TINY-4439
- Fixed incorrect `external_plugins` loading error message #TINY-4503
- Fixed resize handler was not hidden for ARIA purposes. Patch contributed by Parent5446. #GH-5195
- Fixed an issue where content could be lost if a misspelled word was selected and spellchecking was disabled #TINY-3899
- Fixed validation errors in the CSS where certain properties had the wrong default value #TINY-4491
- Fixed an issue where forced root block attributes were not applied when removing a list #TINY-4272
- Fixed an issue where the element path isn't being cleared when there are no parents #TINY-4412
- Fixed an issue where width and height in svg icons containing `rect` elements were overridden by the CSS reset #TINY-4408
- Fixed an issue where uploading images with `images_reuse_filename` enabled and that included a query parameter would generate an invalid URL #TINY-4638
- Fixed the `closeButton` property not working when opening notifications #TINY-4674
- Fixed keyboard flicker when opening a context menu on mobile #TINY-4540
- Fixed issue where plus icon svg contained strokes #TINY-4681

## 5.1.6 - 2020-01-28

### Fixed
- Fixed `readonly` mode not blocking all clicked links #TINY-4572
- Fixed legacy font sizes being calculated inconsistently for the `FontSize` query command value #TINY-4555
- Fixed changing a tables row from `Header` to `Body` incorrectly moving the row to the bottom of the table #TINY-4593
- Fixed the context menu not showing in certain cases with hybrid devices #TINY-4569
- Fixed the context menu opening in the wrong location when the target is the editor body #TINY-4568
- Fixed the `image` plugin not respecting the `automatic_uploads` setting when uploading local images #TINY-4287
- Fixed security issue related to parsing HTML comments and CDATA #TINY-4544

## 5.1.5 - 2019-12-19

### Fixed
- Fixed the UI not working with hybrid devices that accept both touch and mouse events #TNY-4521
- Fixed the `charmap` dialog initially focusing the first tab of the dialog instead of the search input field #TINY-4342
- Fixed an exception being raised when inserting content if the caret was directly before or after a `contenteditable="false"` element #TINY-4528
- Fixed a bug with pasting image URLs when paste as text is enabled #TINY-4523

## 5.1.4 - 2019-12-11

### Fixed
- Fixed dialog contents disappearing when clicking a checkbox for right-to-left languages #TINY-4518
- Fixed the `legacyoutput` plugin registering legacy formats after editor initialization, causing legacy content to be stripped on the initial load #TINY-4447
- Fixed search and replace not cycling through results when searching using special characters #TINY-4506
- Fixed the `visualchars` plugin converting HTML-like text to DOM elements in certain cases #TINY-4507
- Fixed an issue with the `paste` plugin not sanitizing content in some cases #TINY-4510
- Fixed HTML comments incorrectly being parsed in certain cases #TINY-4511

## 5.1.3 - 2019-12-04

### Fixed
- Fixed sticky toolbar not undocking when fullscreen mode is activated #TINY-4390
- Fixed the "Current Window" target not applying when updating links using the link dialog #TINY-4063
- Fixed disabled menu items not highlighting when focused #TINY-4339
- Fixed touch events passing through dialog collection items to the content underneath on Android devices #TINY-4431
- Fixed keyboard navigation of the Help dialog's Keyboard Navigation tab #TINY-4391
- Fixed search and replace dialog disappearing when finding offscreen matches on iOS devices #TINY-4350
- Fixed performance issues where sticky toolbar was jumping while scrolling on slower browsers #TINY-4475

## 5.1.2 - 2019-11-19

### Fixed
- Fixed desktop touch devices using `mobile` configuration overrides #TINY-4345
- Fixed unable to disable the new scrolling toolbar feature #TINY-4345
- Fixed touch events passing through any pop-up items to the content underneath on Android devices #TINY-4367
- Fixed the table selector handles throwing JavaScript exceptions for non-table selections #TINY-4338
- Fixed `cut` operations not removing selected content on Android devices when the `paste` plugin is enabled #TINY-4362
- Fixed inline toolbar not constrained to the window width by default #TINY-4314
- Fixed context toolbar split button chevrons pointing right when they should be pointing down #TINY-4257
- Fixed unable to access the dialog footer in tabbed dialogs on small screens #TINY-4360
- Fixed mobile table selectors were hard to select with touch by increasing the size #TINY-4366
- Fixed mobile table selectors moving when moving outside the editor #TINY-4366
- Fixed inline toolbars collapsing when using sliding toolbars #TINY-4389
- Fixed block textpatterns not treating NBSPs as spaces #TINY-4378
- Fixed backspace not merging blocks when the last element in the preceding block was a `contenteditable="false"` element #TINY-4235
- Fixed toolbar buttons that only contain text labels overlapping on mobile devices #TINY-4395
- Fixed quickbars quickimage picker not working on mobile #TINY-4377
- Fixed fullscreen not resizing in an iOS WKWebView component #TINY-4413

## 5.1.1 - 2019-10-28

### Fixed
- Fixed font formats containing spaces being wrapped in `&quot;` entities instead of single quotes #TINY-4275
- Fixed alert and confirm dialogs losing focus when clicked #TINY-4248
- Fixed clicking outside a modal dialog focusing on the document body #TINY-4249
- Fixed the context toolbar not hiding when scrolled out of view #TINY-4265

## 5.1.0 - 2019-10-17

### Added
- Added touch selector handles for table selections on touch devices #TINY-4097
- Added border width field to Table Cell dialog #TINY-4028
- Added touch event listener to media plugin to make embeds playable #TINY-4093
- Added oxide styling options to notifications and tweaked the default variables #TINY-4153
- Added additional padding to split button chevrons on touch devices, to make them easier to interact with #TINY-4223
- Added new platform detection functions to `Env` and deprecated older detection properties #TINY-4184
- Added `inputMode` config field to specify inputmode attribute of `input` dialog components #TINY-4062
- Added new `inputMode` property to relevant plugins/dialogs #TINY-4102
- Added new `toolbar_sticky` setting to allow the iframe menubar/toolbar to stick to the top of the window when scrolling #TINY-3982

### Changed
- Changed default setting for `toolbar_drawer` to `floating` #TINY-3634
- Changed mobile phones to use the `silver` theme by default #TINY-3634
- Changed some editor settings to default to `false` on touch devices:
  - `menubar`(phones only) #TINY-4077
  - `table_grid` #TINY-4075
  - `resize` #TINY-4157
  - `object_resizing` #TINY-4157
- Changed toolbars and context toolbars to sidescroll on mobile #TINY-3894 #TINY-4107
- Changed context menus to render as horizontal menus on touch devices #TINY-4107
- Changed the editor to use the `VisualViewport` API of the browser where possible #TINY-4078
- Changed visualblocks toolbar button icon and renamed `paragraph` icon to `visualchars` #TINY-4074
- Changed Oxide default for `@toolbar-button-chevron-color` to follow toolbar button icon color #TINY-4153
- Changed the `urlinput` dialog component to use the `url` type attribute #TINY-4102

### Fixed
- Fixed Safari desktop visual viewport fires resize on fullscreen breaking the restore function #TINY-3976
- Fixed scroll issues on mobile devices #TINY-3976
- Fixed context toolbar unable to refresh position on iOS12 #TINY-4107
- Fixed ctrl+left click not opening links on readonly mode and the preview dialog #TINY-4138
- Fixed Slider UI component not firing `onChange` event on touch devices #TINY-4092
- Fixed notifications overlapping instead of stacking #TINY-3478
- Fixed inline dialogs positioning incorrectly when the page is scrolled #TINY-4018
- Fixed inline dialogs and menus not repositioning when resizing #TINY-3227
- Fixed inline toolbar incorrectly stretching to the full width when a width value was provided #TINY-4066
- Fixed menu chevrons color to follow the menu text color #TINY-4153
- Fixed table menu selection grid from staying black when using dark skins, now follows border color #TINY-4153
- Fixed Oxide using the wrong text color variable for menubar button focused state #TINY-4146
- Fixed the autoresize plugin not keeping the selection in view when resizing #TINY-4094
- Fixed textpattern plugin throwing exceptions when using `forced_root_block: false` #TINY-4172
- Fixed missing CSS fill styles for toolbar button icon active state #TINY-4147
- Fixed an issue where the editor selection could end up inside a short ended element (such as `br`) #TINY-3999
- Fixed browser selection being lost in inline mode when opening split dropdowns #TINY-4197
- Fixed backspace throwing an exception when using `forced_root_block: false` #TINY-4099
- Fixed floating toolbar drawer expanding outside the bounds of the editor #TINY-3941
- Fixed the autocompleter not activating immediately after a `br` or `contenteditable=false` element #TINY-4194
- Fixed an issue where the autocompleter would incorrectly close on IE 11 in certain edge cases #TINY-4205

## 5.0.16 - 2019-09-24

### Added
- Added new `referrer_policy` setting to add the `referrerpolicy` attribute when loading scripts or stylesheets #TINY-3978
- Added a slight background color to dialog tab links when focused to aid keyboard navigation #TINY-3877

### Fixed
- Fixed media poster value not updating on change #TINY-4013
- Fixed openlink was not registered as a toolbar button #TINY-4024
- Fixed failing to initialize if a script tag was used inside a SVG #TINY-4087
- Fixed double top border showing on toolbar without menubar when toolbar_drawer is enabled #TINY-4118
- Fixed unable to drag inline dialogs to the bottom of the screen when scrolled #TINY-4154
- Fixed notifications appearing on top of the toolbar when scrolled in inline mode #TINY-4159
- Fixed notifications displaying incorrectly on IE 11 #TINY-4169

## 5.0.15 - 2019-09-02

### Added
- Added a dark `content_css` skin to go with the dark UI skin #TINY-3743

### Changed
- Changed the enabled state on toolbar buttons so they don't get the hover effect #TINY-3974

### Fixed
- Fixed missing CSS active state on toolbar buttons #TINY-3966
- Fixed `onChange` callback not firing for the colorinput dialog component #TINY-3968
- Fixed context toolbars not showing in fullscreen mode #TINY-4023

## 5.0.14 - 2019-08-19

### Added
- Added an API to reload the autocompleter menu with additional fetch metadata #MENTIONS-17

### Fixed
- Fixed missing toolbar button border styling options #TINY-3965
- Fixed image upload progress notification closing before the upload is complete #TINY-3963
- Fixed inline dialogs not closing on escape when no dialog component is in focus #TINY-3936
- Fixed plugins not being filtered when defaulting to mobile on phones #TINY-3537
- Fixed toolbar more drawer showing the content behind it when transitioning between opened and closed states #TINY-3878
- Fixed focus not returning to the dialog after pressing the "Replace all" button in the search and replace dialog #TINY-3961

### Removed
- Removed Oxide variable `@menubar-select-disabled-border-color` and replaced it with `@menubar-select-disabled-border` #TINY-3965

## 5.0.13 - 2019-08-06

### Changed
- Changed modal dialogs to prevent dragging by default and added new `draggable_modal` setting to restore dragging #TINY-3873
- Changed the nonbreaking plugin to insert nbsp characters wrapped in spans to aid in filtering. This can be disabled using the `nonbreaking_wrap` setting #TINY-3647
- Changed backspace behaviour in lists to outdent nested list items when the cursor is at the start of the list item #TINY-3651

### Fixed
- Fixed sidebar growing beyond editor bounds in IE 11 #TINY-3937
- Fixed issue with being unable to keyboard navigate disabled toolbar buttons #TINY-3350
- Fixed issues with backspace and delete in nested contenteditable true and false elements #TINY-3868
- Fixed issue with losing keyboard navigation in dialogs due to disabled buttons #TINY-3914
- Fixed `MouseEvent.mozPressure is deprecated` warning in Firefox #TINY-3919
- Fixed `default_link_target` not being respected when `target_list` is disabled #TINY-3757
- Fixed mobile plugin filter to only apply to the mobile theme, rather than all mobile platforms #TINY-3405
- Fixed focus switching to another editor during mode changes #TINY-3852
- Fixed an exception being thrown when clicking on an uninitialized inline editor #TINY-3925
- Fixed unable to keyboard navigate to dialog menu buttons #TINY-3933
- Fixed dialogs being able to be dragged outside the window viewport #TINY-3787
- Fixed inline dialogs appearing above modal dialogs #TINY-3932

## 5.0.12 - 2019-07-18

### Added
- Added ability to utilize UI dialog panels inside other panels #TINY-3305
- Added help dialog tab explaining keyboard navigation of the editor #TINY-3603

### Changed
- Changed the "Find and Replace" design to an inline dialog #TINY-3054

### Fixed
- Fixed issue where autolink spacebar event was not being fired on Edge #TINY-3891
- Fixed table selection missing the background color #TINY-3892
- Fixed removing shortcuts not working for function keys #TINY-3871
- Fixed non-descriptive UI component type names #TINY-3349
- Fixed UI registry components rendering as the wrong type when manually specifying a different type #TINY-3385
- Fixed an issue where dialog checkbox, input, selectbox, textarea and urlinput components couldn't be disabled #TINY-3708
- Fixed the context toolbar not using viable screen space in inline/distraction free mode #TINY-3717
- Fixed the context toolbar overlapping the toolbar in various conditions #TINY-3205
- Fixed IE11 edge case where items were being inserted into the wrong location #TINY-3884

## 5.0.11 - 2019-07-04

### Fixed
- Fixed packaging errors caused by a rollup treeshaking bug (https://github.com/rollup/rollup/issues/2970) #TINY-3866
- Fixed the customeditor component not able to get data from the dialog api #TINY-3866
- Fixed collection component tooltips not being translated #TINY-3855

## 5.0.10 - 2019-07-02

### Added
- Added support for all HTML color formats in `color_map` setting #TINY-3837

### Changed
- Changed backspace key handling to outdent content in appropriate circumstances #TINY-3685
- Changed default palette for forecolor and backcolor to include some lighter colors suitable for highlights #TINY-2865
- Changed the search and replace plugin to cycle through results #TINY-3800

### Fixed
- Fixed inconsistent types causing some properties to be unable to be used in dialog components #TINY-3778
- Fixed an issue in the Oxide skin where dialog content like outlines and shadows were clipped because of overflow hidden #TINY-3566
- Fixed the search and replace plugin not resetting state when changing the search query #TINY-3800
- Fixed backspace in lists not creating an undo level #TINY-3814
- Fixed the editor to cancel loading in quirks mode where the UI is not supported #TINY-3391
- Fixed applying fonts not working when the name contained spaces and numbers #TINY-3801
- Fixed so that initial content is retained when initializing on list items #TINY-3796
- Fixed inefficient font name and font size current value lookup during rendering #TINY-3813
- Fixed mobile font copied into the wrong folder for the oxide-dark skin #TINY-3816
- Fixed an issue where resizing the width of tables would produce inaccurate results #TINY-3827
- Fixed a memory leak in the Silver theme #TINY-3797
- Fixed alert and confirm dialogs using incorrect markup causing inconsistent padding #TINY-3835
- Fixed an issue in the Table plugin with `table_responsive_width` not enforcing units when resizing #TINY-3790
- Fixed leading, trailing and sequential spaces being lost when pasting plain text #TINY-3726
- Fixed exception being thrown when creating relative URIs #TINY-3851
- Fixed focus is no longer set to the editor content during mode changes unless the editor already had focus #TINY-3852

## 5.0.9 - 2019-06-26

### Fixed
- Fixed print plugin not working in Firefox #TINY-3834

## 5.0.8 - 2019-06-18

### Added
- Added back support for multiple toolbars #TINY-2195
- Added support for .m4a files to the media plugin #TINY-3750
- Added new base_url and suffix editor init options #TINY-3681

### Fixed
- Fixed incorrect padding for select boxes with visible values #TINY-3780
- Fixed selection incorrectly changing when programmatically setting selection on contenteditable false elements #TINY-3766
- Fixed sidebar background being transparent #TINY-3727
- Fixed the build to remove duplicate iife wrappers #TINY-3689
- Fixed bogus autocompleter span appearing in content when the autocompleter menu is shown #TINY-3752
- Fixed toolbar font size select not working with legacyoutput plugin #TINY-2921
- Fixed the legacyoutput plugin incorrectly aligning images #TINY-3660
- Fixed remove color not working when using the legacyoutput plugin #TINY-3756
- Fixed the font size menu applying incorrect sizes when using the legacyoutput plugin #TINY-3773
- Fixed scrollIntoView not working when the parent window was out of view #TINY-3663
- Fixed the print plugin printing from the wrong window in IE11 #TINY-3762
- Fixed content CSS loaded over CORS not loading in the preview plugin with content_css_cors enabled #TINY-3769
- Fixed the link plugin missing the default "None" option for link list #TINY-3738
- Fixed small dot visible with menubar and toolbar disabled in inline mode #TINY-3623
- Fixed space key properly inserts a nbsp before/after block elements #TINY-3745
- Fixed native context menu not showing with images in IE11 #TINY-3392
- Fixed inconsistent browser context menu image selection #TINY-3789

## 5.0.7 - 2019-06-05

### Added
- Added new toolbar button and menu item for inserting tables via dialog #TINY-3636
- Added new API for adding/removing/changing tabs in the Help dialog #TINY-3535
- Added highlighting of matched text in autocompleter items #TINY-3687
- Added the ability for autocompleters to work with matches that include spaces #TINY-3704
- Added new `imagetools_fetch_image` callback to allow custom implementations for cors loading of images #TINY-3658
- Added `'http'` and `https` options to `link_assume_external_targets` to prepend `http://` or `https://` prefixes when URL does not contain a protocol prefix. Patch contributed by francoisfreitag. #GH-4335

### Changed
- Changed annotations navigation to work the same as inline boundaries #TINY-3396
- Changed tabpanel API by adding a `name` field and changing relevant methods to use it #TINY-3535

### Fixed
- Fixed text color not updating all color buttons when choosing a color #TINY-3602
- Fixed the autocompleter not working with fragmented text #TINY-3459
- Fixed the autosave plugin no longer overwrites window.onbeforeunload #TINY-3688
- Fixed infinite loop in the paste plugin when IE11 takes a long time to process paste events. Patch contributed by lRawd. #GH-4987
- Fixed image handle locations when using `fixed_toolbar_container`. Patch contributed by t00. #GH-4966
- Fixed the autoresize plugin not firing `ResizeEditor` events #TINY-3587
- Fixed editor in fullscreen mode not extending to the bottom of the screen #TINY-3701
- Fixed list removal when pressing backspace after the start of the list item #TINY-3697
- Fixed autocomplete not triggering from compositionend events #TINY-3711
- Fixed `file_picker_callback` could not set the caption field on the insert image dialog #TINY-3172
- Fixed the autocompleter menu showing up after a selection had been made #TINY-3718
- Fixed an exception being thrown when a file or number input has focus during initialization. Patch contributed by t00 #GH-2194

## 5.0.6 - 2019-05-22

### Added
- Added `icons_url` editor settings to enable icon packs to be loaded from a custom url #TINY-3585
- Added `image_uploadtab` editor setting to control the visibility of the upload tab in the image dialog #TINY-3606
- Added new api endpoints to the wordcount plugin and improved character count logic #TINY-3578

### Changed
- Changed plugin, language and icon loading errors to log in the console instead of a notification #TINY-3585

### Fixed
- Fixed the textpattern plugin not working with fragmented text #TINY-3089
- Fixed various toolbar drawer accessibility issues and added an animation #TINY-3554
- Fixed issues with selection and ui components when toggling readonly mode #TINY-3592
- Fixed so readonly mode works with inline editors #TINY-3592
- Fixed docked inline toolbar positioning when scrolled #TINY-3621
- Fixed initial value not being set on bespoke select in quickbars and toolbar drawer #TINY-3591
- Fixed so that nbsp entities aren't trimmed in white-space: pre-line elements #TINY-3642
- Fixed `mceInsertLink` command inserting spaces instead of url encoded characters #GH-4990
- Fixed text content floating on top of dialogs in IE11 #TINY-3640

## 5.0.5 - 2019-05-09

### Added
- Added menu items to match the forecolor/backcolor toolbar buttons #TINY-2878
- Added default directionality based on the configured language #TINY-2621
- Added styles, icons and tests for rtl mode #TINY-2621

### Fixed
- Fixed autoresize not working with floating elements or when media elements finished loading #TINY-3545
- Fixed incorrect vertical caret positioning in IE 11 #TINY-3188
- Fixed submenu anchoring hiding overflowed content #TINY-3564

### Removed
- Removed unused and hidden validation icons to avoid displaying phantom tooltips #TINY-2329

## 5.0.4 - 2019-04-23

### Added
- Added back URL dialog functionality, which is now available via `editor.windowManager.openUrl()` #TINY-3382
- Added the missing throbber functionality when calling `editor.setProgressState(true)` #TINY-3453
- Added function to reset the editor content and undo/dirty state via `editor.resetContent()` #TINY-3435
- Added the ability to set menu buttons as active #TINY-3274
- Added `editor.mode` API, featuring a custom editor mode API #TINY-3406
- Added better styling to floating toolbar drawer #TINY-3479
- Added the new premium plugins to the Help dialog plugins tab #TINY-3496
- Added the linkchecker context menu items to the default configuration #TINY-3543

### Fixed
- Fixed image context menu items showing on placeholder images #TINY-3280
- Fixed dialog labels and text color contrast within notifications/alert banners to satisfy WCAG 4.5:1 contrast ratio for accessibility #TINY-3351
- Fixed selectbox and colorpicker items not being translated #TINY-3546
- Fixed toolbar drawer sliding mode to correctly focus the editor when tabbing via keyboard navigation #TINY-3533
- Fixed positioning of the styleselect menu in iOS while using the mobile theme #TINY-3505
- Fixed the menubutton `onSetup` callback to be correctly executed when rendering the menu buttons #TINY-3547
- Fixed `default_link_target` setting to be correctly utilized when creating a link #TINY-3508
- Fixed colorpicker floating marginally outside its container #TINY-3026
- Fixed disabled menu items displaying as active when hovered #TINY-3027

### Removed
- Removed redundant mobile wrapper #TINY-3480

## 5.0.3 - 2019-03-19

### Changed
- Changed empty nested-menu items within the style formats menu to be disabled or hidden if the value of `style_formats_autohide` is `true` #TINY-3310
- Changed the entire phrase 'Powered by Tiny' in the status bar to be a link instead of just the word 'Tiny' #TINY-3366
- Changed `formatselect`, `styleselect` and `align` menus to use the `mceToggleFormat` command internally #TINY-3428

### Fixed
- Fixed toolbar keyboard navigation to work as expected when `toolbar_drawer` is configured #TINY-3432
- Fixed text direction buttons to display the correct pressed state in selections that have no explicit `dir` property #TINY-3138
- Fixed the mobile editor to clean up properly when removed #TINY-3445
- Fixed quickbar toolbars to add an empty box to the screen when it is set to `false` #TINY-3439
- Fixed an issue where pressing the **Delete/Backspace** key at the edge of tables was creating incorrect selections #TINY-3371
- Fixed an issue where dialog collection items (emoticon and special character dialogs) couldn't be selected with touch devices #TINY-3444
- Fixed a type error introduced in TinyMCE version 5.0.2 when calling `editor.getContent()` with nested bookmarks #TINY-3400
- Fixed an issue that prevented default icons from being overridden #TINY-3449
- Fixed an issue where **Home/End** keys wouldn't move the caret correctly before or after `contenteditable=false` inline elements #TINY-2995
- Fixed styles to be preserved in IE 11 when editing via the `fullpage` plugin #TINY-3464
- Fixed the `link` plugin context toolbar missing the open link button #TINY-3461
- Fixed inconsistent dialog component spacing #TINY-3436

## 5.0.2 - 2019-03-05

### Added
- Added presentation and document presets to `htmlpanel` dialog component #TINY-2694
- Added missing fixed_toolbar_container setting has been reimplemented in the Silver theme #TINY-2712
- Added a new toolbar setting `toolbar_drawer` that moves toolbar groups which overflow the editor width into either a `sliding` or `floating` toolbar section #TINY-2874

### Changed
- Updated the build process to include package lock files in the dev distribution archive #TINY-2870

### Fixed
- Fixed inline dialogs did not have aria attributes #TINY-2694
- Fixed default icons are now available in the UI registry, allowing use outside of toolbar buttons #TINY-3307
- Fixed a memory leak related to select toolbar items #TINY-2874
- Fixed a memory leak due to format changed listeners that were never unbound #TINY-3191
- Fixed an issue where content may have been lost when using permanent bookmarks #TINY-3400
- Fixed the quicklink toolbar button not rendering in the quickbars plugin #TINY-3125
- Fixed an issue where menus were generating invalid HTML in some cases #TINY-3323
- Fixed an issue that could cause the mobile theme to show a blank white screen when the editor was inside an `overflow:hidden` element #TINY-3407
- Fixed mobile theme using a transparent background and not taking up the full width on iOS #TINY-3414
- Fixed the template plugin dialog missing the description field #TINY-3337
- Fixed input dialog components using an invalid default type attribute #TINY-3424
- Fixed an issue where backspace/delete keys after/before pagebreak elements wouldn't move the caret #TINY-3097
- Fixed an issue in the table plugin where menu items and toolbar buttons weren't showing correctly based on the selection #TINY-3423
- Fixed inconsistent button focus styles in Firefox #TINY-3377
- Fixed the resize icon floating left when all status bar elements were disabled #TINY-3340
- Fixed the resize handle to not show in fullscreen mode #TINY-3404

## 5.0.1 - 2019-02-21

### Added
- Added H1-H6 toggle button registration to the silver theme #TINY-3070
- Added code sample toolbar button will now toggle on when the cursor is in a code section #TINY-3040
- Added new settings to the emoticons plugin to allow additional emoticons to be added #TINY-3088

### Fixed
- Fixed an issue where adding links to images would replace the image with text #TINY-3356
- Fixed an issue where the inline editor could use fractional pixels for positioning #TINY-3202
- Fixed an issue where uploading non-image files in the Image Plugin upload tab threw an error. #TINY-3244
- Fixed an issue in the media plugin that was causing the source url and height/width to be lost in certain circumstances #TINY-2858
- Fixed an issue with the Context Toolbar not being removed when clicking outside of the editor #TINY-2804
- Fixed an issue where clicking 'Remove link' wouldn't remove the link in certain circumstances #TINY-3199
- Fixed an issue where the media plugin would fail when parsing dialog data #TINY-3218
- Fixed an issue where retrieving the selected content as text didn't create newlines #TINY-3197
- Fixed incorrect keyboard shortcuts in the Help dialog for Windows #TINY-3292
- Fixed an issue where JSON serialization could produce invalid JSON #TINY-3281
- Fixed production CSS including references to source maps #TINY-3920
- Fixed development CSS was not included in the development zip #TINY-3920
- Fixed the autocompleter matches predicate not matching on the start of words by default #TINY-3306
- Fixed an issue where the page could be scrolled with modal dialogs open #TINY-2252
- Fixed an issue where autocomplete menus would show an icon margin when no items had icons #TINY-3329
- Fixed an issue in the quickbars plugin where images incorrectly showed the text selection toolbar #TINY-3338
- Fixed an issue that caused the inline editor to fail to render when the target element already had focus #TINY-3353

### Removed
- Removed paste as text notification banner and paste_plaintext_inform setting #POW-102

## 5.0.0 - 2019-02-04

Full documentation for the version 5 features and changes is available at https://www.tiny.cloud/docs/release-notes/

### Added
- Added links and registered names with * to denote premium plugins in Plugins tab of Help dialog #TINY-3223

### Changed
- Changed Tiny 5 mobile skin to look more uniform with desktop #TINY-2650
- Blacklisted table, th and td as inline editor target #TINY-717

### Fixed
- Fixed an issue where tab panel heights weren't sizing properly on smaller screens and weren't updating on resize #TINY-3242
- Fixed image tools not having any padding between the label and slider #TINY-3220
- Fixed context toolbar toggle buttons not showing the correct state #TINY-3022
- Fixed missing separators in the spellchecker context menu between the suggestions and actions #TINY-3217
- Fixed notification icon positioning in alert banners #TINY-2196
- Fixed a typo in the word count plugin name #TINY-3062
- Fixed charmap and emoticons dialogs not having a primary button #TINY-3233
- Fixed an issue where resizing wouldn't work correctly depending on the box-sizing model #TINY-3278

## 5.0.0-rc-2 - 2019-01-22

### Added
- Added screen reader accessibility for sidebar and statusbar #TINY-2699

### Changed
- Changed formatting menus so they are registered and made the align toolbar button use an icon instead of text #TINY-2880
- Changed checkboxes to use a boolean for its state, instead of a string #TINY-2848
- Updated the textpattern plugin to properly support nested patterns and to allow running a command with a value for a pattern with a start and an end #TINY-2991
- Updated Emoticons and Charmap dialogs to be screen reader accessible #TINY-2693

### Fixed
- Fixed the link dialog such that it will now retain class attributes when updating links #TINY-2825
- Fixed "Find and replace" not showing in the "Edit" menu by default #TINY-3061
- Fixed dropdown buttons missing the 'type' attribute, which could cause forms to be incorrectly submitted #TINY-2826
- Fixed emoticon and charmap search not returning expected results in certain cases #TINY-3084
- Fixed blank rel_list values throwing an exception in the link plugin #TINY-3149

### Removed
- Removed unnecessary 'flex' and unused 'colspan' properties from the new dialog APIs #TINY-2973

## 5.0.0-rc-1 - 2019-01-08

### Added
- Added editor settings functionality to specify title attributes for toolbar groups #TINY-2690
- Added icons instead of button text to improve Search and Replace dialog footer appearance #TINY-2654
- Added `tox-dialog__table` instead of `mce-table-striped` class to enhance Help dialog appearance #TINY-2360
- Added title attribute to iframes so, screen readers can announce iframe labels #TINY-2692
- Added a wordcount menu item, that defaults to appearing in the tools menu #TINY-2877

### Changed
- Updated the font select dropdown logic to try to detect the system font stack and show "System Font" as the font name #TINY-2710
- Updated the autocompleter to only show when it has matched items #TINY-2350
- Updated SizeInput labels to "Height" and "Width" instead of Dimensions #TINY-2833
- Updated the build process to minify and generate ASCII only output for the emoticons database #TINY-2744

### Fixed
- Fixed readonly mode not fully disabling editing content #TINY-2287
- Fixed accessibility issues with the font select, font size, style select and format select toolbar dropdowns #TINY-2713
- Fixed accessibility issues with split dropdowns #TINY-2697
- Fixed the legacyoutput plugin to be compatible with TinyMCE 5.0 #TINY-2301
- Fixed icons not showing correctly in the autocompleter popup #TINY-3029
- Fixed an issue where preview wouldn't show anything in Edge under certain circumstances #TINY-3035
- Fixed the height being incorrectly calculated for the autoresize plugin #TINY-2807

## 5.0.0-beta-1 - 2018-11-30

### Added
- Added a new `addNestedMenuItem()` UI registry function and changed all nested menu items to use the new registry functions #TINY-2230
- Added title attribute to color swatch colors #TINY-2669
- Added anchorbar component to anchor inline toolbar dialogs to instead of the toolbar #TINY-2040
- Added support for toolbar<n> and toolbar array config options to be squashed into a single toolbar and not create multiple toolbars #TINY-2195
- Added error handling for when forced_root_block config option is set to true #TINY-2261
- Added functionality for the removed_menuitems config option #TINY-2184
- Added the ability to use a string to reference menu items in menu buttons and submenu items #TINY-2253

### Changed
- Changed the name of the "inlite" plugin to "quickbars" #TINY-2831
- Changed the background color icon to highlight background icon #TINY-2258
- Changed Help dialog to be accessible to screen readers #TINY-2687
- Changed the color swatch to save selected custom colors to local storage for use across sessions #TINY-2722
- Changed `WindowManager` API - methods `getParams`, `setParams` and `getWindows`, and the legacy `windows` property, have been removed. `alert` and `confirm` dialogs are no longer tracked in the window list. #TINY-2603

### Fixed
- Fixed an inline mode issue where the save plugin upon saving can cause content loss #TINY-2659
- Fixed an issue in IE 11 where calling selection.getContent() would return an empty string when the editor didn't have focus #TINY-2325

### Removed
- Removed compat3x plugin #TINY-2815

## 5.0.0-preview-4 - 2018-11-12

### Added
- Added width and height placeholder text to image and media dialog dimensions input #AP-296
- Added the ability to keyboard navigate through menus, toolbars, sidebar and the status bar sequentially #AP-381
- Added translation capability back to the editor's UI #AP-282
- Added `label` component type for dialogs to group components under a label

### Changed
- Changed the editor resize handle so that it should be disabled when the autoresize plugin is turned on #AP-424
- Changed UI text for microcopy improvements #TINY-2281

### Fixed
- Fixed distraction free plugin #AP-470
- Fixed contents of the input field being selected on focus instead of just recieving an outline highlight #AP-464
- Fixed styling issues with dialogs and menus in IE 11 #AP-456
- Fixed custom style format control not honoring custom formats #AP-393
- Fixed context menu not appearing when clicking an image with a caption #AP-382
- Fixed directionality of UI when using an RTL language #AP-423
- Fixed page responsiveness with multiple inline editors #AP-430
- Fixed empty toolbar groups appearing through invalid configuration of the `toolbar` property #AP-450
- Fixed text not being retained when updating links through the link dialog #AP-293
- Fixed edit image context menu, context toolbar and toolbar items being incorrectly enabled when selecting invalid images #AP-323
- Fixed emoji type ahead being shown when typing URLs #AP-366
- Fixed toolbar configuration properties incorrectly expecting string arrays instead of strings #AP-342
- Fixed the block formatting toolbar item not showing a "Formatting" title when there is no selection #AP-321
- Fixed clicking disabled toolbar buttons hiding the toolbar in inline mode #AP-380
- Fixed `EditorResize` event not being fired upon editor resize #AP-327
- Fixed tables losing styles when updating through the dialog #AP-368
- Fixed context toolbar positioning to be more consistent near the edges of the editor #AP-318
- Fixed table of contents plugin now works with v5 toolbar APIs correctly #AP-347
- Fixed the `link_context_toolbar` configuration not disabling the context toolbar #AP-458
- Fixed the link context toolbar showing incorrect relative links #AP-435
- Fixed the alignment of the icon in alert banner dialog components #TINY-2220
- Fixed the visual blocks and visual char menu options not displaying their toggled state #TINY-2238
- Fixed the editor not displaying as fullscreen when toggled #TINY-2237

### Removed
- Removed the tox-custom-editor class that was added to the wrapping element of codemirror #TINY-2211

## 5.0.0-preview-3 - 2018-10-18

### Changed
- Changed editor layout to use modern CSS properties over manually calculating dimensions #AP-324
- Changed `autoresize_min_height` and `autoresize_max_height` configurations to `min_height` and `max_height` #AP-324
- Changed `Whole word` label in Search and Replace dialog to `Find whole words only` #AP-387

### Fixed
- Fixed bugs with editor width jumping when resizing and the iframe not resizing to smaller than 150px in height #AP-324
- Fixed mobile theme bug that prevented the editor from loading #AP-404
- Fixed long toolbar groups extending outside of the editor instead of wrapping
- Fixed dialog titles so they are now proper case #AP-384
- Fixed color picker default to be #000000 instead of #ff00ff #AP-216
- Fixed "match case" option on the Find and Replace dialog is no longer selected by default #AP-298
- Fixed vertical alignment of toolbar icons #DES-134
- Fixed toolbar icons not appearing on IE11 #DES-133

## 5.0.0-preview-2 - 2018-10-10

### Added
- Added swatch is now shown for colorinput fields, instead of the colorpicker directly #AP-328
- Added fontformats and fontsizes menu items #AP-390

### Changed
- Changed configuration of color options has been simplified to `color_map`, `color_cols`, and `custom_colors` #AP-328
- Changed `height` configuration to apply to the editor frame (including menubar, toolbar, status bar) instead of the content area #AP-324

### Fixed
- Fixed styleselect not updating the displayed item as the cursor moved #AP-388
- Fixed preview iframe not expanding to the dialog size #AP-252
- Fixed 'meta' shortcuts not translated into platform-specific text #AP-270
- Fixed tabbed dialogs (Charmap and Emoticons) shrinking when no search results returned
- Fixed a bug where alert banner icons were not retrieved from icon pack. #AP-330
- Fixed component styles to flex so they fill large dialogs. #AP-252
- Fixed editor flashing unstyled during load (still in progress). #AP-349

### Removed
- Removed `colorpicker` plugin, it is now in the theme #AP-328
- Removed `textcolor` plugin, it is now in the theme #AP-328

## 5.0.0-preview-1 - 2018-10-01

Developer preview 1

Initial list of features and changes is available at https://tiny.cloud/docs-preview/release-notes/new-features/

## 4.9.11 - 2020-07-13

### Fixed
- Fixed the `selection.setContent()` API not running parser filters #TINY-4002
- Fixed content in an iframe element parsing as DOM elements instead of text content #TINY-5943
- Fixed up and down keyboard navigation not working for inline `contenteditable="false"` elements #TINY-6226

## 4.9.10 - 2020-04-23

### Fixed
- Fixed an issue where the editor selection could end up inside a short ended element (eg br) #TINY-3999
- Fixed a security issue related to CDATA sanitization during parsing #TINY-4669
- Fixed `media` embed content not processing safely in some cases #TINY-4857

## 4.9.9 - 2020-03-25

### Fixed
- Fixed the table selection not functioning correctly in Microsoft Edge 44 or higher #TINY-3862
- Fixed the table resize handles not functioning correctly in Microsoft Edge 44 or higher #TINY-4160
- Fixed the `forced_root_block_attrs` setting not applying attributes to new blocks consistently #TINY-4564
- Fixed the editor failing to initialize if a script tag was used inside an SVG #TINY-4087

## 4.9.8 - 2020-01-28

### Fixed
- Fixed the `mobile` theme failing to load due to a bundling issue #TINY-4613
- Fixed security issue related to parsing HTML comments and CDATA #TINY-4544

## 4.9.7 - 2019-12-19

### Fixed
- Fixed the `visualchars` plugin converting HTML-like text to DOM elements in certain cases #TINY-4507
- Fixed an issue with the `paste` plugin not sanitizing content in some cases #TINY-4510
- Fixed HTML comments incorrectly being parsed in certain cases #TINY-4511

## 4.9.6 - 2019-09-02

### Fixed
- Fixed image browse button sometimes displaying the browse window twice #TINY-3959

## 4.9.5 - 2019-07-02

### Changed
- Changed annotations navigation to work the same as inline boundaries #TINY-3396

### Fixed
- Fixed the print plugin printing from the wrong window in IE11 #TINY-3762
- Fixed an exception being thrown when a file or number input has focus during initialization. Patch contributed by t00 #GH-2194
- Fixed positioning of the styleselect menu in iOS while using the mobile theme #TINY-3505
- Fixed native context menu not showing with images in IE11 #TINY-3392
- Fixed selection incorrectly changing when programmatically setting selection on contenteditable false elements #TINY-3766
- Fixed image browse button not working on touch devices #TINY-3751
- Fixed so that nbsp entities aren't trimmed in white-space: pre-line elements #TINY-3642
- Fixed space key properly inserts a nbsp before/after block elements #TINY-3745
- Fixed infinite loop in the paste plugin when IE11 takes a long time to process paste events. Patch contributed by lRawd. #GH-4987

## 4.9.4 - 2019-03-20

### Fixed
- Fixed an issue where **Home/End** keys wouldn't move the caret correctly before or after `contenteditable=false` inline elements #TINY-2995
- Fixed an issue where content may have been lost when using permanent bookmarks #TINY-3400
- Fixed the mobile editor to clean up properly when removed #TINY-3445
- Fixed an issue where retrieving the selected content as text didn't create newlines #TINY-3197
- Fixed an issue where typing space between images would cause issues with nbsp not being inserted. #TINY-3346

## 4.9.3 - 2019-01-31

### Added
- Added a visualchars_default_state setting to the Visualchars Plugin. Patch contributed by mat3e.

### Fixed
- Fixed a bug where scrolling on a page with more than one editor would cause a ResizeWindow event to fire. #TINY-3247
- Fixed a bug where if a plugin threw an error during initialisation the whole editor would fail to load. #TINY-3243
- Fixed a bug where getContent would include bogus elements when valid_elements setting was set up in a specific way. #TINY-3213
- Fixed a bug where only a few function key names could be used when creating keyboard shortcuts. #TINY-3146
- Fixed a bug where it wasn't possible to enter spaces into an editor after pressing shift+enter. #TINY-3099
- Fixed a bug where no caret would be rendered after backspacing to a contenteditable false element. #TINY-2998
- Fixed a bug where deletion to/from indented lists would leave list fragments in the editor. #TINY-2981

## 4.9.2 - 2018-12-17

### Fixed
- Fixed a bug with pressing the space key on IE 11 would result in nbsp characters being inserted between words at the end of a block. #TINY-2996
- Fixed a bug where character composition using quote and space on US International keyboards would produce a space instead of a quote. #TINY-2999
- Fixed a bug where remove format wouldn't remove the inner most inline element in some situations. #TINY-2982
- Fixed a bug where outdenting an list item would affect attributes on other list items within the same list. #TINY-2971
- Fixed a bug where the DomParser filters wouldn't be applied for elements created when parsing invalid html. #TINY-2978
- Fixed a bug where setProgressState wouldn't automatically close floating ui elements like menus. #TINY-2896
- Fixed a bug where it wasn't possible to navigate out of a figcaption element using the arrow keys. #TINY-2894
- Fixed a bug where enter key before an image inside a link would remove the image. #TINY-2780

## 4.9.1 - 2018-12-04

### Added
- Added functionality to insert html to the replacement feature of the Textpattern Plugin. #TINY-2839

### Fixed
- Fixed a bug where `editor.selection.getContent({format: 'text'})` didn't work as expected in IE11 on an unfocused editor. #TINY-2862
- Fixed a bug in the Textpattern Plugin where the editor would get an incorrect selection after inserting a text pattern on Safari. #TINY-2838
- Fixed a bug where the space bar didn't work correctly in editors with the forced_root_block setting set to false. #TINY-2816

## 4.9.0 - 2018-11-27

### Added
- Added a replace feature to the Textpattern Plugin. #TINY-1908
- Added functionality to the Lists Plugin that improves the indentation logic. #TINY-1790

### Fixed
- Fixed a bug where it wasn't possible to delete/backspace when the caret was between a contentEditable=false element and a BR. #TINY-2372
- Fixed a bug where copying table cells without a text selection would fail to copy anything. #TINY-1789
- Implemented missing `autosave_restore_when_empty` functionality in the Autosave Plugin. Patch contributed by gzzo. #GH-4447
- Reduced insertion of unnecessary nonbreaking spaces in the editor. #TINY-1879

## 4.8.5 - 2018-10-30

### Added
- Added a content_css_cors setting to the editor that adds the crossorigin="anonymous" attribute to link tags added by the StyleSheetLoader. #TINY-1909

### Fixed
- Fixed a bug where trying to remove formatting with a collapsed selection range would throw an exception. #GH-4636
- Fixed a bug in the image plugin that caused updating figures to split contenteditable elements. #GH-4563
- Fixed a bug that was causing incorrect viewport calculations for fixed position UI elements. #TINY-1897
- Fixed a bug where inline formatting would cause the delete key to do nothing. #TINY-1900

## 4.8.4 - 2018-10-23

### Added
- Added support for the HTML5 `main` element. #TINY-1877

### Changed
- Changed the keyboard shortcut to move focus to contextual toolbars to Ctrl+F9. #TINY-1812

### Fixed
- Fixed a bug where content css could not be loaded from another domain. #TINY-1891
- Fixed a bug on FireFox where the cursor would get stuck between two contenteditable false inline elements located inside of the same block element divided by a BR. #TINY-1878
- Fixed a bug with the insertContent method where nonbreaking spaces would be inserted incorrectly. #TINY-1868
- Fixed a bug where the toolbar of the inline editor would not be visible in some scenarios. #TINY-1862
- Fixed a bug where removing the editor while more than one notification was open would throw an error. #TINY-1845
- Fixed a bug where the menubutton would be rendered on top of the menu if the viewport didn't have enough height. #TINY-1678
- Fixed a bug with the annotations api where annotating collapsed selections caused problems. #TBS-2449
- Fixed a bug where wbr elements were being transformed into whitespace when using the Paste Plugin's paste as text setting. #GH-4638
- Fixed a bug where the Search and Replace didn't replace spaces correctly. #GH-4632
- Fixed a bug with sublist items not persisting selection. #GH-4628
- Fixed a bug with mceInsertRawHTML command not working as expected. #GH-4625

## 4.8.3 - 2018-09-13

### Fixed
- Fixed a bug where the Wordcount Plugin didn't correctly count words within tables on IE11. #TINY-1770
- Fixed a bug where it wasn't possible to move the caret out of a table on IE11 and Firefox. #TINY-1682
- Fixed a bug where merging empty blocks didn't work as expected, sometimes causing content to be deleted. #TINY-1781
- Fixed a bug where the Textcolor Plugin didn't show the correct current color. #TINY-1810
- Fixed a bug where clear formatting with a collapsed selection would sometimes clear formatting from more content than expected. #TINY-1813 #TINY-1821
- Fixed a bug with the Table Plugin where it wasn't possible to keyboard navigate to the caption. #TINY-1818

## 4.8.2 - 2018-08-09

### Changed
- Moved annotator from "experimental" to "annotator" object on editor. #TBS-2398
- Improved the multiclick normalization across browsers. #TINY-1788

### Fixed
- Fixed a bug where running getSelectedBlocks with a collapsed selection between block elements would produce incorrect results. #TINY-1787
- Fixed a bug where the ScriptLoaders loadScript method would not work as expected in FireFox when loaded on the same page as a ShadowDOM polyfill. #TINY-1786
- Removed reference to ShadowDOM event.path as Blink based browsers now support event.composedPath. #TINY-1785
- Fixed a bug where a reference to localStorage would throw an "access denied" error in IE11 with strict security settings. #TINY-1782
- Fixed a bug where pasting using the toolbar button on an inline editor in IE11 would cause a looping behaviour. #TINY-1768

## 4.8.1 - 2018-07-26

### Fixed
- Fixed a bug where the content of inline editors was being cleaned on every call of `editor.save()`. #TINY-1783
- Fixed a bug where the arrow of the Inlite Theme toolbar was being rendered incorrectly in RTL mode. #TINY-1776
- Fixed a bug with the Paste Plugin where pasting after inline contenteditable false elements moved the caret to the end of the line. #TINY-1758

## 4.8.0 - 2018-06-27

### Added
- Added new "experimental" object in editor, with initial Annotator API. #TBS-2374

### Fixed
- Fixed a bug where deleting paragraphs inside of table cells would delete the whole table cell. #TINY-1759
- Fixed a bug in the Table Plugin where removing row height set on the row properties dialog did not update the table. #TINY-1730
- Fixed a bug with the font select toolbar item didn't update correctly. #TINY-1683
- Fixed a bug where all bogus elements would not be deleted when removing an inline editor. #TINY-1669

## 4.7.13 - 2018-05-16

### Added
- Added missing code menu item from the default menu config. #TINY-1648
- Added new align button for combining the separate align buttons into a menu button. #TINY-1652

### Fixed
- Fixed a bug where Edge 17 wouldn't be able to select images or tables. #TINY-1679
- Fixed issue where whitespace wasn't preserved when the editor was initialized on pre elements. #TINY-1649
- Fixed a bug with the fontselect dropdowns throwing an error if the editor was hidden in Firefox. #TINY-1664
- Fixed a bug where it wasn't possible to merge table cells on IE 11. #TINY-1671
- Fixed a bug where textcolor wasn't applying properly on IE 11 in some situations. #TINY-1663
- Fixed a bug where the justifyfull command state wasn't working correctly. #TINY-1677
- Fixed a bug where the styles wasn't updated correctly when resizing some tables. #TINY-1668

## 4.7.12 - 2018-05-03

### Added
- Added an option to filter out image svg data urls.
- Added support for html5 details and summary elements.

### Changed
- Changed so the mce-abs-layout-item css rule targets html instead of body. Patch contributed by nazar-pc.

### Fixed
- Fixed a bug where the "read" step on the mobile theme was still present on android mobile browsers.
- Fixed a bug where all images in the editor document would reload on any editor change.
- Fixed a bug with the Table Plugin where ObjectResized event wasn't being triggered on column resize.
- Fixed so the selection is set to the first suitable caret position after editor.setContent called.
- Fixed so links with xlink:href attributes are filtered correctly to prevent XSS.
- Fixed a bug on IE11 where pasting content into an inline editor initialized on a heading element would create new editable elements.
- Fixed a bug where readonly mode would not work as expected when the editor contained contentEditable=true elements.
- Fixed a bug where the Link Plugin would throw an error when used together with the webcomponents polyfill. Patch contributed by 4esnog.
- Fixed a bug where the "Powered by TinyMCE" branding link would break on XHTML pages. Patch contributed by tistre.
- Fixed a bug where the same id would be used in the blobcache for all pasted images. Patch contributed by thorn0.

## 4.7.11 - 2018-04-11

### Added
- Added a new imagetools_credentials_hosts option to the Imagetools Plugin.

### Fixed
- Fixed a bug where toggling a list containing empty LIs would throw an error. Patch contributed by bradleyke.
- Fixed a bug where applying block styles to a text with the caret at the end of the paragraph would select all text in the paragraph.
- Fixed a bug where toggling on the Spellchecker Plugin would trigger isDirty on the editor.
- Fixed a bug where it was possible to enter content into selection bookmark spans.
- Fixed a bug where if a non paragraph block was configured in forced_root_block the editor.getContent method would return incorrect values with an empty editor.
- Fixed a bug where dropdown menu panels stayed open and fixed in position when dragging dialog windows.
- Fixed a bug where it wasn't possible to extend table cells with the space button in Safari.
- Fixed a bug where the setupeditor event would thrown an error when using the Compat3x Plugin.
- Fixed a bug where an error was thrown in FontInfo when called on a detached element.

## 4.7.10 - 2018-04-03

### Added
- Added normalization of triple clicks across browsers in the editor.
- Added a `hasFocus` method to the editor that checks if the editor has focus.
- Added correct icon to the Nonbreaking Plugin menu item.

### Fixed
- Fixed so the `getContent`/`setContent` methods work even if the editor is not initialized.
- Fixed a bug with the Media Plugin where query strings were being stripped from youtube links.
- Fixed a bug where image styles were changed/removed when opening and closing the Image Plugin dialog.
- Fixed a bug in the Table Plugin where some table cell styles were not correctly added to the content html.
- Fixed a bug in the Spellchecker Plugin where it wasn't possible to change the spellchecker language.
- Fixed so the the unlink action in the Link Plugin has a menu item and can be added to the contextmenu.
- Fixed a bug where it wasn't possible to keyboard navigate to the start of an inline element on a new line within the same block element.
- Fixed a bug with the Text Color Plugin where if used with an inline editor located at the bottom of the screen the colorpicker could appear off screen.
- Fixed a bug with the UndoManager where undo levels were being added for nbzwsp characters.
- Fixed a bug with the Table Plugin where the caret would sometimes be lost when keyboard navigating up through a table.
- Fixed a bug where FontInfo.getFontFamily would throw an error when called on a removed editor.
- Fixed a bug in Firefox where undo levels were not being added correctly for some specific operations.
- Fixed a bug where initializing an inline editor inside of a table would make the whole table resizeable.
- Fixed a bug where the fake cursor that appears next to tables on Firefox was positioned incorrectly when switching to fullscreen.
- Fixed a bug where zwsp's weren't trimmed from the output from `editor.getContent({ format: 'text' })`.
- Fixed a bug where the fontsizeselect/fontselect toolbar items showed the body info rather than the first possible caret position info on init.
- Fixed a bug where it wasn't possible to select all content if the editor only contained an inline boundary element.
- Fixed a bug where `content_css` urls with query strings wasn't working.
- Fixed a bug in the Table Plugin where some table row styles were removed when changing other styles in the row properties dialog.

### Removed
- Removed the "read" step from the mobile theme.

## 4.7.9 - 2018-02-27

### Fixed
- Fixed a bug where the editor target element didn't get the correct style when removing the editor.

## 4.7.8 - 2018-02-26

### Fixed
- Fixed an issue with the Help Plugin where the menuitem name wasn't lowercase.
- Fixed an issue on MacOS where text and bold text did not have the same line-height in the autocomplete dropdown in the Link Plugin dialog.
- Fixed a bug where the "paste as text" option in the Paste Plugin didn't work.
- Fixed a bug where dialog list boxes didn't get positioned correctly in documents with scroll.
- Fixed a bug where the Inlite Theme didn't use the Table Plugin api to insert correct tables.
- Fixed a bug where the Inlite Theme panel didn't hide on blur in a correct way.
- Fixed a bug where placing the cursor before a table in Firefox would scroll to the bottom of the table.
- Fixed a bug where selecting partial text in table cells with rowspans and deleting would produce faulty tables.
- Fixed a bug where the Preview Plugin didn't work on Safari due to sandbox security.
- Fixed a bug where table cell selection using the keyboard threw an error.
- Fixed so the font size and font family doesn't toggle the text but only sets the selected format on the selected text.
- Fixed so the built-in spellchecking on Chrome and Safari creates an undo level when replacing words.

## 4.7.7 - 2018-02-19

### Added
- Added a border style selector to the advanced tab of the Image Plugin.
- Added better controls for default table inserted by the Table Plugin.
- Added new `table_responsive_width` option to the Table Plugin that controls whether to use pixel or percentage widths.

### Fixed
- Fixed a bug where the Link Plugin text didn't update when a URL was pasted using the context menu.
- Fixed a bug with the Spellchecker Plugin where using "Add to dictionary" in the context menu threw an error.
- Fixed a bug in the Media Plugin where the preview node for iframes got default width and height attributes that interfered with width/height styles.
- Fixed a bug where backslashes were being added to some font family names in Firefox in the fontselect toolbar item.
- Fixed a bug where errors would be thrown when trying to remove an editor that had not yet been fully initialized.
- Fixed a bug where the Imagetools Plugin didn't update the images atomically.
- Fixed a bug where the Fullscreen Plugin was throwing errors when being used on an inline editor.
- Fixed a bug where drop down menus weren't positioned correctly in inline editors on scroll.
- Fixed a bug with a semicolon missing at the end of the bundled javascript files.
- Fixed a bug in the Table Plugin with cursor navigation inside of tables where the cursor would sometimes jump into an incorrect table cells.
- Fixed a bug where indenting a table that is a list item using the "Increase indent" button would create a nested table.
- Fixed a bug where text nodes containing only whitespace were being wrapped by paragraph elements.
- Fixed a bug where whitespace was being inserted after br tags inside of paragraph tags.
- Fixed a bug where converting an indented paragraph to a list item would cause the list item to have extra padding.
- Fixed a bug where Copy/Paste in an editor with a lot of content would cause the editor to scroll to the top of the content in IE11.
- Fixed a bug with a memory leak in the DragHelper. Path contributed by ben-mckernan.
- Fixed a bug where the advanced tab in the Media Plugin was being shown even if it didn't contain anything. Patch contributed by gabrieeel.
- Fixed an outdated eventname in the EventUtils. Patch contributed by nazar-pc.
- Fixed an issue where the Json.parse function would throw an error when being used on a page with strict CSP settings.
- Fixed so you can place the curser before and after table elements within the editor in Firefox and Edge/IE.

## 4.7.6 - 2018-01-29

### Fixed
- Fixed a bug in the jquery integration where it threw an error saying that "global is not defined".
- Fixed a bug where deleting a table cell whose previous sibling was set to contenteditable false would create a corrupted table.
- Fixed a bug where highlighting text in an unfocused editor did not work correctly in IE11/Edge.
- Fixed a bug where the table resize handles were not being repositioned when activating the Fullscreen Plugin.
- Fixed a bug where the Imagetools Plugin dialog didn't honor editor RTL settings.
- Fixed a bug where block elements weren't being merged correctly if you deleted from after a contenteditable false element to the beginning of another block element.
- Fixed a bug where TinyMCE didn't work with module loaders like webpack.

## 4.7.5 - 2018-01-22

### Fixed
- Fixed bug with the Codesample Plugin where it wasn't possible to edit codesamples when the editor was in inline mode.
- Fixed bug where focusing on the status bar broke the keyboard navigation functionality.
- Fixed bug where an error would be thrown on Edge by the Table Plugin when pasting using the PowerPaste Plugin.
- Fixed bug in the Table Plugin where selecting row border style from the dropdown menu in advanced row properties would throw an error.
- Fixed bug with icons being rendered incorrectly on Chrome on Mac OS.
- Fixed bug in the Textcolor Plugin where the font color and background color buttons wouldn't trigger an ExecCommand event.
- Fixed bug in the Link Plugin where the url field wasn't forced LTR.
- Fixed bug where the Nonbreaking Plugin incorrectly inserted spaces into tables.
- Fixed bug with the inline theme where the toolbar wasn't repositioned on window resize.

## 4.7.4 - 2017-12-05

### Fixed
- Fixed bug in the Nonbreaking Plugin where the nonbreaking_force_tab setting was being ignored.
- Fixed bug in the Table Plugin where changing row height incorrectly converted column widths to pixels.
- Fixed bug in the Table Plugin on Edge and IE11 where resizing the last column after resizing the table would cause invalid column heights.
- Fixed bug in the Table Plugin where keyboard navigation was not normalized between browsers.
- Fixed bug in the Table Plugin where the colorpicker button would show even without defining the colorpicker_callback.
- Fixed bug in the Table Plugin where it wasn't possible to set the cell background color.
- Fixed bug where Firefox would throw an error when intialising an editor on an element that is hidden or not yet added to the DOM.
- Fixed bug where Firefox would throw an error when intialising an editor inside of a hidden iframe.

## 4.7.3 - 2017-11-23

### Added
- Added functionality to open the Codesample Plugin dialog when double clicking on a codesample. Patch contributed by dakuzen.

### Fixed
- Fixed bug where undo/redo didn't work correctly with some formats and caret positions.
- Fixed bug where the color picker didn't show up in Table Plugin dialogs.
- Fixed bug where it wasn't possible to change the width of a table through the Table Plugin dialog.
- Fixed bug where the Charmap Plugin couldn't insert some special characters.
- Fixed bug where editing a newly inserted link would not actually edit the link but insert a new link next to it.
- Fixed bug where deleting all content in a table cell made it impossible to place the caret into it.
- Fixed bug where the vertical alignment field in the Table Plugin cell properties dialog didn't do anything.
- Fixed bug where an image with a caption showed two sets of resize handles in IE11.
- Fixed bug where pressing the enter button inside of an h1 with contenteditable set to true would sometimes produce a p tag.
- Fixed bug with backspace not working as expected before a noneditable element.
- Fixed bug where operating on tables with invalid rowspans would cause an error to be thrown.
- Fixed so a real base64 representation of the image is available on the blobInfo that the images_upload_handler gets called with.
- Fixed so the image upload tab is available when the images_upload_handler is defined (and not only when the images_upload_url is defined).

## 4.7.2 - 2017-11-07

### Added
- Added newly rewritten Table Plugin.
- Added support for attributes with colon in valid_elements and addValidElements.
- Added support for dailymotion short url in the Media Plugin. Patch contributed by maat8.
- Added support for converting to half pt when converting font size from px to pt. Patch contributed by danny6514.
- Added support for location hash to the Autosave plugin to make it work better with SPAs using hash routing.
- Added support for merging table cells when pasting a table into another table.

### Changed
- Changed so the language packs are only loaded once. Patch contributed by 0xor1.
- Simplified the css for inline boundaries selection by switching to an attribute selector.

### Fixed
- Fixed bug where an error would be thrown on editor initialization if the window.getSelection() returned null.
- Fixed bug where holding down control or alt keys made the keyboard navigation inside an inline boundary not work as expected.
- Fixed bug where applying formats in IE11 produced extra, empty paragraphs in the editor.
- Fixed bug where the Word Count Plugin didn't count some mathematical operators correctly.
- Fixed bug where removing an inline editor removed the element that the editor had been initialized on.
- Fixed bug where setting the selection to the end of an editable container caused some formatting problems.
- Fixed bug where an error would be thrown sometimes when an editor was removed because of the selection bookmark was being stored asynchronously.
- Fixed a bug where an editor initialized on an empty list did not contain any valid cursor positions.
- Fixed a bug with the Context Menu Plugin and webkit browsers on Mac where right-clicking inside a table would produce an incorrect selection.
- Fixed bug where the Image Plugin constrain proportions setting wasn't working as expected.
- Fixed bug where deleting the last character in a span with decorations produced an incorrect element when typing.
- Fixed bug where focusing on inline editors made the toolbar flicker when moving between elements quickly.
- Fixed bug where the selection would be stored incorrectly in inline editors when the mouseup event was fired outside the editor body.
- Fixed bug where toggling bold at the end of an inline boundary would toggle off the whole word.
- Fixed bug where setting the skin to false would not stop the loading of some skin css files.
- Fixed bug in mobile theme where pinch-to-zoom would break after exiting the editor.
- Fixed bug where sublists of a fully selected list would not be switched correctly when changing list style.
- Fixed bug where inserting media by source would break the UndoManager.
- Fixed bug where inserting some content into the editor with a specific selection would replace some content incorrectly.
- Fixed bug where selecting all content with ctrl+a in IE11 caused problems with untoggling some formatting.
- Fixed bug where the Search and Replace Plugin left some marker spans in the editor when undoing and redoing after replacing some content.
- Fixed bug where the editor would not get a scrollbar when using the Fullscreen and Autoresize plugins together.
- Fixed bug where the font selector would stop working correctly after selecting fonts three times.
- Fixed so pressing the enter key inside of an inline boundary inserts a br after the inline boundary element.
- Fixed a bug where it wasn't possible to use tab navigation inside of a table that was inside of a list.
- Fixed bug where end_container_on_empty_block would incorrectly remove elements.
- Fixed bug where content_styles weren't added to the Preview Plugin iframe.
- Fixed so the beforeSetContent/beforeGetContent events are preventable.
- Fixed bug where changing height value in Table Plugin advanced tab didn't do anything.
- Fixed bug where it wasn't possible to remove formatting from content in beginning of table cell.

## 4.7.1 - 2017-10-09

### Fixed
- Fixed bug where theme set to false on an inline editor produced an extra div element after the target element.
- Fixed bug where the editor drag icon was misaligned with the branding set to false.
- Fixed bug where doubled menu items were not being removed as expected with the removed_menuitems setting.
- Fixed bug where the Table of contents plugin threw an error when initialized.
- Fixed bug where it wasn't possible to add inline formats to text selected right to left.
- Fixed bug where the paste from plain text mode did not work as expected.
- Fixed so the style previews do not set color and background color when selected.
- Fixed bug where the Autolink plugin didn't work as expected with some formats applied on an empty editor.
- Fixed bug where the Textpattern plugin were throwing errors on some patterns.
- Fixed bug where the Save plugin saved all editors instead of only the active editor. Patch contributed by dannoe.

## 4.7.0 - 2017-10-03

### Added
- Added new mobile ui that is specifically designed for mobile devices.

### Changed
- Updated the default skin to be more modern and white since white is preferred by most implementations.
- Restructured the default menus to be more similar to common office suites like Google Docs.

### Fixed
- Fixed so theme can be set to false on both inline and iframe editor modes.
- Fixed bug where inline editor would add/remove the visualblocks css multiple times.
- Fixed bug where selection wouldn't be properly restored when editor lost focus and commands where invoked.
- Fixed bug where toc plugin would generate id:s for headers even though a toc wasn't inserted into the content.
- Fixed bug where is wasn't possible to drag/drop contents within the editor if paste_data_images where set to true.
- Fixed bug where getParam and close in WindowManager would get the first opened window instead of the last opened window.
- Fixed bug where delete would delete between cells inside a table in Firefox.

## 4.6.7 - 2017-09-18

### Added
- Added some missing translations to Image, Link and Help plugins.

### Fixed
- Fixed bug where paste wasn't working in IOS.
- Fixed bug where the Word Count Plugin didn't count some mathematical operators correctly.
- Fixed bug where inserting a list in a table caused the cell to expand in height.
- Fixed bug where pressing enter in a list located inside of a table deleted list items instead of inserting new list item.
- Fixed bug where copy and pasting table cells produced inconsistent results.
- Fixed bug where initializing an editor with an ID of 'length' would throw an exception.
- Fixed bug where it was possible to split a non merged table cell.
- Fixed bug where copy and pasting a list with a very specific selection into another list would produce a nested list.
- Fixed bug where copy and pasting ordered lists sometimes produced unordered lists.
- Fixed bug where padded elements inside other elements would be treated as empty.
- Fixed so you can resize images inside a figure element.
- Fixed bug where an inline TinyMCE editor initialized on a table did not set selection on load in Chrome.
- Fixed the positioning of the inlite toolbar when the target element wasn't big enough to fit the toolbar.

## 4.6.6 - 2017-08-30

### Fixed
- Fixed so that notifications wrap long text content instead of bleeding outside the notification element.
- Fixed so the content_style css is added after the skin and custom stylesheets.
- Fixed bug where it wasn't possible to remove a table with the Cut button.
- Fixed bug where the center format wasn't getting the same font size as the other formats in the format preview.
- Fixed bug where the wordcount plugin wasn't counting hyphenated words correctly.
- Fixed bug where all content pasted into the editor was added to the end of the editor.
- Fixed bug where enter keydown on list item selection only deleted content and didn't create a new line.
- Fixed bug where destroying the editor while the content css was still loading caused error notifications on Firefox.
- Fixed bug where undoing cut operation in IE11 left some unwanted html in the editor content.
- Fixed bug where enter keydown would throw an error in IE11.
- Fixed bug where duplicate instances of an editor were added to the editors array when using the createEditor API.
- Fixed bug where the formatter applied formats on the wrong content when spellchecker was activated.
- Fixed bug where switching formats would reset font size on child nodes.
- Fixed bug where the table caption element weren't always the first descendant to the table tag.
- Fixed bug where pasting some content into the editor on chrome some newlines were removed.
- Fixed bug where it wasn't possible to remove a list if a list item was a table element.
- Fixed bug where copy/pasting partial selections of tables wouldn't produce a proper table.
- Fixed bug where the searchreplace plugin could not find consecutive spaces.
- Fixed bug where background color wasn't applied correctly on some partially selected contents.

## 4.6.5 - 2017-08-02

### Added
- Added new inline_boundaries_selector that allows you to specify the elements that should have boundaries.
- Added new local upload feature this allows the user to upload images directly from the image dialog.
- Added a new api for providing meta data for plugins. It will show up in the help dialog if it's provided.

### Fixed
- Fixed so that the notifications created by the notification manager are more screen reader accessible.
- Fixed bug where changing the list format on multiple selected lists didn't change all of the lists.
- Fixed bug where the nonbreaking plugin would insert multiple undo levels when pressing the tab key.
- Fixed bug where delete/backspace wouldn't render a caret when all editor contents where deleted.
- Fixed bug where delete/backspace wouldn't render a caret if the deleted element was a single contentEditable false element.
- Fixed bug where the wordcount plugin wouldn't count words correctly if word where typed after applying a style format.
- Fixed bug where the wordcount plugin would count mathematical formulas as multiple words for example 1+1=2.
- Fixed bug where formatting of triple clicked blocks on Chrome/Safari would result in styles being added outside the visual selection.
- Fixed bug where paste would add the contents to the end of the editor area when inline mode was used.
- Fixed bug where toggling off bold formatting on text entered in a new paragraph would add an extra line break.
- Fixed bug where autolink plugin would only produce a link on every other consecutive link on Firefox.
- Fixed bug where it wasn't possible to select all contents if the content only had one pre element.
- Fixed bug where sizzle would produce lagging behavior on some sites due to repaints caused by feature detection.
- Fixed bug where toggling off inline formats wouldn't include the space on selected contents with leading or trailing spaces.
- Fixed bug where the cut operation in UI wouldn't work in Chrome.
- Fixed bug where some legacy editor initialization logic would throw exceptions about editor settings not being defined.
- Fixed bug where it wasn't possible to apply text color to links if they where part of a non collapsed selection.
- Fixed bug where an exception would be thrown if the user selected a video element and then moved the focus outside the editor.
- Fixed bug where list operations didn't work if there where block elements inside the list items.
- Fixed bug where applying block formats to lists wrapped in block elements would apply to all elements in that wrapped block.

## 4.6.4 - 2017-06-13

### Fixed
- Fixed bug where the editor would move the caret when clicking on the scrollbar next to a content editable false block.
- Fixed bug where the text color select dropdowns wasn't placed correctly when they didn't fit the width of the screen.
- Fixed bug where the default editor line height wasn't working for mixed font size contents.
- Fixed bug where the content css files for inline editors were loaded multiple times for multiple editor instances.
- Fixed bug where the initial value of the font size/font family dropdowns wasn't displayed.
- Fixed bug where the I18n api was not supporting arrays as the translation replacement values.
- Fixed bug where chrome would display "The given range isn't in document." errors for invalid ranges passed to setRng.
- Fixed bug where the compat3x plugin wasn't working since the global tinymce references wasn't resolved correctly.
- Fixed bug where the preview plugin wasn't encoding the base url passed into the iframe contents producing a xss bug.
- Fixed bug where the dom parser/serializer wasn't handling some special elements like noframes, title and xmp.
- Fixed bug where the dom parser/serializer wasn't handling cdata sections with comments inside.
- Fixed bug where the editor would scroll to the top of the editable area if a dialog was closed in inline mode.
- Fixed bug where the link dialog would not display the right rel value if rel_list was configured.
- Fixed bug where the context menu would select images on some platforms but not others.
- Fixed bug where the filenames of images were not retained on dragged and drop into the editor from the desktop.
- Fixed bug where the paste plugin would misrepresent newlines when pasting plain text and having forced_root_block configured.
- Fixed so that the error messages for the imagetools plugin is more human readable.
- Fixed so the internal validate setting for the parser/serializer can't be set from editor initialization settings.

## 4.6.3 - 2017-05-30

### Fixed
- Fixed bug where the arrow keys didn't work correctly when navigating on nested inline boundary elements.
- Fixed bug where delete/backspace didn't work correctly on nested inline boundary elements.
- Fixed bug where image editing didn't work on subsequent edits of the same image.
- Fixed bug where charmap descriptions wouldn't properly wrap if they exceeded the width of the box.
- Fixed bug where the default image upload handler only accepted 200 as a valid http status code.
- Fixed so rel on target=_blank links gets forced with only noopener instead of both noopener and noreferrer.

## 4.6.2 - 2017-05-23

### Fixed
- Fixed bug where the SaxParser would run out of memory on very large documents.
- Fixed bug with formatting like font size wasn't applied to del elements.
- Fixed bug where various api calls would be throwing exceptions if they where invoked on a removed editor instance.
- Fixed bug where the branding position would be incorrect if the editor was inside a hidden tab and then later showed.
- Fixed bug where the color levels feature in the imagetools dialog wasn't working properly.
- Fixed bug where imagetools dialog wouldn't pre-load images from CORS domains, before trying to prepare them for editing.
- Fixed bug where the tab key would move the caret to the next table cell if being pressed inside a list inside a table.
- Fixed bug where the cut/copy operations would loose parent context like the current format etc.
- Fixed bug with format preview not working on invalid elements excluded by valid_elements.
- Fixed bug where blocks would be merged in incorrect order on backspace/delete.
- Fixed bug where zero length text nodes would cause issues with the undo logic if there where iframes present.
- Fixed bug where the font size/family select lists would throw errors if the first node was a comment.
- Fixed bug with csp having to allow local script evaluation since it was used to detect global scope.
- Fixed bug where CSP required a relaxed option for javascript: URLs in unsupported legacy browsers.
- Fixed bug where a fake caret would be rendered for td with the contenteditable=false.
- Fixed bug where typing would be blocked on IE 11 when within a nested contenteditable=true/false structure.

## 4.6.1 - 2017-05-10

### Added
- Added configuration option to list plugin to disable tab indentation.

### Fixed
- Fixed bug where format change on very specific content could cause the selection to change.
- Fixed bug where TinyMCE could not be lazyloaded through jquery integration.
- Fixed bug where entities in style attributes weren't decoded correctly on paste in webkit.
- Fixed bug where fontsize_formats option had been renamed incorrectly.
- Fixed bug with broken backspace/delete behaviour between contenteditable=false blocks.
- Fixed bug where it wasn't possible to backspace to the previous line with the inline boundaries functionality turned on.
- Fixed bug where is wasn't possible to move caret left and right around a linked image with the inline boundaries functionality turned on.
- Fixed bug where pressing enter after/before hr element threw exception. Patch contributed bradleyke.
- Fixed so the CSS in the visualblocks plugin doesn't overwrite background color. Patch contributed by Christian Rank.
- Fixed bug where multibyte characters weren't encoded correctly. Patch contributed by James Tarkenton.
- Fixed bug where shift-click to select within contenteditable=true fields wasn't working.

## 4.6.0 - 2017-05-04

### Added
- Added an inline boundary caret position feature that makes it easier to type at the beginning/end of links/code elements.
- Added a help plugin that adds a button and a dialog showing the editor shortcuts and loaded plugins.
- Added an inline_boundaries option that allows you to disable the inline boundary feature if it's not desired.
- Added a new ScrollIntoView event that allows you to override the default scroll to element behavior.
- Added role and aria- attributes as valid elements in the default valid elements config.
- Added new internal flag for PastePreProcess/PastePostProcess this is useful to know if the paste was coming from an external source.
- Added new ignore function to UndoManager this works similar to transact except that it doesn't add an undo level by default.

### Fixed
- Fixed so that urls gets retained for images when being edited. This url is then passed on to the upload handler.
- Fixed so that the editors would be initialized on readyState interactive instead of complete.
- Fixed so that the init event of the editor gets fired once all contentCSS files have been properly loaded.
- Fixed so that width/height of the editor gets taken from the textarea element if it's explicitly specified in styles.
- Fixed so that keep_styles set to false no longer clones class/style from the previous paragraph on enter.
- Fixed so that the default line-height is 1.2em to avoid zwnbsp characters from producing text rendering glitches on Windows.
- Fixed so that loading errors of content css gets presented by a notification message.
- Fixed so figure image elements can be linked when selected this wraps the figure image in a anchor element.
- Fixed bug where it wasn't possible to copy/paste rows with colspans by using the table copy/paste feature.
- Fixed bug where the protect setting wasn't properly applied to header/footer parts when using the fullpage plugin.
- Fixed bug where custom formats that specified upper case element names where not applied correctly.
- Fixed bug where some screen readers weren't reading buttons due to an aria specific fix for IE 8.
- Fixed bug where cut wasn't working correctly on iOS due to it's clipboard API not working correctly.
- Fixed bug where Edge would paste div elements instead of paragraphs when pasting plain text.
- Fixed bug where the textpattern plugin wasn't dealing with trailing punctuations correctly.
- Fixed bug where image editing would some times change the image format from jpg to png.
- Fixed bug where some UI elements could be inserted into the toolbar even if they where not registered.
- Fixed bug where it was possible to click the TD instead of the character in the character map and that caused an exception.
- Fixed bug where the font size/font family dropdowns would sometimes show an incorrect value due to css not being loaded in time.
- Fixed bug with the media plugin inserting undefined instead of retaining size when media_dimensions was set to false.
- Fixed bug with deleting images when forced_root_blocks where set to false.
- Fixed bug where input focus wasn't properly handled on nested content editable elements.
- Fixed bug where Chrome/Firefox would throw an exception when selecting images due to recent change of setBaseAndExtent support.
- Fixed bug where malformed blobs would throw exceptions now they are simply ignored.
- Fixed bug where backspace/delete wouldn't work properly in some cases where all contents was selected in WebKit.
- Fixed bug with Angular producing errors since it was expecting events objects to be patched with their custom properties.
- Fixed bug where the formatter would apply formatting to spellchecker errors now all bogus elements are excluded.
- Fixed bug with backspace/delete inside table caption elements wouldn't behave properly on IE 11.
- Fixed bug where typing after a contenteditable false inline element could move the caret to the end of that element.
- Fixed bug where backspace before/after contenteditable false blocks wouldn't properly remove the right element.
- Fixed bug where backspace before/after contenteditable false inline elements wouldn't properly empty the current block element.
- Fixed bug where vertical caret navigation with a custom line-height would sometimes match incorrect positions.
- Fixed bug with paste on Edge where character encoding wasn't handled properly due to a browser bug.
- Fixed bug with paste on Edge where extra fragment data was inserted into the contents when pasting.
- Fixed bug with pasting contents when having a whole block element selected on WebKit could cause WebKit spans to appear.
- Fixed bug where the visualchars plugin wasn't working correctly showing invisible nbsp characters.
- Fixed bug where browsers would hang if you tried to load some malformed html contents.
- Fixed bug where the init call promise wouldn't resolve if the specified selector didn't find any matching elements.
- Fixed bug where the Schema isValidChild function was case sensitive.

### Removed
- Dropped support for IE 8-10 due to market share and lack of support from Microsoft. See tinymce docs for details.

## 4.5.3 - 2017-02-01

### Added
- Added keyboard navigation for menu buttons when the menu is in focus.
- Added api to the list plugin for setting custom classes/attributes on lists.
- Added validation for the anchor plugin input field according to W3C id naming specifications.

### Fixed
- Fixed bug where media placeholders were removed after resize with the forced_root_block setting set to false.
- Fixed bug where deleting selections with similar sibling nodes sometimes deleted the whole document.
- Fixed bug with inlite theme where several toolbars would appear scrolling when more than one instance of the editor was in use.
- Fixed bug where the editor would throw error with the fontselect plugin on hidden editor instances in Firefox.
- Fixed bug where the background color would not stretch to the font size.
- Fixed bug where font size would be removed when changing background color.
- Fixed bug where the undomanager trimmed away whitespace between nodes on undo/redo.
- Fixed bug where media_dimensions=false in media plugin caused the editor to throw an error.
- Fixed bug where IE was producing font/u elements within links on paste.
- Fixed bug where some button tooltips were broken when compat3x was in use.
- Fixed bug where backspace/delete/typeover would remove the caption element.
- Fixed bug where powerspell failed to function when compat3x was enabled.
- Fixed bug where it wasn't possible to apply sub/sup on text with large font size.
- Fixed bug where pre tags with spaces weren't treated as content.
- Fixed bug where Meta+A would select the entire document instead of all contents in nested ce=true elements.

## 4.5.2 - 2017-01-04

### Fixed
- Added missing keyboard shortcut description for the underline menu item in the format menu.
- Fixed bug where external blob urls wasn't properly handled by editor upload logic. Patch contributed by David Oviedo.
- Fixed bug where urls wasn't treated as a single word by the wordcount plugin.
- Fixed bug where nbsp characters wasn't treated as word delimiters by the wordcount plugin.
- Fixed bug where editor instance wasn't properly passed to the format preview logic. Patch contributed by NullQuery.
- Fixed bug where the fake caret wasn't hidden when you moved selection to a cE=false element.
- Fixed bug where it wasn't possible to edit existing code sample blocks.
- Fixed bug where it wasn't possible to delete editor contents if the selection included an empty block.
- Fixed bug where the formatter wasn't expanding words on some international characters. Patch contributed by Martin Larochelle.
- Fixed bug where the open link feature wasn't working correctly on IE 11.
- Fixed bug where enter before/after a cE=false block wouldn't properly padd the paragraph with an br element.
- Fixed so font size and font family select boxes always displays a value by using the runtime style as a fallback.
- Fixed so missing plugins will be logged to console as warnings rather than halting the initialization of the editor.
- Fixed so splitbuttons become normal buttons in advlist plugin if styles are empty. Patch contributed by René Schleusner.
- Fixed so you can multi insert rows/cols by selecting table cells and using insert rows/columns.

## 4.5.1 - 2016-12-07

### Fixed
- Fixed bug where the lists plugin wouldn't initialize without the advlist plugins if served from cdn.
- Fixed bug where selectors with "*" would cause the style format preview to throw an error.
- Fixed bug with toggling lists off on lists with empty list items would throw an error.
- Fixed bug where editing images would produce non existing blob uris.
- Fixed bug where the offscreen toc selection would be treated as the real toc element.
- Fixed bug where the aria level attribute for element path would have an incorrect start index.
- Fixed bug where the offscreen selection of cE=false that where very wide would be shown onscreen. Patch contributed by Steven Bufton.
- Fixed so the default_link_target gets applied to links created by the autolink plugin.
- Fixed so that the name attribute gets removed by the anchor plugin if editing anchors.

## 4.5.0 - 2016-11-23

### Added
- Added new toc plugin allows you to insert table of contents based on editor headings.
- Added new auto complete menu to all url fields. Adds history, link to anchors etc.
- Added new sidebar api that allows you to add custom sidebar panels and buttons to toggle these.
- Added new insert menu button that allows you to have multiple insert functions under the same menu button.
- Added new open link feature to ctrl+click, alt+enter and context menu.
- Added new media_embed_handler option to allow the media plugin to be populated with custom embeds.
- Added new support for editing transparent images using the image tools dialog.
- Added new images_reuse_filename option to allow filenames of images to be retained for upload.
- Added new security feature where links with target="_blank" will by default get rel="noopener noreferrer".
- Added new allow_unsafe_link_target to allow you to opt-out of the target="_blank" security feature.
- Added new style_formats_autohide option to automatically hide styles based on context.
- Added new codesample_content_css option to specify where the code sample prism css is loaded from.
- Added new support for Japanese/Chinese word count following the unicode standards on this.
- Added new fragmented undo levels this dramatically reduces flicker on contents with iframes.
- Added new live previews for complex elements like table or lists.

### Fixed
- Fixed bug where it wasn't possible to properly tab between controls in a dialog with a disabled form item control.
- Fixed bug where firefox would generate a rectangle on elements produced after/before a cE=false elements.
- Fixed bug with advlist plugin not switching list element format properly in some edge cases.
- Fixed bug where col/rowspans wasn't correctly computed by the table plugin in some cases.
- Fixed bug where the table plugin would thrown an error if object_resizing was disabled.
- Fixed bug where some invalid markup would cause issues when running in XHTML mode. Patch contributed by Charles Bourasseau.
- Fixed bug where the fullscreen class wouldn't be removed properly when closing dialogs.
- Fixed bug where the PastePlainTextToggle event wasn't fired by the paste plugin when the state changed.
- Fixed bug where table the row type wasn't properly updated in table row dialog. Patch contributed by Matthias Balmer.
- Fixed bug where select all and cut wouldn't place caret focus back to the editor in WebKit. Patch contributed by Daniel Jalkut.
- Fixed bug where applying cell/row properties to multiple cells/rows would reset other unchanged properties.
- Fixed bug where some elements in the schema would have redundant/incorrect children.
- Fixed bug where selector and target options would cause issues if used together.
- Fixed bug where drag/drop of images from desktop on chrome would thrown an error.
- Fixed bug where cut on WebKit/Blink wouldn't add an undo level.
- Fixed bug where IE 11 would scroll to the cE=false elements when they where selected.
- Fixed bug where keys like F5 wouldn't work when a cE=false element was selected.
- Fixed bug where the undo manager wouldn't stop the typing state when commands where executed.
- Fixed bug where unlink on wrapped links wouldn't work properly.
- Fixed bug with drag/drop of images on WebKit where the image would be deleted form the source editor.
- Fixed bug where the visual characters mode would be disabled when contents was extracted from the editor.
- Fixed bug where some browsers would toggle of formats applied to the caret when clicking in the editor toolbar.
- Fixed bug where the custom theme function wasn't working correctly.
- Fixed bug where image option for custom buttons required you to have icon specified as well.
- Fixed bug where the context menu and contextual toolbars would be visible at the same time and sometimes overlapping.
- Fixed bug where the noneditable plugin would double wrap elements when using the noneditable_regexp option.
- Fixed bug where tables would get padding instead of margin when you used the indent button.
- Fixed bug where the charmap plugin wouldn't properly insert non breaking spaces.
- Fixed bug where the color previews in color input boxes wasn't properly updated.
- Fixed bug where the list items of previous lists wasn't merged in the right order.
- Fixed bug where it wasn't possible to drag/drop inline-block cE=false elements on IE 11.
- Fixed bug where some table cell merges would produce incorrect rowspan/colspan.
- Fixed so the font size of the editor defaults to 14px instead of 11px this can be overridden by custom css.
- Fixed so wordcount is debounced to reduce cpu hogging on larger texts.
- Fixed so tinymce global gets properly exported as a module when used with some module bundlers.
- Fixed so it's possible to specify what css properties you want to preview on specific formats.
- Fixed so anchors are contentEditable=false while within the editor.
- Fixed so selected contents gets wrapped in a inline code element by the codesample plugin.
- Fixed so conditional comments gets properly stripped independent of case. Patch contributed by Georgii Dolzhykov.
- Fixed so some escaped css sequences gets properly handled. Patch contributed by Georgii Dolzhykov.
- Fixed so notifications with the same message doesn't get displayed at the same time.
- Fixed so F10 can be used as an alternative key to focus to the toolbar.
- Fixed various api documentation issues and typos.

### Removed
- Removed layer plugin since it wasn't really ported from 3.x and there doesn't seem to be much use for it.
- Removed moxieplayer.swf from the media plugin since it wasn't used by the media plugin.
- Removed format state from the advlist plugin to be more consistent with common word processors.

## 4.4.3 - 2016-09-01

### Fixed
- Fixed bug where copy would produce an exception on Chrome.
- Fixed bug where deleting lists on IE 11 would merge in correct text nodes.
- Fixed bug where deleting partial lists with indentation wouldn't cause proper normalization.

## 4.4.2 - 2016-08-25

### Added
- Added new importcss_exclusive option to disable unique selectors per group.
- Added new group specific selector_converter option to importcss plugin.
- Added new codesample_languages option to apply custom languages to codesample plugin.
- Added new codesample_dialog_width/codesample_dialog_height options.

### Fixed
- Fixed bug where fullscreen button had an incorrect keyboard shortcut.
- Fixed bug where backspace/delete wouldn't work correctly from a block to a cE=false element.
- Fixed bug where smartpaste wasn't detecting links with special characters in them like tilde.
- Fixed bug where the editor wouldn't get proper focus if you clicked on a cE=false element.
- Fixed bug where it wasn't possible to copy/paste table rows that had merged cells.
- Fixed bug where merging cells could some times produce invalid col/rowspan attibute values.
- Fixed bug where getBody would sometimes thrown an exception now it just returns null if the iframe is clobbered.
- Fixed bug where drag/drop of cE=false element wasn't properly constrained to viewport.
- Fixed bug where contextmenu on Mac would collapse any selection to a caret.
- Fixed bug where rtl mode wasn't rendered properly when loading a language pack with the rtl flag.
- Fixed bug where Kamer word bounderies would be stripped from contents.
- Fixed bug where lists would sometimes render two dots or numbers on the same line.
- Fixed bug where the skin_url wasn't used by the inlite theme.
- Fixed so data attributes are ignored when comparing formats in the formatter.
- Fixed so it's possible to disable inline toolbars in the inlite theme.
- Fixed so template dialog gets resized if it doesn't fit the window viewport.

## 4.4.1 - 2016-07-26

### Added
- Added smart_paste option to paste plugin to allow disabling the paste behavior if needed.

### Fixed
- Fixed bug where png urls wasn't properly detected by the smart paste logic.
- Fixed bug where the element path wasn't working properly when multiple editor instances where used.
- Fixed bug with creating lists out of multiple paragraphs would just create one list item instead of multiple.
- Fixed bug where scroll position wasn't properly handled by the inlite theme to place the toolbar properly.
- Fixed bug where multiple instances of the editor using the inlite theme didn't render the toolbar properly.
- Fixed bug where the shortcut label for fullscreen mode didn't match the actual shortcut key.
- Fixed bug where it wasn't possible to select cE=false blocks using touch devices on for example iOS.
- Fixed bug where it was possible to select the child image within a cE=false on IE 11.
- Fixed so inserts of html containing lists doesn't merge with any existing lists unless it's a paste operation.

## 4.4.0 - 2016-06-30

### Added
- Added new inlite theme this is a more lightweight inline UI.
- Added smarter paste logic that auto detects urls in the clipboard and inserts images/links based on that.
- Added a better image resize algorithm for better image quality in the imagetools plugin.

### Fixed
- Fixed bug where it wasn't possible to drag/dropping cE=false elements on FF.
- Fixed bug where backspace/delete before/after a cE=false block would produce a new paragraph.
- Fixed bug where list style type css property wasn't preserved when indenting lists.
- Fixed bug where merging of lists where done even if the list style type was different.
- Fixed bug where the image_dataimg_filter function wasn't used when pasting images.
- Fixed bug where nested editable within a non editable element would cause scroll on focus in Chrome.
- Fixed so invalid targets for inline mode is blocked on initialization. We only support elements that can have children.

## 4.3.13 - 2016-06-08

### Added
- Added characters with a diacritical mark to charmap plugin. Patch contributed by Dominik Schilling.
- Added better error handling if the image proxy service would produce errors.

### Fixed
- Fixed issue with pasting list items into list items would produce nested list rather than a merged list.
- Fixed bug where table selection could get stuck in selection mode for inline editors.
- Fixed bug where it was possible to place the caret inside the resize grid elements.
- Fixed bug where it wasn't possible to place in elements horizontally adjacent cE=false blocks.
- Fixed bug where multiple notifications wouldn't be properly placed on screen.
- Fixed bug where multiple editor instance of the same id could be produces in some specific integrations.

## 4.3.12 - 2016-05-10

### Fixed
- Fixed bug where focus calls couldn't be made inside the editors PostRender event handler.
- Fixed bug where some translations wouldn't work as expected due to a bug in editor.translate.
- Fixed bug where the node change event could fire with a node out side the root of the editor.
- Fixed bug where Chrome wouldn't properly present the keyboard paste clipboard details when paste was clicked.
- Fixed bug where merged cells in tables couldn't be selected from right to left.
- Fixed bug where insert row wouldn't properly update a merged cells rowspan property.
- Fixed bug where the color input boxes preview field wasn't properly set on initialization.
- Fixed bug where IME composition inside table cells wouldn't work as expected on IE 11.
- Fixed so all shadow dom support is under and experimental flag due to flaky browser support.

## 4.3.11 - 2016-04-25

### Fixed
- Fixed bug where it wasn't possible to insert empty blocks though the API unless they where padded.
- Fixed bug where you couldn't type the Euro character on Windows.
- Fixed bug where backspace/delete from a cE=false element to a text block didn't work properly.
- Fixed bug where the text color default grid would render incorrectly.
- Fixed bug where the codesample plugin wouldn't load the css in the editor for multiple editors.
- Fixed so the codesample plugin textarea gets focused by default.

## 4.3.10 - 2016-04-12

### Fixed
- Fixed bug where the key "y" on WebKit couldn't be entered due to conflict with keycode for F10 on keypress.

## 4.3.9 - 2016-04-12

### Added
- Added support for focusing the contextual toolbars using keyboard.
- Added keyboard support for slider UI controls. You can no increase/decrease using arrow keys.
- Added url pattern matching for Dailymotion to media plugin. Patch contributed by Bertrand Darbon.
- Added body_class to template plugin preview. Patch contributed by Milen Petrinski.
- Added options to better override textcolor pickers with custom colors. Patch contributed by Xavier Boubert.
- Added visual arrows to inline contextual toolbars so that they point to the element being active.

### Changed
- Changed the Meta+Shift+F shortcut to Ctrl+Shift+F since Czech, Slovak, Polish languages used the first one for input.

### Fixed
- Fixed so toolbars for tables or other larger elements get better positioned below the scrollable viewport.
- Fixed bug where it was possible to click links inside cE=false blocks.
- Fixed bug where event targets wasn't properly handled in Safari Technical Preview.
- Fixed bug where drag/drop text in FF 45 would make the editor caret invisible.
- Fixed bug where the remove state wasn't properly set on editor instances when detected as clobbered.
- Fixed bug where offscreen selection of some cE=false elements would render onscreen. Patch contributed by Steven Bufton
- Fixed bug where enter would clone styles out side the root on editors inside a span. Patch contributed by ChristophKaser.
- Fixed bug where drag/drop of images into the editor didn't work correctly in FF.
- Fixed so the first item in panels for the imagetools dialog gets proper keyboard focus.

## 4.3.8 - 2016-03-15

### Fixed
- Fixed bug where inserting HR at the end of a block element would produce an extra empty block.
- Fixed bug where links would be clickable when readonly mode was enabled.
- Fixed bug where the formatter would normalize to the wrong node on very specific content.
- Fixed bug where some nested list items couldn't be indented properly.
- Fixed bug where links where clickable in the preview dialog.
- Fixed so the alt attribute doesn't get padded with an empty value by default.
- Fixed so nested alignment works more correctly. You will now alter the alignment to the closest block parent.

## 4.3.7 - 2016-03-02

### Fixed
- Fixed bug where incorrect icons would be rendered for imagetools edit and color levels.
- Fixed bug where navigation using arrow keys inside a SelectBox didn't move up/down.
- Fixed bug where the visualblocks plugin would render borders round internal UI elements.

## 4.3.6 - 2016-03-01

### Added
- Added new paste_remember_plaintext_info option to allow a global disable of the plain text mode notification.
- Added new PastePlainTextToggle event that fires when plain text mode toggles on/off.

### Fixed
- Fixed bug where it wasn't possible to select media elements since the drag logic would snap it to mouse cursor.
- Fixed bug where it was hard to place the caret inside nested cE=true elements when the outer cE=false element was focused.
- Fixed bug where editors wouldn't properly initialize if both selector and mode where used.
- Fixed bug where IME input inside table cells would switch the IME off.
- Fixed bug where selection inside the first table cell would cause the whole table cell to get selected.
- Fixed bug where error handling of images being uploaded wouldn't properly handle faulty statuses.
- Fixed bug where inserting contents before a HR would cause an exception to be thrown.
- Fixed bug where copy/paste of Excel data would be inserted as an image.
- Fixed caret position issues with copy/paste of inline block cE=false elements.
- Fixed issues with various menu item focus bugs in Chrome. Where the focused menu bar item wasn't properly blurred.
- Fixed so the notifications have a solid background since it would be hard to read if there where text under it.
- Fixed so notifications gets animated similar to the ones used by dialogs.
- Fixed so larger images that gets pasted is handled better.
- Fixed so the window close button is more uniform on various platform and also increased it's hit area.

## 4.3.5 - 2016-02-11

Npm version bump due to package not being fully updated.

## 4.3.4 - 2016-02-11

### Added
- Added new OpenWindow/CloseWindow events that gets fired when windows open/close.
- Added new NewCell/NewRow events that gets fired when table cells/rows are created.
- Added new Promise return value to tinymce.init makes it easier to handle initialization.

### Fixed
- Fixed various bugs with drag/drop of contentEditable:false elements.
- Fixed bug where deleting of very specific nested list items would result in an odd list.
- Fixed bug where lists would get merged with adjacent lists outside the editable inline root.
- Fixed bug where MS Edge would crash when closing a dialog then clicking a menu item.
- Fixed bug where table cell selection would add undo levels.
- Fixed bug where table cell selection wasn't removed when inline editor where removed.
- Fixed bug where table cell selection wouldn't work properly on nested tables.
- Fixed bug where table merge menu would be available when merging between thead and tbody.
- Fixed bug where table row/column resize wouldn't get properly removed when the editor was removed.
- Fixed bug where Chrome would scroll to the editor if there where a empty hash value in document url.
- Fixed bug where the cache suffix wouldn't work correctly with the importcss plugin.
- Fixed bug where selection wouldn't work properly on MS Edge on Windows Phone 10.
- Fixed so adjacent pre blocks gets joined into one pre block since that seems like the user intent.
- Fixed so events gets properly dispatched in shadow dom. Patch provided by Nazar Mokrynskyi.

### Removed
- Removed the jQuery version the jQuery plugin is now moved into the main package.
- Removed jscs from build process since eslint can now handle code style checking.

## 4.3.3 - 2016-01-14

### Added
- Added new table_resize_bars configuration setting.  This setting allows you to disable the table resize bars.
- Added new beforeInitialize event to tinymce.util.XHR lets you modify XHR properties before open. Patch contributed by Brent Clintel.
- Added new autolink_pattern setting to autolink plugin. Enables you to override the default autolink formats. Patch contributed by Ben Tiedt.
- Added new charmap option that lets you override the default charmap of the charmap plugin.
- Added new charmap_append option that lets you add new characters to the default charmap of the charmap plugin.
- Added new insertCustomChar event that gets fired when a character is inserted by the charmap plugin.

### Fixed
- Fixed bug where table cells started with a superfluous &nbsp; in IE10+.
- Fixed bug where table plugin would retain all BR tags when cells were merged.
- Fixed bug where media plugin would strip underscores from youtube urls.
- Fixed bug where IME input would fail on IE 11 if you typed within a table.
- Fixed bug where double click selection of a word would remove the space before the word on insert contents.
- Fixed bug where table plugin would produce exceptions when hovering tables with invalid structure.
- Fixed bug where fullscreen wouldn't scroll back to it's original position when untoggled.
- Fixed so the template plugins templates setting can be a function that gets a callback that can provide templates.

## 4.3.2 - 2015-12-14

### Fixed
- Fixed bug where the resize bars for table cells were not affected by the object_resizing property.
- Fixed bug where the contextual table toolbar would appear incorrectly if TinyMCE was initialized inline inside a table.
- Fixed bug where resizing table cells did not fire a node change event or add an undo level.
- Fixed bug where double click selection of text on IE 11 wouldn't work properly.
- Fixed bug where codesample plugin would incorrectly produce br elements inside code elements.
- Fixed bug where media plugin would strip dashes from youtube urls.
- Fixed bug where it was possible to move the caret into the table resize bars.
- Fixed bug where drag/drop into a cE=false element was possible on IE.

## 4.3.1 - 2015-11-30

### Fixed
- Fixed so it's possible to disable the table inline toolbar by setting it to false or an empty string.
- Fixed bug where it wasn't possible to resize some tables using the drag handles.
- Fixed bug where unique id:s would clash for multiple editor instances and cE=false selections.
- Fixed bug where the same plugin could be initialized multiple times.
- Fixed bug where the table inline toolbars would be displayed at the same time as the image toolbars.
- Fixed bug where the table selection rect wouldn't be removed when selecting another control element.

## 4.3.0 - 2015-11-23

### Added
- Added new table column/row resize support. Makes it a lot more easy to resize the columns/rows in a table.
- Added new table inline toolbar. Makes it easier to for example add new rows or columns to a table.
- Added new notification API. Lets you display floating notifications to the end user.
- Added new codesample plugin that lets you insert syntax highlighted pre elements into the editor.
- Added new image_caption to images. Lets you create images with captions using a HTML5 figure/figcaption elements.
- Added new live previews of embeded videos. Lets you play the video right inside the editor.
- Added new setDirty method and "dirty" event to the editor. Makes it easier to track the dirty state change.
- Added new setMode method to Editor instances that lets you dynamically switch between design/readonly.
- Added new core support for contentEditable=false elements within the editor overrides the browsers broken behavior.

### Changed
- Rewrote the noneditable plugin to use the new contentEditable false core logic.

### Fixed
- Fixed so the dirty state doesn't set to false automatically when the undo index is set to 0.
- Fixed the Selection.placeCaretAt so it works better on IE when the coordinate is between paragraphs.
- Fixed bug where data-mce-bogus="all" element contents where counted by the word count plugin.
- Fixed bug where contentEditable=false elements would be indented by the indent buttons.
- Fixed bug where images within contentEditable=false would be selected in WebKit on mouse click.
- Fixed bug in DOMUntils split method where the replacement parameter wouldn't work on specific cases.
- Fixed bug where the importcss plugin would import classes from the skin content css file.
- Fixed so all button variants have a wrapping span for it's text to make it easier to skin.
- Fixed so it's easier to exit pre block using the arrow keys.
- Fixed bug where listboxes with fix widths didn't render correctly.

## 4.2.8 - 2015-11-13

### Fixed
- Fixed bug where it was possible to delete tables as the inline root element if all columns where selected.
- Fixed bug where the UI buttons active state wasn't properly updated due to recent refactoring of that logic.

## 4.2.7 - 2015-10-27

### Fixed
- Fixed bug where backspace/delete would remove all formats on the last paragraph character in WebKit/Blink.
- Fixed bug where backspace within a inline format element with a bogus caret container would move the caret.
- Fixed bug where backspace/delete on selected table cells wouldn't add an undo level.
- Fixed bug where script tags embedded within the editor could sometimes get a mce- prefix prepended to them
- Fixed bug where validate: false option could produce an error to be thrown from the Serialization step.
- Fixed bug where inline editing of a table as the root element could let the user delete that table.
- Fixed bug where inline editing of a table as the root element wouldn't properly handle enter key.
- Fixed bug where inline editing of a table as the root element would normalize the selection incorrectly.
- Fixed bug where inline editing of a list as the root element could let the user delete that list.
- Fixed bug where inline editing of a list as the root element could let the user split that list.
- Fixed bug where resize handles would be rendered on editable root elements such as table.

## 4.2.6 - 2015-09-28

### Added
- Added capability to set request headers when using XHRs.
- Added capability to upload local images automatically default delay is set to 30 seconds after editing images.
- Added commands ids mceEditImage, mceAchor and mceMedia to be avaiable from execCommand.
- Added Edge browser to saucelabs grunt task. Patch contributed by John-David Dalton.

### Fixed
- Fixed bug where blob uris not produced by tinymce would produce HTML invalid markup.
- Fixed bug where selection of contents of a nearly empty editor in Edge would sometimes fail.
- Fixed bug where color styles woudln't be retained on copy/paste in Blink/Webkit.
- Fixed bug where the table plugin would throw an error when inserting rows after a child table.
- Fixed bug where the template plugin wouldn't handle functions as variable replacements.
- Fixed bug where undo/redo sometimes wouldn't work properly when applying formatting collapsed ranges.
- Fixed bug where shift+delete wouldn't do a cut operation on Blink/WebKit.
- Fixed bug where cut action wouldn't properly store the before selection bookmark for the undo level.
- Fixed bug where backspace in side an empty list element on IE would loose editor focus.
- Fixed bug where the save plugin wouldn't enable the buttons when a change occurred.
- Fixed bug where Edge wouldn't initialize the editor if a document.domain was specified.
- Fixed bug where enter key before nested images would sometimes not properly expand the previous block.
- Fixed bug where the inline toolbars wouldn't get properly hidden when blurring the editor instance.
- Fixed bug where Edge would paste Chinese characters on some Windows 10 installations.
- Fixed bug where IME would loose focus on IE 11 due to the double trailing br bug fix.
- Fixed bug where the proxy url in imagetools was incorrect. Patch contributed by Wong Ho Wang.

## 4.2.5 - 2015-08-31

### Added
- Added fullscreen capability to embedded youtube and vimeo videos.

### Fixed
- Fixed bug where the uploadImages call didn't work on IE 10.
- Fixed bug where image place holders would be uploaded by uploadImages call.
- Fixed bug where images marked with bogus would be uploaded by the uploadImages call.
- Fixed bug where multiple calls to uploadImages would result in decreased performance.
- Fixed bug where pagebreaks were editable to imagetools patch contributed by Rasmus Wallin.
- Fixed bug where the element path could cause too much recursion exception.
- Fixed bug for domains containing ".min". Patch contributed by Loïc Février.
- Fixed so validation of external links to accept a number after www. Patch contributed by Victor Carvalho.
- Fixed so the charmap is exposed though execCommand. Patch contributed by Matthew Will.
- Fixed so that the image uploads are concurrent for improved performance.
- Fixed various grammar problems in inline documentation. Patches provided by nikolas.

## 4.2.4 - 2015-08-17

### Added
- Added picture as a valid element to the HTML 5 schema. Patch contributed by Adam Taylor.

### Fixed
- Fixed bug where contents would be duplicated on drag/drop within the same editor.
- Fixed bug where floating/alignment of images on Edge wouldn't work properly.
- Fixed bug where it wasn't possible to drag images on IE 11.
- Fixed bug where image selection on Edge would sometimes fail.
- Fixed bug where contextual toolbars icons wasn't rendered properly when using the toolbar_items_size.
- Fixed bug where searchreplace dialog doesn't get prefilled with the selected text.
- Fixed bug where fragmented matches wouldn't get properly replaced by the searchreplace plugin.
- Fixed bug where enter key wouldn't place the caret if was after a trailing space within an inline element.
- Fixed bug where the autolink plugin could produce multiple links for the same text on Gecko.
- Fixed bug where EditorUpload could sometimes throw an exception if the blob wasn't found.
- Fixed xss issues with media plugin not properly filtering out some script attributes.

## 4.2.3 - 2015-07-30

### Fixed
- Fixed bug where image selection wasn't possible on Edge due to incompatible setBaseAndExtend API.
- Fixed bug where image blobs urls where not properly destroyed by the imagetools plugin.
- Fixed bug where keyboard shortcuts wasn't working correctly on IE 8.
- Fixed skin issue where the borders of panels where not visible on IE 8.

## 4.2.2 - 2015-07-22

### Fixed
- Fixed bug where float panels were not being hidden on inline editor blur when fixed_toolbar_container config option was in use.
- Fixed bug where combobox states wasn't properly updated if contents where updated without keyboard.
- Fixed bug where pasting into textbox or combobox would move the caret to the end of text.
- Fixed bug where removal of bogus span elements before block elements would remove whitespace between nodes.
- Fixed bug where repositioning of inline toolbars where async and producing errors if the editor was removed from DOM to early. Patch by iseulde.
- Fixed bug where element path wasn't working correctly. Patch contributed by iseulde.
- Fixed bug where menus wasn't rendered correctly when custom images where added to a menu. Patch contributed by Naim Hammadi.

## 4.2.1 - 2015-06-29

### Fixed
- Fixed bug where back/forward buttons in the browser would render blob images as broken images.
- Fixed bug where Firefox would throw regexp to big error when replacing huge base64 chunks.
- Fixed bug rendering issues with resize and context toolbars not being placed properly until next animation frame.
- Fixed bug where the rendering of the image while cropping would some times not be centered correctly.
- Fixed bug where listbox items with submenus would me selected as active.
- Fixed bug where context menu where throwing an error when rendering.
- Fixed bug where resize both option wasn't working due to resent addClass API change. Patch contributed by Jogai.
- Fixed bug where a hideAll call for container rendered inline toolbars would throw an error.
- Fixed bug where onclick event handler on combobox could cause issues if element.id was a function by some polluting libraries.
- Fixed bug where listboxes wouldn't get proper selected sub menu item when using link_list or image_list.
- Fixed so the UI controls are as wide as 4.1.x to avoid wrapping controls in toolbars.
- Fixed so the imagetools dialog is adaptive for smaller screen sizes.

## 4.2.0 - 2015-06-25

### Added
- Added new flat default skin to make the UI more modern.
- Added new imagetools plugin, lets you crop/resize and apply filters to images.
- Added new contextual toolbars support to the API lets you add floating toolbars for specific CSS selectors.
- Added new promise feature fill as tinymce.util.Promise.
- Added new built in image upload feature lets you upload any base64 encoded image within the editor as files.

### Fixed
- Fixed bug where resize handles would appear in the right position in the wrong editor when switching between resizable content in different inline editors.
- Fixed bug where tables would not be inserted in inline mode due to previous float panel fix.
- Fixed bug where floating panels would remain open when focus was lost on inline editors.
- Fixed bug where cut command on Chrome would thrown a browser security exception.
- Fixed bug where IE 11 sometimes would report an incorrect size for images in the image dialog.
- Fixed bug where it wasn't possible to remove inline formatting at the end of block elements.
- Fixed bug where it wasn't possible to delete table cell contents when cell selection was vertical.
- Fixed bug where table cell wasn't emptied from block elements if delete/backspace where pressed in empty cell.
- Fixed bug where cmd+shift+arrow didn't work correctly on Firefox mac when selecting to start/end of line.
- Fixed bug where removal of bogus elements would sometimes remove whitespace between nodes.
- Fixed bug where the resize handles wasn't updated when the main window was resized.
- Fixed so script elements gets removed by default to prevent possible XSS issues in default config implementations.
- Fixed so the UI doesn't need manual reflows when using non native layout managers.
- Fixed so base64 encoded images doesn't slow down the editor on modern browsers while editing.
- Fixed so all UI elements uses touch events to improve mobile device support.
- Removed the touch click quirks patch for iOS since it did more harm than good.
- Removed the non proportional resize handles since. Unproportional resize can still be done by holding the shift key.

## 4.1.10 - 2015-05-05

### Fixed
- Fixed bug where plugins loaded with compat3x would sometimes throw errors when loading using the jQuery version.
- Fixed bug where extra empty paragraphs would get deleted in WebKit/Blink due to recent Quriks fix.
- Fixed bug where the editor wouldn't work properly on IE 12 due to some required browser sniffing.
- Fixed bug where formatting shortcut keys where interfering with Mac OS X screenshot keys.
- Fixed bug where the caret wouldn't move to the next/previous line boundary on Cmd+Left/Right on Gecko.
- Fixed bug where it wasn't possible to remove formats from very specific nested contents.
- Fixed bug where undo levels wasn't produced when typing letters using the shift or alt+ctrl modifiers.
- Fixed bug where the dirty state wasn't properly updated when typing using the shift or alt+ctrl modifiers.
- Fixed bug where an error would be thrown if an autofocused editor was destroyed quickly after its initialization. Patch provided by thorn0.
- Fixed issue with dirty state not being properly updated on redo operation.
- Fixed issue with entity decoder not handling incorrectly written numeric entities.
- Fixed issue where some PI element values wouldn't be properly encoded.

## 4.1.9 - 2015-03-10

### Fixed
- Fixed bug where indentation wouldn't work properly for non list elements.
- Fixed bug with image plugin not pulling the image dimensions out correctly if a custom document_base_url was used.
- Fixed bug where ctrl+alt+[1-9] would conflict with the AltGr+[1-9] on Windows. New shortcuts is ctrl+shift+[1-9].
- Fixed bug with removing formatting on nodes in inline mode would sometimes include nodes outside the editor body.
- Fixed bug where extra nbsp:s would be inserted when you replaced a word surrounded by spaces using insertContent.
- Fixed bug with pasting from Google Docs would produce extra strong elements and line feeds.

## 4.1.8 - 2015-03-05

### Added
- Added new html5 sizes attribute to img elements used together with srcset.
- Added new elementpath option that makes it possible to disable the element path but keep the statusbar.
- Added new option table_style_by_css for the table plugin to set table styling with css rather than table attributes.
- Added new link_assume_external_targets option to prompt the user to prepend http:// prefix if the supplied link does not contain a protocol prefix.
- Added new image_prepend_url option to allow a custom base path/url to be added to images.
- Added new table_appearance_options option to make it possible to disable some options.
- Added new image_title option to make it possible to alter the title of the image, disabled by default.

### Fixed
- Fixed bug where selection starting from out side of the body wouldn't produce a proper selection range on IE 11.
- Fixed bug where pressing enter twice before a table moves the cursor in the table and causes a javascript error.
- Fixed bug where advanced image styles were not respected.
- Fixed bug where the less common Shift+Delete didn't produce a proper cut operation on WebKit browsers.
- Fixed bug where image/media size constrain logic would produce NaN when handling non number values.
- Fixed bug where internal classes where removed by the removeformat command.
- Fixed bug with creating links table cell contents with a specific selection would throw a exceptions on WebKit/Blink.
- Fixed bug where valid_classes option didn't work as expected according to docs. Patch provided by thorn0.
- Fixed bug where jQuery plugin would patch the internal methods multiple times. Patch provided by Drew Martin.
- Fixed bug where backspace key wouldn't delete the current selection of newly formatted content.
- Fixed bug where type over of inline formatting elements wouldn't properly keep the format on WebKit/Blink.
- Fixed bug where selection needed to be properly normalized on modern IE versions.
- Fixed bug where Command+Backspace didn't properly delete the whole line of text but the previous word.
- Fixed bug where UI active states wheren't properly updated on IE if you placed caret within the current range.
- Fixed bug where delete/backspace on WebKit/Blink would remove span elements created by the user.
- Fixed bug where delete/backspace would produce incorrect results when deleting between two text blocks with br elements.
- Fixed bug where captions where removed when pasting from MS Office.
- Fixed bug where lists plugin wouldn't properly remove fully selected nested lists.
- Fixed bug where the ttf font used for icons would throw an warning message on Gecko on Mac OS X.
- Fixed a bug where applying a color to text did not update the undo/redo history.
- Fixed so shy entities gets displayed when using the visualchars plugin.
- Fixed so removeformat removes ins/del by default since these might be used for strikethough.
- Fixed so multiple language packs can be loaded and added to the global I18n data structure.
- Fixed so transparent color selection gets treated as a normal color selection. Patch contributed by Alexander Hofbauer.
- Fixed so it's possible to disable autoresize_overflow_padding, autoresize_bottom_margin options by setting them to false.
- Fixed so the charmap plugin shows the description of the character in the dialog. Patch contributed by Jelle Hissink.
- Removed address from the default list of block formats since it tends to be missused.
- Fixed so the pre block format is called preformatted to make it more verbose.
- Fixed so it's possible to context scope translation strings this isn't needed most of the time.
- Fixed so the max length of the width/height input fields of the media dialog is 5 instead of 3.
- Fixed so drag/dropped contents gets properly processed by paste plugin since it's basically a paste. Patch contributed by Greg Fairbanks.
- Fixed so shortcut keys for headers is ctrl+alt+[1-9] instead of ctrl+[1-9] since these are for switching tabs in the browsers.
- Fixed so "u" doesn't get converted into a span element by the legacy input filter. Since this is now a valid HTML5 element.
- Fixed font families in order to provide appropriate web-safe fonts.

## 4.1.7 - 2014-11-27

### Added
- Added HTML5 schema support for srcset, source and picture. Patch contributed by mattheu.
- Added new cache_suffix setting to enable cache busting by producing unique urls.
- Added new paste_convert_word_fake_lists option to enable users to disable the fake lists convert logic.

### Fixed
- Fixed so advlist style changes adds undo levels for each change.
- Fixed bug where WebKit would sometimes produce an exception when the autolink plugin where looking for URLs.
- Fixed bug where IE 7 wouldn't be rendered properly due to aggressive css compression.
- Fixed bug where DomQuery wouldn't accept window as constructor element.
- Fixed bug where the color picker in 3.x dialogs wouldn't work properly. Patch contributed by Callidior.
- Fixed bug where the image plugin wouldn't respect the document_base_url.
- Fixed bug where the jQuery plugin would fail to append to elements named array prototype names.

## 4.1.6 - 2014-10-08

### Changed
- Replaced jake with grunt since it is more mainstream and has better plugin support.

### Fixed
- Fixed bug with clicking on the scrollbar of the iframe would cause a JS error to be thrown.
- Fixed bug where null would produce an exception if you passed it to selection.setRng.
- Fixed bug where Ctrl/Cmd+Tab would indent the current list item if you switched tabs in the browser.
- Fixed bug where pasting empty cells from Excel would result in a broken table.
- Fixed bug where it wasn't possible to switch back to default list style type.
- Fixed issue where the select all quirk fix would fire for other modifiers than Ctrl/Cmd combinations.


## 4.1.5 - 2014-09-09

### Fixed
- Fixed bug where sometimes the resize rectangles wouldn't properly render on images on WebKit/Blink.
- Fixed bug in list plugin where delete/backspace would merge empty LI elements in lists incorrectly.
- Fixed bug where empty list elements would result in empty LI elements without it's parent container.
- Fixed bug where backspace in empty caret formatted element could produce an type error exception of Gecko.
- Fixed bug where lists pasted from word with a custom start index above 9 wouldn't be properly handled.
- Fixed bug where tabfocus plugin would tab out of the editor instance even if the default action was prevented.
- Fixed bug where tabfocus wouldn't tab properly to other adjacent editor instances.
- Fixed bug where the DOMUtils setStyles wouldn't properly removed or update the data-mce-style attribute.
- Fixed bug where dialog select boxes would be placed incorrectly if document.body wasn't statically positioned.
- Fixed bug where pasting would sometimes scroll to the top of page if the user was using the autoresize plugin.
- Fixed bug where caret wouldn't be properly rendered by Chrome when clicking on the iframes documentElement.
- Fixed so custom images for menubutton/splitbutton can be provided. Patch contributed by Naim Hammadi.
- Fixed so the default action of windows closing can be prevented by blocking the default action of the close event.
- Fixed so nodeChange and focus of the editor isn't automatically performed when opening sub dialogs.

## 4.1.4 - 2014-08-21

### Added
- Added new media_filter_html option to media plugin that blocks any conditional comments, scripts etc within a video element.
- Added new content_security_policy option allows you to set custom policy for iframe contents. Patch contributed by Francois Chagnon.

### Fixed
- Fixed bug where activate/deactivate events wasn't firing properly when switching between editors.
- Fixed bug where placing the caret on iOS was difficult due to a WebKit bug with touch events.
- Fixed bug where the resize helper wouldn't render properly on older IE versions.
- Fixed bug where resizing images inside tables on older IE versions would sometimes fail depending mouse position.
- Fixed bug where editor.insertContent would produce an exception when inserting select/option elements.
- Fixed bug where extra empty paragraphs would be produced if block elements where inserted inside span elements.
- Fixed bug where the spellchecker menu item wouldn't be properly checked if spell checking was started before it was rendered.
- Fixed bug where the DomQuery filter function wouldn't remove non elements from collection.
- Fixed bug where document with custom document.domain wouldn't properly render the editor.
- Fixed bug where IE 8 would throw exception when trying to enter invalid color values into colorboxes.
- Fixed bug where undo manager could incorrectly add an extra undo level when custom resize handles was removed.
- Fixed bug where it wouldn't be possible to alter cell properties properly on table cells on IE 8.
- Fixed so the color picker button in table dialog isn't shown unless you include the colorpicker plugin or add your own custom color picker.
- Fixed so activate/deactivate events fire when windowManager opens a window since.
- Fixed so the table advtab options isn't separated by an underscore to normalize naming with image_advtab option.
- Fixed so the table cell dialog has proper padding when the advanced tab in disabled.

## 4.1.3 - 2014-07-29

### Added
- Added event binding logic to tinymce.util.XHR making it possible to override headers and settings before any request is made.

### Fixed
- Fixed bug where drag events wasn't fireing properly on older IE versions since the event handlers where bound to document.
- Fixed bug where drag/dropping contents within the editor on IE would force the contents into plain text mode even if it was internal content.
- Fixed bug where IE 7 wouldn't open menus properly due to a resize bug in the browser auto closing them immediately.
- Fixed bug where the DOMUtils getPos logic wouldn't produce a valid coordinate inside the body if the body was positioned non static.
- Fixed bug where the element path and format state wasn't properly updated if you had the wordcount plugin enabled.
- Fixed bug where a comment at the beginning of source would produce an exception in the formatter logic.
- Fixed bug where setAttrib/getAttrib on null would throw exception together with any hooked attributes like style.
- Fixed bug where table sizes wasn't properly retained when copy/pasting on WebKit/Blink.
- Fixed bug where WebKit/Blink would produce colors in RGB format instead of the forced HEX format when deleting contents.
- Fixed bug where the width attribute wasn't updated on tables if you changed the size inside the table dialog.
- Fixed bug where control selection wasn't properly handled when the caret was placed directly after an image.
- Fixed bug where selecting the contents of table cells using the selection.select method wouldn't place the caret properly.
- Fixed bug where the selection state for images wasn't removed when placing the caret right after an image on WebKit/Blink.
- Fixed bug where all events wasn't properly unbound when and editor instance was removed or destroyed by some external innerHTML call.
- Fixed bug where it wasn't possible or very hard to select images on iOS when the onscreen keyboard was visible.
- Fixed so auto_focus can take a boolean argument this will auto focus the last initialized editor might be useful for single inits.
- Fixed so word auto detect lists logic works better for faked lists that doesn't have specific markup.
- Fixed so nodeChange gets fired on mouseup as it used to before 4.1.1 we optimized that event to fire less often.

### Removed
- Removed the finish menu item from spellchecker menu since it's redundant you can stop spellchecking by toggling menu item or button.

## 4.1.2 - 2014-07-15

### Added
- Added offset/grep to DomQuery class works basically the same as it's jQuery equivalent.

### Fixed
- Fixed bug where backspace/delete or setContent with an empty string would remove header data when using the fullpage plugin.
- Fixed bug where tinymce.remove with a selector not matching any editors would remove all editors.
- Fixed bug where resizing of the editor didn't work since the theme was calling setStyles instead of setStyle.
- Fixed bug where IE 7 would fail to append html fragments to iframe document when using DomQuery.
- Fixed bug where the getStyle DOMUtils method would produce an exception if it was called with null as it's element.
- Fixed bug where the paste plugin would remove the element if the none of the paste_webkit_styles rules matched the current style.
- Fixed bug where contextmenu table items wouldn't work properly on IE since it would some times fire an incorrect selection change.
- Fixed bug where the padding/border values wasn't used in the size calculation for the body size when using autoresize. Patch contributed by Matt Whelan.
- Fixed bug where conditional word comments wouldn't be properly removed when pasting plain text.
- Fixed bug where resizing would sometime fail on IE 11 when the mouseup occurred inside the resizable element.
- Fixed so the iframe gets initialized without any inline event handlers for better CSP support. Patch contributed by Matt Whelan.
- Fixed so the tinymce.dom.Sizzle is the latest version of sizzle this resolves the document context bug.

## 4.1.1 - 2014-07-08

### Fixed
- Fixed bug where pasting plain text on some WebKit versions would result in an empty line.
- Fixed bug where resizing images inside tables on IE 11 wouldn't work properly.
- Fixed bug where IE 11 would sometimes throw "Invalid argument" exception when editor contents was set to an empty string.
- Fixed bug where document.activeElement would throw exceptions on IE 9 when that element was hidden or removed from dom.
- Fixed bug where WebKit/Blink sometimes produced br elements with the Apple-interchange-newline class.
- Fixed bug where table cell selection wasn't properly removed when copy/pasting table cells.
- Fixed bug where pasting nested list items from Word wouldn't produce proper semantic nested lists.
- Fixed bug where right clicking using the contextmenu plugin on WebKit/Blink on Mac OS X would select the target current word or line.
- Fixed bug where it wasn't possible to alter table cell properties on IE 8 using the context menu.
- Fixed bug where the resize helper wouldn't be correctly positioned on older IE versions.
- Fixed bug where fullpage plugin would produce an error if you didn't specify a doctype encoding.
- Fixed bug where anchor plugin would get the name/id of the current element even if it wasn't anchor element.
- Fixed bug where visual aids for tables wouldn't be properly disabled when changing the border size.
- Fixed bug where some control selection events wasn't properly fired on older IE versions.
- Fixed bug where table cell selection on older IE versions would prevent resizing of images.
- Fixed bug with paste_data_images paste option not working properly on modern IE versions.
- Fixed bug where custom elements with underscores in the name wasn't properly parsed/serialized.
- Fixed bug where applying inline formats to nested list elements would produce an incorrect formatting result.
- Fixed so it's possible to hide items from elements path by using preventDefault/stopPropagation.
- Fixed so inline mode toolbar gets rendered right aligned if the editable element positioned to the documents right edge.
- Fixed so empty inline elements inside empty block elements doesn't get removed if configured to be kept intact.
- Fixed so DomQuery parentsUntil/prevUntil/nextUntil supports selectors/elements/filters etc.
- Fixed so legacyoutput plugin overrides fontselect and fontsizeselect controls and handles font elements properly.

## 4.1.0 - 2014-06-18

### Added
- Added new file_picker_callback option to replace the old file_browser_callback the latter will still work though.
- Added new custom colors to textcolor plugin will be displayed if a color picker is provided also shows the latest colors.
- Added new color_picker_callback option to enable you to add custom color pickers to the editor.
- Added new advanced tabs to table/cell/row dialogs to enable you to select colors for border/background.
- Added new colorpicker plugin that lets you select colors from a hsv color picker.
- Added new tinymce.util.Color class to handle color parsing and converting.
- Added new colorpicker UI widget element lets you add a hsv color picker to any form/window.
- Added new textpattern plugin that allows you to use markdown like text patterns to format contents.
- Added new resize helper element that shows the current width & height while resizing.
- Added new "once" method to Editor and EventDispatcher enables since callback execution events.
- Added new jQuery like class under tinymce.dom.DomQuery it's exposed on editor instances (editor.$) and globally under (tinymce.$).

### Fixed
- Fixed so the default resize method for images are proportional shift/ctrl can be used to make an unproportional size.
- Fixed bug where the image_dimensions option of the image plugin would cause exceptions when it tried to update the size.
- Fixed bug where table cell dialog class field wasn't properly updated when editing an a table cell with an existing class.
- Fixed bug where Safari on Mac would produce webkit-fake-url for pasted images so these are now removed.
- Fixed bug where the nodeChange event would get fired before the selection was changed when clicking inside the current selection range.
- Fixed bug where valid_classes option would cause exception when it removed internal prefixed classes like mce-item-.
- Fixed bug where backspace would cause navigation in IE 8 on an inline element and after a caret formatting was applied.
- Fixed so placeholder images produced by the media plugin gets selected when inserted/edited.
- Fixed so it's possible to drag in images when the paste_data_images option is enabled. Might be useful for mail clients.
- Fixed so images doesn't get a width/height applied if the image_dimensions option is set to false useful for responsive contents.
- Fixed so it's possible to pass in an optional arguments object for the nodeChanged function to be passed to all nodechange event listeners.
- Fixed bug where media plugin embed code didn't update correctly.<|MERGE_RESOLUTION|>--- conflicted
+++ resolved
@@ -34,13 +34,7 @@
 - The dialog spec `initialData` type is now `Partial<T>` to match the underlying implementation details #TINY-8334
 - Notifications no longer require a timeout to disable the close button #TINY-6679
 - The editor theme is now fetched in parallel with the icons, language pack and plugins #TINY-8453
-<<<<<<< HEAD
-=======
-- Calls to `editor.selection.setRng` now update the cursor position bookmark used when focus is returned to the editor #TINY-8450
-- The `BeforeSetContent` event will now include the actual serialized content when passing in an `AstNode` to the `editor.setContent` API #TINY-7996
-- The default height of editor has been increased from `200px` to `400px` to improve the usability of the editor #TINY-6860
 - New default theme styling for TinyMCE 6 facelift with old skin available as `tinymce-5` and `tinymce-5-dark` #TINY-8373
->>>>>>> adb0d3a0
 
 ### Changed
 - Moved the `paste` plugin's functionality to TinyMCE core #TINY-8310
