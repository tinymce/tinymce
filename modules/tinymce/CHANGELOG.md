# Changelog
All notable changes to this project will be documented in this file.

The format is based on [Keep a Changelog](https://keepachangelog.com/en/1.0.0/),
and this project adheres to [Semantic Versioning](https://semver.org/spec/v2.0.0.html).

## Unreleased

### Added
- New optional `defaultExpandedIds` and `onToggleExpand` options to the `tree` component config. #TINY-9653
- New optional `defaultSelectedId` option to the `tree` component config. #TINY-9715
- New `help_accessibility` option which displays the keyboard shortcut to access the help functionality in the statusbar. #TINY-9379
- New `accordion` plugin with the `InsertAccordion` command. #TINY-9730
- New `details_initial_state` and `details_serialized_state` options. #TINY-9732

### Improved
- Screen readers are now able to announce the highlighted menu item of link comboboxes. #TINY-9280
- Now `icon` field for dialog footer `togglebutton`s is not mandatory. #TINY-9757
- Toolbar buttons and menu items were not disabled when they couldn't be used on noneditable content. #TINY-9669
- Updated toolbar "More" button tooltip text from "More..." to "Reveal or hide additional toolbar items". #TINY-9629
- Help text displayed at **Help > Help > Keyboard Navigation** re-written. #DOC-1936
- These characters '$', '~', '+', '|', '№', '`' are now considered as punctuation marks. Therefore, they will not increase the word count. #TINY-8122
- Updated the `codesample` plugin dialog and `template` plugin dialog to use the 'listbox' component to match other dialogs. #TINY-9630

### Changed
- The `caption`, `address` and `dt` elements were allowed to have non-inline children elements when the editor schema was set to `html4`. #TINY-9768

### Fixed
- Command + backspace would not add an undo level on Mac. #TINY-8910
- Ctrl + backspace and Ctrl + delete would not restore correct caret position after redo. #TINY-8910
- In the tree component, a selected item in a directory would not stay selected after collapsing the directory. #TINY-9715
- Enabling or Disabling checkboxes would not set the correct classes and attributes. #TINY-4189
- Redial would in some situations cause select elements not to have an initial value selected when they should have. #TINY-9679
- Table toolbar was visible even if the table was within a noneditable host element. #TINY-9664
- Quickbar toolbars was shown for noneditable contents in a noneditable root. #TINY-9460
- Show the calculated height and width of media embed elements in the `media` plugin dialog. #TINY-8714
- Removing an image that failed to upload from an empty paragraph would leave the paragraph without a padding br. #TINY-9696
- Allow a media embed element to be correctly resized when using the `media` plugin dialog by converting the media embed to a standalone iframe. #TINY-8714
- Inline alert in the "Search and Replace" dialog persisted when it wasn't necessary. #TINY-9704
- Context toolbars displayed the incorrect status for the `advlist` plugin buttons. #TINY-9680
- On iOS Safari, Korean characters were merging onto the previous line upon typing after inserting a newline by pressing Enter. #TINY-9746
- Initiating the editor with a table at the start would display resize handles even when the editor wasn't focused. #TINY-9748
- Directionality commands was setting the `dir` attribute on noneditable elements within a noneditable root. #TINY-9662
- The content of the dialog body could not be scrolled. #TINY-9668
- Some toolbar items were not rendering the `not-allowed` mouse cursor. #TINY-9758
- Formats were incorrectly applied to the closest editable element if the selection was in a noneditable context. #TINY-9678
- Formats were incorrectly removed to the closest editable element if the selection was in a noneditable context. #TINY-9678
- Formatter API `canApply` was not returning `false` when the selection was in a noneditable context. #TINY-9678
- When dragging image elements and dropping the image in the editor the `dragend` event would sometimes not fire on firefox. #TINY-9694
- It was possible to remove links in noneditable contents with the 'unlink' editor command. #TINY-9739
- Direction was not visually changing when using the Directionality plugin on an element which has the `direction` CSS property set. #TINY-9314
- Whitespace between transparent elements would incorrectly be converted into empty paragraphs. #TINY-9761
<<<<<<< HEAD
- Inserting table consecutively without focus in the editor would result in the table being inserted at the wrong position. #TINY-3909
=======
- Pressing arrow keys inside RTL elements would move the caret in an incorrect direction when moving over elements with the `contenteditable` attribute set to `false`. #TINY-9565
>>>>>>> e58a4df4

## 6.4.2 - 2023-04-26

### Fixed
- The editor would display a notification error when it fails to retirieve a blob image uri. #TINY-9604
- Menu buttons would have the Tabstopping behaviour in toolbar. #TINY-9723
- The `urlinput` dialog component would not open the typeahead dropdown when the input value was reset to an empty string. #TINY-9717
- Redial would in some situations cause select elements not to have an initial value selected when they should have. #TINY-9679
- Fixed the mouse pointer style from a text cursor to a default arrow pointer when hovering over the tree dialog component items. #TINY-9692
- Enabled variant of togglable `tox-button` and `tox-button--secondary` now supports `hover`/`active`/`focus`/`disabled` states. #TINY-9713
- Setting an invalid unit in the `fontsizeinput` would change it do the default value instead of reverting it back to the previous valid value. #TINY-9754
- Selection was not correctly scrolled horizontally into view when using the `selection.scrollIntoView` API. #TINY-9747
- Context toolbars displayed the incorrect status for the `advlist` plugin buttons. #TINY-9680
- The image would not be inserted when using the `quickimage` button on Chrome. #TINY-9769

## 6.4.1 - 2023-03-29

### Fixed
- The `fontsizeinput` increase and decrease size buttons now work on TinyMCE mobile. #TINY-9725
- The TinyMCE editor toolbar is now accessible for all screen widths; it no longer collapses into an inaccessible vertical line when the screen is scrolled horizontally. #TINY-9646
- Reverted the changes made, in TinyMCE 6.4.0, to UI button colors in focus, active, and enabled states. #TINY-9176

## 6.4.0 - 2023-03-15

### Added
- New `tree` component that can be used in dialog body panel. #TINY-9532
- `renderUI` property in the `Theme` type can now return a `Promise<RenderResult>` instead of `RenderResult`. #TINY-9556
- New `isEditable` API to `editor.selection` that returns true or false if the current selection is editable. #TINY-9462
- New `isEditable` API to `editor.dom` that returns true or false if the specified node is editable. #TINY-9462
- New `setText` and `setIcon` methods added to menu button and toolbar button API. #TINY-9268
- New `highlight_on_focus` option which enables highlighting the content area on focus. #TINY-9277
- New `fontsizeinput` toolbar item which allows the user to set the size via input and also increase and decrease it with `+` and `-` buttons. #TINY-9429
- Added `skipFocus` option to the `ToggleToolbarDrawer` command to preserve focus. #TINY-9337
- New `font_size_input_default_unit` option allows entry of numbers without a unit in `fontsizeinput`. They are then parsed as the set unit. If `font_size_input_default_unit` is not set the default is `pt`. #TINY-9585
- New `group` and `togglebutton` in view. #TINY-9523
- New `togglebutton` in dialog footer buttons. #TINY-9523
- Added `toggleFullscreen` to dialog API. #TINY-9528
- New `text-size-increase` and `text-size-decrease` icons. #TINY-9530
- New `xss_sanitization` option to allow disabling of XSS sanitization. #TINY-9600
- Added the top right close button of modal dialogs to the tabbing order. The 'x' button in these dialogs can now be accessed using keyboard navigation. #TINY-9520
- New `ui_mode` option for editor in scrollable containers support. #TINY-9414
- The sidebar element now has the accessibility role `region` when visible and the accessibility role `presentation` when hidden. #TINY-9517
- The `tox-custom-editor` class now has a border highlight when it is selected. #TINY-9673
- An element could be dropped onto the decendants of an element with a `contenteditable="false"` attribute. #TINY-9364
- Checkmark did not show in menu color swatches. #TINY-9395
- Add support for navigating inside the tree component using arrow keys and shift key. #TINY-9614

### Improved
- Direct invalid child text nodes of list elements are now wrapped in list item elements. #TINY-4818
- Templates are now be parsed before preview and insertion to make preview consistent with inserted template content and prevent XSS. #TINY-9244
- Pressing backspace on an empty line now preserves formatting on the previous empty line. #TINY-9454
- Pressing enter inside the `inputfontsize` input field now moves focus back into the editor content. #TINY-9598
- Drag and drop events for elements with a `contenteditable="false"` attribute now includes target element details. #TINY-9599
- Updated focus, active, and enabled colors of UI buttons for improved contrast against the UI color. #TINY-9176

### Changed
- The `link` plugins context menu items no longer appears for links that include elements with a `contenteditable="false"` attribute. #TINY-9491
- The formatting of elements with a `contenteditable="false"` attribute are no longer cloned to new cells when new table rows are created. #TINY-9449
- Changed the color of `@dialog-table-border-color`, and added right padding to the first cell of dialog table. #TINY-9380

### Fixed
- Sometimes the editor would finish initializing before the silver theme would have finished loading. #TINY-9556
- The `searchreplace` modal closed incorrectly when clicking outside of the alert that pops up when no match is found. #TINY-9443
- The text color or background color picker toolbar buttons did not update when the text color or background color was changed using the equivalent commands in the Format menu. #TINY-9439
- The `onSetup` api function would not run when defining custom group toolbar button. #TINY-9496
- The foreground and background menu icons would not properly update to display the last used color. #TINY-9497
- Added new `setIconFill` function to `NestedMenuItemInstanceApi`. #TINY-9497
- Pasting links to text would sometimes not generate the correct undo stack in Safari. #TINY-9489
- Toolbar split buttons in `advlist` plugin now show the correct state when the cursor is in a checklist. #TINY-5167
- Dragging transparent elements into transparent block elements could produce invalid nesting of transparents. #TINY-9231
- The `editor.insertContent` API would insert contents inside elements with a `contenteditable="false"` attribute if the selection was inside the element. #TINY-9462
- Closing a dialog would scroll down the document in Safari. #TINY-9148
- Inline headers would not work in some situations when the editor was moved too far right horizontally. #TINY-8977
- Quick toolbars were incorrectly rendered during the dragging of elements with a `contenteditable="false"` attribute. #TINY-9305
- Selection of images, horizontal rules, tables or elements with a `contenteditable="false"` attribute was possible if they were within an element with a `contenteditable="false"` attribute. #TINY-9473
- Ranged deletion of formatted text using selection or a keyboard shortcut would sometimes cause Blink- and Webkit-based browsers to insert interpreted tags upon typing. This could result in inconsistent tags. #TINY-9302
- Visual characters were rendered inside elements with a `contenteditable="false"` attribute. #TINY-9474
- Lists with an element with a `contenteditable="false"` attribute as their root were incorrectly editable using list API commands, toolbar buttons and menu items. #TINY-9458
- Color picker dialog would not update the preview color if the hex input value was prefixed with the `#` character. #TINY-9457
- Table cell selection was possible even if the element being selected was within an element with a `contenteditable="false"` attribute. #TINY-9459
- Table commands were modifying tables that were within an element with a `contenteditable="false"` attribute. #TINY-9459
- Fake carets were rendered for elements with a `contenteditable="false"` attribute and for tables within an element with a `contenteditable="false"` attribute. #TINY-9459
- Textareas with scrollbars in dialogs would not render rounded corners correctly on some browsers. #TINY-9331
- It was possible to open links inside the editor if the editor root was an element with a `contenteditable="false"` attribute. #TINY-9470
- Inline boundary was rendered for boundary elements that had a `contenteditable="false"` attribute. #TINY-9471
- Clicking on a disabled split button will no longer call the `onAction` callback. #TINY-9504
- The *Edit Link* dialog incorrectly retrieved the URL value when opened immediately after the link insertion. #TINY-7993
- The `ForwardDelete` and `Delete` editor commands were deleting content within elements with a `contenteditable="false"` attribute. #TINY-9477
- The Backspace and Forward Delete keys were deleting content within elements with a `contenteditable="false"` attribute. #TINY-9477
- Inserting newlines inside an editable element that was inside an element with a `contenteditable="false"` attribute root would sometimes try to split the editable element. #TINY-9461
- Creating a list in a table cell when the caret is in front of an anchor element would not properly include the anchor in the list. #TINY-6853
- Dragging and dropping elements with a `contenteditable="false"` attribute on table borders would remove the element on drop. #TINY-9021
- Elements with a `contenteditable="false"` attribute would be removed when dragged and dropped within a root element with a `contenteditable="false"` attribute. #TINY-9558
- Formatting could be applied or removed to list items with a `contenteditable="false"` attribute that were inside an element with a `contenteditable="false"` attribute. #TINY-9563
- Annotation were not removed if the annotation was deleted immediately after being created. #TINY-9399
- Inserting a link for a selection from quickbars did not preserve formatting. #TINY-9593
- Inline dialog position was not correct when the editor was not inline and was contained in a `fixed` or `absolute` positioned element. #TINY-9554
- Sticky toolbars did not fade transition when undocking in classic iframe mode. #TINY-9408
- Inserting elements that were not valid within the closest editing host would incorrectly split the editing host. #TINY-9595
- The `color_cols` option was not respected in the `forecolor` or `backcolor` color swatches. #TINY-9560
- Drag and dropping the last element with a `contenteditable="false"` attribute out of its parent block would not properly pad the parent block element. #TINY-9606
- Applying heading formats from `text_patterns` produced an invisible space before a word. #TINY-9603
- Opening color swatches caused the browser tab to crash when `color_cols` or other column option was set to 0. #TINY-9649
- Opening a menu button in the footer of a dialog after a redial threw an error. #TINY-9686
- After closing a view, the `more...` toolbar button disappeared if the editor had `toolbar_mode: 'sliding'` and the toolbar was opened. #TINY-9419
- Inline dialogs would open partially off screen when the toolbar had a small width. #TINY-9588
- The `autoresize` plugin would cause infinite resizing when `content_css` was set to `document`. #TINY-8872

## 6.3.2 - 2023-02-22

### Fixed
- Removed a workaround for ensuring stylesheets are loaded in an outdated version of webkit. #TINY-9433

## 6.3.1 - 2022-12-06

### Fixed
- HTML in messages for the `WindowManager.alert` and `WindowManager.confirm` APIs were not properly sanitized. #TINY-3548

## 6.3.0 - 2022-11-23

### Added
- New `expand` function added to `tinymce.selection` which expands the selection around the nearest word. #TINY-9001
- New `expand` function added to `tinymce.dom.RangeUtils` to return a new range expanded around the nearest word. #TINY-9001
- New `color_map_background` and `color_map_foreground` options which set the base colors used in the `backcolor` and `forecolor` toolbar buttons and menu items. #TINY-9184
- Added optional `storageKey` property to `colorinput` component and `colorswatch` fancy menu item. #TINY-9184
- New `addView` function added to `editor.ui.registry` which makes it possible to register custom editor views. #TINY-9210
- New `ToggleView` command which makes it possible to hide or show registered custom views. #TINY-9210
- New `color_default_foreground` and `color_default_background` options to set the initial default color for the `forecolor` and `backcolor` toolbar buttons and menu items. #TINY-9183
- New `getTransparentElements` function added to `tinymce.html.Schema` to return a map object of transparent HTML elements. #TINY-9172
- Added `ToggleToolbarDrawer` event to subscribe to toolbar’s opening and closing. #TINY-9271

### Changed
- Transparent elements, like anchors, are now allowed in the root of the editor body if they contain blocks. #TINY-9172
- Colorswatch keyboard navigation now starts on currently selected color if present in the colorswatch. #TINY-9283
- `setContent` is now allowed to accept any custom keys and values as a second options argument. #TINY-9143

### Improved
- Transparent elements, like anchors, can now contain block elements. #TINY-9172
- Colorswatch now displays a checkmark for selected color. #TINY-9283
- Color picker dialog now starts on the appropriate color for the cursor position. #TINY-9213

### Fixed
- Parsing media content would cause a memory leak, which for example occurred when using the `getContent` API. #TINY-9186
- Dragging a noneditable element toward the bottom edge would cause the page to scroll up. #TINY-9025
- Range expanding capabilities would behave inconsistently depending on where the cursor was placed. #TINY-9029
- Compilation errors were thrown when using TypeScript 4.8. #TINY-9161
- Line separator scrolling in floating toolbars. #TINY-8948
- A double bottom border appeared on inline mode editor for the `tinymce-5` skin. #TINY-9108
- The editor header showed up even with no menubar and toolbar configured. #TINY-8819
- Inline text pattern no longer triggers if it matches only the end but not the start. #TINY-8947
- Matches of inline text patterns that are similar are now managed correctly. #TINY-8949
- Using `editor.selection.getContent({ format: 'text' })` or `editor.getContent({ format: 'text' })` would sometimes deselect selected radio buttons. #TINY-9213
- The context toolbar prevented the user from placing the cursor at the edges of the editor. #TINY-8890
- The Quick Insert context toolbar provided by the `quickbars` plugin showed when the cursor was in a fake block caret. #TINY-9190
- The `editor.selection.getRng()` API was not returning a proper range on hidden editors in Firefox. #TINY-9259
- The `editor.selection.getBookmark()` API was not returning a proper bookmark on hidden editors in Firefox. #TINY-9259
- Dragging a noneditable element before or after another noneditable element now works correctly. #TINY-9253
- The restored selection after a redo or undo action was not scrolled into view. #TINY-9222
- A newline could not be inserted when the selection was restored from a bookmark after an inline element with a `contenteditable="false"` attribute. #TINY-9194
- The global `tinymce.dom.styleSheetLoader` was not affected by the `content_css_cors` option. #TINY-6037
- The caret was moved to the previous line when a text pattern executed a `mceInsertContent` command on Enter key when running on Firefox. #TINY-9193

## 6.2.0 - 2022-09-08

### Added
- New `text_patterns_lookup` option to provide additional text patterns dynamically. #TINY-8778
- New promotion element has been added to the default UI. It can be disabled using the new `promotion` option. #TINY-8840
- New `format_noneditable_selector` option to specify the `contenteditable="false"` elements that can be wrapped in a format. #TINY-8905
- Added `allow` as a valid attribute for the `iframe` element in the editor schema. #TINY-8939
- New `search` field in the `MenuButton` that shows a search field at the top of the menu, and refetches items when the search field updates. #TINY-8952

### Improved
- The formatter can now apply a format to a `contenteditable="false"` element by wrapping it. Configurable using the `format_noneditable_selector` option. #TINY-8905
- The autocompleter now supports a multiple character trigger using the new `trigger` configuration. #TINY-8887
- The formatter now applies some inline formats, such as color and font size, to list item elements when the entire item content is selected. #TINY-8961
- The installed and available plugin lists in the Help dialog are now sorted alphabetically. #TINY-9019
- Alignment can now be applied to more types of embedded media elements. #TINY-8687

### Changed
- The `@menubar-row-separator-color` oxide variable no longer affects the divider between the Menubar and Toolbar. It only controls the color of the separator lines drawn in multiline Menubars. #TINY-8632
- The `@toolbar-separator-color` oxide variable now affects the color of the separator between the Menubar and Toolbar only. #TINY-8632
- Available Premium plugins, which are listed by name in the Help dialog, are no longer translated. #TINY-9019

### Fixed
- The Autolink plugin did not work when text nodes in the content were fragmented. #TINY-3723
- Fixed multiple incorrect types on public APIs found while enabling TypeScript strict mode. #TINY-8806
- The number of blank lines returned from `editor.getContent({format: 'text'})` differed between browsers. #TINY-8579
- The editor focused via the `auto_focus` option was not scrolled into the viewport. #TINY-8785
- Adding spaces immediately after a `contenteditable="false"` block did not work properly in some circumstances. #TINY-8814
- Elements with only `data-*` custom attributes were sometimes removed when they should not be removed. #TINY-8755
- Selecting a figure with `class="image"` incorrectly highlighted the link toolbar button. #TINY-8832
- Specifying a single, non-default list style for the `advlist_bullet_styles` and `advlist_number_styles` options was not respected. #TINY-8721
- Fixed multiple issues that occurred when formatting `contenteditable` elements. #TINY-8905
- Spaces could be incorrectly added to `urlinput` dialog components (commonly but not exclusively presented in the *Insert/Edit Link* dialog) in certain cases. #TINY-8775
- The text patterns logic threw an error when there were fragmented text nodes in a paragraph. #TINY-8779
- Dragging a `contentEditable=false` element towards a document’s edge did not cause scrolling. #TINY-8874
- Parsing large documents no longer throws a `Maximum call stack size exceeded` exception. #TINY-6945
- DomParser filter matching was not checked between filters, which could lead to an exception in the parser. #TINY-8888
- `contenteditable="false"` lists can no longer be toggled; and `contenteditable="true"` list elements within these lists can no longer be indented, split into another list element, or appended to the previous list element by deletion. #TINY-8920
- Removed extra bottom padding in the context toolbar of the `tinymce-5` skin. #TINY-8980
- Fixed a regression where pressing **Enter** added or deleted content outside the selection. #TINY-9101
- Fixed a bug where pressing **Enter** deleted selected `contenteditable="false"` `<pre>` elements. #TINY-9101
- The `editor.insertContent()` API did not respect the `no_events` argument. #TINY-9140

### Deprecated
- The autocompleter configuration property, `ch`, has been deprecated. It will be removed in the next major release. Use the `trigger` property instead. #TINY-8887

## 6.1.2 - 2022-07-29

### Fixed
- Reverted the undo level fix in the `autolink` plugin as it caused duplicated content in some edge cases. #TINY-8936

## 6.1.1 - 2022-07-27

### Fixed
- Invalid special elements were not cleaned up correctly during sanitization. #TINY-8780
- An exception was thrown when deleting all content if the start or end of the document had a `contenteditable="false"` element. #TINY-8877
- When a sidebar was opened using the `sidebar_show` option, its associated toolbar button was not highlighted. #TINY-8873
- When converting a URL to a link, the `autolink` plugin did not fire an `ExecCommand` event, nor did it create an undo level. #TINY-8896
- Worked around a Firefox bug which resulted in cookies not being available inside the editor content. #TINY-8916
- `<pre>` content pasted into a `<pre>` block that had inline styles or was `noneditable` now merges correctly with the surrounding content. #TINY-8860
- After a `codesample` was pasted, the insertion point was placed incorrectly. #TINY-8861

## 6.1.0 - 2022-06-29

### Added
- New `sidebar_show` option to show the specified sidebar on initialization. #TINY-8710
- New `newline_behavior` option controls what happens when the Return or Enter key is pressed or the `mceInsertNewLine` command is used. #TINY-8458
- New `iframe_template_callback` option in the Media plugin. Patch provided by Namstel. #TINY-8684
- New `transparent` property for `iframe` dialog component. #TINY-8534
- New `removeAttributeFilter` and `removeNodeFilter` functions added to the DomParser and DOM Serializer APIs. #TINY-7847
- New `dispatchChange` function added to the UndoManager API to fire the change with current editor status as level and current undoManager layer as lastLevel. #TINY-8641

### Improved
- Clearer focus states for buttons while navigating with a keyboard. #TINY-8557
- Support annotating certain block elements directly when using the editor's Annotation API. #TINY-8698
- The `mceLink` command can now take the value `{ dialog: true }` to always open the link dialog. #TINY-8057
- All help dialog links to `https://www.tiny.cloud` now include `rel="noopener"` to avoid potential security issues. #TINY-8834

### Changed
- The `end_container_on_empty_block` option can now take a string of blocks, allowing the exiting of a blockquote element by pressing Enter or Return twice. #TINY-6559
- The default value for `end_container_on_empty_block` option has been changed to `'blockquote'`. #TINY-6559
- Link menu and toolbar buttons now always execute the `mceLink` command. #TINY-8057
- Toggling fullscreen mode when using the Fullscreen plugin now also fires the `ResizeEditor` event. #TINY-8701
- Getting the editor's text content now returns newlines instead of an empty string if more than one empty paragraph exists. #TINY-8578
- Custom elements are now treated as non-empty elements by the schema. #TINY-4784
- The autocompleter's menu HTML element is now positioned instead of the wrapper. #TINY-6476
- Choice menu items will now use the `'menuitemradio'` aria role to better reflect that only a single item can be active. #TINY-8602

### Fixed
- Some Template plugin option values were not escaped properly when doing replacement lookups with Regular Expressions. #TINY-7433
- Copy events were not dispatched in readonly mode. #TINY-6800
- `<pre>` tags were not preserved when copying and pasting. #TINY-7719
- The URL detection used for autolink and smart paste did not work if a path segment contained valid characters such as `!` and `:`. #TINY-8069
- In some cases pressing the Backspace or Delete key would incorrectly step into tables rather than remain outside. #TINY-8592
- Links opened when Alt+Enter or Option+Return was typed even when `preventDefault()` was called on the keydown event. #TINY-8661
- Inconsistent visual behavior between choosing Edit -> Select All and typing Ctrl+A or Cmd+A when a document contained an image. #TINY-4550
- Ctrl+Shift+Home/End or Cmd+Shift+Up-arrow/Down-arrow did not expand the selection to a `contenteditable="false"` element if the element was at the beginning or end of a document. #TINY-7795
- Triple-clicking did not select a paragraph in Google Chrome in some circumstances. #TINY-8215
- Images were not showing as selected when selected along with other content. #TINY-5947
- Selection direction was not stored or restored when getting or setting selection bookmarks. #TINY-8599
- When text within an inline boundary element was selected and the right-arrow key was pressed, the insertion point incorrectly moved to the left. #TINY-8601
- In some versions of Safari, the `editor.selection.isForward()` API could throw an exception due to an invalid selection. #TINY-8686
- The selection is no longer incorrectly moved inside a comment by the `editor.selection.normalize()` API. #TINY-7817
- The `InsertParagraph` or `mceInsertNewLine` commands did not delete the current selection like the native command does. #TINY-8606
- The `InsertLineBreak` command did not replace selected content. #TINY-8458
- If selected content straddled a parent and nested list, cutting the selection did not always set the list style to `'none'` on the parent list. #TINY-8078
- Delete operations could behave incorrectly if the selection contains a `contenteditable="false"` element located at the edge of content. #TINY-8729
- Spaces were not added correctly on some browsers when the insertion point was immediately before or after a `contenteditable="false"` block element. #TINY-8588
- Images that used a Data URI were corrupted when the data wasn't base64 encoded. #TINY-8337
- `uploadImages` no longer triggers two change events if there is a removal of images on upload. #TINY-8641
- Preview and Insert Template dialogs now display the correct content background color when using dark skins. #TINY-8534
- Dialogs no longer exceed window height on smaller screens. #TINY-8146
- UI components, such as dialogs, would in some cases cause the Esc keyup event to incorrectly trigger inside the editor. #TINY-7005
- Fixed incorrect word breaks in menus when the menu presented with a scrollbar. #TINY-8572
- Notifications did not properly reposition when toggling fullscreen mode. #TINY-8701
- Text alignments, such as flush left and centered, could not be applied to `<pre>` elements. #TINY-7715
- Indenting or outdenting list items inside a block element that was inside another list item did not work. #TINY-7209
- Changing the list type of a list within another block element altered the parent element that contained that list. #TINY-8068
- Pasting columns in tables could, in some circumstances, result in an invalid table. #TINY-8040
- Copying columns in tables could sometimes result in an invalid copy. #TINY-8040
- Changing table properties with the `table_style_by_css` option set to `false` would sometimes reset the table width. #TINY-8758
- Custom elements added to otherwise blank lines were removed during serialization. #TINY-4784
- The editor's autocompleter was not triggered at the start of nested list items. #TINY-8759
- Some function types in the TreeWalker API missed that it could return `undefined`. #TINY-8592
- Nuget packages for .NET and .NET Core are now configured to copy TinyMCE into `/wwwroot/lib/` when TinyMCE is installed into a project. #TINY-8611

## 6.0.3 - 2022-05-25

### Fixed
- Could not remove values when multiple cells were selected with the cell properties dialog. #TINY-8625
- Could not remove values when multiple rows were selected with the row properties dialog. #TINY-8625
- Empty lines that were formatted in a ranged selection using the `format_empty_lines` option were not kept in the serialized content. #TINY-8639
- The `s` element was missing from the default schema text inline elements. #TINY-8639
- Some text inline elements specified via the schema were not removed when empty by default. #TINY-8639

## 6.0.2 - 2022-04-27

### Fixed
- Some media elements wouldn't update when changing the source URL. #TINY-8660
- Inline toolbars flickered when switching between editors. #TINY-8594
- Multiple inline toolbars were shown if focused too quickly. #TINY-8503
- Added background and additional spacing for the text labeled buttons in the toolbar to improve visual clarity. #TINY-8617
- Toolbar split buttons with text used an incorrect width on touch devices. #TINY-8647

## 6.0.1 - 2022-03-23

### Fixed
- Fixed the dev ZIP missing the required `bin` scripts to build from the source. #TINY-8542
- Fixed a regression whereby text patterns couldn't be updated at runtime. #TINY-8540
- Fixed an issue where tables with colgroups could be copied incorrectly in some cases. #TINY-8568
- Naked buttons better adapt to various background colors, improved text contrast in notifications. #TINY-8533
- The autocompleter would not fire the `AutocompleterStart` event nor close the menu in some cases. #TINY-8552
- It wasn't possible to select text right after an inline noneditable element. #TINY-8567
- Fixed a double border showing for the `tinymce-5` skin when using `toolbar_location: 'bottom'`. #TINY-8564
- Clipboard content was not generated correctly when cutting and copying `contenteditable="false"` elements. #TINY-8563
- Fixed the box-shadow getting clipped in autocompletor popups. #TINY-8573
- The `buttonType` property did not work for dialog footer buttons. #TINY-8582
- Fix contrast ratio for error messages. #TINY-8586

## 6.0.0 - 2022-03-03

### Added
- New `editor.options` API to replace the old `editor.settings` and `editor.getParam` APIs. #TINY-8206
- New `editor.annotator.removeAll` API to remove all annotations by name. #TINY-8195
- New `Resource.unload` API to make it possible to unload resources. #TINY-8431
- New `FakeClipboard` API on the `tinymce` global. #TINY-8353
- New `dispatch()` function to replace the now deprecated `fire()` function in various APIs. #TINY-8102
- New `AutocompleterStart`, `AutocompleterUpdate` and `AutocompleterEnd` events. #TINY-8279
- New `mceAutocompleterClose`, `mceAutocompleterReload` commands. #TINY-8279
- New `mceInsertTableDialog` command to open the insert table dialog. #TINY-8273
- New `slider` dialog component. #TINY-8304
- New `imagepreview` dialog component, allowing preview and zoom of any image URL. #TINY-8333
- New `buttonType` property on dialog button components, supporting `toolbar` style in addition to `primary` and `secondary`. #TINY-8304
- The `tabindex` attribute is now copied from the target element to the iframe. #TINY-8315

### Improved
- New default theme styling for TinyMCE 6 facelift with old skin available as `tinymce-5` and `tinymce-5-dark`. #TINY-8373
- The default height of editor has been increased from `200px` to `400px` to improve the usability of the editor. #TINY-6860
- The upload results returned from the `editor.uploadImages()` API now includes a `removed` flag, reflecting if the image was removed after a failed upload. #TINY-7735
- The `ScriptLoader`, `StyleSheetLoader`, `AddOnManager`, `PluginManager` and `ThemeManager` APIs will now return a `Promise` when loading resources instead of using callbacks. #TINY-8325
- A `ThemeLoadError` event is now fired if the theme fails to load. #TINY-8325
- The `BeforeSetContent` event will now include the actual serialized content when passing in an `AstNode` to the `editor.setContent` API. #TINY-7996
- Improved support for placing the caret before or after noneditable elements within the editor. #TINY-8169
- Calls to `editor.selection.setRng` now update the caret position bookmark used when focus is returned to the editor. #TINY-8450
- The `emoticon` plugin dialog, toolbar and menu item has been updated to use the more accurate `Emojis` term. #TINY-7631
- The dialog `redial` API will now only rerender the changed components instead of the whole dialog. #TINY-8334
- The dialog API `setData` method now uses a deep merge algorithm to support partial nested objects. #TINY-8333
- The dialog spec `initialData` type is now `Partial<T>` to match the underlying implementation details. #TINY-8334
- Notifications no longer require a timeout to disable the close button. #TINY-6679
- The editor theme is now fetched in parallel with the icons, language pack and plugins. #TINY-8453

### Changed
- TinyMCE is now MIT licensed. #TINY-2316
- Moved the `paste` plugin's functionality to TinyMCE core. #TINY-8310
- The `paste_data_images` option now defaults to `true`. #TINY-8310
- Moved the `noneditable` plugin to TinyMCE core. #TINY-8311
- Renamed the `noneditable_noneditable_class` option to `noneditable_class`. #TINY-8311
- Renamed the `noneditable_editable_class` option to `editable_class`. #TINY-8311
- Moved the `textpattern` plugin to TinyMCE core. #TINY-8312
- Renamed the `textpattern_patterns` option to `text_patterns`. #TINY-8312
- Moved the `hr` plugin's functionality to TinyMCE core. #TINY-8313
- Moved the `print` plugin's functionality to TinyMCE core. #TINY-8314
- Moved non-UI table functionality to core. #TINY-8273
- The `DomParser` API no longer uses a custom parser internally and instead uses the native `DOMParser` API. #TINY-4627
- The `editor.getContent()` API can provide custom content by preventing and overriding `content` in the `BeforeGetContent` event. This makes it consistent with the `editor.selection.getContent()` API. #TINY-8018
- The `editor.setContent()` API can now be prevented using the `BeforeSetContent` event. This makes it consistent with the `editor.selection.setContent()` API. #TINY-8018
- Add-ons such as plugins and themes are no longer constructed using the `new` operator. #TINY-8256
- A number of APIs that were not proper classes, are no longer constructed using the `new` operator. #TINY-8322
- The Editor commands APIs will no longer fallback to executing the browsers native command functionality. #TINY-7829
- The Editor query command APIs will now return `false` or an empty string on removed editors. #TINY-7829
- The `mceAddEditor` and `mceToggleEditor` commands now take an object as their value to specify the id and editor options. #TINY-8138
- The `mceInsertTable` command can no longer open the insert table dialog. Use the `mceInsertTableDialog` command instead. #TINY-8273
- The `plugins` option now returns a `string` array instead of a space separated string. #TINY-8455
- The `media` plugin no longer treats `iframe`, `video`, `audio` or `object` elements as "special" and will validate the contents against the schema. #TINY-8382
- The `images_upload_handler` option is no longer passed a `success` or `failure` callback and instead requires a `Promise` to be returned with the upload result. #TINY-8325
- The `tinymce.settings` global property is no longer set upon initialization. #TINY-7359
- The `change` event is no longer fired on first modification. #TINY-6920
- The `GetContent` event will now always pass a `string` for the `content` property. #TINY-7996
- Changed the default tag for the strikethrough format to the `s` tag when using a html 5 schema. #TINY-8262
- The `strike` tag is automatically converted to the `s` tag when using a html 5 schema. #TINY-8262
- Aligning a table to the left or right will now use margin styling instead of float styling. #TINY-6558
- The `:` control character has been changed to `~` for the schema `valid_elements` and `extended_valid_elements` options. #TINY-6726
- The `primary` property on dialog buttons has been deprecated. Use the new `buttonType` property instead. #TINY-8304
- Changed the default statusbar element path delimiter from `»` to `›`. #TINY-8372
- Replaced the `Powered by Tiny` branding text with the Tiny logo. #TINY-8371
- The default minimum height of editor has been changed to 100px to prevent the UI disappearing while resizing. #TINY-6860
- RGB colors are no longer converted to hex values when parsing or serializing content. #TINY-8163
- Replaced the `isDisabled()` function with an `isEnabled()` function for various APIs. #TINY-8101
- Replaced the `enable()` and `disable()` functions with a `setEnabled(state)` function in various APIs. #TINY-8101
- Replaced the `disabled` property with an `enabled` property in various APIs. #TINY-8101
- Replaced the `disable(name)` and `enable(name)` functions with a `setEnabled(name, state)` function in the Dialog APIs. #TINY-8101
- Renamed the `tinymce.Env.os.isOSX` API to `tinymce.Env.os.isMacOS`. #TINY-8175
- Renamed the `tinymce.Env.browser.isChrome` API to `tinymce.Env.browser.isChromium` to better reflect its functionality. #TINY-8300
- Renamed the `getShortEndedElements` Schema API to `getVoidElements`. #TINY-8344
- Renamed the `font_formats` option to `font_family_formats`. #TINY-8328
- Renamed the `fontselect` toolbar button and `fontformats` menu item to `fontfamily`. #TINY-8328
- Renamed the `fontsize_formats` option to `font_size_formats`. #TINY-8328
- Renamed the `fontsizeselect` toolbar button and `fontsizes` menu item to `fontsize`. #TINY-8328
- Renamed the `formatselect` toolbar button and `blockformats` menu item to `blocks`. #TINY-8328
- Renamed the `styleselect` toolbar button and `formats` menu item to `styles`. #TINY-8328
- Renamed the `lineheight_formats` option to `line_height_formats`. #TINY-8328
- Renamed the `getWhiteSpaceElements()` function to `getWhitespaceElements()` in the `Schema` API. #TINY-8102
- Renamed the `mceInsertClipboardContent` command `content` property to `html` to better reflect what data is passed. #TINY-8310
- Renamed the `default_link_target` option to `link_default_target` for both `link` and `autolink` plugins. #TINY-4603
- Renamed the `rel_list` option to `link_rel_list` for the `link` plugin. #TINY-4603
- Renamed the `target_list` option to `link_target_list` for the `link` plugin. #TINY-4603
- The default value for the `link_default_protocol` option has been changed to `https` instead of `http`. #TINY-7824
- The default value for the `element_format` option has been changed to `html`. #TINY-8263
- The default value for the `schema` option has been changed to `html5`. #TINY-8261
- The default value for the `table_style_by_css` option has been changed to `true`. #TINY-8259
- The default value for the `table_use_colgroups` option has been changed to `true`. #TINY-8259

### Fixed
- The object returned from the `editor.fire()` API was incorrect if the editor had been removed. #TINY-8018
- The `editor.selection.getContent()` API did not respect the `no_events` argument. #TINY-8018
- The `editor.annotator.remove` API did not keep selection when removing the annotation. #TINY-8195
- The `GetContent` event was not fired when getting `tree` or `text` formats using the `editor.selection.getContent()` API. #TINY-8018
- The `beforeinput` and `input` events would sometimes not fire as expected when deleting content. #TINY-8168 #TINY-8329
- The `table` plugin would sometimes not correctly handle headers in the `tfoot` section. #TINY-8104
- The `silver` theme UI was incorrectly rendered before plugins had initialized. #TINY-8288
- The aria labels for the color picker dialog were not translated. #TINY-8381
- Fixed sub-menu items not read by screen readers. Patch contributed by westonkd. #TINY-8417
- Dialog labels and other text-based UI properties did not escape HTML markup. #TINY-7524
- Anchor elements would render incorrectly when using the `allow_html_in_named_anchor` option. #TINY-3799
- The `AstNode` HTML serializer did not serialize `pre` or `textarea` elements correctly when they contained newlines. #TINY-8446
- Fixed sub-menu items not read by screen readers. Patch contributed by westonkd. #TINY-8417
- The Home or End keys would move out of a editable element contained within a noneditable element. #TINY-8201
- Dialogs could not be opened in inline mode before the editor had been rendered. #TINY-8397
- Clicking on menu items could cause an unexpected console warning if the `onAction` function caused the menu to close. #TINY-8513
- Fixed various color and contrast issues for the dark skins. #TINY-8527

### Removed
- Removed support for Microsoft Internet Explorer 11. #TINY-8194 #TINY-8241
- Removed support for Microsoft Word from the opensource paste functionality. #TINY-7493
- Removed support for the `plugins` option allowing a mixture of a string array and of space separated strings. #TINY-8399
- Removed support for the deprecated `false` value for the `forced_root_block` option. #TINY-8260
- Removed the jQuery integration. #TINY-4519
- Removed the `imagetools` plugin, which is now classified as a Premium plugin. #TINY-8209
- Removed the `imagetools` dialog component. #TINY-8333
- Removed the `toc` plugin, which is now classified as a Premium plugin. #TINY-8250
- Removed the `tabfocus` plugin. #TINY-8315
- Removed the `textpattern` plugin's API as part of moving it to core. #TINY-8312
- Removed the `table` plugin's API. #TINY-8273
- Removed the callback for the `EditorUpload` API. #TINY-8325
- Removed the legacy browser detection properties from the `Env` API. #TINY-8162
- Removed the `filterNode` method from the `DomParser` API. #TINY-8249
- Removed the `SaxParser` API. #TINY-8218
- Removed the `tinymce.utils.Promise` API. #TINY-8241
- Removed the `toHex` function for the `DOMUtils` and `Styles` APIs. #TINY-8163
- Removed the `execCommand` handler function from the plugin and theme interfaces. #TINY-7829
- Removed the `editor.settings` property as it has been replaced by the new Options API. #TINY-8236
- Removed the `shortEnded` and `fixed` properties on `tinymce.html.Node` class. #TINY-8205
- Removed the `mceInsertRawHTML` command. #TINY-8214
- Removed the style field from the `image` plugin dialog advanced tab. #TINY-3422
- Removed the `paste_filter_drop` option as native drag and drop handling is no longer supported. #TINY-8511
- Removed the legacy `mobile` theme. #TINY-7832
- Removed the deprecated `$`, `Class`, `DomQuery` and `Sizzle` APIs. #TINY-4520 #TINY-8326
- Removed the deprecated `Color`, `JSON`, `JSONP` and `JSONRequest`. #TINY-8162
- Removed the deprecated `XHR` API. #TINY-8164
- Removed the deprecated `setIconStroke` Split Toolbar Button API. #TINY-8162
- Removed the deprecated `editors` property from `EditorManager`. #TINY-8162
- Removed the deprecated `execCallback` and `setMode` APIs from `Editor`. #TINY-8162
- Removed the deprecated `addComponents` and `dependencies` APIs from `AddOnManager`. #TINY-8162
- Removed the deprecated `clearInterval`, `clearTimeout`, `debounce`, `requestAnimationFrame`, `setInterval`, `setTimeout` and `throttle` APIs from `Delay`. #TINY-8162
- Removed the deprecated `Schema` options. #TINY-7821
- Removed the deprecated `file_browser_callback_types`, `force_hex_style_colors` and `images_dataimg_filter` options. #TINY-7823
- Removed the deprecated `filepicker_validator_handler`, `force_p_newlines`, `gecko_spellcheck`, `tab_focus`, `table_responsive_width` and `toolbar_drawer` options. #TINY-7820
- Removed the deprecated `media_scripts` option in the `media` plugin. #TINY-8421
- Removed the deprecated `editor_deselector`, `editor_selector`, `elements`, `mode` and `types` legacy TinyMCE init options. #TINY-7822
- Removed the deprecated `content_editable_state` and `padd_empty_with_br` options. #TINY-8400
- Removed the deprecated `autoresize_on_init` option from the `autoresize` plugin. #TINY-8400
- Removed the deprecated `fullpage`, `spellchecker`, `bbcode`, `legacyoutput`, `colorpicker`, `contextmenu` and `textcolor` plugins. #TINY-8192
- Removed the undocumented `editor.editorCommands.hasCustomCommand` API. #TINY-7829
- Removed the undocumented `mceResetDesignMode`, `mceRepaint` and `mceBeginUndoLevel` commands. #TINY-7829

### Deprecated
- The dialog button component's `primary` property has been deprecated and will be removed in the next major release. Use the new `buttonType` property instead. #TINY-8304
- The `fire()` function of `tinymce.Editor`, `tinymce.dom.EventUtils`, `tinymce.dom.DOMUtils`, `tinymce.util.Observable` and `tinymce.util.EventDispatcher` has been deprecated and will be removed in the next major release. Use the `dispatch()` function instead. #TINY-8102
- The `content` property on the `SetContent` event has been deprecated and will be removed in the next major release. #TINY-8457
- The return value of the `editor.setContent` API has been deprecated and will be removed in the next major release. #TINY-8457

## 5.10.3 - 2022-02-09

### Fixed
- Alignment would sometimes be removed on parent elements when changing alignment on certain inline nodes, such as images. #TINY-8308
- The `fullscreen` plugin would reset the scroll position when exiting fullscreen mode. #TINY-8418

## 5.10.2 - 2021-11-17

### Fixed
- Internal selectors were appearing in the style list when using the `importcss` plugin. #TINY-8238

## 5.10.1 - 2021-11-03

### Fixed
- The iframe aria help text was not read by some screen readers. #TINY-8171
- Clicking the `forecolor` or `backcolor` toolbar buttons would do nothing until selecting a color. #TINY-7836
- Crop functionality did not work in the `imagetools` plugin when the editor was rendered in a shadow root. #TINY-6387
- Fixed an exception thrown on Safari when closing the `searchreplace` plugin dialog. #TINY-8166
- The `autolink` plugin did not convert URLs to links when starting with a bracket. #TINY-8091
- The `autolink` plugin incorrectly created nested links in some cases. #TINY-8091
- Tables could have an incorrect height set on rows when rendered outside of the editor. #TINY-7699
- In certain circumstances, the table of contents plugin would incorrectly add an extra empty list item. #TINY-4636
- The insert table grid menu displayed an incorrect size when re-opening the grid. #TINY-6532
- The word count plugin was treating the zero width space character (`&#8203;`) as a word. #TINY-7484

## 5.10.0 - 2021-10-11

### Added
- Added a new `URI.isDomSafe(uri)` API to check if a URI is considered safe to be inserted into the DOM. #TINY-7998
- Added the `ESC` key code constant to the `VK` API. #TINY-7917
- Added a new `deprecation_warnings` setting for turning off deprecation console warning messages. #TINY-8049

### Improved
- The `element` argument of the `editor.selection.scrollIntoView()` API is now optional, and if it is not provided the current selection will be scrolled into view. #TINY-7291

### Changed
- The deprecated `scope` attribute is no longer added to `td` cells when converting a row to a header row. #TINY-7731
- The number of `col` elements is normalized to match the number of columns in a table after a table action. #TINY-8011

### Fixed
- Fixed a regression that caused block wrapper formats to apply and remove incorrectly when using a collapsed selection with multiple words. #TINY-8036
- Resizing table columns in some scenarios would resize the column to an incorrect position. #TINY-7731
- Inserting a table where the parent element had padding would cause the table width to be incorrect. #TINY-7991
- The resize backdrop element did not have the `data-mce-bogus="all"` attribute set to prevent it being included in output. #TINY-7854
- Resize handles appeared on top of dialogs and menus when using an inline editor. #TINY-3263
- Fixed the `autoresize` plugin incorrectly scrolling to the top of the editor content in some cases when changing content. #TINY-7291
- Fixed the `editor.selection.scrollIntoView()` type signature, as it incorrectly required an `Element` instead of `HTMLElement`. #TINY-7291
- Table cells that were both row and column headers did not retain the correct state when converting back to a regular row or column. #TINY-7709
- Clicking beside a non-editable element could cause the editor to incorrectly scroll to the top of the content. #TINY-7062
- Clicking in a table cell, with a non-editable element in an adjacent cell, incorrectly caused the non-editable element to be selected. #TINY-7736
- Split toolbar buttons incorrectly had nested `tabindex="-1"` attributes. #TINY-7879
- Fixed notifications rendering in the wrong place initially and when the page was scrolled. #TINY-7894
- Fixed an exception getting thrown when the number of `col` elements didn't match the number of columns in a table. #TINY-7041 #TINY-8011
- The table selection state could become incorrect after selecting a noneditable table cell. #TINY-8053
- As of Mozilla Firefox 91, toggling fullscreen mode with `toolbar_sticky` enabled would cause the toolbar to disappear. #TINY-7873
- Fixed URLs not cleaned correctly in some cases in the `link` and `image` plugins. #TINY-7998
- Fixed the `image` and `media` toolbar buttons incorrectly appearing to be in an inactive state in some cases. #TINY-3463
- Fixed the `editor.selection.selectorChanged` API not firing if the selector matched the current selection when registered in some cases. #TINY-3463
- Inserting content into a `contenteditable="true"` element that was contained within a `contenteditable="false"` element would move the selection to an incorrect location. #TINY-7842
- Dragging and dropping `contenteditable="false"` elements could result in the element being placed in an unexpected location. #TINY-7917
- Pressing the Escape key would not cancel a drag action that started on a `contenteditable="false"` element within the editor. #TINY-7917
- `video` and `audio` elements were unable to be played when the `media` plugin live embeds were enabled in some cases. #TINY-7674
- Pasting images would throw an exception if the clipboard `items` were not files (for example, screenshots taken from gnome-software). Patch contributed by cedric-anne. #TINY-8079

### Deprecated
- Several APIs have been deprecated. See the release notes section for information. #TINY-8023 #TINY-8063
- Several Editor settings have been deprecated. See the release notes section for information. #TINY-8086
- The Table of Contents and Image Tools plugins will be classified as Premium plugins in the next major release. #TINY-8087
- Word support in the `paste` plugin has been deprecated and will be removed in the next major release. #TINY-8087

## 5.9.2 - 2021-09-08

### Fixed
- Fixed an exception getting thrown when disabling events and setting content. #TINY-7956
- Delete operations could behave incorrectly if the selection crossed a table boundary. #TINY-7596

## 5.9.1 - 2021-08-27

### Fixed
- Published TinyMCE types failed to compile in strict mode. #TINY-7915
- The `TableModified` event sometimes didn't fire when performing certain table actions. #TINY-7916

## 5.9.0 - 2021-08-26

### Added
- Added a new `mceFocus` command that focuses the editor. Equivalent to using `editor.focus()`. #TINY-7373
- Added a new `mceTableToggleClass` command which toggles the provided class on the currently selected table. #TINY-7476
- Added a new `mceTableCellToggleClass` command which toggles the provided class on the currently selected table cells. #TINY-7476
- Added a new `tablecellvalign` toolbar button and menu item for vertical table cell alignment. #TINY-7477
- Added a new `tablecellborderwidth` toolbar button and menu item to change table cell border width. #TINY-7478
- Added a new `tablecellborderstyle` toolbar button and menu item to change table cell border style. #TINY-7478
- Added a new `tablecaption` toolbar button and menu item to toggle captions on tables. #TINY-7479
- Added a new `mceTableToggleCaption` command that toggles captions on a selected table. #TINY-7479
- Added a new `tablerowheader` toolbar button and menu item to toggle the header state of row cells. #TINY-7478
- Added a new `tablecolheader` toolbar button and menu item to toggle the header state of column cells. #TINY-7482
- Added a new `tablecellbordercolor` toolbar button and menu item to select table cell border colors, with an accompanying setting `table_border_color_map` to customize the available values. #TINY-7480
- Added a new `tablecellbackgroundcolor` toolbar button and menu item to select table cell background colors, with an accompanying setting `table_background_color_map` to customize the available values. #TINY-7480
- Added a new `language` menu item and toolbar button to add `lang` attributes to content, with an accompanying `content_langs` setting to specify the languages available. #TINY-6149
- A new `lang` format is now available that can be used with `editor.formatter`, or applied with the `Lang` editor command. #TINY-6149
- Added a new `language` icon for the `language` toolbar button. #TINY-7670
- Added a new `table-row-numbering` icon. #TINY-7327
- Added new plugin commands: `mceEmoticons` (Emoticons), `mceWordCount` (Word Count), and `mceTemplate` (Template). #TINY-7619
- Added a new `iframe_aria_text` setting to set the iframe title attribute. #TINY-1264
- Added a new DomParser `Node.children()` API to return all the children of a `Node`. #TINY-7756

### Improved
- Sticky toolbars can now be offset from the top of the page using the new `toolbar_sticky_offset` setting. #TINY-7337
- Fancy menu items now accept an `initData` property to allow custom initialization data. #TINY-7480
- Improved the load time of the `fullpage` plugin by using the existing editor schema rather than creating a new one. #TINY-6504
- Improved the performance when UI components are rendered. #TINY-7572
- The context toolbar no longer unnecessarily repositions to the top of large elements when scrolling. #TINY-7545
- The context toolbar will now move out of the way when it overlaps with the selection, such as in table cells. #TINY-7192
- The context toolbar now uses a short animation when transitioning between different locations. #TINY-7740
- `Env.browser` now uses the User-Agent Client Hints API where it is available. #TINY-7785
- Icons with a `-rtl` suffix in their name will now automatically be used when the UI is rendered in right-to-left mode. #TINY-7782
- The `formatter.match` API now accepts an optional `similar` parameter to check if the format partially matches. #TINY-7712
- The `formatter.formatChanged` API now supports providing format variables when listening for changes. #TINY-7713
- The formatter will now fire `FormatApply` and `FormatRemove` events for the relevant actions. #TINY-7713
- The `autolink` plugin link detection now permits custom protocols. #TINY-7714
- The `autolink` plugin valid link detection has been improved. #TINY-7714

### Changed
- Changed the load order so content CSS is loaded before the editor is populated with content. #TINY-7249
- Changed the `emoticons`, `wordcount`, `code`, `codesample`, and `template` plugins to open dialogs using commands. #TINY-7619
- The context toolbar will no longer show an arrow when it overlaps the content, such as in table cells. #TINY-7665
- The context toolbar will no longer overlap the statusbar for toolbars using `node` or `selection` positions. #TINY-7666

### Fixed
- The `editor.fire` API was incorrectly mutating the original `args` provided. #TINY-3254
- Unbinding an event handler did not take effect immediately while the event was firing. #TINY-7436
- Binding an event handler incorrectly took effect immediately while the event was firing. #TINY-7436
- Unbinding a native event handler inside the `remove` event caused an exception that blocked editor removal. #TINY-7730
- The `SetContent` event contained the incorrect `content` when using the `editor.selection.setContent()` API. #TINY-3254
- The editor content could be edited after calling `setProgressState(true)` in iframe mode. #TINY-7373
- Tabbing out of the editor after calling `setProgressState(true)` behaved inconsistently in iframe mode. #TINY-7373
- Flash of unstyled content while loading the editor because the content CSS was loaded after the editor content was rendered. #TINY-7249
- Partially transparent RGBA values provided in the `color_map` setting were given the wrong hex value. #TINY-7163
- HTML comments with mismatched quotes were parsed incorrectly under certain circumstances. #TINY-7589
- The editor could crash when inserting certain HTML content. #TINY-7756
- Inserting certain HTML content into the editor could result in invalid HTML once parsed. #TINY-7756
- Links in notification text did not show the correct mouse pointer. #TINY-7661
- Using the Tab key to navigate into the editor on Microsoft Internet Explorer 11 would incorrectly focus the toolbar. #TINY-3707
- The editor selection could be placed in an incorrect location when undoing or redoing changes in a document containing `contenteditable="false"` elements. #TINY-7663
- Menus and context menus were not closed when clicking into a different editor. #TINY-7399
- Context menus on Android were not displayed when more than one HTML element was selected. #TINY-7688
- Disabled nested menu items could still be opened. #TINY-7700
- The nested menu item chevron icon was not fading when the menu item was disabled. #TINY-7700
- `imagetools` buttons were incorrectly enabled for remote images without `imagetools_proxy` set. #TINY-7772
- Only table content would be deleted when partially selecting a table and content outside the table. #TINY-6044
- The table cell selection handling was incorrect in some cases when dealing with nested tables. #TINY-6298
- Removing a table row or column could result in the cursor getting placed in an invalid location. #TINY-7695
- Pressing the Tab key to navigate through table cells did not skip noneditable cells. #TINY-7705
- Clicking on a noneditable table cell did not show a visual selection like other noneditable elements. #TINY-7724
- Some table operations would incorrectly cause table row attributes and styles to be lost. #TINY-6666
- The selection was incorrectly lost when using the `mceTableCellType` and `mceTableRowType` commands. #TINY-6666
- The `mceTableRowType` was reversing the order of the rows when converting multiple header rows back to body rows. #TINY-6666
- The table dialog did not always respect the `table_style_with_css` option. #TINY-4926
- Pasting into a table with multiple cells selected could cause the content to be pasted in the wrong location. #TINY-7485
- The `TableModified` event was not fired when pasting cells into a table. #TINY-6939
- The table paste column before and after icons were not flipped in RTL mode. #TINY-7851
- Fixed table corruption when deleting a `contenteditable="false"` cell. #TINY-7891
- The `dir` attribute was being incorrectly applied to list items. #TINY-4589
- Applying selector formats would sometimes not apply the format correctly to elements in a list. #TINY-7393
- For formats that specify an attribute or style that should be removed, the formatter `match` API incorrectly returned `false`. #TINY-6149
- The type signature on the `formatter.matchNode` API had the wrong return type (was `boolean` but should have been `Formatter | undefined`). #TINY-6149
- The `formatter.formatChanged` API would ignore the `similar` parameter if another callback had already been registered for the same format. #TINY-7713
- The `formatter.formatChanged` API would sometimes not run the callback the first time the format was removed. #TINY-7713
- Base64 encoded images with spaces or line breaks in the data URI were not displayed correctly. Patch contributed by RoboBurned.

### Deprecated
- The `bbcode`, `fullpage`, `legacyoutput`, and `spellchecker` plugins have been deprecated and marked for removal in the next major release. #TINY-7260

## 5.8.2 - 2021-06-23

### Fixed
- Fixed an issue when pasting cells from tables containing `colgroup`s into tables without `colgroup`s. #TINY-6675
- Fixed an issue that could cause an invalid toolbar button state when multiple inline editors were on a single page. #TINY-6297

## 5.8.1 - 2021-05-20

### Fixed
- An unexpected exception was thrown when switching to readonly mode and adjusting the editor width. #TINY-6383
- Content could be lost when the `pagebreak_split_block` setting was enabled. #TINY-3388
- The `list-style-type: none;` style on nested list items was incorrectly removed when clearing formatting. #TINY-6264
- URLs were not always detected when pasting over a selection. Patch contributed by jwcooper. #TINY-6997
- Properties on the `OpenNotification` event were incorrectly namespaced. #TINY-7486

## 5.8.0 - 2021-05-06

### Added
- Added the `PAGE_UP` and `PAGE_DOWN` key code constants to the `VK` API. #TINY-4612
- The editor resize handle can now be controlled using the keyboard. #TINY-4823
- Added a new `fixed_toolbar_container_target` setting which renders the toolbar in the specified `HTMLElement`. Patch contributed by pvrobays.

### Improved
- The `inline_boundaries` feature now supports the `home`, `end`, `pageup`, and `pagedown` keys. #TINY-4612
- Updated the `formatter.matchFormat` API to support matching formats with variables in the `classes` property. #TINY-7227
- Added HTML5 `audio` and `video` elements to the default alignment formats. #TINY-6633
- Added support for alpha list numbering to the list properties dialog. #TINY-6891

### Changed
- Updated the `image` dialog to display the class list dropdown as full-width if the caption checkbox is not present. #TINY-6400
- Renamed the "H Align" and "V Align" input labels in the Table Cell Properties dialog to "Horizontal align" and "Vertical align" respectively. #TINY-7285

### Deprecated
- The undocumented `setIconStroke` Split Toolbar Button API has been deprecated and will be removed in a future release. #TINY-3551

### Fixed
- Fixed a bug where it wasn't possible to align nested list items. #TINY-6567
- The RGB fields in the color picker dialog were not staying in sync with the color palette and hue slider. #TINY-6952
- The color preview box in the color picker dialog was not correctly displaying the saturation and value of the chosen color. #TINY-6952
- The color picker dialog will now show an alert if it is submitted with an invalid hex color code. #TINY-2814
- Fixed a bug where the `TableModified` event was not fired when adding a table row with the Tab key. #TINY-7006
- Added missing `images_file_types` setting to the exported TypeScript types. #GH-6607
- Fixed a bug where lists pasted from Word with Roman numeral markers were not displayed correctly. Patch contributed by aautio. #GH-6620
- The `editor.insertContent` API was incorrectly handling nested `span` elements with matching styles. #TINY-6263
- The HTML5 `small` element could not be removed when clearing text formatting. #TINY-6633
- The Oxide button text transform variable was incorrectly using `capitalize` instead of `none`. Patch contributed by dakur. #GH-6341
- Fix dialog button text that was using title-style capitalization. #TINY-6816
- Table plugin could perform operations on tables containing the inline editor. #TINY-6625
- Fixed Tab key navigation inside table cells with a ranged selection. #TINY-6638
- The foreground and background toolbar button color indicator is no longer blurry. #TINY-3551
- Fixed a regression in the `tinymce.create()` API that caused issues when multiple objects were created. #TINY-7358
- Fixed the `LineHeight` command causing the `change` event to be fired inconsistently. #TINY-7048

## 5.7.1 - 2021-03-17

### Fixed
- Fixed the `help` dialog incorrectly linking to the changelog of TinyMCE 4 instead of TinyMCE 5. #TINY-7031
- Fixed a bug where error messages were displayed incorrectly in the image dialog. #TINY-7099
- Fixed an issue where URLs were not correctly filtered in some cases. #TINY-7025
- Fixed a bug where context menu items with names that contained uppercase characters were not displayed. #TINY-7072
- Fixed context menu items lacking support for the `disabled` and `shortcut` properties. #TINY-7073
- Fixed a regression where the width and height were incorrectly set when embedding content using the `media` dialog. #TINY-7074

## 5.7.0 - 2021-02-10

### Added
- Added IPv6 address support to the URI API. Patch contributed by dev7355608. #GH-4409
- Added new `structure` and `style` properties to the `TableModified` event to indicate what kinds of modifications were made. #TINY-6643
- Added `video` and `audio` live embed support for the `media` plugin. #TINY-6229
- Added the ability to resize `video` and `iframe` media elements. #TINY-6229
- Added a new `font_css` setting for adding fonts to both the editor and the parent document. #TINY-6199
- Added a new `ImageUploader` API to simplify uploading image data to the configured `images_upload_url` or `images_upload_handler`. #TINY-4601
- Added an Oxide variable to define the container background color in fullscreen mode. #TINY-6903
- Added Oxide variables for setting the toolbar background colors for inline and sticky toolbars. #TINY-6009
- Added a new `AfterProgressState` event that is fired after `editor.setProgressState` calls complete. #TINY-6686
- Added support for `table_column_resizing` when inserting or deleting columns. #TINY-6711

### Changed
- Changed table and table column copy behavior to retain an appropriate width when pasted. #TINY-6664
- Changed the `lists` plugin to apply list styles to all text blocks within a selection. #TINY-3755
- Changed the `advlist` plugin to log a console error message when the `list` plugin isn't enabled. #TINY-6585
- Changed the z-index of the `setProgressState(true)` throbber so it does not hide notifications. #TINY-6686
- Changed the type signature for `editor.selection.getRng()` incorrectly returning `null`. #TINY-6843
- Changed some `SaxParser` regular expressions to improve performance. #TINY-6823
- Changed `editor.setProgressState(true)` to close any open popups. #TINY-6686

### Fixed
- Fixed `codesample` highlighting performance issues for some languages. #TINY-6996
- Fixed an issue where cell widths were lost when merging table cells. #TINY-6901
- Fixed `col` elements incorrectly transformed to `th` elements when converting columns to header columns. #TINY-6715
- Fixed a number of table operations not working when selecting 2 table cells on Mozilla Firefox. #TINY-3897
- Fixed a memory leak by backporting an upstream Sizzle fix. #TINY-6859
- Fixed table `width` style was removed when copying. #TINY-6664
- Fixed focus lost while typing in the `charmap` or `emoticons` dialogs when the editor is rendered in a shadow root. #TINY-6904
- Fixed corruption of base64 URLs used in style attributes when parsing HTML. #TINY-6828
- Fixed the order of CSS precedence of `content_style` and `content_css` in the `preview` and `template` plugins. `content_style` now has precedence. #TINY-6529
- Fixed an issue where the image dialog tried to calculate image dimensions for an empty image URL. #TINY-6611
- Fixed an issue where `scope` attributes on table cells would not change as expected when merging or unmerging cells. #TINY-6486
- Fixed the plugin documentation links in the `help` plugin. #DOC-703
- Fixed events bound using `DOMUtils` not returning the correct result for `isDefaultPrevented` in some cases. #TINY-6834
- Fixed the "Dropped file type is not supported" notification incorrectly showing when using an inline editor. #TINY-6834
- Fixed an issue with external styles bleeding into TinyMCE. #TINY-6735
- Fixed an issue where parsing malformed comments could cause an infinite loop. #TINY-6864
- Fixed incorrect return types on `editor.selection.moveToBookmark`. #TINY-6504
- Fixed the type signature for `editor.selection.setCursorLocation()` incorrectly allowing a node with no `offset`. #TINY-6843
- Fixed incorrect behavior when editor is destroyed while loading stylesheets. #INT-2282
- Fixed figure elements incorrectly splitting from a valid parent element when editing the image within. #TINY-6592
- Fixed inserting multiple rows or columns in a table cloning from the incorrect source row or column. #TINY-6906
- Fixed an issue where new lines were not scrolled into view when pressing Shift+Enter or Shift+Return. #TINY-6964
- Fixed an issue where list elements would not be removed when outdenting using the Enter or Return key. #TINY-5974
- Fixed an issue where file extensions with uppercase characters were treated as invalid. #TINY-6940
- Fixed dialog block messages were not passed through TinyMCE's translation system. #TINY-6971

## 5.6.2 - 2020-12-08

### Fixed
- Fixed a UI rendering regression when the document body is using `display: flex`. #TINY-6783

## 5.6.1 - 2020-11-25

### Fixed
- Fixed the `mceTableRowType` and `mceTableCellType` commands were not firing the `newCell` event. #TINY-6692
- Fixed the HTML5 `s` element was not recognized when editing or clearing text formatting. #TINY-6681
- Fixed an issue where copying and pasting table columns resulted in invalid HTML when using colgroups. #TINY-6684
- Fixed an issue where the toolbar would render with the wrong width for inline editors in some situations. #TINY-6683

## 5.6.0 - 2020-11-18

### Added
- Added new `BeforeOpenNotification` and `OpenNotification` events which allow internal notifications to be captured and modified before display. #TINY-6528
- Added support for `block` and `unblock` methods on inline dialogs. #TINY-6487
- Added new `TableModified` event which is fired whenever changes are made to a table. #TINY-6629
- Added new `images_file_types` setting to determine which image file formats will be automatically processed into `img` tags on paste when using the `paste` plugin. #TINY-6306
- Added support for `images_file_types` setting in the image file uploader to determine which image file extensions are valid for upload. #TINY-6224
- Added new `format_empty_lines` setting to control if empty lines are formatted in a ranged selection. #TINY-6483
- Added template support to the `autocompleter` for customizing the autocompleter items. #TINY-6505
- Added new user interface `enable`, `disable`, and `isDisabled` methods. #TINY-6397
- Added new `closest` formatter API to get the closest matching selection format from a set of formats. #TINY-6479
- Added new `emojiimages` emoticons database that uses the twemoji CDN by default. #TINY-6021
- Added new `emoticons_database` setting to configure which emoji database to use. #TINY-6021
- Added new `name` field to the `style_formats` setting object to enable specifying a name for the format. #TINY-4239

### Changed
- Changed `readonly` mode to allow hyperlinks to be clickable. #TINY-6248

### Fixed
- Fixed the `change` event not firing after a successful image upload. #TINY-6586
- Fixed the type signature for the `entity_encoding` setting not accepting delimited lists. #TINY-6648
- Fixed layout issues when empty `tr` elements were incorrectly removed from tables. #TINY-4679
- Fixed image file extensions lost when uploading an image with an alternative extension, such as `.jfif`. #TINY-6622
- Fixed a security issue where URLs in attributes weren't correctly sanitized. #TINY-6518
- Fixed `DOMUtils.getParents` incorrectly including the shadow root in the array of elements returned. #TINY-6540
- Fixed an issue where the root document could be scrolled while an editor dialog was open inside a shadow root. #TINY-6363
- Fixed `getContent` with text format returning a new line when the editor is empty. #TINY-6281
- Fixed table column and row resizers not respecting the `data-mce-resize` attribute. #TINY-6600
- Fixed inserting a table via the `mceInsertTable` command incorrectly creating 2 undo levels. #TINY-6656
- Fixed nested tables with `colgroup` elements incorrectly always resizing the inner table. #TINY-6623
- Fixed the `visualchars` plugin causing the editor to steal focus when initialized. #TINY-6282
- Fixed `fullpage` plugin altering text content in `editor.getContent()`. #TINY-6541
- Fixed `fullscreen` plugin not working correctly with multiple editors and shadow DOM. #TINY-6280
- Fixed font size keywords such as `medium` not displaying correctly in font size menus. #TINY-6291
- Fixed an issue where some attributes in table cells were not copied over to new rows or columns. #TINY-6485
- Fixed incorrectly removing formatting on adjacent spaces when removing formatting on a ranged selection. #TINY-6268
- Fixed the `Cut` menu item not working in the latest version of Mozilla Firefox. #TINY-6615
- Fixed some incorrect types in the new TypeScript declaration file. #TINY-6413
- Fixed a regression where a fake offscreen selection element was incorrectly created for the editor root node. #TINY-6555
- Fixed an issue where menus would incorrectly collapse in small containers. #TINY-3321
- Fixed an issue where only one table column at a time could be converted to a header. #TINY-6326
- Fixed some minor memory leaks that prevented garbage collection for editor instances. #TINY-6570
- Fixed resizing a `responsive` table not working when using the column resize handles. #TINY-6601
- Fixed incorrectly calculating table `col` widths when resizing responsive tables. #TINY-6646
- Fixed an issue where spaces were not preserved in pre-blocks when getting text content. #TINY-6448
- Fixed a regression that caused the selection to be difficult to see in tables with backgrounds. #TINY-6495
- Fixed content pasted multiple times in the editor when using Microsoft Internet Explorer 11. Patch contributed by mattford. #GH-4905

## 5.5.1 - 2020-10-01

### Fixed
- Fixed pressing the down key near the end of a document incorrectly raising an exception. #TINY-6471
- Fixed incorrect Typescript types for the `Tools` API. #TINY-6475

## 5.5.0 - 2020-09-29

### Added
- Added a TypeScript declaration file to the bundle output for TinyMCE core. #TINY-3785
- Added new `table_column_resizing` setting to control how table columns are resized when using the resize bars. #TINY-6001
- Added the ability to remove images on a failed upload using the `images_upload_handler` failure callback. #TINY-6011
- Added `hasPlugin` function to the editor API to determine if a plugin exists or not. #TINY-766
- Added new `ToggleToolbarDrawer` command and query state handler to allow the toolbar drawer to be programmatically toggled and the toggle state to be checked. #TINY-6032
- Added the ability to use `colgroup` elements in tables. #TINY-6050
- Added a new setting `table_use_colgroups` for toggling whether colgroups are used in new tables. #TINY-6050
- Added the ability to delete and navigate HTML media elements without the `media` plugin. #TINY-4211
- Added `fullscreen_native` setting to the `fullscreen` plugin to enable use of the entire monitor. #TINY-6284
- Added table related oxide variables to the Style API for more granular control over table cell selection appearance. #TINY-6311
- Added new `toolbar_persist` setting to control the visibility of the inline toolbar. #TINY-4847
- Added new APIs to allow for programmatic control of the inline toolbar visibility. #TINY-4847
- Added the `origin` property to the `ObjectResized` and `ObjectResizeStart` events, to specify which handle the resize was performed on. #TINY-6242
- Added new StyleSheetLoader `unload` and `unloadAll` APIs to allow loaded stylesheets to be removed. #TINY-3926
- Added the `LineHeight` query command and action to the editor. #TINY-4843
- Added the `lineheight` toolbar and menu items, and added `lineheight` to the default format menu. #TINY-4843
- Added a new `contextmenu_avoid_overlap` setting to allow context menus to avoid overlapping matched nodes. #TINY-6036
- Added new listbox dialog UI component for rendering a dropdown that allows nested options. #TINY-2236
- Added back the ability to use nested items in the `image_class_list`, `link_class_list`, `link_list`, `table_class_list`, `table_cell_class_list`, and `table_row_class_list` settings. #TINY-2236

### Changed
- Changed how CSS manipulates table cells when selecting multiple cells to achieve a semi-transparent selection. #TINY-6311
- Changed the `target` property on fired events to use the native event target. The original target for an open shadow root can be obtained using `event.getComposedPath()`. #TINY-6128
- Changed the editor to clean-up loaded CSS stylesheets when all editors using the stylesheet have been removed. #TINY-3926
- Changed `imagetools` context menu icon for accessing the `image` dialog to use the `image` icon. #TINY-4141
- Changed the `editor.insertContent()` and `editor.selection.setContent()` APIs to retain leading and trailing whitespace. #TINY-5966
- Changed the `table` plugin `Column` menu to include the cut, copy and paste column menu items. #TINY-6374
- Changed the default table styles in the content CSS files to better support the styling options available in the `table` dialog. #TINY-6179

### Deprecated
- Deprecated the `Env.experimentalShadowDom` flag. #TINY-6128

### Fixed
- Fixed tables with no borders displaying with the default border styles in the `preview` dialog. #TINY-6179
- Fixed loss of whitespace when inserting content after a non-breaking space. #TINY-5966
- Fixed the `event.getComposedPath()` function throwing an exception for events fired from the editor. #TINY-6128
- Fixed notifications not appearing when the editor is within a ShadowRoot. #TINY-6354
- Fixed focus issues with inline dialogs when the editor is within a ShadowRoot. #TINY-6360
- Fixed the `template` plugin previews missing some content styles. #TINY-6115
- Fixed the `media` plugin not saving the alternative source url in some situations. #TINY-4113
- Fixed an issue where column resizing using the resize bars was inconsistent between fixed and relative table widths. #TINY-6001
- Fixed an issue where dragging and dropping within a table would select table cells. #TINY-5950
- Fixed up and down keyboard navigation not working for inline `contenteditable="false"` elements. #TINY-6226
- Fixed dialog not retrieving `close` icon from icon pack. #TINY-6445
- Fixed the `unlink` toolbar button not working when selecting multiple links. #TINY-4867
- Fixed the `link` dialog not showing the "Text to display" field in some valid cases. #TINY-5205
- Fixed the `DOMUtils.split()` API incorrectly removing some content. #TINY-6294
- Fixed pressing the escape key not focusing the editor when using multiple toolbars. #TINY-6230
- Fixed the `dirty` flag not being correctly set during an `AddUndo` event. #TINY-4707
- Fixed `editor.selection.setCursorLocation` incorrectly placing the cursor outside `pre` elements in some circumstances. #TINY-4058
- Fixed an exception being thrown when pressing the enter key inside pre elements while `br_in_pre` setting is false. #TINY-4058

## 5.4.2 - 2020-08-17

### Fixed
- Fixed the editor not resizing when resizing the browser window in fullscreen mode. #TINY-3511
- Fixed clicking on notifications causing inline editors to hide. #TINY-6058
- Fixed an issue where link URLs could not be deleted or edited in the link dialog in some cases. #TINY-4706
- Fixed a regression where setting the `anchor_top` or `anchor_bottom` options to `false` was not working. #TINY-6256
- Fixed the `anchor` plugin not supporting the `allow_html_in_named_anchor` option. #TINY-6236
- Fixed an exception thrown when removing inline formats that contained additional styles or classes. #TINY-6288
- Fixed an exception thrown when positioning the context toolbar on Internet Explorer 11 in some edge cases. #TINY-6271
- Fixed inline formats not removed when more than one `removeformat` format rule existed. #TINY-6216
- Fixed an issue where spaces were sometimes removed when removing formating on nearby text. #TINY-6251
- Fixed the list toolbar buttons not showing as active when a list is selected. #TINY-6286
- Fixed an issue where the UI would sometimes not be shown or hidden when calling the show or hide API methods on the editor. #TINY-6048
- Fixed the list type style not retained when copying list items. #TINY-6289
- Fixed the Paste plugin converting tabs in plain text to a single space character. A `paste_tab_spaces` option has been included for setting the number of spaces used to replace a tab character. #TINY-6237

## 5.4.1 - 2020-07-08

### Fixed
- Fixed the Search and Replace plugin incorrectly including zero-width caret characters in search results. #TINY-4599
- Fixed dragging and dropping unsupported files navigating the browser away from the editor. #TINY-6027
- Fixed undo levels not created on browser handled drop or paste events. #TINY-6027
- Fixed content in an iframe element parsing as DOM elements instead of text content. #TINY-5943
- Fixed Oxide checklist styles not showing when printing. #TINY-5139
- Fixed bug with `scope` attribute not being added to the cells of header rows. #TINY-6206

## 5.4.0 - 2020-06-30

### Added
- Added keyboard navigation support to menus and toolbars when the editor is in a ShadowRoot. #TINY-6152
- Added the ability for menus to be clicked when the editor is in an open shadow root. #TINY-6091
- Added the `Editor.ui.styleSheetLoader` API for loading stylesheets within the Document or ShadowRoot containing the editor UI. #TINY-6089
- Added the `StyleSheetLoader` module to the public API. #TINY-6100
- Added Oxide variables for styling the `select` element and headings in dialog content. #TINY-6070
- Added icons for `table` column and row cut, copy, and paste toolbar buttons. #TINY-6062
- Added all `table` menu items to the UI registry, so they can be used by name in other menus. #TINY-4866
- Added new `mceTableApplyCellStyle` command to the `table` plugin. #TINY-6004
- Added new `table` cut, copy, and paste column editor commands and menu items. #TINY-6006
- Added font related Oxide variables for secondary buttons, allowing for custom styling. #TINY-6061
- Added new `table_header_type` setting to control how table header rows are structured. #TINY-6007
- Added new `table_sizing_mode` setting to replace the `table_responsive_width` setting, which has now been deprecated. #TINY-6051
- Added new `mceTableSizingMode` command for changing the sizing mode of a table. #TINY-6000
- Added new `mceTableRowType`, `mceTableColType`, and `mceTableCellType` commands and value queries. #TINY-6150

### Changed
- Changed `advlist` toolbar buttons to only show a dropdown list if there is more than one option. #TINY-3194
- Changed `mceInsertTable` command and `insertTable` API method to take optional header rows and columns arguments. #TINY-6012
- Changed stylesheet loading, so that UI skin stylesheets can load in a ShadowRoot if required. #TINY-6089
- Changed the DOM location of menus so that they display correctly when the editor is in a ShadowRoot. #TINY-6093
- Changed the table plugin to correctly detect all valid header row structures. #TINY-6007

### Fixed
- Fixed tables with no defined width being converted to a `fixed` width table when modifying the table. #TINY-6051
- Fixed the `autosave` `isEmpty` API incorrectly detecting non-empty content as empty. #TINY-5953
- Fixed table `Paste row after` and `Paste row before` menu items not disabled when nothing was available to paste. #TINY-6006
- Fixed a selection performance issue with large tables on Microsoft Internet Explorer and Edge. #TINY-6057
- Fixed filters for screening commands from the undo stack to be case-insensitive. #TINY-5946
- Fixed `fullscreen` plugin now removes all classes when the editor is closed. #TINY-4048
- Fixed handling of mixed-case icon identifiers (names) for UI elements. #TINY-3854
- Fixed leading and trailing spaces lost when using `editor.selection.getContent({ format: 'text' })`. #TINY-5986
- Fixed an issue where changing the URL with the quicklink toolbar caused unexpected undo behavior. #TINY-5952
- Fixed an issue where removing formatting within a table cell would cause Internet Explorer 11 to scroll to the end of the table. #TINY-6049
- Fixed an issue where the `allow_html_data_urls` setting was not correctly applied. #TINY-5951
- Fixed the `autolink` feature so that it no longer treats a string with multiple "@" characters as an email address. #TINY-4773
- Fixed an issue where removing the editor would leave unexpected attributes on the target element. #TINY-4001
- Fixed the `link` plugin now suggest `mailto:` when the text contains an '@' and no slashes (`/`). #TINY-5941
- Fixed the `valid_children` check of custom elements now allows a wider range of characters in names. #TINY-5971

## 5.3.2 - 2020-06-10

### Fixed
- Fixed a regression introduced in 5.3.0, where `images_dataimg_filter` was no-longer called. #TINY-6086

## 5.3.1 - 2020-05-27

### Fixed
- Fixed the image upload error alert also incorrectly closing the image dialog. #TINY-6020
- Fixed editor content scrolling incorrectly on focus in Firefox by reverting default content CSS html and body heights added in 5.3.0. #TINY-6019

## 5.3.0 - 2020-05-21

### Added
- Added html and body height styles to the default oxide content CSS. #TINY-5978
- Added `uploadUri` and `blobInfo` to the data returned by `editor.uploadImages()`. #TINY-4579
- Added a new function to the `BlobCache` API to lookup a blob based on the base64 data and mime type. #TINY-5988
- Added the ability to search and replace within a selection. #TINY-4549
- Added the ability to set the list start position for ordered lists and added new `lists` context menu item. #TINY-3915
- Added `icon` as an optional config option to the toggle menu item API. #TINY-3345
- Added `auto` mode for `toolbar_location` which positions the toolbar and menu bar at the bottom if there is no space at the top. #TINY-3161

### Changed
- Changed the default `toolbar_location` to `auto`. #TINY-3161
- Changed toggle menu items and choice menu items to have a dedicated icon with the checkmark displayed on the far right side of the menu item. #TINY-3345
- Changed the `link`, `image`, and `paste` plugins to use Promises to reduce the bundle size. #TINY-4710
- Changed the default icons to be lazy loaded during initialization. #TINY-4729
- Changed the parsing of content so base64 encoded urls are converted to blob urls. #TINY-4727
- Changed context toolbars so they concatenate when more than one is suitable for the current selection. #TINY-4495
- Changed inline style element formats (strong, b, em, i, u, strike) to convert to a span on format removal if a `style` or `class` attribute is present. #TINY-4741

### Fixed
- Fixed the `selection.setContent()` API not running parser filters. #TINY-4002
- Fixed formats incorrectly applied or removed when table cells were selected. #TINY-4709
- Fixed the `quickimage` button not restricting the file types to images. #TINY-4715
- Fixed search and replace ignoring text in nested contenteditable elements. #TINY-5967
- Fixed resize handlers displaying in the wrong location sometimes for remote images. #TINY-4732
- Fixed table picker breaking in Firefox on low zoom levels. #TINY-4728
- Fixed issue with loading or pasting contents with large base64 encoded images on Safari. #TINY-4715
- Fixed supplementary special characters being truncated when inserted into the editor. Patch contributed by mlitwin. #TINY-4791
- Fixed toolbar buttons not set to disabled when the editor is in readonly mode. #TINY-4592
- Fixed the editor selection incorrectly changing when removing caret format containers. #TINY-3438
- Fixed bug where title, width, and height would be set to empty string values when updating an image and removing those attributes using the image dialog. #TINY-4786
- Fixed `ObjectResized` event firing when an object wasn't resized. #TINY-4161
- Fixed `ObjectResized` and `ObjectResizeStart` events incorrectly fired when adding or removing table rows and columns. #TINY-4829
- Fixed the placeholder not hiding when pasting content into the editor. #TINY-4828
- Fixed an issue where the editor would fail to load if local storage was disabled. #TINY-5935
- Fixed an issue where an uploaded image would reuse a cached image with a different mime type. #TINY-5988
- Fixed bug where toolbars and dialogs would not show if the body element was replaced (e.g. with Turbolinks). Patch contributed by spohlenz. #GH-5653
- Fixed an issue where multiple formats would be removed when removing a single format at the end of lines or on empty lines. #TINY-1170
- Fixed zero-width spaces incorrectly included in the `wordcount` plugin character count. #TINY-5991
- Fixed a regression introduced in 5.2.0 whereby the desktop `toolbar_mode` setting would incorrectly override the mobile default setting. #TINY-5998
- Fixed an issue where deleting all content in a single cell table would delete the entire table. #TINY-1044

## 5.2.2 - 2020-04-23

### Fixed
- Fixed an issue where anchors could not be inserted on empty lines. #TINY-2788
- Fixed text decorations (underline, strikethrough) not consistently inheriting the text color. #TINY-4757
- Fixed `format` menu alignment buttons inconsistently applying to images. #TINY-4057
- Fixed the floating toolbar drawer height collapsing when the editor is rendered in modal dialogs or floating containers. #TINY-4837
- Fixed `media` embed content not processing safely in some cases. #TINY-4857

## 5.2.1 - 2020-03-25

### Fixed
- Fixed the "is decorative" checkbox in the image dialog clearing after certain dialog events. #FOAM-11
- Fixed possible uncaught exception when a `style` attribute is removed using a content filter on `setContent`. #TINY-4742
- Fixed the table selection not functioning correctly in Microsoft Edge 44 or higher. #TINY-3862
- Fixed the table resize handles not functioning correctly in Microsoft Edge 44 or higher. #TINY-4160
- Fixed the floating toolbar drawer disconnecting from the toolbar when adding content in inline mode. #TINY-4725 #TINY-4765
- Fixed `readonly` mode not returning the appropriate boolean value. #TINY-3948
- Fixed the `forced_root_block_attrs` setting not applying attributes to new blocks consistently. #TINY-4564
- Fixed the editor incorrectly stealing focus during initialization in Microsoft Internet Explorer. #TINY-4697
- Fixed dialogs stealing focus when opening an alert or confirm dialog using an `onAction` callback. #TINY-4014
- Fixed inline dialogs incorrectly closing when clicking on an opened alert or confirm dialog. #TINY-4012
- Fixed the context toolbar overlapping the menu bar and toolbar. #TINY-4586
- Fixed notification and inline dialog positioning issues when using `toolbar_location: 'bottom'`. #TINY-4586
- Fixed the `colorinput` popup appearing offscreen on mobile devices. #TINY-4711
- Fixed special characters not being found when searching by "whole words only". #TINY-4522
- Fixed an issue where dragging images could cause them to be duplicated. #TINY-4195
- Fixed context toolbars activating without the editor having focus. #TINY-4754
- Fixed an issue where removing the background color of text did not always work. #TINY-4770
- Fixed an issue where new rows and columns in a table did not retain the style of the previous row or column. #TINY-4788

## 5.2.0 - 2020-02-13

### Added
- Added the ability to apply formats to spaces. #TINY-4200
- Added new `toolbar_location` setting to allow for positioning the menu and toolbar at the bottom of the editor. #TINY-4210
- Added new `toolbar_groups` setting to allow a custom floating toolbar group to be added to the toolbar when using `floating` toolbar mode. #TINY-4229
- Added new `link_default_protocol` setting to `link` and `autolink` plugin to allow a protocol to be used by default. #TINY-3328
- Added new `placeholder` setting to allow a placeholder to be shown when the editor is empty. #TINY-3917
- Added new `tinymce.dom.TextSeeker` API to allow searching text across different DOM nodes. #TINY-4200
- Added a drop shadow below the toolbar while in sticky mode and introduced Oxide variables to customize it when creating a custom skin. #TINY-4343
- Added `quickbars_image_toolbar` setting to allow for the image quickbar to be turned off. #TINY-4398
- Added iframe and img `loading` attribute to the default schema. Patch contributed by ataylor32. #GH-5112
- Added new `getNodeFilters`/`getAttributeFilters` functions to the `editor.serializer` instance. #TINY-4344
- Added new `a11y_advanced_options` setting to allow additional accessibility options to be added. #FOAM-11
- Added new accessibility options and behaviours to the image dialog using `a11y_advanced_options`. #FOAM-11
- Added the ability to use the window `PrismJS` instance for the `codesample` plugin instead of the bundled version to allow for styling custom languages. #TINY-4504
- Added error message events that fire when a resource loading error occurs. #TINY-4509

### Changed
- Changed the default schema to disallow `onchange` for select elements. #TINY-4614
- Changed default `toolbar_mode` value from false to `wrap`. The value false has been deprecated. #TINY-4617
- Changed `toolbar_drawer` setting to `toolbar_mode`. `toolbar_drawer` has been deprecated. #TINY-4416
- Changed iframe mode to set selection on content init if selection doesn't exist. #TINY-4139
- Changed table related icons to align them with the visual style of the other icons. #TINY-4341
- Changed and improved the visual appearance of the color input field. #TINY-2917
- Changed fake caret container to use `forced_root_block` when possible. #TINY-4190
- Changed the `requireLangPack` API to wait until the plugin has been loaded before loading the language pack. #TINY-3716
- Changed the formatter so `style_formats` are registered before the initial content is loaded into the editor. #TINY-4238
- Changed media plugin to use https protocol for media urls by default. #TINY-4577
- Changed the parser to treat CDATA nodes as bogus HTML comments to match the HTML parsing spec. A new `preserve_cdata` setting has been added to preserve CDATA nodes if required. #TINY-4625

### Fixed
- Fixed incorrect parsing of malformed/bogus HTML comments. #TINY-4625
- Fixed `quickbars` selection toolbar appearing on non-editable elements. #TINY-4359
- Fixed bug with alignment toolbar buttons sometimes not changing state correctly. #TINY-4139
- Fixed the `codesample` toolbar button not toggling when selecting code samples other than HTML. #TINY-4504
- Fixed content incorrectly scrolling to the top or bottom when pressing enter if when the content was already in view. #TINY-4162
- Fixed `scrollIntoView` potentially hiding elements behind the toolbar. #TINY-4162
- Fixed editor not respecting the `resize_img_proportional` setting due to legacy code. #TINY-4236
- Fixed flickering floating toolbar drawer in inline mode. #TINY-4210
- Fixed an issue where the template plugin dialog would be indefinitely blocked on a failed template load. #TINY-2766
- Fixed the `mscontrolselect` event not being unbound on IE/Edge. #TINY-4196
- Fixed Confirm dialog footer buttons so only the "Yes" button is highlighted. #TINY-4310
- Fixed `file_picker_callback` functionality for Image, Link and Media plugins. #TINY-4163
- Fixed issue where floating toolbar drawer sometimes would break if the editor is resized while the drawer is open. #TINY-4439
- Fixed incorrect `external_plugins` loading error message. #TINY-4503
- Fixed resize handler was not hidden for ARIA purposes. Patch contributed by Parent5446. #GH-5195
- Fixed an issue where content could be lost if a misspelled word was selected and spellchecking was disabled. #TINY-3899
- Fixed validation errors in the CSS where certain properties had the wrong default value. #TINY-4491
- Fixed an issue where forced root block attributes were not applied when removing a list. #TINY-4272
- Fixed an issue where the element path isn't being cleared when there are no parents. #TINY-4412
- Fixed an issue where width and height in svg icons containing `rect` elements were overridden by the CSS reset. #TINY-4408
- Fixed an issue where uploading images with `images_reuse_filename` enabled and that included a query parameter would generate an invalid URL. #TINY-4638
- Fixed the `closeButton` property not working when opening notifications. #TINY-4674
- Fixed keyboard flicker when opening a context menu on mobile. #TINY-4540
- Fixed issue where plus icon svg contained strokes. #TINY-4681

## 5.1.6 - 2020-01-28

### Fixed
- Fixed `readonly` mode not blocking all clicked links. #TINY-4572
- Fixed legacy font sizes being calculated inconsistently for the `FontSize` query command value. #TINY-4555
- Fixed changing a tables row from `Header` to `Body` incorrectly moving the row to the bottom of the table. #TINY-4593
- Fixed the context menu not showing in certain cases with hybrid devices. #TINY-4569
- Fixed the context menu opening in the wrong location when the target is the editor body. #TINY-4568
- Fixed the `image` plugin not respecting the `automatic_uploads` setting when uploading local images. #TINY-4287
- Fixed security issue related to parsing HTML comments and CDATA. #TINY-4544

## 5.1.5 - 2019-12-19

### Fixed
- Fixed the UI not working with hybrid devices that accept both touch and mouse events. #TNY-4521
- Fixed the `charmap` dialog initially focusing the first tab of the dialog instead of the search input field. #TINY-4342
- Fixed an exception being raised when inserting content if the caret was directly before or after a `contenteditable="false"` element. #TINY-4528
- Fixed a bug with pasting image URLs when paste as text is enabled. #TINY-4523

## 5.1.4 - 2019-12-11

### Fixed
- Fixed dialog contents disappearing when clicking a checkbox for right-to-left languages. #TINY-4518
- Fixed the `legacyoutput` plugin registering legacy formats after editor initialization, causing legacy content to be stripped on the initial load. #TINY-4447
- Fixed search and replace not cycling through results when searching using special characters. #TINY-4506
- Fixed the `visualchars` plugin converting HTML-like text to DOM elements in certain cases. #TINY-4507
- Fixed an issue with the `paste` plugin not sanitizing content in some cases. #TINY-4510
- Fixed HTML comments incorrectly being parsed in certain cases. #TINY-4511

## 5.1.3 - 2019-12-04

### Fixed
- Fixed sticky toolbar not undocking when fullscreen mode is activated. #TINY-4390
- Fixed the "Current Window" target not applying when updating links using the link dialog. #TINY-4063
- Fixed disabled menu items not highlighting when focused. #TINY-4339
- Fixed touch events passing through dialog collection items to the content underneath on Android devices. #TINY-4431
- Fixed keyboard navigation of the Help dialog's Keyboard Navigation tab. #TINY-4391
- Fixed search and replace dialog disappearing when finding offscreen matches on iOS devices. #TINY-4350
- Fixed performance issues where sticky toolbar was jumping while scrolling on slower browsers. #TINY-4475

## 5.1.2 - 2019-11-19

### Fixed
- Fixed desktop touch devices using `mobile` configuration overrides. #TINY-4345
- Fixed unable to disable the new scrolling toolbar feature. #TINY-4345
- Fixed touch events passing through any pop-up items to the content underneath on Android devices. #TINY-4367
- Fixed the table selector handles throwing JavaScript exceptions for non-table selections. #TINY-4338
- Fixed `cut` operations not removing selected content on Android devices when the `paste` plugin is enabled. #TINY-4362
- Fixed inline toolbar not constrained to the window width by default. #TINY-4314
- Fixed context toolbar split button chevrons pointing right when they should be pointing down. #TINY-4257
- Fixed unable to access the dialog footer in tabbed dialogs on small screens. #TINY-4360
- Fixed mobile table selectors were hard to select with touch by increasing the size. #TINY-4366
- Fixed mobile table selectors moving when moving outside the editor. #TINY-4366
- Fixed inline toolbars collapsing when using sliding toolbars. #TINY-4389
- Fixed block textpatterns not treating NBSPs as spaces. #TINY-4378
- Fixed backspace not merging blocks when the last element in the preceding block was a `contenteditable="false"` element. #TINY-4235
- Fixed toolbar buttons that only contain text labels overlapping on mobile devices. #TINY-4395
- Fixed quickbars quickimage picker not working on mobile. #TINY-4377
- Fixed fullscreen not resizing in an iOS WKWebView component. #TINY-4413

## 5.1.1 - 2019-10-28

### Fixed
- Fixed font formats containing spaces being wrapped in `&quot;` entities instead of single quotes. #TINY-4275
- Fixed alert and confirm dialogs losing focus when clicked. #TINY-4248
- Fixed clicking outside a modal dialog focusing on the document body. #TINY-4249
- Fixed the context toolbar not hiding when scrolled out of view. #TINY-4265

## 5.1.0 - 2019-10-17

### Added
- Added touch selector handles for table selections on touch devices. #TINY-4097
- Added border width field to Table Cell dialog. #TINY-4028
- Added touch event listener to media plugin to make embeds playable. #TINY-4093
- Added oxide styling options to notifications and tweaked the default variables. #TINY-4153
- Added additional padding to split button chevrons on touch devices, to make them easier to interact with. #TINY-4223
- Added new platform detection functions to `Env` and deprecated older detection properties. #TINY-4184
- Added `inputMode` config field to specify inputmode attribute of `input` dialog components. #TINY-4062
- Added new `inputMode` property to relevant plugins/dialogs. #TINY-4102
- Added new `toolbar_sticky` setting to allow the iframe menubar/toolbar to stick to the top of the window when scrolling. #TINY-3982

### Changed
- Changed default setting for `toolbar_drawer` to `floating`. #TINY-3634
- Changed mobile phones to use the `silver` theme by default. #TINY-3634
- Changed some editor settings to default to `false` on touch devices:
  - `menubar`(phones only). #TINY-4077
  - `table_grid`. #TINY-4075
  - `resize`. #TINY-4157
  - `object_resizing`. #TINY-4157
- Changed toolbars and context toolbars to sidescroll on mobile. #TINY-3894 #TINY-4107
- Changed context menus to render as horizontal menus on touch devices. #TINY-4107
- Changed the editor to use the `VisualViewport` API of the browser where possible. #TINY-4078
- Changed visualblocks toolbar button icon and renamed `paragraph` icon to `visualchars`. #TINY-4074
- Changed Oxide default for `@toolbar-button-chevron-color` to follow toolbar button icon color. #TINY-4153
- Changed the `urlinput` dialog component to use the `url` type attribute. #TINY-4102

### Fixed
- Fixed Safari desktop visual viewport fires resize on fullscreen breaking the restore function. #TINY-3976
- Fixed scroll issues on mobile devices. #TINY-3976
- Fixed context toolbar unable to refresh position on iOS12. #TINY-4107
- Fixed ctrl+left click not opening links on readonly mode and the preview dialog. #TINY-4138
- Fixed Slider UI component not firing `onChange` event on touch devices. #TINY-4092
- Fixed notifications overlapping instead of stacking. #TINY-3478
- Fixed inline dialogs positioning incorrectly when the page is scrolled. #TINY-4018
- Fixed inline dialogs and menus not repositioning when resizing. #TINY-3227
- Fixed inline toolbar incorrectly stretching to the full width when a width value was provided. #TINY-4066
- Fixed menu chevrons color to follow the menu text color. #TINY-4153
- Fixed table menu selection grid from staying black when using dark skins, now follows border color. #TINY-4153
- Fixed Oxide using the wrong text color variable for menubar button focused state. #TINY-4146
- Fixed the autoresize plugin not keeping the selection in view when resizing. #TINY-4094
- Fixed textpattern plugin throwing exceptions when using `forced_root_block: false`. #TINY-4172
- Fixed missing CSS fill styles for toolbar button icon active state. #TINY-4147
- Fixed an issue where the editor selection could end up inside a short ended element (such as `br`). #TINY-3999
- Fixed browser selection being lost in inline mode when opening split dropdowns. #TINY-4197
- Fixed backspace throwing an exception when using `forced_root_block: false`. #TINY-4099
- Fixed floating toolbar drawer expanding outside the bounds of the editor. #TINY-3941
- Fixed the autocompleter not activating immediately after a `br` or `contenteditable=false` element. #TINY-4194
- Fixed an issue where the autocompleter would incorrectly close on IE 11 in certain edge cases. #TINY-4205

## 5.0.16 - 2019-09-24

### Added
- Added new `referrer_policy` setting to add the `referrerpolicy` attribute when loading scripts or stylesheets. #TINY-3978
- Added a slight background color to dialog tab links when focused to aid keyboard navigation. #TINY-3877

### Fixed
- Fixed media poster value not updating on change. #TINY-4013
- Fixed openlink was not registered as a toolbar button. #TINY-4024
- Fixed failing to initialize if a script tag was used inside a SVG. #TINY-4087
- Fixed double top border showing on toolbar without menubar when toolbar_drawer is enabled. #TINY-4118
- Fixed unable to drag inline dialogs to the bottom of the screen when scrolled. #TINY-4154
- Fixed notifications appearing on top of the toolbar when scrolled in inline mode. #TINY-4159
- Fixed notifications displaying incorrectly on IE 11. #TINY-4169

## 5.0.15 - 2019-09-02

### Added
- Added a dark `content_css` skin to go with the dark UI skin. #TINY-3743

### Changed
- Changed the enabled state on toolbar buttons so they don't get the hover effect. #TINY-3974

### Fixed
- Fixed missing CSS active state on toolbar buttons. #TINY-3966
- Fixed `onChange` callback not firing for the colorinput dialog component. #TINY-3968
- Fixed context toolbars not showing in fullscreen mode. #TINY-4023

## 5.0.14 - 2019-08-19

### Added
- Added an API to reload the autocompleter menu with additional fetch metadata #MENTIONS-17

### Fixed
- Fixed missing toolbar button border styling options. #TINY-3965
- Fixed image upload progress notification closing before the upload is complete. #TINY-3963
- Fixed inline dialogs not closing on escape when no dialog component is in focus. #TINY-3936
- Fixed plugins not being filtered when defaulting to mobile on phones. #TINY-3537
- Fixed toolbar more drawer showing the content behind it when transitioning between opened and closed states. #TINY-3878
- Fixed focus not returning to the dialog after pressing the "Replace all" button in the search and replace dialog. #TINY-3961

### Removed
- Removed Oxide variable `@menubar-select-disabled-border-color` and replaced it with `@menubar-select-disabled-border`. #TINY-3965

## 5.0.13 - 2019-08-06

### Changed
- Changed modal dialogs to prevent dragging by default and added new `draggable_modal` setting to restore dragging. #TINY-3873
- Changed the nonbreaking plugin to insert nbsp characters wrapped in spans to aid in filtering. This can be disabled using the `nonbreaking_wrap` setting. #TINY-3647
- Changed backspace behaviour in lists to outdent nested list items when the cursor is at the start of the list item. #TINY-3651

### Fixed
- Fixed sidebar growing beyond editor bounds in IE 11. #TINY-3937
- Fixed issue with being unable to keyboard navigate disabled toolbar buttons. #TINY-3350
- Fixed issues with backspace and delete in nested contenteditable true and false elements. #TINY-3868
- Fixed issue with losing keyboard navigation in dialogs due to disabled buttons. #TINY-3914
- Fixed `MouseEvent.mozPressure is deprecated` warning in Firefox. #TINY-3919
- Fixed `default_link_target` not being respected when `target_list` is disabled. #TINY-3757
- Fixed mobile plugin filter to only apply to the mobile theme, rather than all mobile platforms. #TINY-3405
- Fixed focus switching to another editor during mode changes. #TINY-3852
- Fixed an exception being thrown when clicking on an uninitialized inline editor. #TINY-3925
- Fixed unable to keyboard navigate to dialog menu buttons. #TINY-3933
- Fixed dialogs being able to be dragged outside the window viewport. #TINY-3787
- Fixed inline dialogs appearing above modal dialogs. #TINY-3932

## 5.0.12 - 2019-07-18

### Added
- Added ability to utilize UI dialog panels inside other panels. #TINY-3305
- Added help dialog tab explaining keyboard navigation of the editor. #TINY-3603

### Changed
- Changed the "Find and Replace" design to an inline dialog. #TINY-3054

### Fixed
- Fixed issue where autolink spacebar event was not being fired on Edge. #TINY-3891
- Fixed table selection missing the background color. #TINY-3892
- Fixed removing shortcuts not working for function keys. #TINY-3871
- Fixed non-descriptive UI component type names. #TINY-3349
- Fixed UI registry components rendering as the wrong type when manually specifying a different type. #TINY-3385
- Fixed an issue where dialog checkbox, input, selectbox, textarea and urlinput components couldn't be disabled. #TINY-3708
- Fixed the context toolbar not using viable screen space in inline/distraction free mode. #TINY-3717
- Fixed the context toolbar overlapping the toolbar in various conditions. #TINY-3205
- Fixed IE11 edge case where items were being inserted into the wrong location. #TINY-3884

## 5.0.11 - 2019-07-04

### Fixed
- Fixed packaging errors caused by a rollup treeshaking bug (https://github.com/rollup/rollup/issues/2970). #TINY-3866
- Fixed the customeditor component not able to get data from the dialog api. #TINY-3866
- Fixed collection component tooltips not being translated. #TINY-3855

## 5.0.10 - 2019-07-02

### Added
- Added support for all HTML color formats in `color_map` setting. #TINY-3837

### Changed
- Changed backspace key handling to outdent content in appropriate circumstances. #TINY-3685
- Changed default palette for forecolor and backcolor to include some lighter colors suitable for highlights. #TINY-2865
- Changed the search and replace plugin to cycle through results. #TINY-3800

### Fixed
- Fixed inconsistent types causing some properties to be unable to be used in dialog components. #TINY-3778
- Fixed an issue in the Oxide skin where dialog content like outlines and shadows were clipped because of overflow hidden. #TINY-3566
- Fixed the search and replace plugin not resetting state when changing the search query. #TINY-3800
- Fixed backspace in lists not creating an undo level. #TINY-3814
- Fixed the editor to cancel loading in quirks mode where the UI is not supported. #TINY-3391
- Fixed applying fonts not working when the name contained spaces and numbers. #TINY-3801
- Fixed so that initial content is retained when initializing on list items. #TINY-3796
- Fixed inefficient font name and font size current value lookup during rendering. #TINY-3813
- Fixed mobile font copied into the wrong folder for the oxide-dark skin. #TINY-3816
- Fixed an issue where resizing the width of tables would produce inaccurate results. #TINY-3827
- Fixed a memory leak in the Silver theme. #TINY-3797
- Fixed alert and confirm dialogs using incorrect markup causing inconsistent padding. #TINY-3835
- Fixed an issue in the Table plugin with `table_responsive_width` not enforcing units when resizing. #TINY-3790
- Fixed leading, trailing and sequential spaces being lost when pasting plain text. #TINY-3726
- Fixed exception being thrown when creating relative URIs. #TINY-3851
- Fixed focus is no longer set to the editor content during mode changes unless the editor already had focus. #TINY-3852

## 5.0.9 - 2019-06-26

### Fixed
- Fixed print plugin not working in Firefox. #TINY-3834

## 5.0.8 - 2019-06-18

### Added
- Added back support for multiple toolbars. #TINY-2195
- Added support for .m4a files to the media plugin. #TINY-3750
- Added new base_url and suffix editor init options. #TINY-3681

### Fixed
- Fixed incorrect padding for select boxes with visible values. #TINY-3780
- Fixed selection incorrectly changing when programmatically setting selection on contenteditable false elements. #TINY-3766
- Fixed sidebar background being transparent. #TINY-3727
- Fixed the build to remove duplicate iife wrappers. #TINY-3689
- Fixed bogus autocompleter span appearing in content when the autocompleter menu is shown. #TINY-3752
- Fixed toolbar font size select not working with legacyoutput plugin. #TINY-2921
- Fixed the legacyoutput plugin incorrectly aligning images. #TINY-3660
- Fixed remove color not working when using the legacyoutput plugin. #TINY-3756
- Fixed the font size menu applying incorrect sizes when using the legacyoutput plugin. #TINY-3773
- Fixed scrollIntoView not working when the parent window was out of view. #TINY-3663
- Fixed the print plugin printing from the wrong window in IE11. #TINY-3762
- Fixed content CSS loaded over CORS not loading in the preview plugin with content_css_cors enabled. #TINY-3769
- Fixed the link plugin missing the default "None" option for link list. #TINY-3738
- Fixed small dot visible with menubar and toolbar disabled in inline mode. #TINY-3623
- Fixed space key properly inserts a nbsp before/after block elements. #TINY-3745
- Fixed native context menu not showing with images in IE11. #TINY-3392
- Fixed inconsistent browser context menu image selection. #TINY-3789

## 5.0.7 - 2019-06-05

### Added
- Added new toolbar button and menu item for inserting tables via dialog. #TINY-3636
- Added new API for adding/removing/changing tabs in the Help dialog. #TINY-3535
- Added highlighting of matched text in autocompleter items. #TINY-3687
- Added the ability for autocompleters to work with matches that include spaces. #TINY-3704
- Added new `imagetools_fetch_image` callback to allow custom implementations for cors loading of images. #TINY-3658
- Added `'http'` and `https` options to `link_assume_external_targets` to prepend `http://` or `https://` prefixes when URL does not contain a protocol prefix. Patch contributed by francoisfreitag. #GH-4335

### Changed
- Changed annotations navigation to work the same as inline boundaries. #TINY-3396
- Changed tabpanel API by adding a `name` field and changing relevant methods to use it. #TINY-3535

### Fixed
- Fixed text color not updating all color buttons when choosing a color. #TINY-3602
- Fixed the autocompleter not working with fragmented text. #TINY-3459
- Fixed the autosave plugin no longer overwrites window.onbeforeunload. #TINY-3688
- Fixed infinite loop in the paste plugin when IE11 takes a long time to process paste events. Patch contributed by lRawd. #GH-4987
- Fixed image handle locations when using `fixed_toolbar_container`. Patch contributed by t00. #GH-4966
- Fixed the autoresize plugin not firing `ResizeEditor` events. #TINY-3587
- Fixed editor in fullscreen mode not extending to the bottom of the screen. #TINY-3701
- Fixed list removal when pressing backspace after the start of the list item. #TINY-3697
- Fixed autocomplete not triggering from compositionend events. #TINY-3711
- Fixed `file_picker_callback` could not set the caption field on the insert image dialog. #TINY-3172
- Fixed the autocompleter menu showing up after a selection had been made. #TINY-3718
- Fixed an exception being thrown when a file or number input has focus during initialization. Patch contributed by t00. #GH-2194

## 5.0.6 - 2019-05-22

### Added
- Added `icons_url` editor settings to enable icon packs to be loaded from a custom url. #TINY-3585
- Added `image_uploadtab` editor setting to control the visibility of the upload tab in the image dialog. #TINY-3606
- Added new api endpoints to the wordcount plugin and improved character count logic. #TINY-3578

### Changed
- Changed plugin, language and icon loading errors to log in the console instead of a notification. #TINY-3585

### Fixed
- Fixed the textpattern plugin not working with fragmented text. #TINY-3089
- Fixed various toolbar drawer accessibility issues and added an animation. #TINY-3554
- Fixed issues with selection and ui components when toggling readonly mode. #TINY-3592
- Fixed so readonly mode works with inline editors. #TINY-3592
- Fixed docked inline toolbar positioning when scrolled. #TINY-3621
- Fixed initial value not being set on bespoke select in quickbars and toolbar drawer. #TINY-3591
- Fixed so that nbsp entities aren't trimmed in white-space: pre-line elements. #TINY-3642
- Fixed `mceInsertLink` command inserting spaces instead of url encoded characters. #GH-4990
- Fixed text content floating on top of dialogs in IE11. #TINY-3640

## 5.0.5 - 2019-05-09

### Added
- Added menu items to match the forecolor/backcolor toolbar buttons. #TINY-2878
- Added default directionality based on the configured language. #TINY-2621
- Added styles, icons and tests for rtl mode. #TINY-2621

### Fixed
- Fixed autoresize not working with floating elements or when media elements finished loading. #TINY-3545
- Fixed incorrect vertical caret positioning in IE 11. #TINY-3188
- Fixed submenu anchoring hiding overflowed content. #TINY-3564

### Removed
- Removed unused and hidden validation icons to avoid displaying phantom tooltips. #TINY-2329

## 5.0.4 - 2019-04-23

### Added
- Added back URL dialog functionality, which is now available via `editor.windowManager.openUrl()`. #TINY-3382
- Added the missing throbber functionality when calling `editor.setProgressState(true)`. #TINY-3453
- Added function to reset the editor content and undo/dirty state via `editor.resetContent()`. #TINY-3435
- Added the ability to set menu buttons as active. #TINY-3274
- Added `editor.mode` API, featuring a custom editor mode API. #TINY-3406
- Added better styling to floating toolbar drawer. #TINY-3479
- Added the new premium plugins to the Help dialog plugins tab. #TINY-3496
- Added the linkchecker context menu items to the default configuration. #TINY-3543

### Fixed
- Fixed image context menu items showing on placeholder images. #TINY-3280
- Fixed dialog labels and text color contrast within notifications/alert banners to satisfy WCAG 4.5:1 contrast ratio for accessibility. #TINY-3351
- Fixed selectbox and colorpicker items not being translated. #TINY-3546
- Fixed toolbar drawer sliding mode to correctly focus the editor when tabbing via keyboard navigation. #TINY-3533
- Fixed positioning of the styleselect menu in iOS while using the mobile theme. #TINY-3505
- Fixed the menubutton `onSetup` callback to be correctly executed when rendering the menu buttons. #TINY-3547
- Fixed `default_link_target` setting to be correctly utilized when creating a link. #TINY-3508
- Fixed colorpicker floating marginally outside its container. #TINY-3026
- Fixed disabled menu items displaying as active when hovered. #TINY-3027

### Removed
- Removed redundant mobile wrapper. #TINY-3480

## 5.0.3 - 2019-03-19

### Changed
- Changed empty nested-menu items within the style formats menu to be disabled or hidden if the value of `style_formats_autohide` is `true`. #TINY-3310
- Changed the entire phrase 'Powered by Tiny' in the status bar to be a link instead of just the word 'Tiny'. #TINY-3366
- Changed `formatselect`, `styleselect` and `align` menus to use the `mceToggleFormat` command internally. #TINY-3428

### Fixed
- Fixed toolbar keyboard navigation to work as expected when `toolbar_drawer` is configured. #TINY-3432
- Fixed text direction buttons to display the correct pressed state in selections that have no explicit `dir` property. #TINY-3138
- Fixed the mobile editor to clean up properly when removed. #TINY-3445
- Fixed quickbar toolbars to add an empty box to the screen when it is set to `false`. #TINY-3439
- Fixed an issue where pressing the **Delete/Backspace** key at the edge of tables was creating incorrect selections. #TINY-3371
- Fixed an issue where dialog collection items (emoticon and special character dialogs) couldn't be selected with touch devices. #TINY-3444
- Fixed a type error introduced in TinyMCE version 5.0.2 when calling `editor.getContent()` with nested bookmarks. #TINY-3400
- Fixed an issue that prevented default icons from being overridden. #TINY-3449
- Fixed an issue where **Home/End** keys wouldn't move the caret correctly before or after `contenteditable=false` inline elements. #TINY-2995
- Fixed styles to be preserved in IE 11 when editing via the `fullpage` plugin. #TINY-3464
- Fixed the `link` plugin context toolbar missing the open link button. #TINY-3461
- Fixed inconsistent dialog component spacing. #TINY-3436

## 5.0.2 - 2019-03-05

### Added
- Added presentation and document presets to `htmlpanel` dialog component. #TINY-2694
- Added missing fixed_toolbar_container setting has been reimplemented in the Silver theme. #TINY-2712
- Added a new toolbar setting `toolbar_drawer` that moves toolbar groups which overflow the editor width into either a `sliding` or `floating` toolbar section. #TINY-2874

### Changed
- Updated the build process to include package lock files in the dev distribution archive. #TINY-2870

### Fixed
- Fixed inline dialogs did not have aria attributes. #TINY-2694
- Fixed default icons are now available in the UI registry, allowing use outside of toolbar buttons. #TINY-3307
- Fixed a memory leak related to select toolbar items. #TINY-2874
- Fixed a memory leak due to format changed listeners that were never unbound. #TINY-3191
- Fixed an issue where content may have been lost when using permanent bookmarks. #TINY-3400
- Fixed the quicklink toolbar button not rendering in the quickbars plugin. #TINY-3125
- Fixed an issue where menus were generating invalid HTML in some cases. #TINY-3323
- Fixed an issue that could cause the mobile theme to show a blank white screen when the editor was inside an `overflow:hidden` element. #TINY-3407
- Fixed mobile theme using a transparent background and not taking up the full width on iOS. #TINY-3414
- Fixed the template plugin dialog missing the description field. #TINY-3337
- Fixed input dialog components using an invalid default type attribute. #TINY-3424
- Fixed an issue where backspace/delete keys after/before pagebreak elements wouldn't move the caret. #TINY-3097
- Fixed an issue in the table plugin where menu items and toolbar buttons weren't showing correctly based on the selection. #TINY-3423
- Fixed inconsistent button focus styles in Firefox. #TINY-3377
- Fixed the resize icon floating left when all status bar elements were disabled. #TINY-3340
- Fixed the resize handle to not show in fullscreen mode. #TINY-3404

## 5.0.1 - 2019-02-21

### Added
- Added H1-H6 toggle button registration to the silver theme. #TINY-3070
- Added code sample toolbar button will now toggle on when the cursor is in a code section. #TINY-3040
- Added new settings to the emoticons plugin to allow additional emoticons to be added. #TINY-3088

### Fixed
- Fixed an issue where adding links to images would replace the image with text. #TINY-3356
- Fixed an issue where the inline editor could use fractional pixels for positioning. #TINY-3202
- Fixed an issue where uploading non-image files in the Image Plugin upload tab threw an error. #TINY-3244
- Fixed an issue in the media plugin that was causing the source url and height/width to be lost in certain circumstances. #TINY-2858
- Fixed an issue with the Context Toolbar not being removed when clicking outside of the editor. #TINY-2804
- Fixed an issue where clicking 'Remove link' wouldn't remove the link in certain circumstances. #TINY-3199
- Fixed an issue where the media plugin would fail when parsing dialog data. #TINY-3218
- Fixed an issue where retrieving the selected content as text didn't create newlines. #TINY-3197
- Fixed incorrect keyboard shortcuts in the Help dialog for Windows. #TINY-3292
- Fixed an issue where JSON serialization could produce invalid JSON. #TINY-3281
- Fixed production CSS including references to source maps. #TINY-3920
- Fixed development CSS was not included in the development zip. #TINY-3920
- Fixed the autocompleter matches predicate not matching on the start of words by default. #TINY-3306
- Fixed an issue where the page could be scrolled with modal dialogs open. #TINY-2252
- Fixed an issue where autocomplete menus would show an icon margin when no items had icons. #TINY-3329
- Fixed an issue in the quickbars plugin where images incorrectly showed the text selection toolbar. #TINY-3338
- Fixed an issue that caused the inline editor to fail to render when the target element already had focus. #TINY-3353

### Removed
- Removed paste as text notification banner and paste_plaintext_inform setting. #POW-102

## 5.0.0 - 2019-02-04

Full documentation for the version 5 features and changes is available at https://www.tiny.cloud/docs/tinymce/5/release-notes/release-notes50/

### Added
- Added links and registered names with * to denote premium plugins in Plugins tab of Help dialog. #TINY-3223

### Changed
- Changed Tiny 5 mobile skin to look more uniform with desktop. #TINY-2650
- Blacklisted table, th and td as inline editor target. #TINY-717

### Fixed
- Fixed an issue where tab panel heights weren't sizing properly on smaller screens and weren't updating on resize. #TINY-3242
- Fixed image tools not having any padding between the label and slider. #TINY-3220
- Fixed context toolbar toggle buttons not showing the correct state. #TINY-3022
- Fixed missing separators in the spellchecker context menu between the suggestions and actions. #TINY-3217
- Fixed notification icon positioning in alert banners. #TINY-2196
- Fixed a typo in the word count plugin name. #TINY-3062
- Fixed charmap and emoticons dialogs not having a primary button. #TINY-3233
- Fixed an issue where resizing wouldn't work correctly depending on the box-sizing model. #TINY-3278

## 5.0.0-rc-2 - 2019-01-22

### Added
- Added screen reader accessibility for sidebar and statusbar. #TINY-2699

### Changed
- Changed formatting menus so they are registered and made the align toolbar button use an icon instead of text. #TINY-2880
- Changed checkboxes to use a boolean for its state, instead of a string. #TINY-2848
- Updated the textpattern plugin to properly support nested patterns and to allow running a command with a value for a pattern with a start and an end. #TINY-2991
- Updated Emoticons and Charmap dialogs to be screen reader accessible. #TINY-2693

### Fixed
- Fixed the link dialog such that it will now retain class attributes when updating links. #TINY-2825
- Fixed "Find and replace" not showing in the "Edit" menu by default. #TINY-3061
- Fixed dropdown buttons missing the 'type' attribute, which could cause forms to be incorrectly submitted. #TINY-2826
- Fixed emoticon and charmap search not returning expected results in certain cases. #TINY-3084
- Fixed blank rel_list values throwing an exception in the link plugin. #TINY-3149

### Removed
- Removed unnecessary 'flex' and unused 'colspan' properties from the new dialog APIs. #TINY-2973

## 5.0.0-rc-1 - 2019-01-08

### Added
- Added editor settings functionality to specify title attributes for toolbar groups. #TINY-2690
- Added icons instead of button text to improve Search and Replace dialog footer appearance. #TINY-2654
- Added `tox-dialog__table` instead of `mce-table-striped` class to enhance Help dialog appearance. #TINY-2360
- Added title attribute to iframes so, screen readers can announce iframe labels. #TINY-2692
- Added a wordcount menu item, that defaults to appearing in the tools menu. #TINY-2877

### Changed
- Updated the font select dropdown logic to try to detect the system font stack and show "System Font" as the font name. #TINY-2710
- Updated the autocompleter to only show when it has matched items. #TINY-2350
- Updated SizeInput labels to "Height" and "Width" instead of Dimensions. #TINY-2833
- Updated the build process to minify and generate ASCII only output for the emoticons database. #TINY-2744

### Fixed
- Fixed readonly mode not fully disabling editing content. #TINY-2287
- Fixed accessibility issues with the font select, font size, style select and format select toolbar dropdowns. #TINY-2713
- Fixed accessibility issues with split dropdowns. #TINY-2697
- Fixed the legacyoutput plugin to be compatible with TinyMCE 5.0. #TINY-2301
- Fixed icons not showing correctly in the autocompleter popup. #TINY-3029
- Fixed an issue where preview wouldn't show anything in Edge under certain circumstances. #TINY-3035
- Fixed the height being incorrectly calculated for the autoresize plugin. #TINY-2807

## 5.0.0-beta-1 - 2018-11-30

### Added
- Added a new `addNestedMenuItem()` UI registry function and changed all nested menu items to use the new registry functions. #TINY-2230
- Added title attribute to color swatch colors. #TINY-2669
- Added anchorbar component to anchor inline toolbar dialogs to instead of the toolbar. #TINY-2040
- Added support for toolbar<n> and toolbar array config options to be squashed into a single toolbar and not create multiple toolbars. #TINY-2195
- Added error handling for when forced_root_block config option is set to true. #TINY-2261
- Added functionality for the removed_menuitems config option. #TINY-2184
- Added the ability to use a string to reference menu items in menu buttons and submenu items. #TINY-2253

### Changed
- Changed the name of the "inlite" plugin to "quickbars". #TINY-2831
- Changed the background color icon to highlight background icon. #TINY-2258
- Changed Help dialog to be accessible to screen readers. #TINY-2687
- Changed the color swatch to save selected custom colors to local storage for use across sessions. #TINY-2722
- Changed `WindowManager` API - methods `getParams`, `setParams` and `getWindows`, and the legacy `windows` property, have been removed. `alert` and `confirm` dialogs are no longer tracked in the window list. #TINY-2603

### Fixed
- Fixed an inline mode issue where the save plugin upon saving can cause content loss. #TINY-2659
- Fixed an issue in IE 11 where calling selection.getContent() would return an empty string when the editor didn't have focus. #TINY-2325

### Removed
- Removed compat3x plugin. #TINY-2815

## 5.0.0-preview-4 - 2018-11-12

### Added
- Added width and height placeholder text to image and media dialog dimensions input. #AP-296
- Added the ability to keyboard navigate through menus, toolbars, sidebar and the status bar sequentially. #AP-381
- Added translation capability back to the editor's UI. #AP-282
- Added `label` component type for dialogs to group components under a label.

### Changed
- Changed the editor resize handle so that it should be disabled when the autoresize plugin is turned on. #AP-424
- Changed UI text for microcopy improvements. #TINY-2281

### Fixed
- Fixed distraction free plugin. #AP-470
- Fixed contents of the input field being selected on focus instead of just recieving an outline highlight. #AP-464
- Fixed styling issues with dialogs and menus in IE 11. #AP-456
- Fixed custom style format control not honoring custom formats. #AP-393
- Fixed context menu not appearing when clicking an image with a caption. #AP-382
- Fixed directionality of UI when using an RTL language. #AP-423
- Fixed page responsiveness with multiple inline editors. #AP-430
- Fixed empty toolbar groups appearing through invalid configuration of the `toolbar` property. #AP-450
- Fixed text not being retained when updating links through the link dialog. #AP-293
- Fixed edit image context menu, context toolbar and toolbar items being incorrectly enabled when selecting invalid images. #AP-323
- Fixed emoji type ahead being shown when typing URLs. #AP-366
- Fixed toolbar configuration properties incorrectly expecting string arrays instead of strings. #AP-342
- Fixed the block formatting toolbar item not showing a "Formatting" title when there is no selection. #AP-321
- Fixed clicking disabled toolbar buttons hiding the toolbar in inline mode. #AP-380
- Fixed `EditorResize` event not being fired upon editor resize. #AP-327
- Fixed tables losing styles when updating through the dialog. #AP-368
- Fixed context toolbar positioning to be more consistent near the edges of the editor. #AP-318
- Fixed table of contents plugin now works with v5 toolbar APIs correctly. #AP-347
- Fixed the `link_context_toolbar` configuration not disabling the context toolbar. #AP-458
- Fixed the link context toolbar showing incorrect relative links. #AP-435
- Fixed the alignment of the icon in alert banner dialog components. #TINY-2220
- Fixed the visual blocks and visual char menu options not displaying their toggled state. #TINY-2238
- Fixed the editor not displaying as fullscreen when toggled. #TINY-2237

### Removed
- Removed the tox-custom-editor class that was added to the wrapping element of codemirror. #TINY-2211

## 5.0.0-preview-3 - 2018-10-18

### Changed
- Changed editor layout to use modern CSS properties over manually calculating dimensions. #AP-324
- Changed `autoresize_min_height` and `autoresize_max_height` configurations to `min_height` and `max_height`. #AP-324
- Changed `Whole word` label in Search and Replace dialog to `Find whole words only`. #AP-387

### Fixed
- Fixed bugs with editor width jumping when resizing and the iframe not resizing to smaller than 150px in height. #AP-324
- Fixed mobile theme bug that prevented the editor from loading. #AP-404
- Fixed long toolbar groups extending outside of the editor instead of wrapping.
- Fixed dialog titles so they are now proper case. #AP-384
- Fixed color picker default to be #000000 instead of #ff00ff. #AP-216
- Fixed "match case" option on the Find and Replace dialog is no longer selected by default. #AP-298
- Fixed vertical alignment of toolbar icons. #DES-134
- Fixed toolbar icons not appearing on IE11. #DES-133

## 5.0.0-preview-2 - 2018-10-10

### Added
- Added swatch is now shown for colorinput fields, instead of the colorpicker directly. #AP-328
- Added fontformats and fontsizes menu items. #AP-390

### Changed
- Changed configuration of color options has been simplified to `color_map`, `color_cols`, and `custom_colors`. #AP-328
- Changed `height` configuration to apply to the editor frame (including menubar, toolbar, status bar) instead of the content area. #AP-324

### Fixed
- Fixed styleselect not updating the displayed item as the cursor moved. #AP-388
- Fixed preview iframe not expanding to the dialog size. #AP-252
- Fixed 'meta' shortcuts not translated into platform-specific text. #AP-270
- Fixed tabbed dialogs (Charmap and Emoticons) shrinking when no search results returned.
- Fixed a bug where alert banner icons were not retrieved from icon pack. #AP-330
- Fixed component styles to flex so they fill large dialogs. #AP-252
- Fixed editor flashing unstyled during load (still in progress). #AP-349

### Removed
- Removed `colorpicker` plugin, it is now in the theme. #AP-328
- Removed `textcolor` plugin, it is now in the theme. #AP-328

## 5.0.0-preview-1 - 2018-10-01

Developer preview 1.

Initial list of features and changes is available at https://www.tiny.cloud/docs/tinymce/5/release-notes/release-notes50/.

## 4.9.11 - 2020-07-13

### Fixed
- Fixed the `selection.setContent()` API not running parser filters. #TINY-4002
- Fixed content in an iframe element parsing as DOM elements instead of text content. #TINY-5943
- Fixed up and down keyboard navigation not working for inline `contenteditable="false"` elements. #TINY-6226

## 4.9.10 - 2020-04-23

### Fixed
- Fixed an issue where the editor selection could end up inside a short ended element (eg br). #TINY-3999
- Fixed a security issue related to CDATA sanitization during parsing. #TINY-4669
- Fixed `media` embed content not processing safely in some cases. #TINY-4857

## 4.9.9 - 2020-03-25

### Fixed
- Fixed the table selection not functioning correctly in Microsoft Edge 44 or higher. #TINY-3862
- Fixed the table resize handles not functioning correctly in Microsoft Edge 44 or higher. #TINY-4160
- Fixed the `forced_root_block_attrs` setting not applying attributes to new blocks consistently. #TINY-4564
- Fixed the editor failing to initialize if a script tag was used inside an SVG. #TINY-4087

## 4.9.8 - 2020-01-28

### Fixed
- Fixed the `mobile` theme failing to load due to a bundling issue. #TINY-4613
- Fixed security issue related to parsing HTML comments and CDATA. #TINY-4544

## 4.9.7 - 2019-12-19

### Fixed
- Fixed the `visualchars` plugin converting HTML-like text to DOM elements in certain cases. #TINY-4507
- Fixed an issue with the `paste` plugin not sanitizing content in some cases. #TINY-4510
- Fixed HTML comments incorrectly being parsed in certain cases. #TINY-4511

## 4.9.6 - 2019-09-02

### Fixed
- Fixed image browse button sometimes displaying the browse window twice. #TINY-3959

## 4.9.5 - 2019-07-02

### Changed
- Changed annotations navigation to work the same as inline boundaries. #TINY-3396

### Fixed
- Fixed the print plugin printing from the wrong window in IE11. #TINY-3762
- Fixed an exception being thrown when a file or number input has focus during initialization. Patch contributed by t00. #GH-2194
- Fixed positioning of the styleselect menu in iOS while using the mobile theme. #TINY-3505
- Fixed native context menu not showing with images in IE11. #TINY-3392
- Fixed selection incorrectly changing when programmatically setting selection on contenteditable false elements. #TINY-3766
- Fixed image browse button not working on touch devices. #TINY-3751
- Fixed so that nbsp entities aren't trimmed in white-space: pre-line elements. #TINY-3642
- Fixed space key properly inserts a nbsp before/after block elements. #TINY-3745
- Fixed infinite loop in the paste plugin when IE11 takes a long time to process paste events. Patch contributed by lRawd. #GH-4987

## 4.9.4 - 2019-03-20

### Fixed
- Fixed an issue where **Home/End** keys wouldn't move the caret correctly before or after `contenteditable=false` inline elements. #TINY-2995
- Fixed an issue where content may have been lost when using permanent bookmarks. #TINY-3400
- Fixed the mobile editor to clean up properly when removed. #TINY-3445
- Fixed an issue where retrieving the selected content as text didn't create newlines. #TINY-3197
- Fixed an issue where typing space between images would cause issues with nbsp not being inserted. #TINY-3346

## 4.9.3 - 2019-01-31

### Added
- Added a visualchars_default_state setting to the Visualchars Plugin. Patch contributed by mat3e.

### Fixed
- Fixed a bug where scrolling on a page with more than one editor would cause a ResizeWindow event to fire. #TINY-3247
- Fixed a bug where if a plugin threw an error during initialisation the whole editor would fail to load. #TINY-3243
- Fixed a bug where getContent would include bogus elements when valid_elements setting was set up in a specific way. #TINY-3213
- Fixed a bug where only a few function key names could be used when creating keyboard shortcuts. #TINY-3146
- Fixed a bug where it wasn't possible to enter spaces into an editor after pressing shift+enter. #TINY-3099
- Fixed a bug where no caret would be rendered after backspacing to a contenteditable false element. #TINY-2998
- Fixed a bug where deletion to/from indented lists would leave list fragments in the editor. #TINY-2981

## 4.9.2 - 2018-12-17

### Fixed
- Fixed a bug with pressing the space key on IE 11 would result in nbsp characters being inserted between words at the end of a block. #TINY-2996
- Fixed a bug where character composition using quote and space on US International keyboards would produce a space instead of a quote. #TINY-2999
- Fixed a bug where remove format wouldn't remove the inner most inline element in some situations. #TINY-2982
- Fixed a bug where outdenting an list item would affect attributes on other list items within the same list. #TINY-2971
- Fixed a bug where the DomParser filters wouldn't be applied for elements created when parsing invalid html. #TINY-2978
- Fixed a bug where setProgressState wouldn't automatically close floating ui elements like menus. #TINY-2896
- Fixed a bug where it wasn't possible to navigate out of a figcaption element using the arrow keys. #TINY-2894
- Fixed a bug where enter key before an image inside a link would remove the image. #TINY-2780

## 4.9.1 - 2018-12-04

### Added
- Added functionality to insert html to the replacement feature of the Textpattern Plugin. #TINY-2839

### Fixed
- Fixed a bug where `editor.selection.getContent({format: 'text'})` didn't work as expected in IE11 on an unfocused editor. #TINY-2862
- Fixed a bug in the Textpattern Plugin where the editor would get an incorrect selection after inserting a text pattern on Safari. #TINY-2838
- Fixed a bug where the space bar didn't work correctly in editors with the forced_root_block setting set to false. #TINY-2816

## 4.9.0 - 2018-11-27

### Added
- Added a replace feature to the Textpattern Plugin. #TINY-1908
- Added functionality to the Lists Plugin that improves the indentation logic. #TINY-1790

### Fixed
- Fixed a bug where it wasn't possible to delete/backspace when the caret was between a contentEditable=false element and a BR. #TINY-2372
- Fixed a bug where copying table cells without a text selection would fail to copy anything. #TINY-1789
- Implemented missing `autosave_restore_when_empty` functionality in the Autosave Plugin. Patch contributed by gzzo. #GH-4447
- Reduced insertion of unnecessary nonbreaking spaces in the editor. #TINY-1879

## 4.8.5 - 2018-10-30

### Added
- Added a content_css_cors setting to the editor that adds the crossorigin="anonymous" attribute to link tags added by the StyleSheetLoader. #TINY-1909

### Fixed
- Fixed a bug where trying to remove formatting with a collapsed selection range would throw an exception. #GH-4636
- Fixed a bug in the image plugin that caused updating figures to split contenteditable elements. #GH-4563
- Fixed a bug that was causing incorrect viewport calculations for fixed position UI elements. #TINY-1897
- Fixed a bug where inline formatting would cause the delete key to do nothing. #TINY-1900

## 4.8.4 - 2018-10-23

### Added
- Added support for the HTML5 `main` element. #TINY-1877

### Changed
- Changed the keyboard shortcut to move focus to contextual toolbars to Ctrl+F9. #TINY-1812

### Fixed
- Fixed a bug where content css could not be loaded from another domain. #TINY-1891
- Fixed a bug on FireFox where the cursor would get stuck between two contenteditable false inline elements located inside of the same block element divided by a BR. #TINY-1878
- Fixed a bug with the insertContent method where nonbreaking spaces would be inserted incorrectly. #TINY-1868
- Fixed a bug where the toolbar of the inline editor would not be visible in some scenarios. #TINY-1862
- Fixed a bug where removing the editor while more than one notification was open would throw an error. #TINY-1845
- Fixed a bug where the menubutton would be rendered on top of the menu if the viewport didn't have enough height. #TINY-1678
- Fixed a bug with the annotations api where annotating collapsed selections caused problems. #TBS-2449
- Fixed a bug where wbr elements were being transformed into whitespace when using the Paste Plugin's paste as text setting. #GH-4638
- Fixed a bug where the Search and Replace didn't replace spaces correctly. #GH-4632
- Fixed a bug with sublist items not persisting selection. #GH-4628
- Fixed a bug with mceInsertRawHTML command not working as expected. #GH-4625

## 4.8.3 - 2018-09-13

### Fixed
- Fixed a bug where the Wordcount Plugin didn't correctly count words within tables on IE11. #TINY-1770
- Fixed a bug where it wasn't possible to move the caret out of a table on IE11 and Firefox. #TINY-1682
- Fixed a bug where merging empty blocks didn't work as expected, sometimes causing content to be deleted. #TINY-1781
- Fixed a bug where the Textcolor Plugin didn't show the correct current color. #TINY-1810
- Fixed a bug where clear formatting with a collapsed selection would sometimes clear formatting from more content than expected. #TINY-1813 #TINY-1821
- Fixed a bug with the Table Plugin where it wasn't possible to keyboard navigate to the caption. #TINY-1818

## 4.8.2 - 2018-08-09

### Changed
- Moved annotator from "experimental" to "annotator" object on editor. #TBS-2398
- Improved the multiclick normalization across browsers. #TINY-1788

### Fixed
- Fixed a bug where running getSelectedBlocks with a collapsed selection between block elements would produce incorrect results. #TINY-1787
- Fixed a bug where the ScriptLoaders loadScript method would not work as expected in FireFox when loaded on the same page as a ShadowDOM polyfill. #TINY-1786
- Removed reference to ShadowDOM event.path as Blink based browsers now support event.composedPath. #TINY-1785
- Fixed a bug where a reference to localStorage would throw an "access denied" error in IE11 with strict security settings. #TINY-1782
- Fixed a bug where pasting using the toolbar button on an inline editor in IE11 would cause a looping behaviour. #TINY-1768

## 4.8.1 - 2018-07-26

### Fixed
- Fixed a bug where the content of inline editors was being cleaned on every call of `editor.save()`. #TINY-1783
- Fixed a bug where the arrow of the Inlite Theme toolbar was being rendered incorrectly in RTL mode. #TINY-1776
- Fixed a bug with the Paste Plugin where pasting after inline contenteditable false elements moved the caret to the end of the line. #TINY-1758

## 4.8.0 - 2018-06-27

### Added
- Added new "experimental" object in editor, with initial Annotator API. #TBS-2374

### Fixed
- Fixed a bug where deleting paragraphs inside of table cells would delete the whole table cell. #TINY-1759
- Fixed a bug in the Table Plugin where removing row height set on the row properties dialog did not update the table. #TINY-1730
- Fixed a bug with the font select toolbar item didn't update correctly. #TINY-1683
- Fixed a bug where all bogus elements would not be deleted when removing an inline editor. #TINY-1669

## 4.7.13 - 2018-05-16

### Added
- Added missing code menu item from the default menu config. #TINY-1648
- Added new align button for combining the separate align buttons into a menu button. #TINY-1652

### Fixed
- Fixed a bug where Edge 17 wouldn't be able to select images or tables. #TINY-1679
- Fixed issue where whitespace wasn't preserved when the editor was initialized on pre elements. #TINY-1649
- Fixed a bug with the fontselect dropdowns throwing an error if the editor was hidden in Firefox. #TINY-1664
- Fixed a bug where it wasn't possible to merge table cells on IE 11. #TINY-1671
- Fixed a bug where textcolor wasn't applying properly on IE 11 in some situations. #TINY-1663
- Fixed a bug where the justifyfull command state wasn't working correctly. #TINY-1677
- Fixed a bug where the styles wasn't updated correctly when resizing some tables. #TINY-1668

## 4.7.12 - 2018-05-03

### Added
- Added an option to filter out image svg data urls.
- Added support for html5 details and summary elements.

### Changed
- Changed so the mce-abs-layout-item css rule targets html instead of body. Patch contributed by nazar-pc.

### Fixed
- Fixed a bug where the "read" step on the mobile theme was still present on android mobile browsers.
- Fixed a bug where all images in the editor document would reload on any editor change.
- Fixed a bug with the Table Plugin where ObjectResized event wasn't being triggered on column resize.
- Fixed so the selection is set to the first suitable caret position after editor.setContent called.
- Fixed so links with xlink:href attributes are filtered correctly to prevent XSS.
- Fixed a bug on IE11 where pasting content into an inline editor initialized on a heading element would create new editable elements.
- Fixed a bug where readonly mode would not work as expected when the editor contained contentEditable=true elements.
- Fixed a bug where the Link Plugin would throw an error when used together with the webcomponents polyfill. Patch contributed by 4esnog.
- Fixed a bug where the "Powered by TinyMCE" branding link would break on XHTML pages. Patch contributed by tistre.
- Fixed a bug where the same id would be used in the blobcache for all pasted images. Patch contributed by thorn0.

## 4.7.11 - 2018-04-11

### Added
- Added a new imagetools_credentials_hosts option to the Imagetools Plugin.

### Fixed
- Fixed a bug where toggling a list containing empty LIs would throw an error. Patch contributed by bradleyke.
- Fixed a bug where applying block styles to a text with the caret at the end of the paragraph would select all text in the paragraph.
- Fixed a bug where toggling on the Spellchecker Plugin would trigger isDirty on the editor.
- Fixed a bug where it was possible to enter content into selection bookmark spans.
- Fixed a bug where if a non paragraph block was configured in forced_root_block the editor.getContent method would return incorrect values with an empty editor.
- Fixed a bug where dropdown menu panels stayed open and fixed in position when dragging dialog windows.
- Fixed a bug where it wasn't possible to extend table cells with the space button in Safari.
- Fixed a bug where the setupeditor event would thrown an error when using the Compat3x Plugin.
- Fixed a bug where an error was thrown in FontInfo when called on a detached element.

## 4.7.10 - 2018-04-03

### Added
- Added normalization of triple clicks across browsers in the editor.
- Added a `hasFocus` method to the editor that checks if the editor has focus.
- Added correct icon to the Nonbreaking Plugin menu item.

### Fixed
- Fixed so the `getContent`/`setContent` methods work even if the editor is not initialized.
- Fixed a bug with the Media Plugin where query strings were being stripped from youtube links.
- Fixed a bug where image styles were changed/removed when opening and closing the Image Plugin dialog.
- Fixed a bug in the Table Plugin where some table cell styles were not correctly added to the content html.
- Fixed a bug in the Spellchecker Plugin where it wasn't possible to change the spellchecker language.
- Fixed so the the unlink action in the Link Plugin has a menu item and can be added to the contextmenu.
- Fixed a bug where it wasn't possible to keyboard navigate to the start of an inline element on a new line within the same block element.
- Fixed a bug with the Text Color Plugin where if used with an inline editor located at the bottom of the screen the colorpicker could appear off screen.
- Fixed a bug with the UndoManager where undo levels were being added for nbzwsp characters.
- Fixed a bug with the Table Plugin where the caret would sometimes be lost when keyboard navigating up through a table.
- Fixed a bug where FontInfo.getFontFamily would throw an error when called on a removed editor.
- Fixed a bug in Firefox where undo levels were not being added correctly for some specific operations.
- Fixed a bug where initializing an inline editor inside of a table would make the whole table resizeable.
- Fixed a bug where the fake cursor that appears next to tables on Firefox was positioned incorrectly when switching to fullscreen.
- Fixed a bug where zwsp's weren't trimmed from the output from `editor.getContent({ format: 'text' })`.
- Fixed a bug where the fontsizeselect/fontselect toolbar items showed the body info rather than the first possible caret position info on init.
- Fixed a bug where it wasn't possible to select all content if the editor only contained an inline boundary element.
- Fixed a bug where `content_css` urls with query strings wasn't working.
- Fixed a bug in the Table Plugin where some table row styles were removed when changing other styles in the row properties dialog.

### Removed
- Removed the "read" step from the mobile theme.

## 4.7.9 - 2018-02-27

### Fixed
- Fixed a bug where the editor target element didn't get the correct style when removing the editor.

## 4.7.8 - 2018-02-26

### Fixed
- Fixed an issue with the Help Plugin where the menuitem name wasn't lowercase.
- Fixed an issue on MacOS where text and bold text did not have the same line-height in the autocomplete dropdown in the Link Plugin dialog.
- Fixed a bug where the "paste as text" option in the Paste Plugin didn't work.
- Fixed a bug where dialog list boxes didn't get positioned correctly in documents with scroll.
- Fixed a bug where the Inlite Theme didn't use the Table Plugin api to insert correct tables.
- Fixed a bug where the Inlite Theme panel didn't hide on blur in a correct way.
- Fixed a bug where placing the cursor before a table in Firefox would scroll to the bottom of the table.
- Fixed a bug where selecting partial text in table cells with rowspans and deleting would produce faulty tables.
- Fixed a bug where the Preview Plugin didn't work on Safari due to sandbox security.
- Fixed a bug where table cell selection using the keyboard threw an error.
- Fixed so the font size and font family doesn't toggle the text but only sets the selected format on the selected text.
- Fixed so the built-in spellchecking on Chrome and Safari creates an undo level when replacing words.

## 4.7.7 - 2018-02-19

### Added
- Added a border style selector to the advanced tab of the Image Plugin.
- Added better controls for default table inserted by the Table Plugin.
- Added new `table_responsive_width` option to the Table Plugin that controls whether to use pixel or percentage widths.

### Fixed
- Fixed a bug where the Link Plugin text didn't update when a URL was pasted using the context menu.
- Fixed a bug with the Spellchecker Plugin where using "Add to dictionary" in the context menu threw an error.
- Fixed a bug in the Media Plugin where the preview node for iframes got default width and height attributes that interfered with width/height styles.
- Fixed a bug where backslashes were being added to some font family names in Firefox in the fontselect toolbar item.
- Fixed a bug where errors would be thrown when trying to remove an editor that had not yet been fully initialized.
- Fixed a bug where the Imagetools Plugin didn't update the images atomically.
- Fixed a bug where the Fullscreen Plugin was throwing errors when being used on an inline editor.
- Fixed a bug where drop down menus weren't positioned correctly in inline editors on scroll.
- Fixed a bug with a semicolon missing at the end of the bundled javascript files.
- Fixed a bug in the Table Plugin with cursor navigation inside of tables where the cursor would sometimes jump into an incorrect table cells.
- Fixed a bug where indenting a table that is a list item using the "Increase indent" button would create a nested table.
- Fixed a bug where text nodes containing only whitespace were being wrapped by paragraph elements.
- Fixed a bug where whitespace was being inserted after br tags inside of paragraph tags.
- Fixed a bug where converting an indented paragraph to a list item would cause the list item to have extra padding.
- Fixed a bug where Copy/Paste in an editor with a lot of content would cause the editor to scroll to the top of the content in IE11.
- Fixed a bug with a memory leak in the DragHelper. Path contributed by ben-mckernan.
- Fixed a bug where the advanced tab in the Media Plugin was being shown even if it didn't contain anything. Patch contributed by gabrieeel.
- Fixed an outdated eventname in the EventUtils. Patch contributed by nazar-pc.
- Fixed an issue where the Json.parse function would throw an error when being used on a page with strict CSP settings.
- Fixed so you can place the curser before and after table elements within the editor in Firefox and Edge/IE.

## 4.7.6 - 2018-01-29

### Fixed
- Fixed a bug in the jquery integration where it threw an error saying that "global is not defined".
- Fixed a bug where deleting a table cell whose previous sibling was set to contenteditable false would create a corrupted table.
- Fixed a bug where highlighting text in an unfocused editor did not work correctly in IE11/Edge.
- Fixed a bug where the table resize handles were not being repositioned when activating the Fullscreen Plugin.
- Fixed a bug where the Imagetools Plugin dialog didn't honor editor RTL settings.
- Fixed a bug where block elements weren't being merged correctly if you deleted from after a contenteditable false element to the beginning of another block element.
- Fixed a bug where TinyMCE didn't work with module loaders like webpack.

## 4.7.5 - 2018-01-22

### Fixed
- Fixed bug with the Codesample Plugin where it wasn't possible to edit codesamples when the editor was in inline mode.
- Fixed bug where focusing on the status bar broke the keyboard navigation functionality.
- Fixed bug where an error would be thrown on Edge by the Table Plugin when pasting using the PowerPaste Plugin.
- Fixed bug in the Table Plugin where selecting row border style from the dropdown menu in advanced row properties would throw an error.
- Fixed bug with icons being rendered incorrectly on Chrome on Mac OS.
- Fixed bug in the Textcolor Plugin where the font color and background color buttons wouldn't trigger an ExecCommand event.
- Fixed bug in the Link Plugin where the url field wasn't forced LTR.
- Fixed bug where the Nonbreaking Plugin incorrectly inserted spaces into tables.
- Fixed bug with the inline theme where the toolbar wasn't repositioned on window resize.

## 4.7.4 - 2017-12-05

### Fixed
- Fixed bug in the Nonbreaking Plugin where the nonbreaking_force_tab setting was being ignored.
- Fixed bug in the Table Plugin where changing row height incorrectly converted column widths to pixels.
- Fixed bug in the Table Plugin on Edge and IE11 where resizing the last column after resizing the table would cause invalid column heights.
- Fixed bug in the Table Plugin where keyboard navigation was not normalized between browsers.
- Fixed bug in the Table Plugin where the colorpicker button would show even without defining the colorpicker_callback.
- Fixed bug in the Table Plugin where it wasn't possible to set the cell background color.
- Fixed bug where Firefox would throw an error when intialising an editor on an element that is hidden or not yet added to the DOM.
- Fixed bug where Firefox would throw an error when intialising an editor inside of a hidden iframe.

## 4.7.3 - 2017-11-23

### Added
- Added functionality to open the Codesample Plugin dialog when double clicking on a codesample. Patch contributed by dakuzen.

### Fixed
- Fixed bug where undo/redo didn't work correctly with some formats and caret positions.
- Fixed bug where the color picker didn't show up in Table Plugin dialogs.
- Fixed bug where it wasn't possible to change the width of a table through the Table Plugin dialog.
- Fixed bug where the Charmap Plugin couldn't insert some special characters.
- Fixed bug where editing a newly inserted link would not actually edit the link but insert a new link next to it.
- Fixed bug where deleting all content in a table cell made it impossible to place the caret into it.
- Fixed bug where the vertical alignment field in the Table Plugin cell properties dialog didn't do anything.
- Fixed bug where an image with a caption showed two sets of resize handles in IE11.
- Fixed bug where pressing the enter button inside of an h1 with contenteditable set to true would sometimes produce a p tag.
- Fixed bug with backspace not working as expected before a noneditable element.
- Fixed bug where operating on tables with invalid rowspans would cause an error to be thrown.
- Fixed so a real base64 representation of the image is available on the blobInfo that the images_upload_handler gets called with.
- Fixed so the image upload tab is available when the images_upload_handler is defined (and not only when the images_upload_url is defined).

## 4.7.2 - 2017-11-07

### Added
- Added newly rewritten Table Plugin.
- Added support for attributes with colon in valid_elements and addValidElements.
- Added support for dailymotion short url in the Media Plugin. Patch contributed by maat8.
- Added support for converting to half pt when converting font size from px to pt. Patch contributed by danny6514.
- Added support for location hash to the Autosave plugin to make it work better with SPAs using hash routing.
- Added support for merging table cells when pasting a table into another table.

### Changed
- Changed so the language packs are only loaded once. Patch contributed by 0xor1.
- Simplified the css for inline boundaries selection by switching to an attribute selector.

### Fixed
- Fixed bug where an error would be thrown on editor initialization if the window.getSelection() returned null.
- Fixed bug where holding down control or alt keys made the keyboard navigation inside an inline boundary not work as expected.
- Fixed bug where applying formats in IE11 produced extra, empty paragraphs in the editor.
- Fixed bug where the Word Count Plugin didn't count some mathematical operators correctly.
- Fixed bug where removing an inline editor removed the element that the editor had been initialized on.
- Fixed bug where setting the selection to the end of an editable container caused some formatting problems.
- Fixed bug where an error would be thrown sometimes when an editor was removed because of the selection bookmark was being stored asynchronously.
- Fixed a bug where an editor initialized on an empty list did not contain any valid cursor positions.
- Fixed a bug with the Context Menu Plugin and webkit browsers on Mac where right-clicking inside a table would produce an incorrect selection.
- Fixed bug where the Image Plugin constrain proportions setting wasn't working as expected.
- Fixed bug where deleting the last character in a span with decorations produced an incorrect element when typing.
- Fixed bug where focusing on inline editors made the toolbar flicker when moving between elements quickly.
- Fixed bug where the selection would be stored incorrectly in inline editors when the mouseup event was fired outside the editor body.
- Fixed bug where toggling bold at the end of an inline boundary would toggle off the whole word.
- Fixed bug where setting the skin to false would not stop the loading of some skin css files.
- Fixed bug in mobile theme where pinch-to-zoom would break after exiting the editor.
- Fixed bug where sublists of a fully selected list would not be switched correctly when changing list style.
- Fixed bug where inserting media by source would break the UndoManager.
- Fixed bug where inserting some content into the editor with a specific selection would replace some content incorrectly.
- Fixed bug where selecting all content with ctrl+a in IE11 caused problems with untoggling some formatting.
- Fixed bug where the Search and Replace Plugin left some marker spans in the editor when undoing and redoing after replacing some content.
- Fixed bug where the editor would not get a scrollbar when using the Fullscreen and Autoresize plugins together.
- Fixed bug where the font selector would stop working correctly after selecting fonts three times.
- Fixed so pressing the enter key inside of an inline boundary inserts a br after the inline boundary element.
- Fixed a bug where it wasn't possible to use tab navigation inside of a table that was inside of a list.
- Fixed bug where end_container_on_empty_block would incorrectly remove elements.
- Fixed bug where content_styles weren't added to the Preview Plugin iframe.
- Fixed so the beforeSetContent/beforeGetContent events are preventable.
- Fixed bug where changing height value in Table Plugin advanced tab didn't do anything.
- Fixed bug where it wasn't possible to remove formatting from content in beginning of table cell.

## 4.7.1 - 2017-10-09

### Fixed
- Fixed bug where theme set to false on an inline editor produced an extra div element after the target element.
- Fixed bug where the editor drag icon was misaligned with the branding set to false.
- Fixed bug where doubled menu items were not being removed as expected with the removed_menuitems setting.
- Fixed bug where the Table of contents plugin threw an error when initialized.
- Fixed bug where it wasn't possible to add inline formats to text selected right to left.
- Fixed bug where the paste from plain text mode did not work as expected.
- Fixed so the style previews do not set color and background color when selected.
- Fixed bug where the Autolink plugin didn't work as expected with some formats applied on an empty editor.
- Fixed bug where the Textpattern plugin were throwing errors on some patterns.
- Fixed bug where the Save plugin saved all editors instead of only the active editor. Patch contributed by dannoe.

## 4.7.0 - 2017-10-03

### Added
- Added new mobile ui that is specifically designed for mobile devices.

### Changed
- Updated the default skin to be more modern and white since white is preferred by most implementations.
- Restructured the default menus to be more similar to common office suites like Google Docs.

### Fixed
- Fixed so theme can be set to false on both inline and iframe editor modes.
- Fixed bug where inline editor would add/remove the visualblocks css multiple times.
- Fixed bug where selection wouldn't be properly restored when editor lost focus and commands where invoked.
- Fixed bug where toc plugin would generate id:s for headers even though a toc wasn't inserted into the content.
- Fixed bug where is wasn't possible to drag/drop contents within the editor if paste_data_images where set to true.
- Fixed bug where getParam and close in WindowManager would get the first opened window instead of the last opened window.
- Fixed bug where delete would delete between cells inside a table in Firefox.

## 4.6.7 - 2017-09-18

### Added
- Added some missing translations to Image, Link and Help plugins.

### Fixed
- Fixed bug where paste wasn't working in IOS.
- Fixed bug where the Word Count Plugin didn't count some mathematical operators correctly.
- Fixed bug where inserting a list in a table caused the cell to expand in height.
- Fixed bug where pressing enter in a list located inside of a table deleted list items instead of inserting new list item.
- Fixed bug where copy and pasting table cells produced inconsistent results.
- Fixed bug where initializing an editor with an ID of 'length' would throw an exception.
- Fixed bug where it was possible to split a non merged table cell.
- Fixed bug where copy and pasting a list with a very specific selection into another list would produce a nested list.
- Fixed bug where copy and pasting ordered lists sometimes produced unordered lists.
- Fixed bug where padded elements inside other elements would be treated as empty.
- Fixed so you can resize images inside a figure element.
- Fixed bug where an inline TinyMCE editor initialized on a table did not set selection on load in Chrome.
- Fixed the positioning of the inlite toolbar when the target element wasn't big enough to fit the toolbar.

## 4.6.6 - 2017-08-30

### Fixed
- Fixed so that notifications wrap long text content instead of bleeding outside the notification element.
- Fixed so the content_style css is added after the skin and custom stylesheets.
- Fixed bug where it wasn't possible to remove a table with the Cut button.
- Fixed bug where the center format wasn't getting the same font size as the other formats in the format preview.
- Fixed bug where the wordcount plugin wasn't counting hyphenated words correctly.
- Fixed bug where all content pasted into the editor was added to the end of the editor.
- Fixed bug where enter keydown on list item selection only deleted content and didn't create a new line.
- Fixed bug where destroying the editor while the content css was still loading caused error notifications on Firefox.
- Fixed bug where undoing cut operation in IE11 left some unwanted html in the editor content.
- Fixed bug where enter keydown would throw an error in IE11.
- Fixed bug where duplicate instances of an editor were added to the editors array when using the createEditor API.
- Fixed bug where the formatter applied formats on the wrong content when spellchecker was activated.
- Fixed bug where switching formats would reset font size on child nodes.
- Fixed bug where the table caption element weren't always the first descendant to the table tag.
- Fixed bug where pasting some content into the editor on chrome some newlines were removed.
- Fixed bug where it wasn't possible to remove a list if a list item was a table element.
- Fixed bug where copy/pasting partial selections of tables wouldn't produce a proper table.
- Fixed bug where the searchreplace plugin could not find consecutive spaces.
- Fixed bug where background color wasn't applied correctly on some partially selected contents.

## 4.6.5 - 2017-08-02

### Added
- Added new inline_boundaries_selector that allows you to specify the elements that should have boundaries.
- Added new local upload feature this allows the user to upload images directly from the image dialog.
- Added a new api for providing meta data for plugins. It will show up in the help dialog if it's provided.

### Fixed
- Fixed so that the notifications created by the notification manager are more screen reader accessible.
- Fixed bug where changing the list format on multiple selected lists didn't change all of the lists.
- Fixed bug where the nonbreaking plugin would insert multiple undo levels when pressing the tab key.
- Fixed bug where delete/backspace wouldn't render a caret when all editor contents where deleted.
- Fixed bug where delete/backspace wouldn't render a caret if the deleted element was a single contentEditable false element.
- Fixed bug where the wordcount plugin wouldn't count words correctly if word where typed after applying a style format.
- Fixed bug where the wordcount plugin would count mathematical formulas as multiple words for example 1+1=2.
- Fixed bug where formatting of triple clicked blocks on Chrome/Safari would result in styles being added outside the visual selection.
- Fixed bug where paste would add the contents to the end of the editor area when inline mode was used.
- Fixed bug where toggling off bold formatting on text entered in a new paragraph would add an extra line break.
- Fixed bug where autolink plugin would only produce a link on every other consecutive link on Firefox.
- Fixed bug where it wasn't possible to select all contents if the content only had one pre element.
- Fixed bug where sizzle would produce lagging behavior on some sites due to repaints caused by feature detection.
- Fixed bug where toggling off inline formats wouldn't include the space on selected contents with leading or trailing spaces.
- Fixed bug where the cut operation in UI wouldn't work in Chrome.
- Fixed bug where some legacy editor initialization logic would throw exceptions about editor settings not being defined.
- Fixed bug where it wasn't possible to apply text color to links if they where part of a non collapsed selection.
- Fixed bug where an exception would be thrown if the user selected a video element and then moved the focus outside the editor.
- Fixed bug where list operations didn't work if there where block elements inside the list items.
- Fixed bug where applying block formats to lists wrapped in block elements would apply to all elements in that wrapped block.

## 4.6.4 - 2017-06-13

### Fixed
- Fixed bug where the editor would move the caret when clicking on the scrollbar next to a content editable false block.
- Fixed bug where the text color select dropdowns wasn't placed correctly when they didn't fit the width of the screen.
- Fixed bug where the default editor line height wasn't working for mixed font size contents.
- Fixed bug where the content css files for inline editors were loaded multiple times for multiple editor instances.
- Fixed bug where the initial value of the font size/font family dropdowns wasn't displayed.
- Fixed bug where the I18n api was not supporting arrays as the translation replacement values.
- Fixed bug where chrome would display "The given range isn't in document." errors for invalid ranges passed to setRng.
- Fixed bug where the compat3x plugin wasn't working since the global tinymce references wasn't resolved correctly.
- Fixed bug where the preview plugin wasn't encoding the base url passed into the iframe contents producing a xss bug.
- Fixed bug where the dom parser/serializer wasn't handling some special elements like noframes, title and xmp.
- Fixed bug where the dom parser/serializer wasn't handling cdata sections with comments inside.
- Fixed bug where the editor would scroll to the top of the editable area if a dialog was closed in inline mode.
- Fixed bug where the link dialog would not display the right rel value if rel_list was configured.
- Fixed bug where the context menu would select images on some platforms but not others.
- Fixed bug where the filenames of images were not retained on dragged and drop into the editor from the desktop.
- Fixed bug where the paste plugin would misrepresent newlines when pasting plain text and having forced_root_block configured.
- Fixed so that the error messages for the imagetools plugin is more human readable.
- Fixed so the internal validate setting for the parser/serializer can't be set from editor initialization settings.

## 4.6.3 - 2017-05-30

### Fixed
- Fixed bug where the arrow keys didn't work correctly when navigating on nested inline boundary elements.
- Fixed bug where delete/backspace didn't work correctly on nested inline boundary elements.
- Fixed bug where image editing didn't work on subsequent edits of the same image.
- Fixed bug where charmap descriptions wouldn't properly wrap if they exceeded the width of the box.
- Fixed bug where the default image upload handler only accepted 200 as a valid http status code.
- Fixed so rel on target=_blank links gets forced with only noopener instead of both noopener and noreferrer.

## 4.6.2 - 2017-05-23

### Fixed
- Fixed bug where the SaxParser would run out of memory on very large documents.
- Fixed bug with formatting like font size wasn't applied to del elements.
- Fixed bug where various api calls would be throwing exceptions if they where invoked on a removed editor instance.
- Fixed bug where the branding position would be incorrect if the editor was inside a hidden tab and then later showed.
- Fixed bug where the color levels feature in the imagetools dialog wasn't working properly.
- Fixed bug where imagetools dialog wouldn't pre-load images from CORS domains, before trying to prepare them for editing.
- Fixed bug where the tab key would move the caret to the next table cell if being pressed inside a list inside a table.
- Fixed bug where the cut/copy operations would loose parent context like the current format etc.
- Fixed bug with format preview not working on invalid elements excluded by valid_elements.
- Fixed bug where blocks would be merged in incorrect order on backspace/delete.
- Fixed bug where zero length text nodes would cause issues with the undo logic if there where iframes present.
- Fixed bug where the font size/family select lists would throw errors if the first node was a comment.
- Fixed bug with csp having to allow local script evaluation since it was used to detect global scope.
- Fixed bug where CSP required a relaxed option for javascript: URLs in unsupported legacy browsers.
- Fixed bug where a fake caret would be rendered for td with the contenteditable=false.
- Fixed bug where typing would be blocked on IE 11 when within a nested contenteditable=true/false structure.

## 4.6.1 - 2017-05-10

### Added
- Added configuration option to list plugin to disable tab indentation.

### Fixed
- Fixed bug where format change on very specific content could cause the selection to change.
- Fixed bug where TinyMCE could not be lazyloaded through jquery integration.
- Fixed bug where entities in style attributes weren't decoded correctly on paste in webkit.
- Fixed bug where fontsize_formats option had been renamed incorrectly.
- Fixed bug with broken backspace/delete behaviour between contenteditable=false blocks.
- Fixed bug where it wasn't possible to backspace to the previous line with the inline boundaries functionality turned on.
- Fixed bug where is wasn't possible to move caret left and right around a linked image with the inline boundaries functionality turned on.
- Fixed bug where pressing enter after/before hr element threw exception. Patch contributed bradleyke.
- Fixed so the CSS in the visualblocks plugin doesn't overwrite background color. Patch contributed by Christian Rank.
- Fixed bug where multibyte characters weren't encoded correctly. Patch contributed by James Tarkenton.
- Fixed bug where shift-click to select within contenteditable=true fields wasn't working.

## 4.6.0 - 2017-05-04

### Added
- Added an inline boundary caret position feature that makes it easier to type at the beginning/end of links/code elements.
- Added a help plugin that adds a button and a dialog showing the editor shortcuts and loaded plugins.
- Added an inline_boundaries option that allows you to disable the inline boundary feature if it's not desired.
- Added a new ScrollIntoView event that allows you to override the default scroll to element behavior.
- Added role and aria- attributes as valid elements in the default valid elements config.
- Added new internal flag for PastePreProcess/PastePostProcess this is useful to know if the paste was coming from an external source.
- Added new ignore function to UndoManager this works similar to transact except that it doesn't add an undo level by default.

### Fixed
- Fixed so that urls gets retained for images when being edited. This url is then passed on to the upload handler.
- Fixed so that the editors would be initialized on readyState interactive instead of complete.
- Fixed so that the init event of the editor gets fired once all contentCSS files have been properly loaded.
- Fixed so that width/height of the editor gets taken from the textarea element if it's explicitly specified in styles.
- Fixed so that keep_styles set to false no longer clones class/style from the previous paragraph on enter.
- Fixed so that the default line-height is 1.2em to avoid zwnbsp characters from producing text rendering glitches on Windows.
- Fixed so that loading errors of content css gets presented by a notification message.
- Fixed so figure image elements can be linked when selected this wraps the figure image in a anchor element.
- Fixed bug where it wasn't possible to copy/paste rows with colspans by using the table copy/paste feature.
- Fixed bug where the protect setting wasn't properly applied to header/footer parts when using the fullpage plugin.
- Fixed bug where custom formats that specified upper case element names where not applied correctly.
- Fixed bug where some screen readers weren't reading buttons due to an aria specific fix for IE 8.
- Fixed bug where cut wasn't working correctly on iOS due to it's clipboard API not working correctly.
- Fixed bug where Edge would paste div elements instead of paragraphs when pasting plain text.
- Fixed bug where the textpattern plugin wasn't dealing with trailing punctuations correctly.
- Fixed bug where image editing would some times change the image format from jpg to png.
- Fixed bug where some UI elements could be inserted into the toolbar even if they where not registered.
- Fixed bug where it was possible to click the TD instead of the character in the character map and that caused an exception.
- Fixed bug where the font size/font family dropdowns would sometimes show an incorrect value due to css not being loaded in time.
- Fixed bug with the media plugin inserting undefined instead of retaining size when media_dimensions was set to false.
- Fixed bug with deleting images when forced_root_blocks where set to false.
- Fixed bug where input focus wasn't properly handled on nested content editable elements.
- Fixed bug where Chrome/Firefox would throw an exception when selecting images due to recent change of setBaseAndExtent support.
- Fixed bug where malformed blobs would throw exceptions now they are simply ignored.
- Fixed bug where backspace/delete wouldn't work properly in some cases where all contents was selected in WebKit.
- Fixed bug with Angular producing errors since it was expecting events objects to be patched with their custom properties.
- Fixed bug where the formatter would apply formatting to spellchecker errors now all bogus elements are excluded.
- Fixed bug with backspace/delete inside table caption elements wouldn't behave properly on IE 11.
- Fixed bug where typing after a contenteditable false inline element could move the caret to the end of that element.
- Fixed bug where backspace before/after contenteditable false blocks wouldn't properly remove the right element.
- Fixed bug where backspace before/after contenteditable false inline elements wouldn't properly empty the current block element.
- Fixed bug where vertical caret navigation with a custom line-height would sometimes match incorrect positions.
- Fixed bug with paste on Edge where character encoding wasn't handled properly due to a browser bug.
- Fixed bug with paste on Edge where extra fragment data was inserted into the contents when pasting.
- Fixed bug with pasting contents when having a whole block element selected on WebKit could cause WebKit spans to appear.
- Fixed bug where the visualchars plugin wasn't working correctly showing invisible nbsp characters.
- Fixed bug where browsers would hang if you tried to load some malformed html contents.
- Fixed bug where the init call promise wouldn't resolve if the specified selector didn't find any matching elements.
- Fixed bug where the Schema isValidChild function was case sensitive.

### Removed
- Dropped support for IE 8-10 due to market share and lack of support from Microsoft. See tinymce docs for details.

## 4.5.3 - 2017-02-01

### Added
- Added keyboard navigation for menu buttons when the menu is in focus.
- Added api to the list plugin for setting custom classes/attributes on lists.
- Added validation for the anchor plugin input field according to W3C id naming specifications.

### Fixed
- Fixed bug where media placeholders were removed after resize with the forced_root_block setting set to false.
- Fixed bug where deleting selections with similar sibling nodes sometimes deleted the whole document.
- Fixed bug with inlite theme where several toolbars would appear scrolling when more than one instance of the editor was in use.
- Fixed bug where the editor would throw error with the fontselect plugin on hidden editor instances in Firefox.
- Fixed bug where the background color would not stretch to the font size.
- Fixed bug where font size would be removed when changing background color.
- Fixed bug where the undomanager trimmed away whitespace between nodes on undo/redo.
- Fixed bug where media_dimensions=false in media plugin caused the editor to throw an error.
- Fixed bug where IE was producing font/u elements within links on paste.
- Fixed bug where some button tooltips were broken when compat3x was in use.
- Fixed bug where backspace/delete/typeover would remove the caption element.
- Fixed bug where powerspell failed to function when compat3x was enabled.
- Fixed bug where it wasn't possible to apply sub/sup on text with large font size.
- Fixed bug where pre tags with spaces weren't treated as content.
- Fixed bug where Meta+A would select the entire document instead of all contents in nested ce=true elements.

## 4.5.2 - 2017-01-04

### Fixed
- Added missing keyboard shortcut description for the underline menu item in the format menu.
- Fixed bug where external blob urls wasn't properly handled by editor upload logic. Patch contributed by David Oviedo.
- Fixed bug where urls wasn't treated as a single word by the wordcount plugin.
- Fixed bug where nbsp characters wasn't treated as word delimiters by the wordcount plugin.
- Fixed bug where editor instance wasn't properly passed to the format preview logic. Patch contributed by NullQuery.
- Fixed bug where the fake caret wasn't hidden when you moved selection to a cE=false element.
- Fixed bug where it wasn't possible to edit existing code sample blocks.
- Fixed bug where it wasn't possible to delete editor contents if the selection included an empty block.
- Fixed bug where the formatter wasn't expanding words on some international characters. Patch contributed by Martin Larochelle.
- Fixed bug where the open link feature wasn't working correctly on IE 11.
- Fixed bug where enter before/after a cE=false block wouldn't properly padd the paragraph with an br element.
- Fixed so font size and font family select boxes always displays a value by using the runtime style as a fallback.
- Fixed so missing plugins will be logged to console as warnings rather than halting the initialization of the editor.
- Fixed so splitbuttons become normal buttons in advlist plugin if styles are empty. Patch contributed by René Schleusner.
- Fixed so you can multi insert rows/cols by selecting table cells and using insert rows/columns.

## 4.5.1 - 2016-12-07

### Fixed
- Fixed bug where the lists plugin wouldn't initialize without the advlist plugins if served from cdn.
- Fixed bug where selectors with "*" would cause the style format preview to throw an error.
- Fixed bug with toggling lists off on lists with empty list items would throw an error.
- Fixed bug where editing images would produce non existing blob uris.
- Fixed bug where the offscreen toc selection would be treated as the real toc element.
- Fixed bug where the aria level attribute for element path would have an incorrect start index.
- Fixed bug where the offscreen selection of cE=false that where very wide would be shown onscreen. Patch contributed by Steven Bufton.
- Fixed so the default_link_target gets applied to links created by the autolink plugin.
- Fixed so that the name attribute gets removed by the anchor plugin if editing anchors.

## 4.5.0 - 2016-11-23

### Added
- Added new toc plugin allows you to insert table of contents based on editor headings.
- Added new auto complete menu to all url fields. Adds history, link to anchors etc.
- Added new sidebar api that allows you to add custom sidebar panels and buttons to toggle these.
- Added new insert menu button that allows you to have multiple insert functions under the same menu button.
- Added new open link feature to ctrl+click, alt+enter and context menu.
- Added new media_embed_handler option to allow the media plugin to be populated with custom embeds.
- Added new support for editing transparent images using the image tools dialog.
- Added new images_reuse_filename option to allow filenames of images to be retained for upload.
- Added new security feature where links with target="_blank" will by default get rel="noopener noreferrer".
- Added new allow_unsafe_link_target to allow you to opt-out of the target="_blank" security feature.
- Added new style_formats_autohide option to automatically hide styles based on context.
- Added new codesample_content_css option to specify where the code sample prism css is loaded from.
- Added new support for Japanese/Chinese word count following the unicode standards on this.
- Added new fragmented undo levels this dramatically reduces flicker on contents with iframes.
- Added new live previews for complex elements like table or lists.

### Fixed
- Fixed bug where it wasn't possible to properly tab between controls in a dialog with a disabled form item control.
- Fixed bug where firefox would generate a rectangle on elements produced after/before a cE=false elements.
- Fixed bug with advlist plugin not switching list element format properly in some edge cases.
- Fixed bug where col/rowspans wasn't correctly computed by the table plugin in some cases.
- Fixed bug where the table plugin would thrown an error if object_resizing was disabled.
- Fixed bug where some invalid markup would cause issues when running in XHTML mode. Patch contributed by Charles Bourasseau.
- Fixed bug where the fullscreen class wouldn't be removed properly when closing dialogs.
- Fixed bug where the PastePlainTextToggle event wasn't fired by the paste plugin when the state changed.
- Fixed bug where table the row type wasn't properly updated in table row dialog. Patch contributed by Matthias Balmer.
- Fixed bug where select all and cut wouldn't place caret focus back to the editor in WebKit. Patch contributed by Daniel Jalkut.
- Fixed bug where applying cell/row properties to multiple cells/rows would reset other unchanged properties.
- Fixed bug where some elements in the schema would have redundant/incorrect children.
- Fixed bug where selector and target options would cause issues if used together.
- Fixed bug where drag/drop of images from desktop on chrome would thrown an error.
- Fixed bug where cut on WebKit/Blink wouldn't add an undo level.
- Fixed bug where IE 11 would scroll to the cE=false elements when they where selected.
- Fixed bug where keys like F5 wouldn't work when a cE=false element was selected.
- Fixed bug where the undo manager wouldn't stop the typing state when commands where executed.
- Fixed bug where unlink on wrapped links wouldn't work properly.
- Fixed bug with drag/drop of images on WebKit where the image would be deleted form the source editor.
- Fixed bug where the visual characters mode would be disabled when contents was extracted from the editor.
- Fixed bug where some browsers would toggle of formats applied to the caret when clicking in the editor toolbar.
- Fixed bug where the custom theme function wasn't working correctly.
- Fixed bug where image option for custom buttons required you to have icon specified as well.
- Fixed bug where the context menu and contextual toolbars would be visible at the same time and sometimes overlapping.
- Fixed bug where the noneditable plugin would double wrap elements when using the noneditable_regexp option.
- Fixed bug where tables would get padding instead of margin when you used the indent button.
- Fixed bug where the charmap plugin wouldn't properly insert non breaking spaces.
- Fixed bug where the color previews in color input boxes wasn't properly updated.
- Fixed bug where the list items of previous lists wasn't merged in the right order.
- Fixed bug where it wasn't possible to drag/drop inline-block cE=false elements on IE 11.
- Fixed bug where some table cell merges would produce incorrect rowspan/colspan.
- Fixed so the font size of the editor defaults to 14px instead of 11px this can be overridden by custom css.
- Fixed so wordcount is debounced to reduce cpu hogging on larger texts.
- Fixed so tinymce global gets properly exported as a module when used with some module bundlers.
- Fixed so it's possible to specify what css properties you want to preview on specific formats.
- Fixed so anchors are contentEditable=false while within the editor.
- Fixed so selected contents gets wrapped in a inline code element by the codesample plugin.
- Fixed so conditional comments gets properly stripped independent of case. Patch contributed by Georgii Dolzhykov.
- Fixed so some escaped css sequences gets properly handled. Patch contributed by Georgii Dolzhykov.
- Fixed so notifications with the same message doesn't get displayed at the same time.
- Fixed so F10 can be used as an alternative key to focus to the toolbar.
- Fixed various api documentation issues and typos.

### Removed
- Removed layer plugin since it wasn't really ported from 3.x and there doesn't seem to be much use for it.
- Removed moxieplayer.swf from the media plugin since it wasn't used by the media plugin.
- Removed format state from the advlist plugin to be more consistent with common word processors.

## 4.4.3 - 2016-09-01

### Fixed
- Fixed bug where copy would produce an exception on Chrome.
- Fixed bug where deleting lists on IE 11 would merge in correct text nodes.
- Fixed bug where deleting partial lists with indentation wouldn't cause proper normalization.

## 4.4.2 - 2016-08-25

### Added
- Added new importcss_exclusive option to disable unique selectors per group.
- Added new group specific selector_converter option to importcss plugin.
- Added new codesample_languages option to apply custom languages to codesample plugin.
- Added new codesample_dialog_width/codesample_dialog_height options.

### Fixed
- Fixed bug where fullscreen button had an incorrect keyboard shortcut.
- Fixed bug where backspace/delete wouldn't work correctly from a block to a cE=false element.
- Fixed bug where smartpaste wasn't detecting links with special characters in them like tilde.
- Fixed bug where the editor wouldn't get proper focus if you clicked on a cE=false element.
- Fixed bug where it wasn't possible to copy/paste table rows that had merged cells.
- Fixed bug where merging cells could some times produce invalid col/rowspan attibute values.
- Fixed bug where getBody would sometimes thrown an exception now it just returns null if the iframe is clobbered.
- Fixed bug where drag/drop of cE=false element wasn't properly constrained to viewport.
- Fixed bug where contextmenu on Mac would collapse any selection to a caret.
- Fixed bug where rtl mode wasn't rendered properly when loading a language pack with the rtl flag.
- Fixed bug where Kamer word bounderies would be stripped from contents.
- Fixed bug where lists would sometimes render two dots or numbers on the same line.
- Fixed bug where the skin_url wasn't used by the inlite theme.
- Fixed so data attributes are ignored when comparing formats in the formatter.
- Fixed so it's possible to disable inline toolbars in the inlite theme.
- Fixed so template dialog gets resized if it doesn't fit the window viewport.

## 4.4.1 - 2016-07-26

### Added
- Added smart_paste option to paste plugin to allow disabling the paste behavior if needed.

### Fixed
- Fixed bug where png urls wasn't properly detected by the smart paste logic.
- Fixed bug where the element path wasn't working properly when multiple editor instances where used.
- Fixed bug with creating lists out of multiple paragraphs would just create one list item instead of multiple.
- Fixed bug where scroll position wasn't properly handled by the inlite theme to place the toolbar properly.
- Fixed bug where multiple instances of the editor using the inlite theme didn't render the toolbar properly.
- Fixed bug where the shortcut label for fullscreen mode didn't match the actual shortcut key.
- Fixed bug where it wasn't possible to select cE=false blocks using touch devices on for example iOS.
- Fixed bug where it was possible to select the child image within a cE=false on IE 11.
- Fixed so inserts of html containing lists doesn't merge with any existing lists unless it's a paste operation.

## 4.4.0 - 2016-06-30

### Added
- Added new inlite theme this is a more lightweight inline UI.
- Added smarter paste logic that auto detects urls in the clipboard and inserts images/links based on that.
- Added a better image resize algorithm for better image quality in the imagetools plugin.

### Fixed
- Fixed bug where it wasn't possible to drag/dropping cE=false elements on FF.
- Fixed bug where backspace/delete before/after a cE=false block would produce a new paragraph.
- Fixed bug where list style type css property wasn't preserved when indenting lists.
- Fixed bug where merging of lists where done even if the list style type was different.
- Fixed bug where the image_dataimg_filter function wasn't used when pasting images.
- Fixed bug where nested editable within a non editable element would cause scroll on focus in Chrome.
- Fixed so invalid targets for inline mode is blocked on initialization. We only support elements that can have children.

## 4.3.13 - 2016-06-08

### Added
- Added characters with a diacritical mark to charmap plugin. Patch contributed by Dominik Schilling.
- Added better error handling if the image proxy service would produce errors.

### Fixed
- Fixed issue with pasting list items into list items would produce nested list rather than a merged list.
- Fixed bug where table selection could get stuck in selection mode for inline editors.
- Fixed bug where it was possible to place the caret inside the resize grid elements.
- Fixed bug where it wasn't possible to place in elements horizontally adjacent cE=false blocks.
- Fixed bug where multiple notifications wouldn't be properly placed on screen.
- Fixed bug where multiple editor instance of the same id could be produces in some specific integrations.

## 4.3.12 - 2016-05-10

### Fixed
- Fixed bug where focus calls couldn't be made inside the editors PostRender event handler.
- Fixed bug where some translations wouldn't work as expected due to a bug in editor.translate.
- Fixed bug where the node change event could fire with a node out side the root of the editor.
- Fixed bug where Chrome wouldn't properly present the keyboard paste clipboard details when paste was clicked.
- Fixed bug where merged cells in tables couldn't be selected from right to left.
- Fixed bug where insert row wouldn't properly update a merged cells rowspan property.
- Fixed bug where the color input boxes preview field wasn't properly set on initialization.
- Fixed bug where IME composition inside table cells wouldn't work as expected on IE 11.
- Fixed so all shadow dom support is under and experimental flag due to flaky browser support.

## 4.3.11 - 2016-04-25

### Fixed
- Fixed bug where it wasn't possible to insert empty blocks though the API unless they where padded.
- Fixed bug where you couldn't type the Euro character on Windows.
- Fixed bug where backspace/delete from a cE=false element to a text block didn't work properly.
- Fixed bug where the text color default grid would render incorrectly.
- Fixed bug where the codesample plugin wouldn't load the css in the editor for multiple editors.
- Fixed so the codesample plugin textarea gets focused by default.

## 4.3.10 - 2016-04-12

### Fixed
- Fixed bug where the key "y" on WebKit couldn't be entered due to conflict with keycode for F10 on keypress.

## 4.3.9 - 2016-04-12

### Added
- Added support for focusing the contextual toolbars using keyboard.
- Added keyboard support for slider UI controls. You can no increase/decrease using arrow keys.
- Added url pattern matching for Dailymotion to media plugin. Patch contributed by Bertrand Darbon.
- Added body_class to template plugin preview. Patch contributed by Milen Petrinski.
- Added options to better override textcolor pickers with custom colors. Patch contributed by Xavier Boubert.
- Added visual arrows to inline contextual toolbars so that they point to the element being active.

### Changed
- Changed the Meta+Shift+F shortcut to Ctrl+Shift+F since Czech, Slovak, Polish languages used the first one for input.

### Fixed
- Fixed so toolbars for tables or other larger elements get better positioned below the scrollable viewport.
- Fixed bug where it was possible to click links inside cE=false blocks.
- Fixed bug where event targets wasn't properly handled in Safari Technical Preview.
- Fixed bug where drag/drop text in FF 45 would make the editor caret invisible.
- Fixed bug where the remove state wasn't properly set on editor instances when detected as clobbered.
- Fixed bug where offscreen selection of some cE=false elements would render onscreen. Patch contributed by Steven Bufton
- Fixed bug where enter would clone styles out side the root on editors inside a span. Patch contributed by ChristophKaser.
- Fixed bug where drag/drop of images into the editor didn't work correctly in FF.
- Fixed so the first item in panels for the imagetools dialog gets proper keyboard focus.

## 4.3.8 - 2016-03-15

### Fixed
- Fixed bug where inserting HR at the end of a block element would produce an extra empty block.
- Fixed bug where links would be clickable when readonly mode was enabled.
- Fixed bug where the formatter would normalize to the wrong node on very specific content.
- Fixed bug where some nested list items couldn't be indented properly.
- Fixed bug where links where clickable in the preview dialog.
- Fixed so the alt attribute doesn't get padded with an empty value by default.
- Fixed so nested alignment works more correctly. You will now alter the alignment to the closest block parent.

## 4.3.7 - 2016-03-02

### Fixed
- Fixed bug where incorrect icons would be rendered for imagetools edit and color levels.
- Fixed bug where navigation using arrow keys inside a SelectBox didn't move up/down.
- Fixed bug where the visualblocks plugin would render borders round internal UI elements.

## 4.3.6 - 2016-03-01

### Added
- Added new paste_remember_plaintext_info option to allow a global disable of the plain text mode notification.
- Added new PastePlainTextToggle event that fires when plain text mode toggles on/off.

### Fixed
- Fixed bug where it wasn't possible to select media elements since the drag logic would snap it to mouse cursor.
- Fixed bug where it was hard to place the caret inside nested cE=true elements when the outer cE=false element was focused.
- Fixed bug where editors wouldn't properly initialize if both selector and mode where used.
- Fixed bug where IME input inside table cells would switch the IME off.
- Fixed bug where selection inside the first table cell would cause the whole table cell to get selected.
- Fixed bug where error handling of images being uploaded wouldn't properly handle faulty statuses.
- Fixed bug where inserting contents before a HR would cause an exception to be thrown.
- Fixed bug where copy/paste of Excel data would be inserted as an image.
- Fixed caret position issues with copy/paste of inline block cE=false elements.
- Fixed issues with various menu item focus bugs in Chrome. Where the focused menu bar item wasn't properly blurred.
- Fixed so the notifications have a solid background since it would be hard to read if there where text under it.
- Fixed so notifications gets animated similar to the ones used by dialogs.
- Fixed so larger images that gets pasted is handled better.
- Fixed so the window close button is more uniform on various platform and also increased it's hit area.

## 4.3.5 - 2016-02-11

Npm version bump due to package not being fully updated.

## 4.3.4 - 2016-02-11

### Added
- Added new OpenWindow/CloseWindow events that gets fired when windows open/close.
- Added new NewCell/NewRow events that gets fired when table cells/rows are created.
- Added new Promise return value to tinymce.init makes it easier to handle initialization.

### Fixed
- Fixed various bugs with drag/drop of contentEditable:false elements.
- Fixed bug where deleting of very specific nested list items would result in an odd list.
- Fixed bug where lists would get merged with adjacent lists outside the editable inline root.
- Fixed bug where MS Edge would crash when closing a dialog then clicking a menu item.
- Fixed bug where table cell selection would add undo levels.
- Fixed bug where table cell selection wasn't removed when inline editor where removed.
- Fixed bug where table cell selection wouldn't work properly on nested tables.
- Fixed bug where table merge menu would be available when merging between thead and tbody.
- Fixed bug where table row/column resize wouldn't get properly removed when the editor was removed.
- Fixed bug where Chrome would scroll to the editor if there where a empty hash value in document url.
- Fixed bug where the cache suffix wouldn't work correctly with the importcss plugin.
- Fixed bug where selection wouldn't work properly on MS Edge on Windows Phone 10.
- Fixed so adjacent pre blocks gets joined into one pre block since that seems like the user intent.
- Fixed so events gets properly dispatched in shadow dom. Patch provided by Nazar Mokrynskyi.

### Removed
- Removed the jQuery version the jQuery plugin is now moved into the main package.
- Removed jscs from build process since eslint can now handle code style checking.

## 4.3.3 - 2016-01-14

### Added
- Added new table_resize_bars configuration setting.  This setting allows you to disable the table resize bars.
- Added new beforeInitialize event to tinymce.util.XHR lets you modify XHR properties before open. Patch contributed by Brent Clintel.
- Added new autolink_pattern setting to autolink plugin. Enables you to override the default autolink formats. Patch contributed by Ben Tiedt.
- Added new charmap option that lets you override the default charmap of the charmap plugin.
- Added new charmap_append option that lets you add new characters to the default charmap of the charmap plugin.
- Added new insertCustomChar event that gets fired when a character is inserted by the charmap plugin.

### Fixed
- Fixed bug where table cells started with a superfluous &nbsp; in IE10+.
- Fixed bug where table plugin would retain all BR tags when cells were merged.
- Fixed bug where media plugin would strip underscores from youtube urls.
- Fixed bug where IME input would fail on IE 11 if you typed within a table.
- Fixed bug where double click selection of a word would remove the space before the word on insert contents.
- Fixed bug where table plugin would produce exceptions when hovering tables with invalid structure.
- Fixed bug where fullscreen wouldn't scroll back to it's original position when untoggled.
- Fixed so the template plugins templates setting can be a function that gets a callback that can provide templates.

## 4.3.2 - 2015-12-14

### Fixed
- Fixed bug where the resize bars for table cells were not affected by the object_resizing property.
- Fixed bug where the contextual table toolbar would appear incorrectly if TinyMCE was initialized inline inside a table.
- Fixed bug where resizing table cells did not fire a node change event or add an undo level.
- Fixed bug where double click selection of text on IE 11 wouldn't work properly.
- Fixed bug where codesample plugin would incorrectly produce br elements inside code elements.
- Fixed bug where media plugin would strip dashes from youtube urls.
- Fixed bug where it was possible to move the caret into the table resize bars.
- Fixed bug where drag/drop into a cE=false element was possible on IE.

## 4.3.1 - 2015-11-30

### Fixed
- Fixed so it's possible to disable the table inline toolbar by setting it to false or an empty string.
- Fixed bug where it wasn't possible to resize some tables using the drag handles.
- Fixed bug where unique id:s would clash for multiple editor instances and cE=false selections.
- Fixed bug where the same plugin could be initialized multiple times.
- Fixed bug where the table inline toolbars would be displayed at the same time as the image toolbars.
- Fixed bug where the table selection rect wouldn't be removed when selecting another control element.

## 4.3.0 - 2015-11-23

### Added
- Added new table column/row resize support. Makes it a lot more easy to resize the columns/rows in a table.
- Added new table inline toolbar. Makes it easier to for example add new rows or columns to a table.
- Added new notification API. Lets you display floating notifications to the end user.
- Added new codesample plugin that lets you insert syntax highlighted pre elements into the editor.
- Added new image_caption to images. Lets you create images with captions using a HTML5 figure/figcaption elements.
- Added new live previews of embeded videos. Lets you play the video right inside the editor.
- Added new setDirty method and "dirty" event to the editor. Makes it easier to track the dirty state change.
- Added new setMode method to Editor instances that lets you dynamically switch between design/readonly.
- Added new core support for contentEditable=false elements within the editor overrides the browsers broken behavior.

### Changed
- Rewrote the noneditable plugin to use the new contentEditable false core logic.

### Fixed
- Fixed so the dirty state doesn't set to false automatically when the undo index is set to 0.
- Fixed the Selection.placeCaretAt so it works better on IE when the coordinate is between paragraphs.
- Fixed bug where data-mce-bogus="all" element contents where counted by the word count plugin.
- Fixed bug where contentEditable=false elements would be indented by the indent buttons.
- Fixed bug where images within contentEditable=false would be selected in WebKit on mouse click.
- Fixed bug in DOMUntils split method where the replacement parameter wouldn't work on specific cases.
- Fixed bug where the importcss plugin would import classes from the skin content css file.
- Fixed so all button variants have a wrapping span for it's text to make it easier to skin.
- Fixed so it's easier to exit pre block using the arrow keys.
- Fixed bug where listboxes with fix widths didn't render correctly.

## 4.2.8 - 2015-11-13

### Fixed
- Fixed bug where it was possible to delete tables as the inline root element if all columns where selected.
- Fixed bug where the UI buttons active state wasn't properly updated due to recent refactoring of that logic.

## 4.2.7 - 2015-10-27

### Fixed
- Fixed bug where backspace/delete would remove all formats on the last paragraph character in WebKit/Blink.
- Fixed bug where backspace within a inline format element with a bogus caret container would move the caret.
- Fixed bug where backspace/delete on selected table cells wouldn't add an undo level.
- Fixed bug where script tags embedded within the editor could sometimes get a mce- prefix prepended to them
- Fixed bug where validate: false option could produce an error to be thrown from the Serialization step.
- Fixed bug where inline editing of a table as the root element could let the user delete that table.
- Fixed bug where inline editing of a table as the root element wouldn't properly handle enter key.
- Fixed bug where inline editing of a table as the root element would normalize the selection incorrectly.
- Fixed bug where inline editing of a list as the root element could let the user delete that list.
- Fixed bug where inline editing of a list as the root element could let the user split that list.
- Fixed bug where resize handles would be rendered on editable root elements such as table.

## 4.2.6 - 2015-09-28

### Added
- Added capability to set request headers when using XHRs.
- Added capability to upload local images automatically default delay is set to 30 seconds after editing images.
- Added commands ids mceEditImage, mceAchor and mceMedia to be avaiable from execCommand.
- Added Edge browser to saucelabs grunt task. Patch contributed by John-David Dalton.

### Fixed
- Fixed bug where blob uris not produced by tinymce would produce HTML invalid markup.
- Fixed bug where selection of contents of a nearly empty editor in Edge would sometimes fail.
- Fixed bug where color styles woudln't be retained on copy/paste in Blink/Webkit.
- Fixed bug where the table plugin would throw an error when inserting rows after a child table.
- Fixed bug where the template plugin wouldn't handle functions as variable replacements.
- Fixed bug where undo/redo sometimes wouldn't work properly when applying formatting collapsed ranges.
- Fixed bug where shift+delete wouldn't do a cut operation on Blink/WebKit.
- Fixed bug where cut action wouldn't properly store the before selection bookmark for the undo level.
- Fixed bug where backspace in side an empty list element on IE would loose editor focus.
- Fixed bug where the save plugin wouldn't enable the buttons when a change occurred.
- Fixed bug where Edge wouldn't initialize the editor if a document.domain was specified.
- Fixed bug where enter key before nested images would sometimes not properly expand the previous block.
- Fixed bug where the inline toolbars wouldn't get properly hidden when blurring the editor instance.
- Fixed bug where Edge would paste Chinese characters on some Windows 10 installations.
- Fixed bug where IME would loose focus on IE 11 due to the double trailing br bug fix.
- Fixed bug where the proxy url in imagetools was incorrect. Patch contributed by Wong Ho Wang.

## 4.2.5 - 2015-08-31

### Added
- Added fullscreen capability to embedded youtube and vimeo videos.

### Fixed
- Fixed bug where the uploadImages call didn't work on IE 10.
- Fixed bug where image place holders would be uploaded by uploadImages call.
- Fixed bug where images marked with bogus would be uploaded by the uploadImages call.
- Fixed bug where multiple calls to uploadImages would result in decreased performance.
- Fixed bug where pagebreaks were editable to imagetools patch contributed by Rasmus Wallin.
- Fixed bug where the element path could cause too much recursion exception.
- Fixed bug for domains containing ".min". Patch contributed by Loïc Février.
- Fixed so validation of external links to accept a number after www. Patch contributed by Victor Carvalho.
- Fixed so the charmap is exposed though execCommand. Patch contributed by Matthew Will.
- Fixed so that the image uploads are concurrent for improved performance.
- Fixed various grammar problems in inline documentation. Patches provided by nikolas.

## 4.2.4 - 2015-08-17

### Added
- Added picture as a valid element to the HTML 5 schema. Patch contributed by Adam Taylor.

### Fixed
- Fixed bug where contents would be duplicated on drag/drop within the same editor.
- Fixed bug where floating/alignment of images on Edge wouldn't work properly.
- Fixed bug where it wasn't possible to drag images on IE 11.
- Fixed bug where image selection on Edge would sometimes fail.
- Fixed bug where contextual toolbars icons wasn't rendered properly when using the toolbar_items_size.
- Fixed bug where searchreplace dialog doesn't get prefilled with the selected text.
- Fixed bug where fragmented matches wouldn't get properly replaced by the searchreplace plugin.
- Fixed bug where enter key wouldn't place the caret if was after a trailing space within an inline element.
- Fixed bug where the autolink plugin could produce multiple links for the same text on Gecko.
- Fixed bug where EditorUpload could sometimes throw an exception if the blob wasn't found.
- Fixed xss issues with media plugin not properly filtering out some script attributes.

## 4.2.3 - 2015-07-30

### Fixed
- Fixed bug where image selection wasn't possible on Edge due to incompatible setBaseAndExtend API.
- Fixed bug where image blobs urls where not properly destroyed by the imagetools plugin.
- Fixed bug where keyboard shortcuts wasn't working correctly on IE 8.
- Fixed skin issue where the borders of panels where not visible on IE 8.

## 4.2.2 - 2015-07-22

### Fixed
- Fixed bug where float panels were not being hidden on inline editor blur when fixed_toolbar_container config option was in use.
- Fixed bug where combobox states wasn't properly updated if contents where updated without keyboard.
- Fixed bug where pasting into textbox or combobox would move the caret to the end of text.
- Fixed bug where removal of bogus span elements before block elements would remove whitespace between nodes.
- Fixed bug where repositioning of inline toolbars where async and producing errors if the editor was removed from DOM to early. Patch by iseulde.
- Fixed bug where element path wasn't working correctly. Patch contributed by iseulde.
- Fixed bug where menus wasn't rendered correctly when custom images where added to a menu. Patch contributed by Naim Hammadi.

## 4.2.1 - 2015-06-29

### Fixed
- Fixed bug where back/forward buttons in the browser would render blob images as broken images.
- Fixed bug where Firefox would throw regexp to big error when replacing huge base64 chunks.
- Fixed bug rendering issues with resize and context toolbars not being placed properly until next animation frame.
- Fixed bug where the rendering of the image while cropping would some times not be centered correctly.
- Fixed bug where listbox items with submenus would me selected as active.
- Fixed bug where context menu where throwing an error when rendering.
- Fixed bug where resize both option wasn't working due to resent addClass API change. Patch contributed by Jogai.
- Fixed bug where a hideAll call for container rendered inline toolbars would throw an error.
- Fixed bug where onclick event handler on combobox could cause issues if element.id was a function by some polluting libraries.
- Fixed bug where listboxes wouldn't get proper selected sub menu item when using link_list or image_list.
- Fixed so the UI controls are as wide as 4.1.x to avoid wrapping controls in toolbars.
- Fixed so the imagetools dialog is adaptive for smaller screen sizes.

## 4.2.0 - 2015-06-25

### Added
- Added new flat default skin to make the UI more modern.
- Added new imagetools plugin, lets you crop/resize and apply filters to images.
- Added new contextual toolbars support to the API lets you add floating toolbars for specific CSS selectors.
- Added new promise feature fill as tinymce.util.Promise.
- Added new built in image upload feature lets you upload any base64 encoded image within the editor as files.

### Fixed
- Fixed bug where resize handles would appear in the right position in the wrong editor when switching between resizable content in different inline editors.
- Fixed bug where tables would not be inserted in inline mode due to previous float panel fix.
- Fixed bug where floating panels would remain open when focus was lost on inline editors.
- Fixed bug where cut command on Chrome would thrown a browser security exception.
- Fixed bug where IE 11 sometimes would report an incorrect size for images in the image dialog.
- Fixed bug where it wasn't possible to remove inline formatting at the end of block elements.
- Fixed bug where it wasn't possible to delete table cell contents when cell selection was vertical.
- Fixed bug where table cell wasn't emptied from block elements if delete/backspace where pressed in empty cell.
- Fixed bug where cmd+shift+arrow didn't work correctly on Firefox mac when selecting to start/end of line.
- Fixed bug where removal of bogus elements would sometimes remove whitespace between nodes.
- Fixed bug where the resize handles wasn't updated when the main window was resized.
- Fixed so script elements gets removed by default to prevent possible XSS issues in default config implementations.
- Fixed so the UI doesn't need manual reflows when using non native layout managers.
- Fixed so base64 encoded images doesn't slow down the editor on modern browsers while editing.
- Fixed so all UI elements uses touch events to improve mobile device support.
- Removed the touch click quirks patch for iOS since it did more harm than good.
- Removed the non proportional resize handles since. Unproportional resize can still be done by holding the shift key.

## 4.1.10 - 2015-05-05

### Fixed
- Fixed bug where plugins loaded with compat3x would sometimes throw errors when loading using the jQuery version.
- Fixed bug where extra empty paragraphs would get deleted in WebKit/Blink due to recent Quriks fix.
- Fixed bug where the editor wouldn't work properly on IE 12 due to some required browser sniffing.
- Fixed bug where formatting shortcut keys where interfering with Mac OS X screenshot keys.
- Fixed bug where the caret wouldn't move to the next/previous line boundary on Cmd+Left/Right on Gecko.
- Fixed bug where it wasn't possible to remove formats from very specific nested contents.
- Fixed bug where undo levels wasn't produced when typing letters using the shift or alt+ctrl modifiers.
- Fixed bug where the dirty state wasn't properly updated when typing using the shift or alt+ctrl modifiers.
- Fixed bug where an error would be thrown if an autofocused editor was destroyed quickly after its initialization. Patch provided by thorn0.
- Fixed issue with dirty state not being properly updated on redo operation.
- Fixed issue with entity decoder not handling incorrectly written numeric entities.
- Fixed issue where some PI element values wouldn't be properly encoded.

## 4.1.9 - 2015-03-10

### Fixed
- Fixed bug where indentation wouldn't work properly for non list elements.
- Fixed bug with image plugin not pulling the image dimensions out correctly if a custom document_base_url was used.
- Fixed bug where ctrl+alt+[1-9] would conflict with the AltGr+[1-9] on Windows. New shortcuts is ctrl+shift+[1-9].
- Fixed bug with removing formatting on nodes in inline mode would sometimes include nodes outside the editor body.
- Fixed bug where extra nbsp:s would be inserted when you replaced a word surrounded by spaces using insertContent.
- Fixed bug with pasting from Google Docs would produce extra strong elements and line feeds.

## 4.1.8 - 2015-03-05

### Added
- Added new html5 sizes attribute to img elements used together with srcset.
- Added new elementpath option that makes it possible to disable the element path but keep the statusbar.
- Added new option table_style_by_css for the table plugin to set table styling with css rather than table attributes.
- Added new link_assume_external_targets option to prompt the user to prepend http:// prefix if the supplied link does not contain a protocol prefix.
- Added new image_prepend_url option to allow a custom base path/url to be added to images.
- Added new table_appearance_options option to make it possible to disable some options.
- Added new image_title option to make it possible to alter the title of the image, disabled by default.

### Fixed
- Fixed bug where selection starting from out side of the body wouldn't produce a proper selection range on IE 11.
- Fixed bug where pressing enter twice before a table moves the cursor in the table and causes a javascript error.
- Fixed bug where advanced image styles were not respected.
- Fixed bug where the less common Shift+Delete didn't produce a proper cut operation on WebKit browsers.
- Fixed bug where image/media size constrain logic would produce NaN when handling non number values.
- Fixed bug where internal classes where removed by the removeformat command.
- Fixed bug with creating links table cell contents with a specific selection would throw a exceptions on WebKit/Blink.
- Fixed bug where valid_classes option didn't work as expected according to docs. Patch provided by thorn0.
- Fixed bug where jQuery plugin would patch the internal methods multiple times. Patch provided by Drew Martin.
- Fixed bug where backspace key wouldn't delete the current selection of newly formatted content.
- Fixed bug where type over of inline formatting elements wouldn't properly keep the format on WebKit/Blink.
- Fixed bug where selection needed to be properly normalized on modern IE versions.
- Fixed bug where Command+Backspace didn't properly delete the whole line of text but the previous word.
- Fixed bug where UI active states wheren't properly updated on IE if you placed caret within the current range.
- Fixed bug where delete/backspace on WebKit/Blink would remove span elements created by the user.
- Fixed bug where delete/backspace would produce incorrect results when deleting between two text blocks with br elements.
- Fixed bug where captions where removed when pasting from MS Office.
- Fixed bug where lists plugin wouldn't properly remove fully selected nested lists.
- Fixed bug where the ttf font used for icons would throw an warning message on Gecko on Mac OS X.
- Fixed a bug where applying a color to text did not update the undo/redo history.
- Fixed so shy entities gets displayed when using the visualchars plugin.
- Fixed so removeformat removes ins/del by default since these might be used for strikethough.
- Fixed so multiple language packs can be loaded and added to the global I18n data structure.
- Fixed so transparent color selection gets treated as a normal color selection. Patch contributed by Alexander Hofbauer.
- Fixed so it's possible to disable autoresize_overflow_padding, autoresize_bottom_margin options by setting them to false.
- Fixed so the charmap plugin shows the description of the character in the dialog. Patch contributed by Jelle Hissink.
- Removed address from the default list of block formats since it tends to be missused.
- Fixed so the pre block format is called preformatted to make it more verbose.
- Fixed so it's possible to context scope translation strings this isn't needed most of the time.
- Fixed so the max length of the width/height input fields of the media dialog is 5 instead of 3.
- Fixed so drag/dropped contents gets properly processed by paste plugin since it's basically a paste. Patch contributed by Greg Fairbanks.
- Fixed so shortcut keys for headers is ctrl+alt+[1-9] instead of ctrl+[1-9] since these are for switching tabs in the browsers.
- Fixed so "u" doesn't get converted into a span element by the legacy input filter. Since this is now a valid HTML5 element.
- Fixed font families in order to provide appropriate web-safe fonts.

## 4.1.7 - 2014-11-27

### Added
- Added HTML5 schema support for srcset, source and picture. Patch contributed by mattheu.
- Added new cache_suffix setting to enable cache busting by producing unique urls.
- Added new paste_convert_word_fake_lists option to enable users to disable the fake lists convert logic.

### Fixed
- Fixed so advlist style changes adds undo levels for each change.
- Fixed bug where WebKit would sometimes produce an exception when the autolink plugin where looking for URLs.
- Fixed bug where IE 7 wouldn't be rendered properly due to aggressive css compression.
- Fixed bug where DomQuery wouldn't accept window as constructor element.
- Fixed bug where the color picker in 3.x dialogs wouldn't work properly. Patch contributed by Callidior.
- Fixed bug where the image plugin wouldn't respect the document_base_url.
- Fixed bug where the jQuery plugin would fail to append to elements named array prototype names.

## 4.1.6 - 2014-10-08

### Changed
- Replaced jake with grunt since it is more mainstream and has better plugin support.

### Fixed
- Fixed bug with clicking on the scrollbar of the iframe would cause a JS error to be thrown.
- Fixed bug where null would produce an exception if you passed it to selection.setRng.
- Fixed bug where Ctrl/Cmd+Tab would indent the current list item if you switched tabs in the browser.
- Fixed bug where pasting empty cells from Excel would result in a broken table.
- Fixed bug where it wasn't possible to switch back to default list style type.
- Fixed issue where the select all quirk fix would fire for other modifiers than Ctrl/Cmd combinations.


## 4.1.5 - 2014-09-09

### Fixed
- Fixed bug where sometimes the resize rectangles wouldn't properly render on images on WebKit/Blink.
- Fixed bug in list plugin where delete/backspace would merge empty LI elements in lists incorrectly.
- Fixed bug where empty list elements would result in empty LI elements without it's parent container.
- Fixed bug where backspace in empty caret formatted element could produce an type error exception of Gecko.
- Fixed bug where lists pasted from word with a custom start index above 9 wouldn't be properly handled.
- Fixed bug where tabfocus plugin would tab out of the editor instance even if the default action was prevented.
- Fixed bug where tabfocus wouldn't tab properly to other adjacent editor instances.
- Fixed bug where the DOMUtils setStyles wouldn't properly removed or update the data-mce-style attribute.
- Fixed bug where dialog select boxes would be placed incorrectly if document.body wasn't statically positioned.
- Fixed bug where pasting would sometimes scroll to the top of page if the user was using the autoresize plugin.
- Fixed bug where caret wouldn't be properly rendered by Chrome when clicking on the iframes documentElement.
- Fixed so custom images for menubutton/splitbutton can be provided. Patch contributed by Naim Hammadi.
- Fixed so the default action of windows closing can be prevented by blocking the default action of the close event.
- Fixed so nodeChange and focus of the editor isn't automatically performed when opening sub dialogs.

## 4.1.4 - 2014-08-21

### Added
- Added new media_filter_html option to media plugin that blocks any conditional comments, scripts etc within a video element.
- Added new content_security_policy option allows you to set custom policy for iframe contents. Patch contributed by Francois Chagnon.

### Fixed
- Fixed bug where activate/deactivate events wasn't firing properly when switching between editors.
- Fixed bug where placing the caret on iOS was difficult due to a WebKit bug with touch events.
- Fixed bug where the resize helper wouldn't render properly on older IE versions.
- Fixed bug where resizing images inside tables on older IE versions would sometimes fail depending mouse position.
- Fixed bug where editor.insertContent would produce an exception when inserting select/option elements.
- Fixed bug where extra empty paragraphs would be produced if block elements where inserted inside span elements.
- Fixed bug where the spellchecker menu item wouldn't be properly checked if spell checking was started before it was rendered.
- Fixed bug where the DomQuery filter function wouldn't remove non elements from collection.
- Fixed bug where document with custom document.domain wouldn't properly render the editor.
- Fixed bug where IE 8 would throw exception when trying to enter invalid color values into colorboxes.
- Fixed bug where undo manager could incorrectly add an extra undo level when custom resize handles was removed.
- Fixed bug where it wouldn't be possible to alter cell properties properly on table cells on IE 8.
- Fixed so the color picker button in table dialog isn't shown unless you include the colorpicker plugin or add your own custom color picker.
- Fixed so activate/deactivate events fire when windowManager opens a window since.
- Fixed so the table advtab options isn't separated by an underscore to normalize naming with image_advtab option.
- Fixed so the table cell dialog has proper padding when the advanced tab in disabled.

## 4.1.3 - 2014-07-29

### Added
- Added event binding logic to tinymce.util.XHR making it possible to override headers and settings before any request is made.

### Fixed
- Fixed bug where drag events wasn't fireing properly on older IE versions since the event handlers where bound to document.
- Fixed bug where drag/dropping contents within the editor on IE would force the contents into plain text mode even if it was internal content.
- Fixed bug where IE 7 wouldn't open menus properly due to a resize bug in the browser auto closing them immediately.
- Fixed bug where the DOMUtils getPos logic wouldn't produce a valid coordinate inside the body if the body was positioned non static.
- Fixed bug where the element path and format state wasn't properly updated if you had the wordcount plugin enabled.
- Fixed bug where a comment at the beginning of source would produce an exception in the formatter logic.
- Fixed bug where setAttrib/getAttrib on null would throw exception together with any hooked attributes like style.
- Fixed bug where table sizes wasn't properly retained when copy/pasting on WebKit/Blink.
- Fixed bug where WebKit/Blink would produce colors in RGB format instead of the forced HEX format when deleting contents.
- Fixed bug where the width attribute wasn't updated on tables if you changed the size inside the table dialog.
- Fixed bug where control selection wasn't properly handled when the caret was placed directly after an image.
- Fixed bug where selecting the contents of table cells using the selection.select method wouldn't place the caret properly.
- Fixed bug where the selection state for images wasn't removed when placing the caret right after an image on WebKit/Blink.
- Fixed bug where all events wasn't properly unbound when and editor instance was removed or destroyed by some external innerHTML call.
- Fixed bug where it wasn't possible or very hard to select images on iOS when the onscreen keyboard was visible.
- Fixed so auto_focus can take a boolean argument this will auto focus the last initialized editor might be useful for single inits.
- Fixed so word auto detect lists logic works better for faked lists that doesn't have specific markup.
- Fixed so nodeChange gets fired on mouseup as it used to before 4.1.1 we optimized that event to fire less often.

### Removed
- Removed the finish menu item from spellchecker menu since it's redundant you can stop spellchecking by toggling menu item or button.

## 4.1.2 - 2014-07-15

### Added
- Added offset/grep to DomQuery class works basically the same as it's jQuery equivalent.

### Fixed
- Fixed bug where backspace/delete or setContent with an empty string would remove header data when using the fullpage plugin.
- Fixed bug where tinymce.remove with a selector not matching any editors would remove all editors.
- Fixed bug where resizing of the editor didn't work since the theme was calling setStyles instead of setStyle.
- Fixed bug where IE 7 would fail to append html fragments to iframe document when using DomQuery.
- Fixed bug where the getStyle DOMUtils method would produce an exception if it was called with null as it's element.
- Fixed bug where the paste plugin would remove the element if the none of the paste_webkit_styles rules matched the current style.
- Fixed bug where contextmenu table items wouldn't work properly on IE since it would some times fire an incorrect selection change.
- Fixed bug where the padding/border values wasn't used in the size calculation for the body size when using autoresize. Patch contributed by Matt Whelan.
- Fixed bug where conditional word comments wouldn't be properly removed when pasting plain text.
- Fixed bug where resizing would sometime fail on IE 11 when the mouseup occurred inside the resizable element.
- Fixed so the iframe gets initialized without any inline event handlers for better CSP support. Patch contributed by Matt Whelan.
- Fixed so the tinymce.dom.Sizzle is the latest version of sizzle this resolves the document context bug.

## 4.1.1 - 2014-07-08

### Fixed
- Fixed bug where pasting plain text on some WebKit versions would result in an empty line.
- Fixed bug where resizing images inside tables on IE 11 wouldn't work properly.
- Fixed bug where IE 11 would sometimes throw "Invalid argument" exception when editor contents was set to an empty string.
- Fixed bug where document.activeElement would throw exceptions on IE 9 when that element was hidden or removed from dom.
- Fixed bug where WebKit/Blink sometimes produced br elements with the Apple-interchange-newline class.
- Fixed bug where table cell selection wasn't properly removed when copy/pasting table cells.
- Fixed bug where pasting nested list items from Word wouldn't produce proper semantic nested lists.
- Fixed bug where right clicking using the contextmenu plugin on WebKit/Blink on Mac OS X would select the target current word or line.
- Fixed bug where it wasn't possible to alter table cell properties on IE 8 using the context menu.
- Fixed bug where the resize helper wouldn't be correctly positioned on older IE versions.
- Fixed bug where fullpage plugin would produce an error if you didn't specify a doctype encoding.
- Fixed bug where anchor plugin would get the name/id of the current element even if it wasn't anchor element.
- Fixed bug where visual aids for tables wouldn't be properly disabled when changing the border size.
- Fixed bug where some control selection events wasn't properly fired on older IE versions.
- Fixed bug where table cell selection on older IE versions would prevent resizing of images.
- Fixed bug with paste_data_images paste option not working properly on modern IE versions.
- Fixed bug where custom elements with underscores in the name wasn't properly parsed/serialized.
- Fixed bug where applying inline formats to nested list elements would produce an incorrect formatting result.
- Fixed so it's possible to hide items from elements path by using preventDefault/stopPropagation.
- Fixed so inline mode toolbar gets rendered right aligned if the editable element positioned to the documents right edge.
- Fixed so empty inline elements inside empty block elements doesn't get removed if configured to be kept intact.
- Fixed so DomQuery parentsUntil/prevUntil/nextUntil supports selectors/elements/filters etc.
- Fixed so legacyoutput plugin overrides fontselect and fontsizeselect controls and handles font elements properly.

## 4.1.0 - 2014-06-18

### Added
- Added new file_picker_callback option to replace the old file_browser_callback the latter will still work though.
- Added new custom colors to textcolor plugin will be displayed if a color picker is provided also shows the latest colors.
- Added new color_picker_callback option to enable you to add custom color pickers to the editor.
- Added new advanced tabs to table/cell/row dialogs to enable you to select colors for border/background.
- Added new colorpicker plugin that lets you select colors from a hsv color picker.
- Added new tinymce.util.Color class to handle color parsing and converting.
- Added new colorpicker UI widget element lets you add a hsv color picker to any form/window.
- Added new textpattern plugin that allows you to use markdown like text patterns to format contents.
- Added new resize helper element that shows the current width & height while resizing.
- Added new "once" method to Editor and EventDispatcher enables since callback execution events.
- Added new jQuery like class under tinymce.dom.DomQuery it's exposed on editor instances (editor.$) and globally under (tinymce.$).

### Fixed
- Fixed so the default resize method for images are proportional shift/ctrl can be used to make an unproportional size.
- Fixed bug where the image_dimensions option of the image plugin would cause exceptions when it tried to update the size.
- Fixed bug where table cell dialog class field wasn't properly updated when editing an a table cell with an existing class.
- Fixed bug where Safari on Mac would produce webkit-fake-url for pasted images so these are now removed.
- Fixed bug where the nodeChange event would get fired before the selection was changed when clicking inside the current selection range.
- Fixed bug where valid_classes option would cause exception when it removed internal prefixed classes like mce-item-.
- Fixed bug where backspace would cause navigation in IE 8 on an inline element and after a caret formatting was applied.
- Fixed so placeholder images produced by the media plugin gets selected when inserted/edited.
- Fixed so it's possible to drag in images when the paste_data_images option is enabled. Might be useful for mail clients.
- Fixed so images doesn't get a width/height applied if the image_dimensions option is set to false useful for responsive contents.
- Fixed so it's possible to pass in an optional arguments object for the nodeChanged function to be passed to all nodechange event listeners.
- Fixed bug where media plugin embed code didn't update correctly.<|MERGE_RESOLUTION|>--- conflicted
+++ resolved
@@ -50,11 +50,8 @@
 - It was possible to remove links in noneditable contents with the 'unlink' editor command. #TINY-9739
 - Direction was not visually changing when using the Directionality plugin on an element which has the `direction` CSS property set. #TINY-9314
 - Whitespace between transparent elements would incorrectly be converted into empty paragraphs. #TINY-9761
-<<<<<<< HEAD
+- Pressing arrow keys inside RTL elements would move the caret in an incorrect direction when moving over elements with the `contenteditable` attribute set to `false`. #TINY-9565
 - Inserting table consecutively without focus in the editor would result in the table being inserted at the wrong position. #TINY-3909
-=======
-- Pressing arrow keys inside RTL elements would move the caret in an incorrect direction when moving over elements with the `contenteditable` attribute set to `false`. #TINY-9565
->>>>>>> e58a4df4
 
 ## 6.4.2 - 2023-04-26
 
