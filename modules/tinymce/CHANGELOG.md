# Changelog
All notable changes to this project will be documented in this file.

The format is based on [Keep a Changelog](https://keepachangelog.com/en/1.0.0/),
and this project adheres to [Semantic Versioning](https://semver.org/spec/v2.0.0.html).

## Unreleased

### Fixed
- Fixed the dev ZIP missing the required `bin` scripts to build from the source #TINY-8542
- Fixed a regression whereby text patterns couldn't be updated at runtime #TINY-8540
- Naked buttons better adapt to various background colors, improved text contrast in notifications #TINY-8533
- The autocompleter would not fire the `AutocompleterStart` event nor close the menu in some cases #TINY-8552
<<<<<<< HEAD
- It wasn't possible to select text right after an inline noneditable element #TINY-8567
=======
- Clipboard content was not generated correctly when cutting and copying `contenteditable="false"` elements #TINY-8563

>>>>>>> 4da98c51
## 6.0.0 - 2022-03-03

### Added
- New `editor.options` API to replace the old `editor.settings` and `editor.getParam` APIs #TINY-8206
- New `editor.annotator.removeAll` API to remove all annotations by name #TINY-8195
- New `Resource.unload` API to make it possible to unload resources #TINY-8431
- New `FakeClipboard` API on the `tinymce` global #TINY-8353
- New `dispatch()` function to replace the now deprecated `fire()` function in various APIs #TINY-8102
- New `AutocompleterStart`, `AutocompleterUpdate` and `AutocompleterEnd` events #TINY-8279
- New `mceAutocompleterClose`, `mceAutocompleterReload` commands #TINY-8279
- New `mceInsertTableDialog` command to open the insert table dialog #TINY-8273
- New `slider` dialog component #TINY-8304
- New `imagepreview` dialog component, allowing preview and zoom of any image URL #TINY-8333
- New `buttonType` property on dialog button components, supporting `toolbar` style in addition to `primary` and `secondary` #TINY-8304
- The `tabindex` attribute is now copied from the target element to the iframe #TINY-8315

### Improved
- New default theme styling for TinyMCE 6 facelift with old skin available as `tinymce-5` and `tinymce-5-dark` #TINY-8373
- The default height of editor has been increased from `200px` to `400px` to improve the usability of the editor #TINY-6860
- The upload results returned from the `editor.uploadImages()` API now includes a `removed` flag, reflecting if the image was removed after a failed upload #TINY-7735
- The `ScriptLoader`, `StyleSheetLoader`, `AddOnManager`, `PluginManager` and `ThemeManager` APIs will now return a `Promise` when loading resources instead of using callbacks #TINY-8325
- A `ThemeLoadError` event is now fired if the theme fails to load #TINY-8325
- The `BeforeSetContent` event will now include the actual serialized content when passing in an `AstNode` to the `editor.setContent` API #TINY-7996
- Improved support for placing the caret before or after noneditable elements within the editor #TINY-8169
- Calls to `editor.selection.setRng` now update the caret position bookmark used when focus is returned to the editor #TINY-8450
- The `emoticon` plugin dialog, toolbar and menu item has been updated to use the more accurate `Emojis` term #TINY-7631
- The dialog `redial` API will now only rerender the changed components instead of the whole dialog #TINY-8334
- The dialog API `setData` method now uses a deep merge algorithm to support partial nested objects #TINY-8333
- The dialog spec `initialData` type is now `Partial<T>` to match the underlying implementation details #TINY-8334
- Notifications no longer require a timeout to disable the close button #TINY-6679
- The editor theme is now fetched in parallel with the icons, language pack and plugins #TINY-8453

### Changed
- TinyMCE is now MIT licensed #TINY-2316
- Moved the `paste` plugin's functionality to TinyMCE core #TINY-8310
- The `paste_data_images` option now defaults to `true` #TINY-8310
- Moved the `noneditable` plugin to TinyMCE core #TINY-8311
- Renamed the `noneditable_noneditable_class` option to `noneditable_class` #TINY-8311
- Renamed the `noneditable_editable_class` option to `editable_class` #TINY-8311
- Moved the `textpattern` plugin to TinyMCE core #TINY-8312
- Renamed the `textpattern_patterns` option to `text_patterns` #TINY-8312
- Moved the `hr` plugin's functionality to TinyMCE core #TINY-8313
- Moved the `print` plugin's functionality to TinyMCE core #TINY-8314
- Moved non-UI table functionality to core #TINY-8273
- The `DomParser` API no longer uses a custom parser internally and instead uses the native `DOMParser` API #TINY-4627
- The `editor.getContent()` API can provide custom content by preventing and overriding `content` in the `BeforeGetContent` event. This makes it consistent with the `editor.selection.getContent()` API #TINY-8018
- The `editor.setContent()` API can now be prevented using the `BeforeSetContent` event. This makes it consistent with the `editor.selection.setContent()` API #TINY-8018
- Add-ons such as plugins and themes are no longer constructed using the `new` operator #TINY-8256
- A number of APIs that were not proper classes, are no longer constructed using the `new` operator #TINY-8322
- The Editor commands APIs will no longer fallback to executing the browsers native command functionality #TINY-7829
- The Editor query command APIs will now return `false` or an empty string on removed editors #TINY-7829
- The `mceAddEditor` and `mceToggleEditor` commands now take an object as their value to specify the id and editor options #TINY-8138
- The `mceInsertTable` command can no longer open the insert table dialog. Use the `mceInsertTableDialog` command instead #TINY-8273
- The `plugins` option now returns a `string` array instead of a space separated string #TINY-8455
- The `media` plugin no longer treats `iframe`, `video`, `audio` or `object` elements as "special" and will validate the contents against the schema #TINY-8382
- The `images_upload_handler` option is no longer passed a `success` or `failure` callback and instead requires a `Promise` to be returned with the upload result #TINY-8325
- The `tinymce.settings` global property is no longer set upon initialization #TINY-7359
- The `change` event is no longer fired on first modification #TINY-6920
- The `GetContent` event will now always pass a `string` for the `content` property #TINY-7996
- Changed the default tag for the strikethrough format to the `s` tag when using a html 5 schema #TINY-8262
- The `strike` tag is automatically converted to the `s` tag when using a html 5 schema #TINY-8262
- Aligning a table to the left or right will now use margin styling instead of float styling #TINY-6558
- The `:` control character has been changed to `~` for the schema `valid_elements` and `extended_valid_elements` options #TINY-6726
- The `primary` property on dialog buttons has been deprecated. Use the new `buttonType` property instead #TINY-8304
- Changed the default statusbar element path delimiter from `»` to `›` #TINY-8372
- Replaced the `Powered by Tiny` branding text with the Tiny logo #TINY-8371
- The default minimum height of editor has been changed to 100px to prevent the UI disappearing while resizing #TINY-6860
- RGB colors are no longer converted to hex values when parsing or serializing content #TINY-8163
- Replaced the `isDisabled()` function with an `isEnabled()` function for various APIs #TINY-8101
- Replaced the `enable()` and `disable()` functions with a `setEnabled(state)` function in various APIs #TINY-8101
- Replaced the `disabled` property with an `enabled` property in various APIs #TINY-8101
- Replaced the `disable(name)` and `enable(name)` functions with a `setEnabled(name, state)` function in the Dialog APIs #TINY-8101
- Renamed the `tinymce.Env.os.isOSX` API to `tinymce.Env.os.isMacOS` #TINY-8175
- Renamed the `tinymce.Env.browser.isChrome` API to `tinymce.Env.browser.isChromium` to better reflect its functionality #TINY-8300
- Renamed the `getShortEndedElements` Schema API to `getVoidElements` #TINY-8344
- Renamed the `font_formats` option to `font_family_formats` #TINY-8328
- Renamed the `fontselect` toolbar button and `fontformats` menu item to `fontfamily` #TINY-8328
- Renamed the `fontsize_formats` option to `font_size_formats` #TINY-8328
- Renamed the `fontsizeselect` toolbar button and `fontsizes` menu item to `fontsize` #TINY-8328
- Renamed the `formatselect` toolbar button and `blockformats` menu item to `blocks` #TINY-8328
- Renamed the `styleselect` toolbar button and `formats` menu item to `styles` #TINY-8328
- Renamed the `lineheight_formats` option to `line_height_formats` #TINY-8328
- Renamed the `getWhiteSpaceElements()` function to `getWhitespaceElements()` in the `Schema` API #TINY-8102
- Renamed the `mceInsertClipboardContent` command `content` property to `html` to better reflect what data is passed #TINY-8310
- Renamed the `default_link_target` option to `link_default_target` for both `link` and `autolink` plugins #TINY-4603
- Renamed the `rel_list` option to `link_rel_list` for the `link` plugin #TINY-4603
- Renamed the `target_list` option to `link_target_list` for the `link` plugin #TINY-4603
- The default value for the `link_default_protocol` option has been changed to `https` instead of `http` #TINY-7824
- The default value for the `element_format` option has been changed to `html` #TINY-8263
- The default value for the `schema` option has been changed to `html5` #TINY-8261
- The default value for the `table_style_by_css` option has been changed to `true` #TINY-8259
- The default value for the `table_use_colgroups` option has been changed to `true` #TINY-8259

### Fixed
- The object returned from the `editor.fire()` API was incorrect if the editor had been removed #TINY-8018
- The `editor.selection.getContent()` API did not respect the `no_events` argument #TINY-8018
- The `editor.annotator.remove` API did not keep selection when removing the annotation #TINY-8195
- The `GetContent` event was not fired when getting `tree` or `text` formats using the `editor.selection.getContent()` API #TINY-8018
- The `beforeinput` and `input` events would sometimes not fire as expected when deleting content #TINY-8168 #TINY-8329
- The `table` plugin would sometimes not correctly handle headers in the `tfoot` section #TINY-8104
- The `silver` theme UI was incorrectly rendered before plugins had initialized #TINY-8288
- The aria labels for the color picker dialog were not translated #TINY-8381
- Fixed sub-menu items not read by screen readers. Patch contributed by westonkd #TINY-8417
- Dialog labels and other text-based UI properties did not escape HTML markup #TINY-7524
- Anchor elements would render incorrectly when using the `allow_html_in_named_anchor` option #TINY-3799
- The `AstNode` HTML serializer did not serialize `pre` or `textarea` elements correctly when they contained newlines #TINY-8446
- Fixed sub-menu items not read by screen readers. Patch contributed by westonkd #TINY-8417
- The Home or End keys would move out of a editable element contained within a noneditable element #TINY-8201
- Dialogs could not be opened in inline mode before the editor had been rendered #TINY-8397
- Clicking on menu items could cause an unexpected console warning if the `onAction` function caused the menu to close #TINY-8513
- Fixed various color and contrast issues for the dark skins #TINY-8527

### Removed
- Removed support for Microsoft Internet Explorer 11 #TINY-8194 #TINY-8241
- Removed support for Microsoft Word from the opensource paste functionality #TINY-7493
- Removed support for the `plugins` option allowing a mixture of a string array and of space separated strings #TINY-8399
- Removed support for the deprecated `false` value for the `forced_root_block` option #TINY-8260
- Removed the jQuery integration #TINY-4518
- Removed the `imagetools` plugin, which is now classified as a Premium plugin #TINY-8209
- Removed the `imagetools` dialog component #TINY-8333
- Removed the `toc` plugin, which is now classified as a Premium plugin #TINY-8250
- Removed the `tabfocus` plugin #TINY-8315
- Removed the `textpattern` plugin's API as part of moving it to core #TINY-8312
- Removed the `table` plugin's API #TINY-8273
- Removed the callback for the `EditorUpload` API #TINY-8325
- Removed the legacy browser detection properties from the `Env` API #TINY-8162
- Removed the `filterNode` method from the `DomParser` API #TINY-8249
- Removed the `SaxParser` API #TINY-8218
- Removed the `tinymce.utils.Promise` API #TINY-8241
- Removed the `toHex` function for the `DOMUtils` and `Styles` APIs #TINY-8163
- Removed the `execCommand` handler function from the plugin and theme interfaces #TINY-7829
- Removed the `editor.settings` property as it has been replaced by the new Options API #TINY-8236
- Removed the `shortEnded` and `fixed` properties on `tinymce.html.Node` class #TINY-8205
- Removed the `mceInsertRawHTML` command #TINY-8214
- Removed the style field from the `image` plugin dialog advanced tab #TINY-3422
- Removed the `paste_filter_drop` option as native drag and drop handling is no longer supported #TINY-8511
- Removed the legacy `mobile` theme #TINY-7832
- Removed the deprecated `$`, `Class`, `DomQuery` and `Sizzle` APIs #TINY-4520 #TINY-8326
- Removed the deprecated `Color`, `JSON`, `JSONP` and `JSONRequest` #TINY-8162
- Removed the deprecated `XHR` API #TINY-8164
- Removed the deprecated `setIconStroke` Split Toolbar Button API #TINY-8162
- Removed the deprecated `editors` property from `EditorManager` #TINY-8162
- Removed the deprecated `execCallback` and `setMode` APIs from `Editor` #TINY-8162
- Removed the deprecated `addComponents` and `dependencies` APIs from `AddOnManager` #TINY-8162
- Removed the deprecated `clearInterval`, `clearTimeout`, `debounce`, `requestAnimationFrame`, `setInterval`, `setTimeout` and `throttle` APIs from `Delay` #TINY-8162
- Removed the deprecated `Schema` options #TINY-7821
- Removed the deprecated `file_browser_callback_types`, `force_hex_style_colors` and `images_dataimg_filter` options #TINY-7823
- Removed the deprecated `filepicker_validator_handler`, `force_p_newlines`, `gecko_spellcheck`, `tab_focus`, `table_responsive_width` and `toolbar_drawer` options #TINY-7820
- Removed the deprecated `media_scripts` option in the `media` plugin #TINY-8421
- Removed the deprecated `editor_deselector`, `editor_selector`, `elements`, `mode` and `types` legacy TinyMCE init options #TINY-7822
- Removed the deprecated `content_editable_state` and `padd_empty_with_br` options #TINY-8400
- Removed the deprecated `autoresize_on_init` option from the `autoresize` plugin #TINY-8400
- Removed the deprecated `fullpage`, `spellchecker`, `bbcode`, `legacyoutput`, `colorpicker`, `contextmenu` and `textcolor` plugins #TINY-8192
- Removed the undocumented `editor.editorCommands.hasCustomCommand` API #TINY-7829
- Removed the undocumented `mceResetDesignMode`, `mceRepaint` and `mceBeginUndoLevel` commands #TINY-7829

### Deprecated
- The dialog button component's `primary` property has been deprecated and will be removed in the next major release. Use the new `buttonType` property instead #TINY-8304
- The `fire()` function of `tinymce.Editor`, `tinymce.dom.EventUtils`, `tinymce.dom.DOMUtils`, `tinymce.util.Observable` and `tinymce.util.EventDispatcher` has been deprecated and will be removed in the next major release. Use the `dispatch()` function instead #TINY-8102
- The `content` property on the `SetContent` event has been deprecated and will be removed in the next major release #TINY-8457
- The return value of the `editor.setContent` API has been deprecated and will be removed in the next major release #TINY-8457

## 5.10.3 - 2022-02-09

### Fixed
- Alignment would sometimes be removed on parent elements when changing alignment on certain inline nodes, such as images #TINY-8308
- The `fullscreen` plugin would reset the scroll position when exiting fullscreen mode #TINY-8418

## 5.10.2 - 2021-11-17

### Fixed
- Internal selectors were appearing in the style list when using the `importcss` plugin #TINY-8238

## 5.10.1 - 2021-11-03

### Fixed
- The iframe aria help text was not read by some screen readers #TINY-8171
- Clicking the `forecolor` or `backcolor` toolbar buttons would do nothing until selecting a color #TINY-7836
- Crop functionality did not work in the `imagetools` plugin when the editor was rendered in a shadow root #TINY-6387
- Fixed an exception thrown on Safari when closing the `searchreplace` plugin dialog #TINY-8166
- The `autolink` plugin did not convert URLs to links when starting with a bracket #TINY-8091
- The `autolink` plugin incorrectly created nested links in some cases #TINY-8091
- Tables could have an incorrect height set on rows when rendered outside of the editor #TINY-7699
- In certain circumstances, the table of contents plugin would incorrectly add an extra empty list item #TINY-4636
- The insert table grid menu displayed an incorrect size when re-opening the grid #TINY-6532
- The word count plugin was treating the zero width space character (`&#8203;`) as a word #TINY-7484

## 5.10.0 - 2021-10-11

### Added
- Added a new `URI.isDomSafe(uri)` API to check if a URI is considered safe to be inserted into the DOM #TINY-7998
- Added the `ESC` key code constant to the `VK` API #TINY-7917
- Added a new `deprecation_warnings` setting for turning off deprecation console warning messages #TINY-8049

### Improved
- The `element` argument of the `editor.selection.scrollIntoView()` API is now optional, and if it is not provided the current selection will be scrolled into view #TINY-7291

### Changed
- The deprecated `scope` attribute is no longer added to `td` cells when converting a row to a header row #TINY-7731
- The number of `col` elements is normalized to match the number of columns in a table after a table action #TINY-8011

### Fixed
- Fixed a regression that caused block wrapper formats to apply and remove incorrectly when using a collapsed selection with multiple words #TINY-8036
- Resizing table columns in some scenarios would resize the column to an incorrect position #TINY-7731
- Inserting a table where the parent element had padding would cause the table width to be incorrect #TINY-7991
- The resize backdrop element did not have the `data-mce-bogus="all"` attribute set to prevent it being included in output #TINY-7854
- Resize handles appeared on top of dialogs and menus when using an inline editor #TINY-3263
- Fixed the `autoresize` plugin incorrectly scrolling to the top of the editor content in some cases when changing content #TINY-7291
- Fixed the `editor.selection.scrollIntoView()` type signature, as it incorrectly required an `Element` instead of `HTMLElement` #TINY-7291
- Table cells that were both row and column headers did not retain the correct state when converting back to a regular row or column #TINY-7709
- Clicking beside a non-editable element could cause the editor to incorrectly scroll to the top of the content #TINY-7062
- Clicking in a table cell, with a non-editable element in an adjacent cell, incorrectly caused the non-editable element to be selected #TINY-7736
- Split toolbar buttons incorrectly had nested `tabindex="-1"` attributes #TINY-7879
- Fixed notifications rendering in the wrong place initially and when the page was scrolled #TINY-7894
- Fixed an exception getting thrown when the number of `col` elements didn't match the number of columns in a table #TINY-7041 #TINY-8011
- The table selection state could become incorrect after selecting a noneditable table cell #TINY-8053
- As of Mozilla Firefox 91, toggling fullscreen mode with `toolbar_sticky` enabled would cause the toolbar to disappear #TINY-7873
- Fixed URLs not cleaned correctly in some cases in the `link` and `image` plugins #TINY-7998
- Fixed the `image` and `media` toolbar buttons incorrectly appearing to be in an inactive state in some cases #TINY-3463
- Fixed the `editor.selection.selectorChanged` API not firing if the selector matched the current selection when registered in some cases #TINY-3463
- Inserting content into a `contenteditable="true"` element that was contained within a `contenteditable="false"` element would move the selection to an incorrect location #TINY-7842
- Dragging and dropping `contenteditable="false"` elements could result in the element being placed in an unexpected location #TINY-7917
- Pressing the Escape key would not cancel a drag action that started on a `contenteditable="false"` element within the editor #TINY-7917
- `video` and `audio` elements were unable to be played when the `media` plugin live embeds were enabled in some cases #TINY-7674
- Pasting images would throw an exception if the clipboard `items` were not files (for example, screenshots taken from gnome-software). Patch contributed by cedric-anne #TINY-8079

### Deprecated
- Several APIs have been deprecated. See the release notes section for information #TINY-8023 #TINY-8063
- Several Editor settings have been deprecated. See the release notes section for information #TINY-8086
- The Table of Contents and Image Tools plugins will be classified as Premium plugins in the next major release #TINY-8087
- Word support in the `paste` plugin has been deprecated and will be removed in the next major release #TINY-8087

## 5.9.2 - 2021-09-08

### Fixed
- Fixed an exception getting thrown when disabling events and setting content #TINY-7956
- Delete operations could behave incorrectly if the selection crossed a table boundary #TINY-7596

## 5.9.1 - 2021-08-27

### Fixed
- Published TinyMCE types failed to compile in strict mode #TINY-7915
- The `TableModified` event sometimes didn't fire when performing certain table actions #TINY-7916

## 5.9.0 - 2021-08-26

### Added
- Added a new `mceFocus` command that focuses the editor. Equivalent to using `editor.focus()` #TINY-7373
- Added a new `mceTableToggleClass` command which toggles the provided class on the currently selected table #TINY-7476
- Added a new `mceTableCellToggleClass` command which toggles the provided class on the currently selected table cells #TINY-7476
- Added a new `tablecellvalign` toolbar button and menu item for vertical table cell alignment #TINY-7477
- Added a new `tablecellborderwidth` toolbar button and menu item to change table cell border width #TINY-7478
- Added a new `tablecellborderstyle` toolbar button and menu item to change table cell border style #TINY-7478
- Added a new `tablecaption` toolbar button and menu item to toggle captions on tables #TINY-7479
- Added a new `mceTableToggleCaption` command that toggles captions on a selected table #TINY-7479
- Added a new `tablerowheader` toolbar button and menu item to toggle the header state of row cells #TINY-7478
- Added a new `tablecolheader` toolbar button and menu item to toggle the header state of column cells #TINY-7482
- Added a new `tablecellbordercolor` toolbar button and menu item to select table cell border colors, with an accompanying setting `table_border_color_map` to customize the available values #TINY-7480
- Added a new `tablecellbackgroundcolor` toolbar button and menu item to select table cell background colors, with an accompanying setting `table_background_color_map` to customize the available values #TINY-7480
- Added a new `language` menu item and toolbar button to add `lang` attributes to content, with an accompanying `content_langs` setting to specify the languages available #TINY-6149
- A new `lang` format is now available that can be used with `editor.formatter`, or applied with the `Lang` editor command #TINY-6149
- Added a new `language` icon for the `language` toolbar button #TINY-7670
- Added a new `table-row-numbering` icon #TINY-7327
- Added new plugin commands: `mceEmoticons` (Emoticons), `mceWordCount` (Word Count), and `mceTemplate` (Template) #TINY-7619
- Added a new `iframe_aria_text` setting to set the iframe title attribute #TINY-1264
- Added a new DomParser `Node.children()` API to return all the children of a `Node` #TINY-7756

### Improved
- Sticky toolbars can now be offset from the top of the page using the new `toolbar_sticky_offset` setting #TINY-7337
- Fancy menu items now accept an `initData` property to allow custom initialization data #TINY-7480
- Improved the load time of the `fullpage` plugin by using the existing editor schema rather than creating a new one #TINY-6504
- Improved the performance when UI components are rendered #TINY-7572
- The context toolbar no longer unnecessarily repositions to the top of large elements when scrolling #TINY-7545
- The context toolbar will now move out of the way when it overlaps with the selection, such as in table cells #TINY-7192
- The context toolbar now uses a short animation when transitioning between different locations #TINY-7740
- `Env.browser` now uses the User-Agent Client Hints API where it is available #TINY-7785
- Icons with a `-rtl` suffix in their name will now automatically be used when the UI is rendered in right-to-left mode #TINY-7782
- The `formatter.match` API now accepts an optional `similar` parameter to check if the format partially matches #TINY-7712
- The `formatter.formatChanged` API now supports providing format variables when listening for changes #TINY-7713
- The formatter will now fire `FormatApply` and `FormatRemove` events for the relevant actions #TINY-7713
- The `autolink` plugin link detection now permits custom protocols #TINY-7714
- The `autolink` plugin valid link detection has been improved #TINY-7714

### Changed
- Changed the load order so content CSS is loaded before the editor is populated with content #TINY-7249
- Changed the `emoticons`, `wordcount`, `code`, `codesample`, and `template` plugins to open dialogs using commands #TINY-7619
- The context toolbar will no longer show an arrow when it overlaps the content, such as in table cells #TINY-7665
- The context toolbar will no longer overlap the statusbar for toolbars using `node` or `selection` positions #TINY-7666

### Fixed
- The `editor.fire` API was incorrectly mutating the original `args` provided #TINY-3254
- Unbinding an event handler did not take effect immediately while the event was firing #TINY-7436
- Binding an event handler incorrectly took effect immediately while the event was firing #TINY-7436
- Unbinding a native event handler inside the `remove` event caused an exception that blocked editor removal #TINY-7730
- The `SetContent` event contained the incorrect `content` when using the `editor.selection.setContent()` API #TINY-3254
- The editor content could be edited after calling `setProgressState(true)` in iframe mode #TINY-7373
- Tabbing out of the editor after calling `setProgressState(true)` behaved inconsistently in iframe mode #TINY-7373
- Flash of unstyled content while loading the editor because the content CSS was loaded after the editor content was rendered #TINY-7249
- Partially transparent RGBA values provided in the `color_map` setting were given the wrong hex value #TINY-7163
- HTML comments with mismatched quotes were parsed incorrectly under certain circumstances #TINY-7589
- The editor could crash when inserting certain HTML content #TINY-7756
- Inserting certain HTML content into the editor could result in invalid HTML once parsed #TINY-7756
- Links in notification text did not show the correct mouse pointer #TINY-7661
- Using the Tab key to navigate into the editor on Microsoft Internet Explorer 11 would incorrectly focus the toolbar #TINY-3707
- The editor selection could be placed in an incorrect location when undoing or redoing changes in a document containing `contenteditable="false"` elements #TINY-7663
- Menus and context menus were not closed when clicking into a different editor #TINY-7399
- Context menus on Android were not displayed when more than one HTML element was selected #TINY-7688
- Disabled nested menu items could still be opened #TINY-7700
- The nested menu item chevron icon was not fading when the menu item was disabled #TINY-7700
- `imagetools` buttons were incorrectly enabled for remote images without `imagetools_proxy` set #TINY-7772
- Only table content would be deleted when partially selecting a table and content outside the table #TINY-6044
- The table cell selection handling was incorrect in some cases when dealing with nested tables #TINY-6298
- Removing a table row or column could result in the cursor getting placed in an invalid location #TINY-7695
- Pressing the Tab key to navigate through table cells did not skip noneditable cells #TINY-7705
- Clicking on a noneditable table cell did not show a visual selection like other noneditable elements #TINY-7724
- Some table operations would incorrectly cause table row attributes and styles to be lost #TINY-6666
- The selection was incorrectly lost when using the `mceTableCellType` and `mceTableRowType` commands #TINY-6666
- The `mceTableRowType` was reversing the order of the rows when converting multiple header rows back to body rows #TINY-6666
- The table dialog did not always respect the `table_style_with_css` option #TINY-4926
- Pasting into a table with multiple cells selected could cause the content to be pasted in the wrong location #TINY-7485
- The `TableModified` event was not fired when pasting cells into a table #TINY-6939
- The table paste column before and after icons were not flipped in RTL mode #TINY-7851
- Fixed table corruption when deleting a `contenteditable="false"` cell #TINY-7891
- The `dir` attribute was being incorrectly applied to list items #TINY-4589
- Applying selector formats would sometimes not apply the format correctly to elements in a list #TINY-7393
- For formats that specify an attribute or style that should be removed, the formatter `match` API incorrectly returned `false` #TINY-6149
- The type signature on the `formatter.matchNode` API had the wrong return type (was `boolean` but should have been `Formatter | undefined`) #TINY-6149
- The `formatter.formatChanged` API would ignore the `similar` parameter if another callback had already been registered for the same format #TINY-7713
- The `formatter.formatChanged` API would sometimes not run the callback the first time the format was removed #TINY-7713
- Base64 encoded images with spaces or line breaks in the data URI were not displayed correctly. Patch contributed by RoboBurned

### Deprecated
- The `bbcode`, `fullpage`, `legacyoutput`, and `spellchecker` plugins have been deprecated and marked for removal in the next major release #TINY-7260

## 5.8.2 - 2021-06-23

### Fixed
- Fixed an issue when pasting cells from tables containing `colgroup`s into tables without `colgroup`s #TINY-6675
- Fixed an issue that could cause an invalid toolbar button state when multiple inline editors were on a single page #TINY-6297

## 5.8.1 - 2021-05-20

### Fixed
- An unexpected exception was thrown when switching to readonly mode and adjusting the editor width #TINY-6383
- Content could be lost when the `pagebreak_split_block` setting was enabled #TINY-3388
- The `list-style-type: none;` style on nested list items was incorrectly removed when clearing formatting #TINY-6264
- URLs were not always detected when pasting over a selection. Patch contributed by jwcooper #TINY-6997
- Properties on the `OpenNotification` event were incorrectly namespaced #TINY-7486

## 5.8.0 - 2021-05-06

### Added
- Added the `PAGE_UP` and `PAGE_DOWN` key code constants to the `VK` API #TINY-4612
- The editor resize handle can now be controlled using the keyboard #TINY-4823
- Added a new `fixed_toolbar_container_target` setting which renders the toolbar in the specified `HTMLElement`. Patch contributed by pvrobays

### Improved
- The `inline_boundaries` feature now supports the `home`, `end`, `pageup`, and `pagedown` keys #TINY-4612
- Updated the `formatter.matchFormat` API to support matching formats with variables in the `classes` property #TINY-7227
- Added HTML5 `audio` and `video` elements to the default alignment formats #TINY-6633
- Added support for alpha list numbering to the list properties dialog #TINY-6891

### Changed
- Updated the `image` dialog to display the class list dropdown as full-width if the caption checkbox is not present #TINY-6400
- Renamed the "H Align" and "V Align" input labels in the Table Cell Properties dialog to "Horizontal align" and "Vertical align" respectively #TINY-7285

### Deprecated
- The undocumented `setIconStroke` Split Toolbar Button API has been deprecated and will be removed in a future release #TINY-3551

### Fixed
- Fixed a bug where it wasn't possible to align nested list items #TINY-6567
- The RGB fields in the color picker dialog were not staying in sync with the color palette and hue slider #TINY-6952
- The color preview box in the color picker dialog was not correctly displaying the saturation and value of the chosen color #TINY-6952
- The color picker dialog will now show an alert if it is submitted with an invalid hex color code #TINY-2814
- Fixed a bug where the `TableModified` event was not fired when adding a table row with the Tab key #TINY-7006
- Added missing `images_file_types` setting to the exported TypeScript types #GH-6607
- Fixed a bug where lists pasted from Word with Roman numeral markers were not displayed correctly. Patch contributed by aautio #GH-6620
- The `editor.insertContent` API was incorrectly handling nested `span` elements with matching styles #TINY-6263
- The HTML5 `small` element could not be removed when clearing text formatting #TINY-6633
- The Oxide button text transform variable was incorrectly using `capitalize` instead of `none`. Patch contributed by dakur #GH-6341
- Fix dialog button text that was using title-style capitalization #TINY-6816
- Table plugin could perform operations on tables containing the inline editor #TINY-6625
- Fixed Tab key navigation inside table cells with a ranged selection #TINY-6638
- The foreground and background toolbar button color indicator is no longer blurry #TINY-3551
- Fixed a regression in the `tinymce.create()` API that caused issues when multiple objects were created #TINY-7358
- Fixed the `LineHeight` command causing the `change` event to be fired inconsistently #TINY-7048

## 5.7.1 - 2021-03-17

### Fixed
- Fixed the `help` dialog incorrectly linking to the changelog of TinyMCE 4 instead of TinyMCE 5 #TINY-7031
- Fixed a bug where error messages were displayed incorrectly in the image dialog #TINY-7099
- Fixed an issue where URLs were not correctly filtered in some cases #TINY-7025
- Fixed a bug where context menu items with names that contained uppercase characters were not displayed #TINY-7072
- Fixed context menu items lacking support for the `disabled` and `shortcut` properties #TINY-7073
- Fixed a regression where the width and height were incorrectly set when embedding content using the `media` dialog #TINY-7074

## 5.7.0 - 2021-02-10

### Added
- Added IPv6 address support to the URI API. Patch contributed by dev7355608 #GH-4409
- Added new `structure` and `style` properties to the `TableModified` event to indicate what kinds of modifications were made #TINY-6643
- Added `video` and `audio` live embed support for the `media` plugin #TINY-6229
- Added the ability to resize `video` and `iframe` media elements #TINY-6229
- Added a new `font_css` setting for adding fonts to both the editor and the parent document #TINY-6199
- Added a new `ImageUploader` API to simplify uploading image data to the configured `images_upload_url` or `images_upload_handler` #TINY-4601
- Added an Oxide variable to define the container background color in fullscreen mode #TINY-6903
- Added Oxide variables for setting the toolbar background colors for inline and sticky toolbars #TINY-6009
- Added a new `AfterProgressState` event that is fired after `editor.setProgressState` calls complete #TINY-6686
- Added support for `table_column_resizing` when inserting or deleting columns #TINY-6711

### Changed
- Changed table and table column copy behavior to retain an appropriate width when pasted #TINY-6664
- Changed the `lists` plugin to apply list styles to all text blocks within a selection #TINY-3755
- Changed the `advlist` plugin to log a console error message when the `list` plugin isn't enabled #TINY-6585
- Changed the z-index of the `setProgressState(true)` throbber so it does not hide notifications #TINY-6686
- Changed the type signature for `editor.selection.getRng()` incorrectly returning `null` #TINY-6843
- Changed some `SaxParser` regular expressions to improve performance #TINY-6823
- Changed `editor.setProgressState(true)` to close any open popups #TINY-6686

### Fixed
- Fixed `codesample` highlighting performance issues for some languages #TINY-6996
- Fixed an issue where cell widths were lost when merging table cells #TINY-6901
- Fixed `col` elements incorrectly transformed to `th` elements when converting columns to header columns #TINY-6715
- Fixed a number of table operations not working when selecting 2 table cells on Mozilla Firefox #TINY-3897
- Fixed a memory leak by backporting an upstream Sizzle fix #TINY-6859
- Fixed table `width` style was removed when copying #TINY-6664
- Fixed focus lost while typing in the `charmap` or `emoticons` dialogs when the editor is rendered in a shadow root #TINY-6904
- Fixed corruption of base64 URLs used in style attributes when parsing HTML #TINY-6828
- Fixed the order of CSS precedence of `content_style` and `content_css` in the `preview` and `template` plugins. `content_style` now has precedence #TINY-6529
- Fixed an issue where the image dialog tried to calculate image dimensions for an empty image URL #TINY-6611
- Fixed an issue where `scope` attributes on table cells would not change as expected when merging or unmerging cells #TINY-6486
- Fixed the plugin documentation links in the `help` plugin #DOC-703
- Fixed events bound using `DOMUtils` not returning the correct result for `isDefaultPrevented` in some cases #TINY-6834
- Fixed the "Dropped file type is not supported" notification incorrectly showing when using an inline editor #TINY-6834
- Fixed an issue with external styles bleeding into TinyMCE #TINY-6735
- Fixed an issue where parsing malformed comments could cause an infinite loop #TINY-6864
- Fixed incorrect return types on `editor.selection.moveToBookmark` #TINY-6504
- Fixed the type signature for `editor.selection.setCursorLocation()` incorrectly allowing a node with no `offset` #TINY-6843
- Fixed incorrect behavior when editor is destroyed while loading stylesheets #INT-2282
- Fixed figure elements incorrectly splitting from a valid parent element when editing the image within #TINY-6592
- Fixed inserting multiple rows or columns in a table cloning from the incorrect source row or column #TINY-6906
- Fixed an issue where new lines were not scrolled into view when pressing Shift+Enter or Shift+Return #TINY-6964
- Fixed an issue where list elements would not be removed when outdenting using the Enter or Return key #TINY-5974
- Fixed an issue where file extensions with uppercase characters were treated as invalid #TINY-6940
- Fixed dialog block messages were not passed through TinyMCE's translation system #TINY-6971

## 5.6.2 - 2020-12-08

### Fixed
- Fixed a UI rendering regression when the document body is using `display: flex` #TINY-6783

## 5.6.1 - 2020-11-25

### Fixed
- Fixed the `mceTableRowType` and `mceTableCellType` commands were not firing the `newCell` event #TINY-6692
- Fixed the HTML5 `s` element was not recognized when editing or clearing text formatting #TINY-6681
- Fixed an issue where copying and pasting table columns resulted in invalid HTML when using colgroups #TINY-6684
- Fixed an issue where the toolbar would render with the wrong width for inline editors in some situations #TINY-6683

## 5.6.0 - 2020-11-18

### Added
- Added new `BeforeOpenNotification` and `OpenNotification` events which allow internal notifications to be captured and modified before display #TINY-6528
- Added support for `block` and `unblock` methods on inline dialogs #TINY-6487
- Added new `TableModified` event which is fired whenever changes are made to a table #TINY-6629
- Added new `images_file_types` setting to determine which image file formats will be automatically processed into `img` tags on paste when using the `paste` plugin #TINY-6306
- Added support for `images_file_types` setting in the image file uploader to determine which image file extensions are valid for upload #TINY-6224
- Added new `format_empty_lines` setting to control if empty lines are formatted in a ranged selection #TINY-6483
- Added template support to the `autocompleter` for customizing the autocompleter items #TINY-6505
- Added new user interface `enable`, `disable`, and `isDisabled` methods #TINY-6397
- Added new `closest` formatter API to get the closest matching selection format from a set of formats #TINY-6479
- Added new `emojiimages` emoticons database that uses the twemoji CDN by default #TINY-6021
- Added new `emoticons_database` setting to configure which emoji database to use #TINY-6021
- Added new `name` field to the `style_formats` setting object to enable specifying a name for the format #TINY-4239

### Changed
- Changed `readonly` mode to allow hyperlinks to be clickable #TINY-6248

### Fixed
- Fixed the `change` event not firing after a successful image upload #TINY-6586
- Fixed the type signature for the `entity_encoding` setting not accepting delimited lists #TINY-6648
- Fixed layout issues when empty `tr` elements were incorrectly removed from tables #TINY-4679
- Fixed image file extensions lost when uploading an image with an alternative extension, such as `.jfif` #TINY-6622
- Fixed a security issue where URLs in attributes weren't correctly sanitized #TINY-6518
- Fixed `DOMUtils.getParents` incorrectly including the shadow root in the array of elements returned #TINY-6540
- Fixed an issue where the root document could be scrolled while an editor dialog was open inside a shadow root #TINY-6363
- Fixed `getContent` with text format returning a new line when the editor is empty #TINY-6281
- Fixed table column and row resizers not respecting the `data-mce-resize` attribute #TINY-6600
- Fixed inserting a table via the `mceInsertTable` command incorrectly creating 2 undo levels #TINY-6656
- Fixed nested tables with `colgroup` elements incorrectly always resizing the inner table #TINY-6623
- Fixed the `visualchars` plugin causing the editor to steal focus when initialized #TINY-6282
- Fixed `fullpage` plugin altering text content in `editor.getContent()` #TINY-6541
- Fixed `fullscreen` plugin not working correctly with multiple editors and shadow DOM #TINY-6280
- Fixed font size keywords such as `medium` not displaying correctly in font size menus #TINY-6291
- Fixed an issue where some attributes in table cells were not copied over to new rows or columns #TINY-6485
- Fixed incorrectly removing formatting on adjacent spaces when removing formatting on a ranged selection #TINY-6268
- Fixed the `Cut` menu item not working in the latest version of Mozilla Firefox #TINY-6615
- Fixed some incorrect types in the new TypeScript declaration file #TINY-6413
- Fixed a regression where a fake offscreen selection element was incorrectly created for the editor root node #TINY-6555
- Fixed an issue where menus would incorrectly collapse in small containers #TINY-3321
- Fixed an issue where only one table column at a time could be converted to a header #TINY-6326
- Fixed some minor memory leaks that prevented garbage collection for editor instances #TINY-6570
- Fixed resizing a `responsive` table not working when using the column resize handles #TINY-6601
- Fixed incorrectly calculating table `col` widths when resizing responsive tables #TINY-6646
- Fixed an issue where spaces were not preserved in pre-blocks when getting text content #TINY-6448
- Fixed a regression that caused the selection to be difficult to see in tables with backgrounds #TINY-6495
- Fixed content pasted multiple times in the editor when using Microsoft Internet Explorer 11. Patch contributed by mattford #GH-4905

## 5.5.1 - 2020-10-01

### Fixed
- Fixed pressing the down key near the end of a document incorrectly raising an exception #TINY-6471
- Fixed incorrect Typescript types for the `Tools` API #TINY-6475

## 5.5.0 - 2020-09-29

### Added
- Added a TypeScript declaration file to the bundle output for TinyMCE core #TINY-3785
- Added new `table_column_resizing` setting to control how table columns are resized when using the resize bars #TINY-6001
- Added the ability to remove images on a failed upload using the `images_upload_handler` failure callback #TINY-6011
- Added `hasPlugin` function to the editor API to determine if a plugin exists or not #TINY-766
- Added new `ToggleToolbarDrawer` command and query state handler to allow the toolbar drawer to be programmatically toggled and the toggle state to be checked #TINY-6032
- Added the ability to use `colgroup` elements in tables #TINY-6050
- Added a new setting `table_use_colgroups` for toggling whether colgroups are used in new tables #TINY-6050
- Added the ability to delete and navigate HTML media elements without the `media` plugin #TINY-4211
- Added `fullscreen_native` setting to the `fullscreen` plugin to enable use of the entire monitor #TINY-6284
- Added table related oxide variables to the Style API for more granular control over table cell selection appearance #TINY-6311
- Added new `toolbar_persist` setting to control the visibility of the inline toolbar #TINY-4847
- Added new APIs to allow for programmatic control of the inline toolbar visibility #TINY-4847
- Added the `origin` property to the `ObjectResized` and `ObjectResizeStart` events, to specify which handle the resize was performed on #TINY-6242
- Added new StyleSheetLoader `unload` and `unloadAll` APIs to allow loaded stylesheets to be removed #TINY-3926
- Added the `LineHeight` query command and action to the editor #TINY-4843
- Added the `lineheight` toolbar and menu items, and added `lineheight` to the default format menu #TINY-4843
- Added a new `contextmenu_avoid_overlap` setting to allow context menus to avoid overlapping matched nodes #TINY-6036
- Added new listbox dialog UI component for rendering a dropdown that allows nested options #TINY-2236
- Added back the ability to use nested items in the `image_class_list`, `link_class_list`, `link_list`, `table_class_list`, `table_cell_class_list`, and `table_row_class_list` settings #TINY-2236

### Changed
- Changed how CSS manipulates table cells when selecting multiple cells to achieve a semi-transparent selection #TINY-6311
- Changed the `target` property on fired events to use the native event target. The original target for an open shadow root can be obtained using `event.getComposedPath()` #TINY-6128
- Changed the editor to clean-up loaded CSS stylesheets when all editors using the stylesheet have been removed #TINY-3926
- Changed `imagetools` context menu icon for accessing the `image` dialog to use the `image` icon #TINY-4141
- Changed the `editor.insertContent()` and `editor.selection.setContent()` APIs to retain leading and trailing whitespace #TINY-5966
- Changed the `table` plugin `Column` menu to include the cut, copy and paste column menu items #TINY-6374
- Changed the default table styles in the content CSS files to better support the styling options available in the `table` dialog #TINY-6179

### Deprecated
- Deprecated the `Env.experimentalShadowDom` flag #TINY-6128

### Fixed
- Fixed tables with no borders displaying with the default border styles in the `preview` dialog #TINY-6179
- Fixed loss of whitespace when inserting content after a non-breaking space #TINY-5966
- Fixed the `event.getComposedPath()` function throwing an exception for events fired from the editor #TINY-6128
- Fixed notifications not appearing when the editor is within a ShadowRoot #TINY-6354
- Fixed focus issues with inline dialogs when the editor is within a ShadowRoot #TINY-6360
- Fixed the `template` plugin previews missing some content styles #TINY-6115
- Fixed the `media` plugin not saving the alternative source url in some situations #TINY-4113
- Fixed an issue where column resizing using the resize bars was inconsistent between fixed and relative table widths #TINY-6001
- Fixed an issue where dragging and dropping within a table would select table cells #TINY-5950
- Fixed up and down keyboard navigation not working for inline `contenteditable="false"` elements #TINY-6226
- Fixed dialog not retrieving `close` icon from icon pack #TINY-6445
- Fixed the `unlink` toolbar button not working when selecting multiple links #TINY-4867
- Fixed the `link` dialog not showing the "Text to display" field in some valid cases #TINY-5205
- Fixed the `DOMUtils.split()` API incorrectly removing some content #TINY-6294
- Fixed pressing the escape key not focusing the editor when using multiple toolbars #TINY-6230
- Fixed the `dirty` flag not being correctly set during an `AddUndo` event #TINY-4707
- Fixed `editor.selection.setCursorLocation` incorrectly placing the cursor outside `pre` elements in some circumstances #TINY-4058
- Fixed an exception being thrown when pressing the enter key inside pre elements while `br_in_pre` setting is false #TINY-4058

## 5.4.2 - 2020-08-17

### Fixed
- Fixed the editor not resizing when resizing the browser window in fullscreen mode #TINY-3511
- Fixed clicking on notifications causing inline editors to hide #TINY-6058
- Fixed an issue where link URLs could not be deleted or edited in the link dialog in some cases #TINY-4706
- Fixed a regression where setting the `anchor_top` or `anchor_bottom` options to `false` was not working #TINY-6256
- Fixed the `anchor` plugin not supporting the `allow_html_in_named_anchor` option #TINY-6236
- Fixed an exception thrown when removing inline formats that contained additional styles or classes #TINY-6288
- Fixed an exception thrown when positioning the context toolbar on Internet Explorer 11 in some edge cases #TINY-6271
- Fixed inline formats not removed when more than one `removeformat` format rule existed #TINY-6216
- Fixed an issue where spaces were sometimes removed when removing formating on nearby text #TINY-6251
- Fixed the list toolbar buttons not showing as active when a list is selected #TINY-6286
- Fixed an issue where the UI would sometimes not be shown or hidden when calling the show or hide API methods on the editor #TINY-6048
- Fixed the list type style not retained when copying list items #TINY-6289
- Fixed the Paste plugin converting tabs in plain text to a single space character. A `paste_tab_spaces` option has been included for setting the number of spaces used to replace a tab character #TINY-6237

## 5.4.1 - 2020-07-08

### Fixed
- Fixed the Search and Replace plugin incorrectly including zero-width caret characters in search results #TINY-4599
- Fixed dragging and dropping unsupported files navigating the browser away from the editor #TINY-6027
- Fixed undo levels not created on browser handled drop or paste events #TINY-6027
- Fixed content in an iframe element parsing as DOM elements instead of text content #TINY-5943
- Fixed Oxide checklist styles not showing when printing #TINY-5139
- Fixed bug with `scope` attribute not being added to the cells of header rows #TINY-6206

## 5.4.0 - 2020-06-30

### Added
- Added keyboard navigation support to menus and toolbars when the editor is in a ShadowRoot #TINY-6152
- Added the ability for menus to be clicked when the editor is in an open shadow root #TINY-6091
- Added the `Editor.ui.styleSheetLoader` API for loading stylesheets within the Document or ShadowRoot containing the editor UI #TINY-6089
- Added the `StyleSheetLoader` module to the public API #TINY-6100
- Added Oxide variables for styling the `select` element and headings in dialog content #TINY-6070
- Added icons for `table` column and row cut, copy, and paste toolbar buttons #TINY-6062
- Added all `table` menu items to the UI registry, so they can be used by name in other menus #TINY-4866
- Added new `mceTableApplyCellStyle` command to the `table` plugin #TINY-6004
- Added new `table` cut, copy, and paste column editor commands and menu items #TINY-6006
- Added font related Oxide variables for secondary buttons, allowing for custom styling #TINY-6061
- Added new `table_header_type` setting to control how table header rows are structured #TINY-6007
- Added new `table_sizing_mode` setting to replace the `table_responsive_width` setting, which has now been deprecated #TINY-6051
- Added new `mceTableSizingMode` command for changing the sizing mode of a table #TINY-6000
- Added new `mceTableRowType`, `mceTableColType`, and `mceTableCellType` commands and value queries #TINY-6150

### Changed
- Changed `advlist` toolbar buttons to only show a dropdown list if there is more than one option #TINY-3194
- Changed `mceInsertTable` command and `insertTable` API method to take optional header rows and columns arguments #TINY-6012
- Changed stylesheet loading, so that UI skin stylesheets can load in a ShadowRoot if required #TINY-6089
- Changed the DOM location of menus so that they display correctly when the editor is in a ShadowRoot #TINY-6093
- Changed the table plugin to correctly detect all valid header row structures #TINY-6007

### Fixed
- Fixed tables with no defined width being converted to a `fixed` width table when modifying the table #TINY-6051
- Fixed the `autosave` `isEmpty` API incorrectly detecting non-empty content as empty #TINY-5953
- Fixed table `Paste row after` and `Paste row before` menu items not disabled when nothing was available to paste #TINY-6006
- Fixed a selection performance issue with large tables on Microsoft Internet Explorer and Edge #TINY-6057
- Fixed filters for screening commands from the undo stack to be case-insensitive #TINY-5946
- Fixed `fullscreen` plugin now removes all classes when the editor is closed #TINY-4048
- Fixed handling of mixed-case icon identifiers (names) for UI elements #TINY-3854
- Fixed leading and trailing spaces lost when using `editor.selection.getContent({ format: 'text' })` #TINY-5986
- Fixed an issue where changing the URL with the quicklink toolbar caused unexpected undo behavior #TINY-5952
- Fixed an issue where removing formatting within a table cell would cause Internet Explorer 11 to scroll to the end of the table #TINY-6049
- Fixed an issue where the `allow_html_data_urls` setting was not correctly applied #TINY-5951
- Fixed the `autolink` feature so that it no longer treats a string with multiple "@" characters as an email address #TINY-4773
- Fixed an issue where removing the editor would leave unexpected attributes on the target element #TINY-4001
- Fixed the `link` plugin now suggest `mailto:` when the text contains an '@' and no slashes (`/`) #TINY-5941
- Fixed the `valid_children` check of custom elements now allows a wider range of characters in names #TINY-5971

## 5.3.2 - 2020-06-10

### Fixed
- Fixed a regression introduced in 5.3.0, where `images_dataimg_filter` was no-longer called #TINY-6086

## 5.3.1 - 2020-05-27

### Fixed
- Fixed the image upload error alert also incorrectly closing the image dialog #TINY-6020
- Fixed editor content scrolling incorrectly on focus in Firefox by reverting default content CSS html and body heights added in 5.3.0 #TINY-6019

## 5.3.0 - 2020-05-21

### Added
- Added html and body height styles to the default oxide content CSS #TINY-5978
- Added `uploadUri` and `blobInfo` to the data returned by `editor.uploadImages()` #TINY-4579
- Added a new function to the `BlobCache` API to lookup a blob based on the base64 data and mime type #TINY-5988
- Added the ability to search and replace within a selection #TINY-4549
- Added the ability to set the list start position for ordered lists and added new `lists` context menu item #TINY-3915
- Added `icon` as an optional config option to the toggle menu item API #TINY-3345
- Added `auto` mode for `toolbar_location` which positions the toolbar and menu bar at the bottom if there is no space at the top #TINY-3161

### Changed
- Changed the default `toolbar_location` to `auto` #TINY-3161
- Changed toggle menu items and choice menu items to have a dedicated icon with the checkmark displayed on the far right side of the menu item #TINY-3345
- Changed the `link`, `image`, and `paste` plugins to use Promises to reduce the bundle size #TINY-4710
- Changed the default icons to be lazy loaded during initialization #TINY-4729
- Changed the parsing of content so base64 encoded urls are converted to blob urls #TINY-4727
- Changed context toolbars so they concatenate when more than one is suitable for the current selection #TINY-4495
- Changed inline style element formats (strong, b, em, i, u, strike) to convert to a span on format removal if a `style` or `class` attribute is present #TINY-4741

### Fixed
- Fixed the `selection.setContent()` API not running parser filters #TINY-4002
- Fixed formats incorrectly applied or removed when table cells were selected #TINY-4709
- Fixed the `quickimage` button not restricting the file types to images #TINY-4715
- Fixed search and replace ignoring text in nested contenteditable elements #TINY-5967
- Fixed resize handlers displaying in the wrong location sometimes for remote images #TINY-4732
- Fixed table picker breaking in Firefox on low zoom levels #TINY-4728
- Fixed issue with loading or pasting contents with large base64 encoded images on Safari #TINY-4715
- Fixed supplementary special characters being truncated when inserted into the editor. Patch contributed by mlitwin. #TINY-4791
- Fixed toolbar buttons not set to disabled when the editor is in readonly mode #TINY-4592
- Fixed the editor selection incorrectly changing when removing caret format containers #TINY-3438
- Fixed bug where title, width, and height would be set to empty string values when updating an image and removing those attributes using the image dialog #TINY-4786
- Fixed `ObjectResized` event firing when an object wasn't resized #TINY-4161
- Fixed `ObjectResized` and `ObjectResizeStart` events incorrectly fired when adding or removing table rows and columns #TINY-4829
- Fixed the placeholder not hiding when pasting content into the editor #TINY-4828
- Fixed an issue where the editor would fail to load if local storage was disabled #TINY-5935
- Fixed an issue where an uploaded image would reuse a cached image with a different mime type #TINY-5988
- Fixed bug where toolbars and dialogs would not show if the body element was replaced (e.g. with Turbolinks). Patch contributed by spohlenz #GH-5653
- Fixed an issue where multiple formats would be removed when removing a single format at the end of lines or on empty lines #TINY-1170
- Fixed zero-width spaces incorrectly included in the `wordcount` plugin character count #TINY-5991
- Fixed a regression introduced in 5.2.0 whereby the desktop `toolbar_mode` setting would incorrectly override the mobile default setting #TINY-5998
- Fixed an issue where deleting all content in a single cell table would delete the entire table #TINY-1044

## 5.2.2 - 2020-04-23

### Fixed
- Fixed an issue where anchors could not be inserted on empty lines #TINY-2788
- Fixed text decorations (underline, strikethrough) not consistently inheriting the text color #TINY-4757
- Fixed `format` menu alignment buttons inconsistently applying to images #TINY-4057
- Fixed the floating toolbar drawer height collapsing when the editor is rendered in modal dialogs or floating containers #TINY-4837
- Fixed `media` embed content not processing safely in some cases #TINY-4857

## 5.2.1 - 2020-03-25

### Fixed
- Fixed the "is decorative" checkbox in the image dialog clearing after certain dialog events #FOAM-11
- Fixed possible uncaught exception when a `style` attribute is removed using a content filter on `setContent` #TINY-4742
- Fixed the table selection not functioning correctly in Microsoft Edge 44 or higher #TINY-3862
- Fixed the table resize handles not functioning correctly in Microsoft Edge 44 or higher #TINY-4160
- Fixed the floating toolbar drawer disconnecting from the toolbar when adding content in inline mode #TINY-4725 #TINY-4765
- Fixed `readonly` mode not returning the appropriate boolean value #TINY-3948
- Fixed the `forced_root_block_attrs` setting not applying attributes to new blocks consistently #TINY-4564
- Fixed the editor incorrectly stealing focus during initialization in Microsoft Internet Explorer #TINY-4697
- Fixed dialogs stealing focus when opening an alert or confirm dialog using an `onAction` callback #TINY-4014
- Fixed inline dialogs incorrectly closing when clicking on an opened alert or confirm dialog #TINY-4012
- Fixed the context toolbar overlapping the menu bar and toolbar #TINY-4586
- Fixed notification and inline dialog positioning issues when using `toolbar_location: 'bottom'` #TINY-4586
- Fixed the `colorinput` popup appearing offscreen on mobile devices #TINY-4711
- Fixed special characters not being found when searching by "whole words only" #TINY-4522
- Fixed an issue where dragging images could cause them to be duplicated #TINY-4195
- Fixed context toolbars activating without the editor having focus #TINY-4754
- Fixed an issue where removing the background color of text did not always work #TINY-4770
- Fixed an issue where new rows and columns in a table did not retain the style of the previous row or column #TINY-4788

## 5.2.0 - 2020-02-13

### Added
- Added the ability to apply formats to spaces #TINY-4200
- Added new `toolbar_location` setting to allow for positioning the menu and toolbar at the bottom of the editor #TINY-4210
- Added new `toolbar_groups` setting to allow a custom floating toolbar group to be added to the toolbar when using `floating` toolbar mode #TINY-4229
- Added new `link_default_protocol` setting to `link` and `autolink` plugin to allow a protocol to be used by default #TINY-3328
- Added new `placeholder` setting to allow a placeholder to be shown when the editor is empty #TINY-3917
- Added new `tinymce.dom.TextSeeker` API to allow searching text across different DOM nodes #TINY-4200
- Added a drop shadow below the toolbar while in sticky mode and introduced Oxide variables to customize it when creating a custom skin #TINY-4343
- Added `quickbars_image_toolbar` setting to allow for the image quickbar to be turned off #TINY-4398
- Added iframe and img `loading` attribute to the default schema. Patch contributed by ataylor32. #GH-5112
- Added new `getNodeFilters`/`getAttributeFilters` functions to the `editor.serializer` instance #TINY-4344
- Added new `a11y_advanced_options` setting to allow additional accessibility options to be added #FOAM-11
- Added new accessibility options and behaviours to the image dialog using `a11y_advanced_options` #FOAM-11
- Added the ability to use the window `PrismJS` instance for the `codesample` plugin instead of the bundled version to allow for styling custom languages #TINY-4504
- Added error message events that fire when a resource loading error occurs #TINY-4509

### Changed
- Changed the default schema to disallow `onchange` for select elements #TINY-4614
- Changed default `toolbar_mode` value from false to `wrap`. The value false has been deprecated #TINY-4617
- Changed `toolbar_drawer` setting to `toolbar_mode`. `toolbar_drawer` has been deprecated #TINY-4416
- Changed iframe mode to set selection on content init if selection doesn't exist #TINY-4139
- Changed table related icons to align them with the visual style of the other icons #TINY-4341
- Changed and improved the visual appearance of the color input field #TINY-2917
- Changed fake caret container to use `forced_root_block` when possible #TINY-4190
- Changed the `requireLangPack` API to wait until the plugin has been loaded before loading the language pack #TINY-3716
- Changed the formatter so `style_formats` are registered before the initial content is loaded into the editor #TINY-4238
- Changed media plugin to use https protocol for media urls by default #TINY-4577
- Changed the parser to treat CDATA nodes as bogus HTML comments to match the HTML parsing spec. A new `preserve_cdata` setting has been added to preserve CDATA nodes if required #TINY-4625

### Fixed
- Fixed incorrect parsing of malformed/bogus HTML comments #TINY-4625
- Fixed `quickbars` selection toolbar appearing on non-editable elements #TINY-4359
- Fixed bug with alignment toolbar buttons sometimes not changing state correctly #TINY-4139
- Fixed the `codesample` toolbar button not toggling when selecting code samples other than HTML #TINY-4504
- Fixed content incorrectly scrolling to the top or bottom when pressing enter if when the content was already in view #TINY-4162
- Fixed `scrollIntoView` potentially hiding elements behind the toolbar #TINY-4162
- Fixed editor not respecting the `resize_img_proportional` setting due to legacy code #TINY-4236
- Fixed flickering floating toolbar drawer in inline mode #TINY-4210
- Fixed an issue where the template plugin dialog would be indefinitely blocked on a failed template load #TINY-2766
- Fixed the `mscontrolselect` event not being unbound on IE/Edge #TINY-4196
- Fixed Confirm dialog footer buttons so only the "Yes" button is highlighted #TINY-4310
- Fixed `file_picker_callback` functionality for Image, Link and Media plugins #TINY-4163
- Fixed issue where floating toolbar drawer sometimes would break if the editor is resized while the drawer is open #TINY-4439
- Fixed incorrect `external_plugins` loading error message #TINY-4503
- Fixed resize handler was not hidden for ARIA purposes. Patch contributed by Parent5446. #GH-5195
- Fixed an issue where content could be lost if a misspelled word was selected and spellchecking was disabled #TINY-3899
- Fixed validation errors in the CSS where certain properties had the wrong default value #TINY-4491
- Fixed an issue where forced root block attributes were not applied when removing a list #TINY-4272
- Fixed an issue where the element path isn't being cleared when there are no parents #TINY-4412
- Fixed an issue where width and height in svg icons containing `rect` elements were overridden by the CSS reset #TINY-4408
- Fixed an issue where uploading images with `images_reuse_filename` enabled and that included a query parameter would generate an invalid URL #TINY-4638
- Fixed the `closeButton` property not working when opening notifications #TINY-4674
- Fixed keyboard flicker when opening a context menu on mobile #TINY-4540
- Fixed issue where plus icon svg contained strokes #TINY-4681

## 5.1.6 - 2020-01-28

### Fixed
- Fixed `readonly` mode not blocking all clicked links #TINY-4572
- Fixed legacy font sizes being calculated inconsistently for the `FontSize` query command value #TINY-4555
- Fixed changing a tables row from `Header` to `Body` incorrectly moving the row to the bottom of the table #TINY-4593
- Fixed the context menu not showing in certain cases with hybrid devices #TINY-4569
- Fixed the context menu opening in the wrong location when the target is the editor body #TINY-4568
- Fixed the `image` plugin not respecting the `automatic_uploads` setting when uploading local images #TINY-4287
- Fixed security issue related to parsing HTML comments and CDATA #TINY-4544

## 5.1.5 - 2019-12-19

### Fixed
- Fixed the UI not working with hybrid devices that accept both touch and mouse events #TNY-4521
- Fixed the `charmap` dialog initially focusing the first tab of the dialog instead of the search input field #TINY-4342
- Fixed an exception being raised when inserting content if the caret was directly before or after a `contenteditable="false"` element #TINY-4528
- Fixed a bug with pasting image URLs when paste as text is enabled #TINY-4523

## 5.1.4 - 2019-12-11

### Fixed
- Fixed dialog contents disappearing when clicking a checkbox for right-to-left languages #TINY-4518
- Fixed the `legacyoutput` plugin registering legacy formats after editor initialization, causing legacy content to be stripped on the initial load #TINY-4447
- Fixed search and replace not cycling through results when searching using special characters #TINY-4506
- Fixed the `visualchars` plugin converting HTML-like text to DOM elements in certain cases #TINY-4507
- Fixed an issue with the `paste` plugin not sanitizing content in some cases #TINY-4510
- Fixed HTML comments incorrectly being parsed in certain cases #TINY-4511

## 5.1.3 - 2019-12-04

### Fixed
- Fixed sticky toolbar not undocking when fullscreen mode is activated #TINY-4390
- Fixed the "Current Window" target not applying when updating links using the link dialog #TINY-4063
- Fixed disabled menu items not highlighting when focused #TINY-4339
- Fixed touch events passing through dialog collection items to the content underneath on Android devices #TINY-4431
- Fixed keyboard navigation of the Help dialog's Keyboard Navigation tab #TINY-4391
- Fixed search and replace dialog disappearing when finding offscreen matches on iOS devices #TINY-4350
- Fixed performance issues where sticky toolbar was jumping while scrolling on slower browsers #TINY-4475

## 5.1.2 - 2019-11-19

### Fixed
- Fixed desktop touch devices using `mobile` configuration overrides #TINY-4345
- Fixed unable to disable the new scrolling toolbar feature #TINY-4345
- Fixed touch events passing through any pop-up items to the content underneath on Android devices #TINY-4367
- Fixed the table selector handles throwing JavaScript exceptions for non-table selections #TINY-4338
- Fixed `cut` operations not removing selected content on Android devices when the `paste` plugin is enabled #TINY-4362
- Fixed inline toolbar not constrained to the window width by default #TINY-4314
- Fixed context toolbar split button chevrons pointing right when they should be pointing down #TINY-4257
- Fixed unable to access the dialog footer in tabbed dialogs on small screens #TINY-4360
- Fixed mobile table selectors were hard to select with touch by increasing the size #TINY-4366
- Fixed mobile table selectors moving when moving outside the editor #TINY-4366
- Fixed inline toolbars collapsing when using sliding toolbars #TINY-4389
- Fixed block textpatterns not treating NBSPs as spaces #TINY-4378
- Fixed backspace not merging blocks when the last element in the preceding block was a `contenteditable="false"` element #TINY-4235
- Fixed toolbar buttons that only contain text labels overlapping on mobile devices #TINY-4395
- Fixed quickbars quickimage picker not working on mobile #TINY-4377
- Fixed fullscreen not resizing in an iOS WKWebView component #TINY-4413

## 5.1.1 - 2019-10-28

### Fixed
- Fixed font formats containing spaces being wrapped in `&quot;` entities instead of single quotes #TINY-4275
- Fixed alert and confirm dialogs losing focus when clicked #TINY-4248
- Fixed clicking outside a modal dialog focusing on the document body #TINY-4249
- Fixed the context toolbar not hiding when scrolled out of view #TINY-4265

## 5.1.0 - 2019-10-17

### Added
- Added touch selector handles for table selections on touch devices #TINY-4097
- Added border width field to Table Cell dialog #TINY-4028
- Added touch event listener to media plugin to make embeds playable #TINY-4093
- Added oxide styling options to notifications and tweaked the default variables #TINY-4153
- Added additional padding to split button chevrons on touch devices, to make them easier to interact with #TINY-4223
- Added new platform detection functions to `Env` and deprecated older detection properties #TINY-4184
- Added `inputMode` config field to specify inputmode attribute of `input` dialog components #TINY-4062
- Added new `inputMode` property to relevant plugins/dialogs #TINY-4102
- Added new `toolbar_sticky` setting to allow the iframe menubar/toolbar to stick to the top of the window when scrolling #TINY-3982

### Changed
- Changed default setting for `toolbar_drawer` to `floating` #TINY-3634
- Changed mobile phones to use the `silver` theme by default #TINY-3634
- Changed some editor settings to default to `false` on touch devices:
  - `menubar`(phones only) #TINY-4077
  - `table_grid` #TINY-4075
  - `resize` #TINY-4157
  - `object_resizing` #TINY-4157
- Changed toolbars and context toolbars to sidescroll on mobile #TINY-3894 #TINY-4107
- Changed context menus to render as horizontal menus on touch devices #TINY-4107
- Changed the editor to use the `VisualViewport` API of the browser where possible #TINY-4078
- Changed visualblocks toolbar button icon and renamed `paragraph` icon to `visualchars` #TINY-4074
- Changed Oxide default for `@toolbar-button-chevron-color` to follow toolbar button icon color #TINY-4153
- Changed the `urlinput` dialog component to use the `url` type attribute #TINY-4102

### Fixed
- Fixed Safari desktop visual viewport fires resize on fullscreen breaking the restore function #TINY-3976
- Fixed scroll issues on mobile devices #TINY-3976
- Fixed context toolbar unable to refresh position on iOS12 #TINY-4107
- Fixed ctrl+left click not opening links on readonly mode and the preview dialog #TINY-4138
- Fixed Slider UI component not firing `onChange` event on touch devices #TINY-4092
- Fixed notifications overlapping instead of stacking #TINY-3478
- Fixed inline dialogs positioning incorrectly when the page is scrolled #TINY-4018
- Fixed inline dialogs and menus not repositioning when resizing #TINY-3227
- Fixed inline toolbar incorrectly stretching to the full width when a width value was provided #TINY-4066
- Fixed menu chevrons color to follow the menu text color #TINY-4153
- Fixed table menu selection grid from staying black when using dark skins, now follows border color #TINY-4153
- Fixed Oxide using the wrong text color variable for menubar button focused state #TINY-4146
- Fixed the autoresize plugin not keeping the selection in view when resizing #TINY-4094
- Fixed textpattern plugin throwing exceptions when using `forced_root_block: false` #TINY-4172
- Fixed missing CSS fill styles for toolbar button icon active state #TINY-4147
- Fixed an issue where the editor selection could end up inside a short ended element (such as `br`) #TINY-3999
- Fixed browser selection being lost in inline mode when opening split dropdowns #TINY-4197
- Fixed backspace throwing an exception when using `forced_root_block: false` #TINY-4099
- Fixed floating toolbar drawer expanding outside the bounds of the editor #TINY-3941
- Fixed the autocompleter not activating immediately after a `br` or `contenteditable=false` element #TINY-4194
- Fixed an issue where the autocompleter would incorrectly close on IE 11 in certain edge cases #TINY-4205

## 5.0.16 - 2019-09-24

### Added
- Added new `referrer_policy` setting to add the `referrerpolicy` attribute when loading scripts or stylesheets #TINY-3978
- Added a slight background color to dialog tab links when focused to aid keyboard navigation #TINY-3877

### Fixed
- Fixed media poster value not updating on change #TINY-4013
- Fixed openlink was not registered as a toolbar button #TINY-4024
- Fixed failing to initialize if a script tag was used inside a SVG #TINY-4087
- Fixed double top border showing on toolbar without menubar when toolbar_drawer is enabled #TINY-4118
- Fixed unable to drag inline dialogs to the bottom of the screen when scrolled #TINY-4154
- Fixed notifications appearing on top of the toolbar when scrolled in inline mode #TINY-4159
- Fixed notifications displaying incorrectly on IE 11 #TINY-4169

## 5.0.15 - 2019-09-02

### Added
- Added a dark `content_css` skin to go with the dark UI skin #TINY-3743

### Changed
- Changed the enabled state on toolbar buttons so they don't get the hover effect #TINY-3974

### Fixed
- Fixed missing CSS active state on toolbar buttons #TINY-3966
- Fixed `onChange` callback not firing for the colorinput dialog component #TINY-3968
- Fixed context toolbars not showing in fullscreen mode #TINY-4023

## 5.0.14 - 2019-08-19

### Added
- Added an API to reload the autocompleter menu with additional fetch metadata #MENTIONS-17

### Fixed
- Fixed missing toolbar button border styling options #TINY-3965
- Fixed image upload progress notification closing before the upload is complete #TINY-3963
- Fixed inline dialogs not closing on escape when no dialog component is in focus #TINY-3936
- Fixed plugins not being filtered when defaulting to mobile on phones #TINY-3537
- Fixed toolbar more drawer showing the content behind it when transitioning between opened and closed states #TINY-3878
- Fixed focus not returning to the dialog after pressing the "Replace all" button in the search and replace dialog #TINY-3961

### Removed
- Removed Oxide variable `@menubar-select-disabled-border-color` and replaced it with `@menubar-select-disabled-border` #TINY-3965

## 5.0.13 - 2019-08-06

### Changed
- Changed modal dialogs to prevent dragging by default and added new `draggable_modal` setting to restore dragging #TINY-3873
- Changed the nonbreaking plugin to insert nbsp characters wrapped in spans to aid in filtering. This can be disabled using the `nonbreaking_wrap` setting #TINY-3647
- Changed backspace behaviour in lists to outdent nested list items when the cursor is at the start of the list item #TINY-3651

### Fixed
- Fixed sidebar growing beyond editor bounds in IE 11 #TINY-3937
- Fixed issue with being unable to keyboard navigate disabled toolbar buttons #TINY-3350
- Fixed issues with backspace and delete in nested contenteditable true and false elements #TINY-3868
- Fixed issue with losing keyboard navigation in dialogs due to disabled buttons #TINY-3914
- Fixed `MouseEvent.mozPressure is deprecated` warning in Firefox #TINY-3919
- Fixed `default_link_target` not being respected when `target_list` is disabled #TINY-3757
- Fixed mobile plugin filter to only apply to the mobile theme, rather than all mobile platforms #TINY-3405
- Fixed focus switching to another editor during mode changes #TINY-3852
- Fixed an exception being thrown when clicking on an uninitialized inline editor #TINY-3925
- Fixed unable to keyboard navigate to dialog menu buttons #TINY-3933
- Fixed dialogs being able to be dragged outside the window viewport #TINY-3787
- Fixed inline dialogs appearing above modal dialogs #TINY-3932

## 5.0.12 - 2019-07-18

### Added
- Added ability to utilize UI dialog panels inside other panels #TINY-3305
- Added help dialog tab explaining keyboard navigation of the editor #TINY-3603

### Changed
- Changed the "Find and Replace" design to an inline dialog #TINY-3054

### Fixed
- Fixed issue where autolink spacebar event was not being fired on Edge #TINY-3891
- Fixed table selection missing the background color #TINY-3892
- Fixed removing shortcuts not working for function keys #TINY-3871
- Fixed non-descriptive UI component type names #TINY-3349
- Fixed UI registry components rendering as the wrong type when manually specifying a different type #TINY-3385
- Fixed an issue where dialog checkbox, input, selectbox, textarea and urlinput components couldn't be disabled #TINY-3708
- Fixed the context toolbar not using viable screen space in inline/distraction free mode #TINY-3717
- Fixed the context toolbar overlapping the toolbar in various conditions #TINY-3205
- Fixed IE11 edge case where items were being inserted into the wrong location #TINY-3884

## 5.0.11 - 2019-07-04

### Fixed
- Fixed packaging errors caused by a rollup treeshaking bug (https://github.com/rollup/rollup/issues/2970) #TINY-3866
- Fixed the customeditor component not able to get data from the dialog api #TINY-3866
- Fixed collection component tooltips not being translated #TINY-3855

## 5.0.10 - 2019-07-02

### Added
- Added support for all HTML color formats in `color_map` setting #TINY-3837

### Changed
- Changed backspace key handling to outdent content in appropriate circumstances #TINY-3685
- Changed default palette for forecolor and backcolor to include some lighter colors suitable for highlights #TINY-2865
- Changed the search and replace plugin to cycle through results #TINY-3800

### Fixed
- Fixed inconsistent types causing some properties to be unable to be used in dialog components #TINY-3778
- Fixed an issue in the Oxide skin where dialog content like outlines and shadows were clipped because of overflow hidden #TINY-3566
- Fixed the search and replace plugin not resetting state when changing the search query #TINY-3800
- Fixed backspace in lists not creating an undo level #TINY-3814
- Fixed the editor to cancel loading in quirks mode where the UI is not supported #TINY-3391
- Fixed applying fonts not working when the name contained spaces and numbers #TINY-3801
- Fixed so that initial content is retained when initializing on list items #TINY-3796
- Fixed inefficient font name and font size current value lookup during rendering #TINY-3813
- Fixed mobile font copied into the wrong folder for the oxide-dark skin #TINY-3816
- Fixed an issue where resizing the width of tables would produce inaccurate results #TINY-3827
- Fixed a memory leak in the Silver theme #TINY-3797
- Fixed alert and confirm dialogs using incorrect markup causing inconsistent padding #TINY-3835
- Fixed an issue in the Table plugin with `table_responsive_width` not enforcing units when resizing #TINY-3790
- Fixed leading, trailing and sequential spaces being lost when pasting plain text #TINY-3726
- Fixed exception being thrown when creating relative URIs #TINY-3851
- Fixed focus is no longer set to the editor content during mode changes unless the editor already had focus #TINY-3852

## 5.0.9 - 2019-06-26

### Fixed
- Fixed print plugin not working in Firefox #TINY-3834

## 5.0.8 - 2019-06-18

### Added
- Added back support for multiple toolbars #TINY-2195
- Added support for .m4a files to the media plugin #TINY-3750
- Added new base_url and suffix editor init options #TINY-3681

### Fixed
- Fixed incorrect padding for select boxes with visible values #TINY-3780
- Fixed selection incorrectly changing when programmatically setting selection on contenteditable false elements #TINY-3766
- Fixed sidebar background being transparent #TINY-3727
- Fixed the build to remove duplicate iife wrappers #TINY-3689
- Fixed bogus autocompleter span appearing in content when the autocompleter menu is shown #TINY-3752
- Fixed toolbar font size select not working with legacyoutput plugin #TINY-2921
- Fixed the legacyoutput plugin incorrectly aligning images #TINY-3660
- Fixed remove color not working when using the legacyoutput plugin #TINY-3756
- Fixed the font size menu applying incorrect sizes when using the legacyoutput plugin #TINY-3773
- Fixed scrollIntoView not working when the parent window was out of view #TINY-3663
- Fixed the print plugin printing from the wrong window in IE11 #TINY-3762
- Fixed content CSS loaded over CORS not loading in the preview plugin with content_css_cors enabled #TINY-3769
- Fixed the link plugin missing the default "None" option for link list #TINY-3738
- Fixed small dot visible with menubar and toolbar disabled in inline mode #TINY-3623
- Fixed space key properly inserts a nbsp before/after block elements #TINY-3745
- Fixed native context menu not showing with images in IE11 #TINY-3392
- Fixed inconsistent browser context menu image selection #TINY-3789

## 5.0.7 - 2019-06-05

### Added
- Added new toolbar button and menu item for inserting tables via dialog #TINY-3636
- Added new API for adding/removing/changing tabs in the Help dialog #TINY-3535
- Added highlighting of matched text in autocompleter items #TINY-3687
- Added the ability for autocompleters to work with matches that include spaces #TINY-3704
- Added new `imagetools_fetch_image` callback to allow custom implementations for cors loading of images #TINY-3658
- Added `'http'` and `https` options to `link_assume_external_targets` to prepend `http://` or `https://` prefixes when URL does not contain a protocol prefix. Patch contributed by francoisfreitag. #GH-4335

### Changed
- Changed annotations navigation to work the same as inline boundaries #TINY-3396
- Changed tabpanel API by adding a `name` field and changing relevant methods to use it #TINY-3535

### Fixed
- Fixed text color not updating all color buttons when choosing a color #TINY-3602
- Fixed the autocompleter not working with fragmented text #TINY-3459
- Fixed the autosave plugin no longer overwrites window.onbeforeunload #TINY-3688
- Fixed infinite loop in the paste plugin when IE11 takes a long time to process paste events. Patch contributed by lRawd. #GH-4987
- Fixed image handle locations when using `fixed_toolbar_container`. Patch contributed by t00. #GH-4966
- Fixed the autoresize plugin not firing `ResizeEditor` events #TINY-3587
- Fixed editor in fullscreen mode not extending to the bottom of the screen #TINY-3701
- Fixed list removal when pressing backspace after the start of the list item #TINY-3697
- Fixed autocomplete not triggering from compositionend events #TINY-3711
- Fixed `file_picker_callback` could not set the caption field on the insert image dialog #TINY-3172
- Fixed the autocompleter menu showing up after a selection had been made #TINY-3718
- Fixed an exception being thrown when a file or number input has focus during initialization. Patch contributed by t00 #GH-2194

## 5.0.6 - 2019-05-22

### Added
- Added `icons_url` editor settings to enable icon packs to be loaded from a custom url #TINY-3585
- Added `image_uploadtab` editor setting to control the visibility of the upload tab in the image dialog #TINY-3606
- Added new api endpoints to the wordcount plugin and improved character count logic #TINY-3578

### Changed
- Changed plugin, language and icon loading errors to log in the console instead of a notification #TINY-3585

### Fixed
- Fixed the textpattern plugin not working with fragmented text #TINY-3089
- Fixed various toolbar drawer accessibility issues and added an animation #TINY-3554
- Fixed issues with selection and ui components when toggling readonly mode #TINY-3592
- Fixed so readonly mode works with inline editors #TINY-3592
- Fixed docked inline toolbar positioning when scrolled #TINY-3621
- Fixed initial value not being set on bespoke select in quickbars and toolbar drawer #TINY-3591
- Fixed so that nbsp entities aren't trimmed in white-space: pre-line elements #TINY-3642
- Fixed `mceInsertLink` command inserting spaces instead of url encoded characters #GH-4990
- Fixed text content floating on top of dialogs in IE11 #TINY-3640

## 5.0.5 - 2019-05-09

### Added
- Added menu items to match the forecolor/backcolor toolbar buttons #TINY-2878
- Added default directionality based on the configured language #TINY-2621
- Added styles, icons and tests for rtl mode #TINY-2621

### Fixed
- Fixed autoresize not working with floating elements or when media elements finished loading #TINY-3545
- Fixed incorrect vertical caret positioning in IE 11 #TINY-3188
- Fixed submenu anchoring hiding overflowed content #TINY-3564

### Removed
- Removed unused and hidden validation icons to avoid displaying phantom tooltips #TINY-2329

## 5.0.4 - 2019-04-23

### Added
- Added back URL dialog functionality, which is now available via `editor.windowManager.openUrl()` #TINY-3382
- Added the missing throbber functionality when calling `editor.setProgressState(true)` #TINY-3453
- Added function to reset the editor content and undo/dirty state via `editor.resetContent()` #TINY-3435
- Added the ability to set menu buttons as active #TINY-3274
- Added `editor.mode` API, featuring a custom editor mode API #TINY-3406
- Added better styling to floating toolbar drawer #TINY-3479
- Added the new premium plugins to the Help dialog plugins tab #TINY-3496
- Added the linkchecker context menu items to the default configuration #TINY-3543

### Fixed
- Fixed image context menu items showing on placeholder images #TINY-3280
- Fixed dialog labels and text color contrast within notifications/alert banners to satisfy WCAG 4.5:1 contrast ratio for accessibility #TINY-3351
- Fixed selectbox and colorpicker items not being translated #TINY-3546
- Fixed toolbar drawer sliding mode to correctly focus the editor when tabbing via keyboard navigation #TINY-3533
- Fixed positioning of the styleselect menu in iOS while using the mobile theme #TINY-3505
- Fixed the menubutton `onSetup` callback to be correctly executed when rendering the menu buttons #TINY-3547
- Fixed `default_link_target` setting to be correctly utilized when creating a link #TINY-3508
- Fixed colorpicker floating marginally outside its container #TINY-3026
- Fixed disabled menu items displaying as active when hovered #TINY-3027

### Removed
- Removed redundant mobile wrapper #TINY-3480

## 5.0.3 - 2019-03-19

### Changed
- Changed empty nested-menu items within the style formats menu to be disabled or hidden if the value of `style_formats_autohide` is `true` #TINY-3310
- Changed the entire phrase 'Powered by Tiny' in the status bar to be a link instead of just the word 'Tiny' #TINY-3366
- Changed `formatselect`, `styleselect` and `align` menus to use the `mceToggleFormat` command internally #TINY-3428

### Fixed
- Fixed toolbar keyboard navigation to work as expected when `toolbar_drawer` is configured #TINY-3432
- Fixed text direction buttons to display the correct pressed state in selections that have no explicit `dir` property #TINY-3138
- Fixed the mobile editor to clean up properly when removed #TINY-3445
- Fixed quickbar toolbars to add an empty box to the screen when it is set to `false` #TINY-3439
- Fixed an issue where pressing the **Delete/Backspace** key at the edge of tables was creating incorrect selections #TINY-3371
- Fixed an issue where dialog collection items (emoticon and special character dialogs) couldn't be selected with touch devices #TINY-3444
- Fixed a type error introduced in TinyMCE version 5.0.2 when calling `editor.getContent()` with nested bookmarks #TINY-3400
- Fixed an issue that prevented default icons from being overridden #TINY-3449
- Fixed an issue where **Home/End** keys wouldn't move the caret correctly before or after `contenteditable=false` inline elements #TINY-2995
- Fixed styles to be preserved in IE 11 when editing via the `fullpage` plugin #TINY-3464
- Fixed the `link` plugin context toolbar missing the open link button #TINY-3461
- Fixed inconsistent dialog component spacing #TINY-3436

## 5.0.2 - 2019-03-05

### Added
- Added presentation and document presets to `htmlpanel` dialog component #TINY-2694
- Added missing fixed_toolbar_container setting has been reimplemented in the Silver theme #TINY-2712
- Added a new toolbar setting `toolbar_drawer` that moves toolbar groups which overflow the editor width into either a `sliding` or `floating` toolbar section #TINY-2874

### Changed
- Updated the build process to include package lock files in the dev distribution archive #TINY-2870

### Fixed
- Fixed inline dialogs did not have aria attributes #TINY-2694
- Fixed default icons are now available in the UI registry, allowing use outside of toolbar buttons #TINY-3307
- Fixed a memory leak related to select toolbar items #TINY-2874
- Fixed a memory leak due to format changed listeners that were never unbound #TINY-3191
- Fixed an issue where content may have been lost when using permanent bookmarks #TINY-3400
- Fixed the quicklink toolbar button not rendering in the quickbars plugin #TINY-3125
- Fixed an issue where menus were generating invalid HTML in some cases #TINY-3323
- Fixed an issue that could cause the mobile theme to show a blank white screen when the editor was inside an `overflow:hidden` element #TINY-3407
- Fixed mobile theme using a transparent background and not taking up the full width on iOS #TINY-3414
- Fixed the template plugin dialog missing the description field #TINY-3337
- Fixed input dialog components using an invalid default type attribute #TINY-3424
- Fixed an issue where backspace/delete keys after/before pagebreak elements wouldn't move the caret #TINY-3097
- Fixed an issue in the table plugin where menu items and toolbar buttons weren't showing correctly based on the selection #TINY-3423
- Fixed inconsistent button focus styles in Firefox #TINY-3377
- Fixed the resize icon floating left when all status bar elements were disabled #TINY-3340
- Fixed the resize handle to not show in fullscreen mode #TINY-3404

## 5.0.1 - 2019-02-21

### Added
- Added H1-H6 toggle button registration to the silver theme #TINY-3070
- Added code sample toolbar button will now toggle on when the cursor is in a code section #TINY-3040
- Added new settings to the emoticons plugin to allow additional emoticons to be added #TINY-3088

### Fixed
- Fixed an issue where adding links to images would replace the image with text #TINY-3356
- Fixed an issue where the inline editor could use fractional pixels for positioning #TINY-3202
- Fixed an issue where uploading non-image files in the Image Plugin upload tab threw an error. #TINY-3244
- Fixed an issue in the media plugin that was causing the source url and height/width to be lost in certain circumstances #TINY-2858
- Fixed an issue with the Context Toolbar not being removed when clicking outside of the editor #TINY-2804
- Fixed an issue where clicking 'Remove link' wouldn't remove the link in certain circumstances #TINY-3199
- Fixed an issue where the media plugin would fail when parsing dialog data #TINY-3218
- Fixed an issue where retrieving the selected content as text didn't create newlines #TINY-3197
- Fixed incorrect keyboard shortcuts in the Help dialog for Windows #TINY-3292
- Fixed an issue where JSON serialization could produce invalid JSON #TINY-3281
- Fixed production CSS including references to source maps #TINY-3920
- Fixed development CSS was not included in the development zip #TINY-3920
- Fixed the autocompleter matches predicate not matching on the start of words by default #TINY-3306
- Fixed an issue where the page could be scrolled with modal dialogs open #TINY-2252
- Fixed an issue where autocomplete menus would show an icon margin when no items had icons #TINY-3329
- Fixed an issue in the quickbars plugin where images incorrectly showed the text selection toolbar #TINY-3338
- Fixed an issue that caused the inline editor to fail to render when the target element already had focus #TINY-3353

### Removed
- Removed paste as text notification banner and paste_plaintext_inform setting #POW-102

## 5.0.0 - 2019-02-04

Full documentation for the version 5 features and changes is available at https://www.tiny.cloud/docs/tinymce/5/release-notes/release-notes50.html

### Added
- Added links and registered names with * to denote premium plugins in Plugins tab of Help dialog #TINY-3223

### Changed
- Changed Tiny 5 mobile skin to look more uniform with desktop #TINY-2650
- Blacklisted table, th and td as inline editor target #TINY-717

### Fixed
- Fixed an issue where tab panel heights weren't sizing properly on smaller screens and weren't updating on resize #TINY-3242
- Fixed image tools not having any padding between the label and slider #TINY-3220
- Fixed context toolbar toggle buttons not showing the correct state #TINY-3022
- Fixed missing separators in the spellchecker context menu between the suggestions and actions #TINY-3217
- Fixed notification icon positioning in alert banners #TINY-2196
- Fixed a typo in the word count plugin name #TINY-3062
- Fixed charmap and emoticons dialogs not having a primary button #TINY-3233
- Fixed an issue where resizing wouldn't work correctly depending on the box-sizing model #TINY-3278

## 5.0.0-rc-2 - 2019-01-22

### Added
- Added screen reader accessibility for sidebar and statusbar #TINY-2699

### Changed
- Changed formatting menus so they are registered and made the align toolbar button use an icon instead of text #TINY-2880
- Changed checkboxes to use a boolean for its state, instead of a string #TINY-2848
- Updated the textpattern plugin to properly support nested patterns and to allow running a command with a value for a pattern with a start and an end #TINY-2991
- Updated Emoticons and Charmap dialogs to be screen reader accessible #TINY-2693

### Fixed
- Fixed the link dialog such that it will now retain class attributes when updating links #TINY-2825
- Fixed "Find and replace" not showing in the "Edit" menu by default #TINY-3061
- Fixed dropdown buttons missing the 'type' attribute, which could cause forms to be incorrectly submitted #TINY-2826
- Fixed emoticon and charmap search not returning expected results in certain cases #TINY-3084
- Fixed blank rel_list values throwing an exception in the link plugin #TINY-3149

### Removed
- Removed unnecessary 'flex' and unused 'colspan' properties from the new dialog APIs #TINY-2973

## 5.0.0-rc-1 - 2019-01-08

### Added
- Added editor settings functionality to specify title attributes for toolbar groups #TINY-2690
- Added icons instead of button text to improve Search and Replace dialog footer appearance #TINY-2654
- Added `tox-dialog__table` instead of `mce-table-striped` class to enhance Help dialog appearance #TINY-2360
- Added title attribute to iframes so, screen readers can announce iframe labels #TINY-2692
- Added a wordcount menu item, that defaults to appearing in the tools menu #TINY-2877

### Changed
- Updated the font select dropdown logic to try to detect the system font stack and show "System Font" as the font name #TINY-2710
- Updated the autocompleter to only show when it has matched items #TINY-2350
- Updated SizeInput labels to "Height" and "Width" instead of Dimensions #TINY-2833
- Updated the build process to minify and generate ASCII only output for the emoticons database #TINY-2744

### Fixed
- Fixed readonly mode not fully disabling editing content #TINY-2287
- Fixed accessibility issues with the font select, font size, style select and format select toolbar dropdowns #TINY-2713
- Fixed accessibility issues with split dropdowns #TINY-2697
- Fixed the legacyoutput plugin to be compatible with TinyMCE 5.0 #TINY-2301
- Fixed icons not showing correctly in the autocompleter popup #TINY-3029
- Fixed an issue where preview wouldn't show anything in Edge under certain circumstances #TINY-3035
- Fixed the height being incorrectly calculated for the autoresize plugin #TINY-2807

## 5.0.0-beta-1 - 2018-11-30

### Added
- Added a new `addNestedMenuItem()` UI registry function and changed all nested menu items to use the new registry functions #TINY-2230
- Added title attribute to color swatch colors #TINY-2669
- Added anchorbar component to anchor inline toolbar dialogs to instead of the toolbar #TINY-2040
- Added support for toolbar<n> and toolbar array config options to be squashed into a single toolbar and not create multiple toolbars #TINY-2195
- Added error handling for when forced_root_block config option is set to true #TINY-2261
- Added functionality for the removed_menuitems config option #TINY-2184
- Added the ability to use a string to reference menu items in menu buttons and submenu items #TINY-2253

### Changed
- Changed the name of the "inlite" plugin to "quickbars" #TINY-2831
- Changed the background color icon to highlight background icon #TINY-2258
- Changed Help dialog to be accessible to screen readers #TINY-2687
- Changed the color swatch to save selected custom colors to local storage for use across sessions #TINY-2722
- Changed `WindowManager` API - methods `getParams`, `setParams` and `getWindows`, and the legacy `windows` property, have been removed. `alert` and `confirm` dialogs are no longer tracked in the window list. #TINY-2603

### Fixed
- Fixed an inline mode issue where the save plugin upon saving can cause content loss #TINY-2659
- Fixed an issue in IE 11 where calling selection.getContent() would return an empty string when the editor didn't have focus #TINY-2325

### Removed
- Removed compat3x plugin #TINY-2815

## 5.0.0-preview-4 - 2018-11-12

### Added
- Added width and height placeholder text to image and media dialog dimensions input #AP-296
- Added the ability to keyboard navigate through menus, toolbars, sidebar and the status bar sequentially #AP-381
- Added translation capability back to the editor's UI #AP-282
- Added `label` component type for dialogs to group components under a label

### Changed
- Changed the editor resize handle so that it should be disabled when the autoresize plugin is turned on #AP-424
- Changed UI text for microcopy improvements #TINY-2281

### Fixed
- Fixed distraction free plugin #AP-470
- Fixed contents of the input field being selected on focus instead of just recieving an outline highlight #AP-464
- Fixed styling issues with dialogs and menus in IE 11 #AP-456
- Fixed custom style format control not honoring custom formats #AP-393
- Fixed context menu not appearing when clicking an image with a caption #AP-382
- Fixed directionality of UI when using an RTL language #AP-423
- Fixed page responsiveness with multiple inline editors #AP-430
- Fixed empty toolbar groups appearing through invalid configuration of the `toolbar` property #AP-450
- Fixed text not being retained when updating links through the link dialog #AP-293
- Fixed edit image context menu, context toolbar and toolbar items being incorrectly enabled when selecting invalid images #AP-323
- Fixed emoji type ahead being shown when typing URLs #AP-366
- Fixed toolbar configuration properties incorrectly expecting string arrays instead of strings #AP-342
- Fixed the block formatting toolbar item not showing a "Formatting" title when there is no selection #AP-321
- Fixed clicking disabled toolbar buttons hiding the toolbar in inline mode #AP-380
- Fixed `EditorResize` event not being fired upon editor resize #AP-327
- Fixed tables losing styles when updating through the dialog #AP-368
- Fixed context toolbar positioning to be more consistent near the edges of the editor #AP-318
- Fixed table of contents plugin now works with v5 toolbar APIs correctly #AP-347
- Fixed the `link_context_toolbar` configuration not disabling the context toolbar #AP-458
- Fixed the link context toolbar showing incorrect relative links #AP-435
- Fixed the alignment of the icon in alert banner dialog components #TINY-2220
- Fixed the visual blocks and visual char menu options not displaying their toggled state #TINY-2238
- Fixed the editor not displaying as fullscreen when toggled #TINY-2237

### Removed
- Removed the tox-custom-editor class that was added to the wrapping element of codemirror #TINY-2211

## 5.0.0-preview-3 - 2018-10-18

### Changed
- Changed editor layout to use modern CSS properties over manually calculating dimensions #AP-324
- Changed `autoresize_min_height` and `autoresize_max_height` configurations to `min_height` and `max_height` #AP-324
- Changed `Whole word` label in Search and Replace dialog to `Find whole words only` #AP-387

### Fixed
- Fixed bugs with editor width jumping when resizing and the iframe not resizing to smaller than 150px in height #AP-324
- Fixed mobile theme bug that prevented the editor from loading #AP-404
- Fixed long toolbar groups extending outside of the editor instead of wrapping
- Fixed dialog titles so they are now proper case #AP-384
- Fixed color picker default to be #000000 instead of #ff00ff #AP-216
- Fixed "match case" option on the Find and Replace dialog is no longer selected by default #AP-298
- Fixed vertical alignment of toolbar icons #DES-134
- Fixed toolbar icons not appearing on IE11 #DES-133

## 5.0.0-preview-2 - 2018-10-10

### Added
- Added swatch is now shown for colorinput fields, instead of the colorpicker directly #AP-328
- Added fontformats and fontsizes menu items #AP-390

### Changed
- Changed configuration of color options has been simplified to `color_map`, `color_cols`, and `custom_colors` #AP-328
- Changed `height` configuration to apply to the editor frame (including menubar, toolbar, status bar) instead of the content area #AP-324

### Fixed
- Fixed styleselect not updating the displayed item as the cursor moved #AP-388
- Fixed preview iframe not expanding to the dialog size #AP-252
- Fixed 'meta' shortcuts not translated into platform-specific text #AP-270
- Fixed tabbed dialogs (Charmap and Emoticons) shrinking when no search results returned
- Fixed a bug where alert banner icons were not retrieved from icon pack. #AP-330
- Fixed component styles to flex so they fill large dialogs. #AP-252
- Fixed editor flashing unstyled during load (still in progress). #AP-349

### Removed
- Removed `colorpicker` plugin, it is now in the theme #AP-328
- Removed `textcolor` plugin, it is now in the theme #AP-328

## 5.0.0-preview-1 - 2018-10-01

Developer preview 1

Initial list of features and changes is available at https://www.tiny.cloud/docs/tinymce/5/release-notes/release-notes50.html

## 4.9.11 - 2020-07-13

### Fixed
- Fixed the `selection.setContent()` API not running parser filters #TINY-4002
- Fixed content in an iframe element parsing as DOM elements instead of text content #TINY-5943
- Fixed up and down keyboard navigation not working for inline `contenteditable="false"` elements #TINY-6226

## 4.9.10 - 2020-04-23

### Fixed
- Fixed an issue where the editor selection could end up inside a short ended element (eg br) #TINY-3999
- Fixed a security issue related to CDATA sanitization during parsing #TINY-4669
- Fixed `media` embed content not processing safely in some cases #TINY-4857

## 4.9.9 - 2020-03-25

### Fixed
- Fixed the table selection not functioning correctly in Microsoft Edge 44 or higher #TINY-3862
- Fixed the table resize handles not functioning correctly in Microsoft Edge 44 or higher #TINY-4160
- Fixed the `forced_root_block_attrs` setting not applying attributes to new blocks consistently #TINY-4564
- Fixed the editor failing to initialize if a script tag was used inside an SVG #TINY-4087

## 4.9.8 - 2020-01-28

### Fixed
- Fixed the `mobile` theme failing to load due to a bundling issue #TINY-4613
- Fixed security issue related to parsing HTML comments and CDATA #TINY-4544

## 4.9.7 - 2019-12-19

### Fixed
- Fixed the `visualchars` plugin converting HTML-like text to DOM elements in certain cases #TINY-4507
- Fixed an issue with the `paste` plugin not sanitizing content in some cases #TINY-4510
- Fixed HTML comments incorrectly being parsed in certain cases #TINY-4511

## 4.9.6 - 2019-09-02

### Fixed
- Fixed image browse button sometimes displaying the browse window twice #TINY-3959

## 4.9.5 - 2019-07-02

### Changed
- Changed annotations navigation to work the same as inline boundaries #TINY-3396

### Fixed
- Fixed the print plugin printing from the wrong window in IE11 #TINY-3762
- Fixed an exception being thrown when a file or number input has focus during initialization. Patch contributed by t00 #GH-2194
- Fixed positioning of the styleselect menu in iOS while using the mobile theme #TINY-3505
- Fixed native context menu not showing with images in IE11 #TINY-3392
- Fixed selection incorrectly changing when programmatically setting selection on contenteditable false elements #TINY-3766
- Fixed image browse button not working on touch devices #TINY-3751
- Fixed so that nbsp entities aren't trimmed in white-space: pre-line elements #TINY-3642
- Fixed space key properly inserts a nbsp before/after block elements #TINY-3745
- Fixed infinite loop in the paste plugin when IE11 takes a long time to process paste events. Patch contributed by lRawd. #GH-4987

## 4.9.4 - 2019-03-20

### Fixed
- Fixed an issue where **Home/End** keys wouldn't move the caret correctly before or after `contenteditable=false` inline elements #TINY-2995
- Fixed an issue where content may have been lost when using permanent bookmarks #TINY-3400
- Fixed the mobile editor to clean up properly when removed #TINY-3445
- Fixed an issue where retrieving the selected content as text didn't create newlines #TINY-3197
- Fixed an issue where typing space between images would cause issues with nbsp not being inserted. #TINY-3346

## 4.9.3 - 2019-01-31

### Added
- Added a visualchars_default_state setting to the Visualchars Plugin. Patch contributed by mat3e.

### Fixed
- Fixed a bug where scrolling on a page with more than one editor would cause a ResizeWindow event to fire. #TINY-3247
- Fixed a bug where if a plugin threw an error during initialisation the whole editor would fail to load. #TINY-3243
- Fixed a bug where getContent would include bogus elements when valid_elements setting was set up in a specific way. #TINY-3213
- Fixed a bug where only a few function key names could be used when creating keyboard shortcuts. #TINY-3146
- Fixed a bug where it wasn't possible to enter spaces into an editor after pressing shift+enter. #TINY-3099
- Fixed a bug where no caret would be rendered after backspacing to a contenteditable false element. #TINY-2998
- Fixed a bug where deletion to/from indented lists would leave list fragments in the editor. #TINY-2981

## 4.9.2 - 2018-12-17

### Fixed
- Fixed a bug with pressing the space key on IE 11 would result in nbsp characters being inserted between words at the end of a block. #TINY-2996
- Fixed a bug where character composition using quote and space on US International keyboards would produce a space instead of a quote. #TINY-2999
- Fixed a bug where remove format wouldn't remove the inner most inline element in some situations. #TINY-2982
- Fixed a bug where outdenting an list item would affect attributes on other list items within the same list. #TINY-2971
- Fixed a bug where the DomParser filters wouldn't be applied for elements created when parsing invalid html. #TINY-2978
- Fixed a bug where setProgressState wouldn't automatically close floating ui elements like menus. #TINY-2896
- Fixed a bug where it wasn't possible to navigate out of a figcaption element using the arrow keys. #TINY-2894
- Fixed a bug where enter key before an image inside a link would remove the image. #TINY-2780

## 4.9.1 - 2018-12-04

### Added
- Added functionality to insert html to the replacement feature of the Textpattern Plugin. #TINY-2839

### Fixed
- Fixed a bug where `editor.selection.getContent({format: 'text'})` didn't work as expected in IE11 on an unfocused editor. #TINY-2862
- Fixed a bug in the Textpattern Plugin where the editor would get an incorrect selection after inserting a text pattern on Safari. #TINY-2838
- Fixed a bug where the space bar didn't work correctly in editors with the forced_root_block setting set to false. #TINY-2816

## 4.9.0 - 2018-11-27

### Added
- Added a replace feature to the Textpattern Plugin. #TINY-1908
- Added functionality to the Lists Plugin that improves the indentation logic. #TINY-1790

### Fixed
- Fixed a bug where it wasn't possible to delete/backspace when the caret was between a contentEditable=false element and a BR. #TINY-2372
- Fixed a bug where copying table cells without a text selection would fail to copy anything. #TINY-1789
- Implemented missing `autosave_restore_when_empty` functionality in the Autosave Plugin. Patch contributed by gzzo. #GH-4447
- Reduced insertion of unnecessary nonbreaking spaces in the editor. #TINY-1879

## 4.8.5 - 2018-10-30

### Added
- Added a content_css_cors setting to the editor that adds the crossorigin="anonymous" attribute to link tags added by the StyleSheetLoader. #TINY-1909

### Fixed
- Fixed a bug where trying to remove formatting with a collapsed selection range would throw an exception. #GH-4636
- Fixed a bug in the image plugin that caused updating figures to split contenteditable elements. #GH-4563
- Fixed a bug that was causing incorrect viewport calculations for fixed position UI elements. #TINY-1897
- Fixed a bug where inline formatting would cause the delete key to do nothing. #TINY-1900

## 4.8.4 - 2018-10-23

### Added
- Added support for the HTML5 `main` element. #TINY-1877

### Changed
- Changed the keyboard shortcut to move focus to contextual toolbars to Ctrl+F9. #TINY-1812

### Fixed
- Fixed a bug where content css could not be loaded from another domain. #TINY-1891
- Fixed a bug on FireFox where the cursor would get stuck between two contenteditable false inline elements located inside of the same block element divided by a BR. #TINY-1878
- Fixed a bug with the insertContent method where nonbreaking spaces would be inserted incorrectly. #TINY-1868
- Fixed a bug where the toolbar of the inline editor would not be visible in some scenarios. #TINY-1862
- Fixed a bug where removing the editor while more than one notification was open would throw an error. #TINY-1845
- Fixed a bug where the menubutton would be rendered on top of the menu if the viewport didn't have enough height. #TINY-1678
- Fixed a bug with the annotations api where annotating collapsed selections caused problems. #TBS-2449
- Fixed a bug where wbr elements were being transformed into whitespace when using the Paste Plugin's paste as text setting. #GH-4638
- Fixed a bug where the Search and Replace didn't replace spaces correctly. #GH-4632
- Fixed a bug with sublist items not persisting selection. #GH-4628
- Fixed a bug with mceInsertRawHTML command not working as expected. #GH-4625

## 4.8.3 - 2018-09-13

### Fixed
- Fixed a bug where the Wordcount Plugin didn't correctly count words within tables on IE11. #TINY-1770
- Fixed a bug where it wasn't possible to move the caret out of a table on IE11 and Firefox. #TINY-1682
- Fixed a bug where merging empty blocks didn't work as expected, sometimes causing content to be deleted. #TINY-1781
- Fixed a bug where the Textcolor Plugin didn't show the correct current color. #TINY-1810
- Fixed a bug where clear formatting with a collapsed selection would sometimes clear formatting from more content than expected. #TINY-1813 #TINY-1821
- Fixed a bug with the Table Plugin where it wasn't possible to keyboard navigate to the caption. #TINY-1818

## 4.8.2 - 2018-08-09

### Changed
- Moved annotator from "experimental" to "annotator" object on editor. #TBS-2398
- Improved the multiclick normalization across browsers. #TINY-1788

### Fixed
- Fixed a bug where running getSelectedBlocks with a collapsed selection between block elements would produce incorrect results. #TINY-1787
- Fixed a bug where the ScriptLoaders loadScript method would not work as expected in FireFox when loaded on the same page as a ShadowDOM polyfill. #TINY-1786
- Removed reference to ShadowDOM event.path as Blink based browsers now support event.composedPath. #TINY-1785
- Fixed a bug where a reference to localStorage would throw an "access denied" error in IE11 with strict security settings. #TINY-1782
- Fixed a bug where pasting using the toolbar button on an inline editor in IE11 would cause a looping behaviour. #TINY-1768

## 4.8.1 - 2018-07-26

### Fixed
- Fixed a bug where the content of inline editors was being cleaned on every call of `editor.save()`. #TINY-1783
- Fixed a bug where the arrow of the Inlite Theme toolbar was being rendered incorrectly in RTL mode. #TINY-1776
- Fixed a bug with the Paste Plugin where pasting after inline contenteditable false elements moved the caret to the end of the line. #TINY-1758

## 4.8.0 - 2018-06-27

### Added
- Added new "experimental" object in editor, with initial Annotator API. #TBS-2374

### Fixed
- Fixed a bug where deleting paragraphs inside of table cells would delete the whole table cell. #TINY-1759
- Fixed a bug in the Table Plugin where removing row height set on the row properties dialog did not update the table. #TINY-1730
- Fixed a bug with the font select toolbar item didn't update correctly. #TINY-1683
- Fixed a bug where all bogus elements would not be deleted when removing an inline editor. #TINY-1669

## 4.7.13 - 2018-05-16

### Added
- Added missing code menu item from the default menu config. #TINY-1648
- Added new align button for combining the separate align buttons into a menu button. #TINY-1652

### Fixed
- Fixed a bug where Edge 17 wouldn't be able to select images or tables. #TINY-1679
- Fixed issue where whitespace wasn't preserved when the editor was initialized on pre elements. #TINY-1649
- Fixed a bug with the fontselect dropdowns throwing an error if the editor was hidden in Firefox. #TINY-1664
- Fixed a bug where it wasn't possible to merge table cells on IE 11. #TINY-1671
- Fixed a bug where textcolor wasn't applying properly on IE 11 in some situations. #TINY-1663
- Fixed a bug where the justifyfull command state wasn't working correctly. #TINY-1677
- Fixed a bug where the styles wasn't updated correctly when resizing some tables. #TINY-1668

## 4.7.12 - 2018-05-03

### Added
- Added an option to filter out image svg data urls.
- Added support for html5 details and summary elements.

### Changed
- Changed so the mce-abs-layout-item css rule targets html instead of body. Patch contributed by nazar-pc.

### Fixed
- Fixed a bug where the "read" step on the mobile theme was still present on android mobile browsers.
- Fixed a bug where all images in the editor document would reload on any editor change.
- Fixed a bug with the Table Plugin where ObjectResized event wasn't being triggered on column resize.
- Fixed so the selection is set to the first suitable caret position after editor.setContent called.
- Fixed so links with xlink:href attributes are filtered correctly to prevent XSS.
- Fixed a bug on IE11 where pasting content into an inline editor initialized on a heading element would create new editable elements.
- Fixed a bug where readonly mode would not work as expected when the editor contained contentEditable=true elements.
- Fixed a bug where the Link Plugin would throw an error when used together with the webcomponents polyfill. Patch contributed by 4esnog.
- Fixed a bug where the "Powered by TinyMCE" branding link would break on XHTML pages. Patch contributed by tistre.
- Fixed a bug where the same id would be used in the blobcache for all pasted images. Patch contributed by thorn0.

## 4.7.11 - 2018-04-11

### Added
- Added a new imagetools_credentials_hosts option to the Imagetools Plugin.

### Fixed
- Fixed a bug where toggling a list containing empty LIs would throw an error. Patch contributed by bradleyke.
- Fixed a bug where applying block styles to a text with the caret at the end of the paragraph would select all text in the paragraph.
- Fixed a bug where toggling on the Spellchecker Plugin would trigger isDirty on the editor.
- Fixed a bug where it was possible to enter content into selection bookmark spans.
- Fixed a bug where if a non paragraph block was configured in forced_root_block the editor.getContent method would return incorrect values with an empty editor.
- Fixed a bug where dropdown menu panels stayed open and fixed in position when dragging dialog windows.
- Fixed a bug where it wasn't possible to extend table cells with the space button in Safari.
- Fixed a bug where the setupeditor event would thrown an error when using the Compat3x Plugin.
- Fixed a bug where an error was thrown in FontInfo when called on a detached element.

## 4.7.10 - 2018-04-03

### Added
- Added normalization of triple clicks across browsers in the editor.
- Added a `hasFocus` method to the editor that checks if the editor has focus.
- Added correct icon to the Nonbreaking Plugin menu item.

### Fixed
- Fixed so the `getContent`/`setContent` methods work even if the editor is not initialized.
- Fixed a bug with the Media Plugin where query strings were being stripped from youtube links.
- Fixed a bug where image styles were changed/removed when opening and closing the Image Plugin dialog.
- Fixed a bug in the Table Plugin where some table cell styles were not correctly added to the content html.
- Fixed a bug in the Spellchecker Plugin where it wasn't possible to change the spellchecker language.
- Fixed so the the unlink action in the Link Plugin has a menu item and can be added to the contextmenu.
- Fixed a bug where it wasn't possible to keyboard navigate to the start of an inline element on a new line within the same block element.
- Fixed a bug with the Text Color Plugin where if used with an inline editor located at the bottom of the screen the colorpicker could appear off screen.
- Fixed a bug with the UndoManager where undo levels were being added for nbzwsp characters.
- Fixed a bug with the Table Plugin where the caret would sometimes be lost when keyboard navigating up through a table.
- Fixed a bug where FontInfo.getFontFamily would throw an error when called on a removed editor.
- Fixed a bug in Firefox where undo levels were not being added correctly for some specific operations.
- Fixed a bug where initializing an inline editor inside of a table would make the whole table resizeable.
- Fixed a bug where the fake cursor that appears next to tables on Firefox was positioned incorrectly when switching to fullscreen.
- Fixed a bug where zwsp's weren't trimmed from the output from `editor.getContent({ format: 'text' })`.
- Fixed a bug where the fontsizeselect/fontselect toolbar items showed the body info rather than the first possible caret position info on init.
- Fixed a bug where it wasn't possible to select all content if the editor only contained an inline boundary element.
- Fixed a bug where `content_css` urls with query strings wasn't working.
- Fixed a bug in the Table Plugin where some table row styles were removed when changing other styles in the row properties dialog.

### Removed
- Removed the "read" step from the mobile theme.

## 4.7.9 - 2018-02-27

### Fixed
- Fixed a bug where the editor target element didn't get the correct style when removing the editor.

## 4.7.8 - 2018-02-26

### Fixed
- Fixed an issue with the Help Plugin where the menuitem name wasn't lowercase.
- Fixed an issue on MacOS where text and bold text did not have the same line-height in the autocomplete dropdown in the Link Plugin dialog.
- Fixed a bug where the "paste as text" option in the Paste Plugin didn't work.
- Fixed a bug where dialog list boxes didn't get positioned correctly in documents with scroll.
- Fixed a bug where the Inlite Theme didn't use the Table Plugin api to insert correct tables.
- Fixed a bug where the Inlite Theme panel didn't hide on blur in a correct way.
- Fixed a bug where placing the cursor before a table in Firefox would scroll to the bottom of the table.
- Fixed a bug where selecting partial text in table cells with rowspans and deleting would produce faulty tables.
- Fixed a bug where the Preview Plugin didn't work on Safari due to sandbox security.
- Fixed a bug where table cell selection using the keyboard threw an error.
- Fixed so the font size and font family doesn't toggle the text but only sets the selected format on the selected text.
- Fixed so the built-in spellchecking on Chrome and Safari creates an undo level when replacing words.

## 4.7.7 - 2018-02-19

### Added
- Added a border style selector to the advanced tab of the Image Plugin.
- Added better controls for default table inserted by the Table Plugin.
- Added new `table_responsive_width` option to the Table Plugin that controls whether to use pixel or percentage widths.

### Fixed
- Fixed a bug where the Link Plugin text didn't update when a URL was pasted using the context menu.
- Fixed a bug with the Spellchecker Plugin where using "Add to dictionary" in the context menu threw an error.
- Fixed a bug in the Media Plugin where the preview node for iframes got default width and height attributes that interfered with width/height styles.
- Fixed a bug where backslashes were being added to some font family names in Firefox in the fontselect toolbar item.
- Fixed a bug where errors would be thrown when trying to remove an editor that had not yet been fully initialized.
- Fixed a bug where the Imagetools Plugin didn't update the images atomically.
- Fixed a bug where the Fullscreen Plugin was throwing errors when being used on an inline editor.
- Fixed a bug where drop down menus weren't positioned correctly in inline editors on scroll.
- Fixed a bug with a semicolon missing at the end of the bundled javascript files.
- Fixed a bug in the Table Plugin with cursor navigation inside of tables where the cursor would sometimes jump into an incorrect table cells.
- Fixed a bug where indenting a table that is a list item using the "Increase indent" button would create a nested table.
- Fixed a bug where text nodes containing only whitespace were being wrapped by paragraph elements.
- Fixed a bug where whitespace was being inserted after br tags inside of paragraph tags.
- Fixed a bug where converting an indented paragraph to a list item would cause the list item to have extra padding.
- Fixed a bug where Copy/Paste in an editor with a lot of content would cause the editor to scroll to the top of the content in IE11.
- Fixed a bug with a memory leak in the DragHelper. Path contributed by ben-mckernan.
- Fixed a bug where the advanced tab in the Media Plugin was being shown even if it didn't contain anything. Patch contributed by gabrieeel.
- Fixed an outdated eventname in the EventUtils. Patch contributed by nazar-pc.
- Fixed an issue where the Json.parse function would throw an error when being used on a page with strict CSP settings.
- Fixed so you can place the curser before and after table elements within the editor in Firefox and Edge/IE.

## 4.7.6 - 2018-01-29

### Fixed
- Fixed a bug in the jquery integration where it threw an error saying that "global is not defined".
- Fixed a bug where deleting a table cell whose previous sibling was set to contenteditable false would create a corrupted table.
- Fixed a bug where highlighting text in an unfocused editor did not work correctly in IE11/Edge.
- Fixed a bug where the table resize handles were not being repositioned when activating the Fullscreen Plugin.
- Fixed a bug where the Imagetools Plugin dialog didn't honor editor RTL settings.
- Fixed a bug where block elements weren't being merged correctly if you deleted from after a contenteditable false element to the beginning of another block element.
- Fixed a bug where TinyMCE didn't work with module loaders like webpack.

## 4.7.5 - 2018-01-22

### Fixed
- Fixed bug with the Codesample Plugin where it wasn't possible to edit codesamples when the editor was in inline mode.
- Fixed bug where focusing on the status bar broke the keyboard navigation functionality.
- Fixed bug where an error would be thrown on Edge by the Table Plugin when pasting using the PowerPaste Plugin.
- Fixed bug in the Table Plugin where selecting row border style from the dropdown menu in advanced row properties would throw an error.
- Fixed bug with icons being rendered incorrectly on Chrome on Mac OS.
- Fixed bug in the Textcolor Plugin where the font color and background color buttons wouldn't trigger an ExecCommand event.
- Fixed bug in the Link Plugin where the url field wasn't forced LTR.
- Fixed bug where the Nonbreaking Plugin incorrectly inserted spaces into tables.
- Fixed bug with the inline theme where the toolbar wasn't repositioned on window resize.

## 4.7.4 - 2017-12-05

### Fixed
- Fixed bug in the Nonbreaking Plugin where the nonbreaking_force_tab setting was being ignored.
- Fixed bug in the Table Plugin where changing row height incorrectly converted column widths to pixels.
- Fixed bug in the Table Plugin on Edge and IE11 where resizing the last column after resizing the table would cause invalid column heights.
- Fixed bug in the Table Plugin where keyboard navigation was not normalized between browsers.
- Fixed bug in the Table Plugin where the colorpicker button would show even without defining the colorpicker_callback.
- Fixed bug in the Table Plugin where it wasn't possible to set the cell background color.
- Fixed bug where Firefox would throw an error when intialising an editor on an element that is hidden or not yet added to the DOM.
- Fixed bug where Firefox would throw an error when intialising an editor inside of a hidden iframe.

## 4.7.3 - 2017-11-23

### Added
- Added functionality to open the Codesample Plugin dialog when double clicking on a codesample. Patch contributed by dakuzen.

### Fixed
- Fixed bug where undo/redo didn't work correctly with some formats and caret positions.
- Fixed bug where the color picker didn't show up in Table Plugin dialogs.
- Fixed bug where it wasn't possible to change the width of a table through the Table Plugin dialog.
- Fixed bug where the Charmap Plugin couldn't insert some special characters.
- Fixed bug where editing a newly inserted link would not actually edit the link but insert a new link next to it.
- Fixed bug where deleting all content in a table cell made it impossible to place the caret into it.
- Fixed bug where the vertical alignment field in the Table Plugin cell properties dialog didn't do anything.
- Fixed bug where an image with a caption showed two sets of resize handles in IE11.
- Fixed bug where pressing the enter button inside of an h1 with contenteditable set to true would sometimes produce a p tag.
- Fixed bug with backspace not working as expected before a noneditable element.
- Fixed bug where operating on tables with invalid rowspans would cause an error to be thrown.
- Fixed so a real base64 representation of the image is available on the blobInfo that the images_upload_handler gets called with.
- Fixed so the image upload tab is available when the images_upload_handler is defined (and not only when the images_upload_url is defined).

## 4.7.2 - 2017-11-07

### Added
- Added newly rewritten Table Plugin.
- Added support for attributes with colon in valid_elements and addValidElements.
- Added support for dailymotion short url in the Media Plugin. Patch contributed by maat8.
- Added support for converting to half pt when converting font size from px to pt. Patch contributed by danny6514.
- Added support for location hash to the Autosave plugin to make it work better with SPAs using hash routing.
- Added support for merging table cells when pasting a table into another table.

### Changed
- Changed so the language packs are only loaded once. Patch contributed by 0xor1.
- Simplified the css for inline boundaries selection by switching to an attribute selector.

### Fixed
- Fixed bug where an error would be thrown on editor initialization if the window.getSelection() returned null.
- Fixed bug where holding down control or alt keys made the keyboard navigation inside an inline boundary not work as expected.
- Fixed bug where applying formats in IE11 produced extra, empty paragraphs in the editor.
- Fixed bug where the Word Count Plugin didn't count some mathematical operators correctly.
- Fixed bug where removing an inline editor removed the element that the editor had been initialized on.
- Fixed bug where setting the selection to the end of an editable container caused some formatting problems.
- Fixed bug where an error would be thrown sometimes when an editor was removed because of the selection bookmark was being stored asynchronously.
- Fixed a bug where an editor initialized on an empty list did not contain any valid cursor positions.
- Fixed a bug with the Context Menu Plugin and webkit browsers on Mac where right-clicking inside a table would produce an incorrect selection.
- Fixed bug where the Image Plugin constrain proportions setting wasn't working as expected.
- Fixed bug where deleting the last character in a span with decorations produced an incorrect element when typing.
- Fixed bug where focusing on inline editors made the toolbar flicker when moving between elements quickly.
- Fixed bug where the selection would be stored incorrectly in inline editors when the mouseup event was fired outside the editor body.
- Fixed bug where toggling bold at the end of an inline boundary would toggle off the whole word.
- Fixed bug where setting the skin to false would not stop the loading of some skin css files.
- Fixed bug in mobile theme where pinch-to-zoom would break after exiting the editor.
- Fixed bug where sublists of a fully selected list would not be switched correctly when changing list style.
- Fixed bug where inserting media by source would break the UndoManager.
- Fixed bug where inserting some content into the editor with a specific selection would replace some content incorrectly.
- Fixed bug where selecting all content with ctrl+a in IE11 caused problems with untoggling some formatting.
- Fixed bug where the Search and Replace Plugin left some marker spans in the editor when undoing and redoing after replacing some content.
- Fixed bug where the editor would not get a scrollbar when using the Fullscreen and Autoresize plugins together.
- Fixed bug where the font selector would stop working correctly after selecting fonts three times.
- Fixed so pressing the enter key inside of an inline boundary inserts a br after the inline boundary element.
- Fixed a bug where it wasn't possible to use tab navigation inside of a table that was inside of a list.
- Fixed bug where end_container_on_empty_block would incorrectly remove elements.
- Fixed bug where content_styles weren't added to the Preview Plugin iframe.
- Fixed so the beforeSetContent/beforeGetContent events are preventable.
- Fixed bug where changing height value in Table Plugin advanced tab didn't do anything.
- Fixed bug where it wasn't possible to remove formatting from content in beginning of table cell.

## 4.7.1 - 2017-10-09

### Fixed
- Fixed bug where theme set to false on an inline editor produced an extra div element after the target element.
- Fixed bug where the editor drag icon was misaligned with the branding set to false.
- Fixed bug where doubled menu items were not being removed as expected with the removed_menuitems setting.
- Fixed bug where the Table of contents plugin threw an error when initialized.
- Fixed bug where it wasn't possible to add inline formats to text selected right to left.
- Fixed bug where the paste from plain text mode did not work as expected.
- Fixed so the style previews do not set color and background color when selected.
- Fixed bug where the Autolink plugin didn't work as expected with some formats applied on an empty editor.
- Fixed bug where the Textpattern plugin were throwing errors on some patterns.
- Fixed bug where the Save plugin saved all editors instead of only the active editor. Patch contributed by dannoe.

## 4.7.0 - 2017-10-03

### Added
- Added new mobile ui that is specifically designed for mobile devices.

### Changed
- Updated the default skin to be more modern and white since white is preferred by most implementations.
- Restructured the default menus to be more similar to common office suites like Google Docs.

### Fixed
- Fixed so theme can be set to false on both inline and iframe editor modes.
- Fixed bug where inline editor would add/remove the visualblocks css multiple times.
- Fixed bug where selection wouldn't be properly restored when editor lost focus and commands where invoked.
- Fixed bug where toc plugin would generate id:s for headers even though a toc wasn't inserted into the content.
- Fixed bug where is wasn't possible to drag/drop contents within the editor if paste_data_images where set to true.
- Fixed bug where getParam and close in WindowManager would get the first opened window instead of the last opened window.
- Fixed bug where delete would delete between cells inside a table in Firefox.

## 4.6.7 - 2017-09-18

### Added
- Added some missing translations to Image, Link and Help plugins.

### Fixed
- Fixed bug where paste wasn't working in IOS.
- Fixed bug where the Word Count Plugin didn't count some mathematical operators correctly.
- Fixed bug where inserting a list in a table caused the cell to expand in height.
- Fixed bug where pressing enter in a list located inside of a table deleted list items instead of inserting new list item.
- Fixed bug where copy and pasting table cells produced inconsistent results.
- Fixed bug where initializing an editor with an ID of 'length' would throw an exception.
- Fixed bug where it was possible to split a non merged table cell.
- Fixed bug where copy and pasting a list with a very specific selection into another list would produce a nested list.
- Fixed bug where copy and pasting ordered lists sometimes produced unordered lists.
- Fixed bug where padded elements inside other elements would be treated as empty.
- Fixed so you can resize images inside a figure element.
- Fixed bug where an inline TinyMCE editor initialized on a table did not set selection on load in Chrome.
- Fixed the positioning of the inlite toolbar when the target element wasn't big enough to fit the toolbar.

## 4.6.6 - 2017-08-30

### Fixed
- Fixed so that notifications wrap long text content instead of bleeding outside the notification element.
- Fixed so the content_style css is added after the skin and custom stylesheets.
- Fixed bug where it wasn't possible to remove a table with the Cut button.
- Fixed bug where the center format wasn't getting the same font size as the other formats in the format preview.
- Fixed bug where the wordcount plugin wasn't counting hyphenated words correctly.
- Fixed bug where all content pasted into the editor was added to the end of the editor.
- Fixed bug where enter keydown on list item selection only deleted content and didn't create a new line.
- Fixed bug where destroying the editor while the content css was still loading caused error notifications on Firefox.
- Fixed bug where undoing cut operation in IE11 left some unwanted html in the editor content.
- Fixed bug where enter keydown would throw an error in IE11.
- Fixed bug where duplicate instances of an editor were added to the editors array when using the createEditor API.
- Fixed bug where the formatter applied formats on the wrong content when spellchecker was activated.
- Fixed bug where switching formats would reset font size on child nodes.
- Fixed bug where the table caption element weren't always the first descendant to the table tag.
- Fixed bug where pasting some content into the editor on chrome some newlines were removed.
- Fixed bug where it wasn't possible to remove a list if a list item was a table element.
- Fixed bug where copy/pasting partial selections of tables wouldn't produce a proper table.
- Fixed bug where the searchreplace plugin could not find consecutive spaces.
- Fixed bug where background color wasn't applied correctly on some partially selected contents.

## 4.6.5 - 2017-08-02

### Added
- Added new inline_boundaries_selector that allows you to specify the elements that should have boundaries.
- Added new local upload feature this allows the user to upload images directly from the image dialog.
- Added a new api for providing meta data for plugins. It will show up in the help dialog if it's provided.

### Fixed
- Fixed so that the notifications created by the notification manager are more screen reader accessible.
- Fixed bug where changing the list format on multiple selected lists didn't change all of the lists.
- Fixed bug where the nonbreaking plugin would insert multiple undo levels when pressing the tab key.
- Fixed bug where delete/backspace wouldn't render a caret when all editor contents where deleted.
- Fixed bug where delete/backspace wouldn't render a caret if the deleted element was a single contentEditable false element.
- Fixed bug where the wordcount plugin wouldn't count words correctly if word where typed after applying a style format.
- Fixed bug where the wordcount plugin would count mathematical formulas as multiple words for example 1+1=2.
- Fixed bug where formatting of triple clicked blocks on Chrome/Safari would result in styles being added outside the visual selection.
- Fixed bug where paste would add the contents to the end of the editor area when inline mode was used.
- Fixed bug where toggling off bold formatting on text entered in a new paragraph would add an extra line break.
- Fixed bug where autolink plugin would only produce a link on every other consecutive link on Firefox.
- Fixed bug where it wasn't possible to select all contents if the content only had one pre element.
- Fixed bug where sizzle would produce lagging behavior on some sites due to repaints caused by feature detection.
- Fixed bug where toggling off inline formats wouldn't include the space on selected contents with leading or trailing spaces.
- Fixed bug where the cut operation in UI wouldn't work in Chrome.
- Fixed bug where some legacy editor initialization logic would throw exceptions about editor settings not being defined.
- Fixed bug where it wasn't possible to apply text color to links if they where part of a non collapsed selection.
- Fixed bug where an exception would be thrown if the user selected a video element and then moved the focus outside the editor.
- Fixed bug where list operations didn't work if there where block elements inside the list items.
- Fixed bug where applying block formats to lists wrapped in block elements would apply to all elements in that wrapped block.

## 4.6.4 - 2017-06-13

### Fixed
- Fixed bug where the editor would move the caret when clicking on the scrollbar next to a content editable false block.
- Fixed bug where the text color select dropdowns wasn't placed correctly when they didn't fit the width of the screen.
- Fixed bug where the default editor line height wasn't working for mixed font size contents.
- Fixed bug where the content css files for inline editors were loaded multiple times for multiple editor instances.
- Fixed bug where the initial value of the font size/font family dropdowns wasn't displayed.
- Fixed bug where the I18n api was not supporting arrays as the translation replacement values.
- Fixed bug where chrome would display "The given range isn't in document." errors for invalid ranges passed to setRng.
- Fixed bug where the compat3x plugin wasn't working since the global tinymce references wasn't resolved correctly.
- Fixed bug where the preview plugin wasn't encoding the base url passed into the iframe contents producing a xss bug.
- Fixed bug where the dom parser/serializer wasn't handling some special elements like noframes, title and xmp.
- Fixed bug where the dom parser/serializer wasn't handling cdata sections with comments inside.
- Fixed bug where the editor would scroll to the top of the editable area if a dialog was closed in inline mode.
- Fixed bug where the link dialog would not display the right rel value if rel_list was configured.
- Fixed bug where the context menu would select images on some platforms but not others.
- Fixed bug where the filenames of images were not retained on dragged and drop into the editor from the desktop.
- Fixed bug where the paste plugin would misrepresent newlines when pasting plain text and having forced_root_block configured.
- Fixed so that the error messages for the imagetools plugin is more human readable.
- Fixed so the internal validate setting for the parser/serializer can't be set from editor initialization settings.

## 4.6.3 - 2017-05-30

### Fixed
- Fixed bug where the arrow keys didn't work correctly when navigating on nested inline boundary elements.
- Fixed bug where delete/backspace didn't work correctly on nested inline boundary elements.
- Fixed bug where image editing didn't work on subsequent edits of the same image.
- Fixed bug where charmap descriptions wouldn't properly wrap if they exceeded the width of the box.
- Fixed bug where the default image upload handler only accepted 200 as a valid http status code.
- Fixed so rel on target=_blank links gets forced with only noopener instead of both noopener and noreferrer.

## 4.6.2 - 2017-05-23

### Fixed
- Fixed bug where the SaxParser would run out of memory on very large documents.
- Fixed bug with formatting like font size wasn't applied to del elements.
- Fixed bug where various api calls would be throwing exceptions if they where invoked on a removed editor instance.
- Fixed bug where the branding position would be incorrect if the editor was inside a hidden tab and then later showed.
- Fixed bug where the color levels feature in the imagetools dialog wasn't working properly.
- Fixed bug where imagetools dialog wouldn't pre-load images from CORS domains, before trying to prepare them for editing.
- Fixed bug where the tab key would move the caret to the next table cell if being pressed inside a list inside a table.
- Fixed bug where the cut/copy operations would loose parent context like the current format etc.
- Fixed bug with format preview not working on invalid elements excluded by valid_elements.
- Fixed bug where blocks would be merged in incorrect order on backspace/delete.
- Fixed bug where zero length text nodes would cause issues with the undo logic if there where iframes present.
- Fixed bug where the font size/family select lists would throw errors if the first node was a comment.
- Fixed bug with csp having to allow local script evaluation since it was used to detect global scope.
- Fixed bug where CSP required a relaxed option for javascript: URLs in unsupported legacy browsers.
- Fixed bug where a fake caret would be rendered for td with the contenteditable=false.
- Fixed bug where typing would be blocked on IE 11 when within a nested contenteditable=true/false structure.

## 4.6.1 - 2017-05-10

### Added
- Added configuration option to list plugin to disable tab indentation.

### Fixed
- Fixed bug where format change on very specific content could cause the selection to change.
- Fixed bug where TinyMCE could not be lazyloaded through jquery integration.
- Fixed bug where entities in style attributes weren't decoded correctly on paste in webkit.
- Fixed bug where fontsize_formats option had been renamed incorrectly.
- Fixed bug with broken backspace/delete behaviour between contenteditable=false blocks.
- Fixed bug where it wasn't possible to backspace to the previous line with the inline boundaries functionality turned on.
- Fixed bug where is wasn't possible to move caret left and right around a linked image with the inline boundaries functionality turned on.
- Fixed bug where pressing enter after/before hr element threw exception. Patch contributed bradleyke.
- Fixed so the CSS in the visualblocks plugin doesn't overwrite background color. Patch contributed by Christian Rank.
- Fixed bug where multibyte characters weren't encoded correctly. Patch contributed by James Tarkenton.
- Fixed bug where shift-click to select within contenteditable=true fields wasn't working.

## 4.6.0 - 2017-05-04

### Added
- Added an inline boundary caret position feature that makes it easier to type at the beginning/end of links/code elements.
- Added a help plugin that adds a button and a dialog showing the editor shortcuts and loaded plugins.
- Added an inline_boundaries option that allows you to disable the inline boundary feature if it's not desired.
- Added a new ScrollIntoView event that allows you to override the default scroll to element behavior.
- Added role and aria- attributes as valid elements in the default valid elements config.
- Added new internal flag for PastePreProcess/PastePostProcess this is useful to know if the paste was coming from an external source.
- Added new ignore function to UndoManager this works similar to transact except that it doesn't add an undo level by default.

### Fixed
- Fixed so that urls gets retained for images when being edited. This url is then passed on to the upload handler.
- Fixed so that the editors would be initialized on readyState interactive instead of complete.
- Fixed so that the init event of the editor gets fired once all contentCSS files have been properly loaded.
- Fixed so that width/height of the editor gets taken from the textarea element if it's explicitly specified in styles.
- Fixed so that keep_styles set to false no longer clones class/style from the previous paragraph on enter.
- Fixed so that the default line-height is 1.2em to avoid zwnbsp characters from producing text rendering glitches on Windows.
- Fixed so that loading errors of content css gets presented by a notification message.
- Fixed so figure image elements can be linked when selected this wraps the figure image in a anchor element.
- Fixed bug where it wasn't possible to copy/paste rows with colspans by using the table copy/paste feature.
- Fixed bug where the protect setting wasn't properly applied to header/footer parts when using the fullpage plugin.
- Fixed bug where custom formats that specified upper case element names where not applied correctly.
- Fixed bug where some screen readers weren't reading buttons due to an aria specific fix for IE 8.
- Fixed bug where cut wasn't working correctly on iOS due to it's clipboard API not working correctly.
- Fixed bug where Edge would paste div elements instead of paragraphs when pasting plain text.
- Fixed bug where the textpattern plugin wasn't dealing with trailing punctuations correctly.
- Fixed bug where image editing would some times change the image format from jpg to png.
- Fixed bug where some UI elements could be inserted into the toolbar even if they where not registered.
- Fixed bug where it was possible to click the TD instead of the character in the character map and that caused an exception.
- Fixed bug where the font size/font family dropdowns would sometimes show an incorrect value due to css not being loaded in time.
- Fixed bug with the media plugin inserting undefined instead of retaining size when media_dimensions was set to false.
- Fixed bug with deleting images when forced_root_blocks where set to false.
- Fixed bug where input focus wasn't properly handled on nested content editable elements.
- Fixed bug where Chrome/Firefox would throw an exception when selecting images due to recent change of setBaseAndExtent support.
- Fixed bug where malformed blobs would throw exceptions now they are simply ignored.
- Fixed bug where backspace/delete wouldn't work properly in some cases where all contents was selected in WebKit.
- Fixed bug with Angular producing errors since it was expecting events objects to be patched with their custom properties.
- Fixed bug where the formatter would apply formatting to spellchecker errors now all bogus elements are excluded.
- Fixed bug with backspace/delete inside table caption elements wouldn't behave properly on IE 11.
- Fixed bug where typing after a contenteditable false inline element could move the caret to the end of that element.
- Fixed bug where backspace before/after contenteditable false blocks wouldn't properly remove the right element.
- Fixed bug where backspace before/after contenteditable false inline elements wouldn't properly empty the current block element.
- Fixed bug where vertical caret navigation with a custom line-height would sometimes match incorrect positions.
- Fixed bug with paste on Edge where character encoding wasn't handled properly due to a browser bug.
- Fixed bug with paste on Edge where extra fragment data was inserted into the contents when pasting.
- Fixed bug with pasting contents when having a whole block element selected on WebKit could cause WebKit spans to appear.
- Fixed bug where the visualchars plugin wasn't working correctly showing invisible nbsp characters.
- Fixed bug where browsers would hang if you tried to load some malformed html contents.
- Fixed bug where the init call promise wouldn't resolve if the specified selector didn't find any matching elements.
- Fixed bug where the Schema isValidChild function was case sensitive.

### Removed
- Dropped support for IE 8-10 due to market share and lack of support from Microsoft. See tinymce docs for details.

## 4.5.3 - 2017-02-01

### Added
- Added keyboard navigation for menu buttons when the menu is in focus.
- Added api to the list plugin for setting custom classes/attributes on lists.
- Added validation for the anchor plugin input field according to W3C id naming specifications.

### Fixed
- Fixed bug where media placeholders were removed after resize with the forced_root_block setting set to false.
- Fixed bug where deleting selections with similar sibling nodes sometimes deleted the whole document.
- Fixed bug with inlite theme where several toolbars would appear scrolling when more than one instance of the editor was in use.
- Fixed bug where the editor would throw error with the fontselect plugin on hidden editor instances in Firefox.
- Fixed bug where the background color would not stretch to the font size.
- Fixed bug where font size would be removed when changing background color.
- Fixed bug where the undomanager trimmed away whitespace between nodes on undo/redo.
- Fixed bug where media_dimensions=false in media plugin caused the editor to throw an error.
- Fixed bug where IE was producing font/u elements within links on paste.
- Fixed bug where some button tooltips were broken when compat3x was in use.
- Fixed bug where backspace/delete/typeover would remove the caption element.
- Fixed bug where powerspell failed to function when compat3x was enabled.
- Fixed bug where it wasn't possible to apply sub/sup on text with large font size.
- Fixed bug where pre tags with spaces weren't treated as content.
- Fixed bug where Meta+A would select the entire document instead of all contents in nested ce=true elements.

## 4.5.2 - 2017-01-04

### Fixed
- Added missing keyboard shortcut description for the underline menu item in the format menu.
- Fixed bug where external blob urls wasn't properly handled by editor upload logic. Patch contributed by David Oviedo.
- Fixed bug where urls wasn't treated as a single word by the wordcount plugin.
- Fixed bug where nbsp characters wasn't treated as word delimiters by the wordcount plugin.
- Fixed bug where editor instance wasn't properly passed to the format preview logic. Patch contributed by NullQuery.
- Fixed bug where the fake caret wasn't hidden when you moved selection to a cE=false element.
- Fixed bug where it wasn't possible to edit existing code sample blocks.
- Fixed bug where it wasn't possible to delete editor contents if the selection included an empty block.
- Fixed bug where the formatter wasn't expanding words on some international characters. Patch contributed by Martin Larochelle.
- Fixed bug where the open link feature wasn't working correctly on IE 11.
- Fixed bug where enter before/after a cE=false block wouldn't properly padd the paragraph with an br element.
- Fixed so font size and font family select boxes always displays a value by using the runtime style as a fallback.
- Fixed so missing plugins will be logged to console as warnings rather than halting the initialization of the editor.
- Fixed so splitbuttons become normal buttons in advlist plugin if styles are empty. Patch contributed by René Schleusner.
- Fixed so you can multi insert rows/cols by selecting table cells and using insert rows/columns.

## 4.5.1 - 2016-12-07

### Fixed
- Fixed bug where the lists plugin wouldn't initialize without the advlist plugins if served from cdn.
- Fixed bug where selectors with "*" would cause the style format preview to throw an error.
- Fixed bug with toggling lists off on lists with empty list items would throw an error.
- Fixed bug where editing images would produce non existing blob uris.
- Fixed bug where the offscreen toc selection would be treated as the real toc element.
- Fixed bug where the aria level attribute for element path would have an incorrect start index.
- Fixed bug where the offscreen selection of cE=false that where very wide would be shown onscreen. Patch contributed by Steven Bufton.
- Fixed so the default_link_target gets applied to links created by the autolink plugin.
- Fixed so that the name attribute gets removed by the anchor plugin if editing anchors.

## 4.5.0 - 2016-11-23

### Added
- Added new toc plugin allows you to insert table of contents based on editor headings.
- Added new auto complete menu to all url fields. Adds history, link to anchors etc.
- Added new sidebar api that allows you to add custom sidebar panels and buttons to toggle these.
- Added new insert menu button that allows you to have multiple insert functions under the same menu button.
- Added new open link feature to ctrl+click, alt+enter and context menu.
- Added new media_embed_handler option to allow the media plugin to be populated with custom embeds.
- Added new support for editing transparent images using the image tools dialog.
- Added new images_reuse_filename option to allow filenames of images to be retained for upload.
- Added new security feature where links with target="_blank" will by default get rel="noopener noreferrer".
- Added new allow_unsafe_link_target to allow you to opt-out of the target="_blank" security feature.
- Added new style_formats_autohide option to automatically hide styles based on context.
- Added new codesample_content_css option to specify where the code sample prism css is loaded from.
- Added new support for Japanese/Chinese word count following the unicode standards on this.
- Added new fragmented undo levels this dramatically reduces flicker on contents with iframes.
- Added new live previews for complex elements like table or lists.

### Fixed
- Fixed bug where it wasn't possible to properly tab between controls in a dialog with a disabled form item control.
- Fixed bug where firefox would generate a rectangle on elements produced after/before a cE=false elements.
- Fixed bug with advlist plugin not switching list element format properly in some edge cases.
- Fixed bug where col/rowspans wasn't correctly computed by the table plugin in some cases.
- Fixed bug where the table plugin would thrown an error if object_resizing was disabled.
- Fixed bug where some invalid markup would cause issues when running in XHTML mode. Patch contributed by Charles Bourasseau.
- Fixed bug where the fullscreen class wouldn't be removed properly when closing dialogs.
- Fixed bug where the PastePlainTextToggle event wasn't fired by the paste plugin when the state changed.
- Fixed bug where table the row type wasn't properly updated in table row dialog. Patch contributed by Matthias Balmer.
- Fixed bug where select all and cut wouldn't place caret focus back to the editor in WebKit. Patch contributed by Daniel Jalkut.
- Fixed bug where applying cell/row properties to multiple cells/rows would reset other unchanged properties.
- Fixed bug where some elements in the schema would have redundant/incorrect children.
- Fixed bug where selector and target options would cause issues if used together.
- Fixed bug where drag/drop of images from desktop on chrome would thrown an error.
- Fixed bug where cut on WebKit/Blink wouldn't add an undo level.
- Fixed bug where IE 11 would scroll to the cE=false elements when they where selected.
- Fixed bug where keys like F5 wouldn't work when a cE=false element was selected.
- Fixed bug where the undo manager wouldn't stop the typing state when commands where executed.
- Fixed bug where unlink on wrapped links wouldn't work properly.
- Fixed bug with drag/drop of images on WebKit where the image would be deleted form the source editor.
- Fixed bug where the visual characters mode would be disabled when contents was extracted from the editor.
- Fixed bug where some browsers would toggle of formats applied to the caret when clicking in the editor toolbar.
- Fixed bug where the custom theme function wasn't working correctly.
- Fixed bug where image option for custom buttons required you to have icon specified as well.
- Fixed bug where the context menu and contextual toolbars would be visible at the same time and sometimes overlapping.
- Fixed bug where the noneditable plugin would double wrap elements when using the noneditable_regexp option.
- Fixed bug where tables would get padding instead of margin when you used the indent button.
- Fixed bug where the charmap plugin wouldn't properly insert non breaking spaces.
- Fixed bug where the color previews in color input boxes wasn't properly updated.
- Fixed bug where the list items of previous lists wasn't merged in the right order.
- Fixed bug where it wasn't possible to drag/drop inline-block cE=false elements on IE 11.
- Fixed bug where some table cell merges would produce incorrect rowspan/colspan.
- Fixed so the font size of the editor defaults to 14px instead of 11px this can be overridden by custom css.
- Fixed so wordcount is debounced to reduce cpu hogging on larger texts.
- Fixed so tinymce global gets properly exported as a module when used with some module bundlers.
- Fixed so it's possible to specify what css properties you want to preview on specific formats.
- Fixed so anchors are contentEditable=false while within the editor.
- Fixed so selected contents gets wrapped in a inline code element by the codesample plugin.
- Fixed so conditional comments gets properly stripped independent of case. Patch contributed by Georgii Dolzhykov.
- Fixed so some escaped css sequences gets properly handled. Patch contributed by Georgii Dolzhykov.
- Fixed so notifications with the same message doesn't get displayed at the same time.
- Fixed so F10 can be used as an alternative key to focus to the toolbar.
- Fixed various api documentation issues and typos.

### Removed
- Removed layer plugin since it wasn't really ported from 3.x and there doesn't seem to be much use for it.
- Removed moxieplayer.swf from the media plugin since it wasn't used by the media plugin.
- Removed format state from the advlist plugin to be more consistent with common word processors.

## 4.4.3 - 2016-09-01

### Fixed
- Fixed bug where copy would produce an exception on Chrome.
- Fixed bug where deleting lists on IE 11 would merge in correct text nodes.
- Fixed bug where deleting partial lists with indentation wouldn't cause proper normalization.

## 4.4.2 - 2016-08-25

### Added
- Added new importcss_exclusive option to disable unique selectors per group.
- Added new group specific selector_converter option to importcss plugin.
- Added new codesample_languages option to apply custom languages to codesample plugin.
- Added new codesample_dialog_width/codesample_dialog_height options.

### Fixed
- Fixed bug where fullscreen button had an incorrect keyboard shortcut.
- Fixed bug where backspace/delete wouldn't work correctly from a block to a cE=false element.
- Fixed bug where smartpaste wasn't detecting links with special characters in them like tilde.
- Fixed bug where the editor wouldn't get proper focus if you clicked on a cE=false element.
- Fixed bug where it wasn't possible to copy/paste table rows that had merged cells.
- Fixed bug where merging cells could some times produce invalid col/rowspan attibute values.
- Fixed bug where getBody would sometimes thrown an exception now it just returns null if the iframe is clobbered.
- Fixed bug where drag/drop of cE=false element wasn't properly constrained to viewport.
- Fixed bug where contextmenu on Mac would collapse any selection to a caret.
- Fixed bug where rtl mode wasn't rendered properly when loading a language pack with the rtl flag.
- Fixed bug where Kamer word bounderies would be stripped from contents.
- Fixed bug where lists would sometimes render two dots or numbers on the same line.
- Fixed bug where the skin_url wasn't used by the inlite theme.
- Fixed so data attributes are ignored when comparing formats in the formatter.
- Fixed so it's possible to disable inline toolbars in the inlite theme.
- Fixed so template dialog gets resized if it doesn't fit the window viewport.

## 4.4.1 - 2016-07-26

### Added
- Added smart_paste option to paste plugin to allow disabling the paste behavior if needed.

### Fixed
- Fixed bug where png urls wasn't properly detected by the smart paste logic.
- Fixed bug where the element path wasn't working properly when multiple editor instances where used.
- Fixed bug with creating lists out of multiple paragraphs would just create one list item instead of multiple.
- Fixed bug where scroll position wasn't properly handled by the inlite theme to place the toolbar properly.
- Fixed bug where multiple instances of the editor using the inlite theme didn't render the toolbar properly.
- Fixed bug where the shortcut label for fullscreen mode didn't match the actual shortcut key.
- Fixed bug where it wasn't possible to select cE=false blocks using touch devices on for example iOS.
- Fixed bug where it was possible to select the child image within a cE=false on IE 11.
- Fixed so inserts of html containing lists doesn't merge with any existing lists unless it's a paste operation.

## 4.4.0 - 2016-06-30

### Added
- Added new inlite theme this is a more lightweight inline UI.
- Added smarter paste logic that auto detects urls in the clipboard and inserts images/links based on that.
- Added a better image resize algorithm for better image quality in the imagetools plugin.

### Fixed
- Fixed bug where it wasn't possible to drag/dropping cE=false elements on FF.
- Fixed bug where backspace/delete before/after a cE=false block would produce a new paragraph.
- Fixed bug where list style type css property wasn't preserved when indenting lists.
- Fixed bug where merging of lists where done even if the list style type was different.
- Fixed bug where the image_dataimg_filter function wasn't used when pasting images.
- Fixed bug where nested editable within a non editable element would cause scroll on focus in Chrome.
- Fixed so invalid targets for inline mode is blocked on initialization. We only support elements that can have children.

## 4.3.13 - 2016-06-08

### Added
- Added characters with a diacritical mark to charmap plugin. Patch contributed by Dominik Schilling.
- Added better error handling if the image proxy service would produce errors.

### Fixed
- Fixed issue with pasting list items into list items would produce nested list rather than a merged list.
- Fixed bug where table selection could get stuck in selection mode for inline editors.
- Fixed bug where it was possible to place the caret inside the resize grid elements.
- Fixed bug where it wasn't possible to place in elements horizontally adjacent cE=false blocks.
- Fixed bug where multiple notifications wouldn't be properly placed on screen.
- Fixed bug where multiple editor instance of the same id could be produces in some specific integrations.

## 4.3.12 - 2016-05-10

### Fixed
- Fixed bug where focus calls couldn't be made inside the editors PostRender event handler.
- Fixed bug where some translations wouldn't work as expected due to a bug in editor.translate.
- Fixed bug where the node change event could fire with a node out side the root of the editor.
- Fixed bug where Chrome wouldn't properly present the keyboard paste clipboard details when paste was clicked.
- Fixed bug where merged cells in tables couldn't be selected from right to left.
- Fixed bug where insert row wouldn't properly update a merged cells rowspan property.
- Fixed bug where the color input boxes preview field wasn't properly set on initialization.
- Fixed bug where IME composition inside table cells wouldn't work as expected on IE 11.
- Fixed so all shadow dom support is under and experimental flag due to flaky browser support.

## 4.3.11 - 2016-04-25

### Fixed
- Fixed bug where it wasn't possible to insert empty blocks though the API unless they where padded.
- Fixed bug where you couldn't type the Euro character on Windows.
- Fixed bug where backspace/delete from a cE=false element to a text block didn't work properly.
- Fixed bug where the text color default grid would render incorrectly.
- Fixed bug where the codesample plugin wouldn't load the css in the editor for multiple editors.
- Fixed so the codesample plugin textarea gets focused by default.

## 4.3.10 - 2016-04-12

### Fixed
- Fixed bug where the key "y" on WebKit couldn't be entered due to conflict with keycode for F10 on keypress.

## 4.3.9 - 2016-04-12

### Added
- Added support for focusing the contextual toolbars using keyboard.
- Added keyboard support for slider UI controls. You can no increase/decrease using arrow keys.
- Added url pattern matching for Dailymotion to media plugin. Patch contributed by Bertrand Darbon.
- Added body_class to template plugin preview. Patch contributed by Milen Petrinski.
- Added options to better override textcolor pickers with custom colors. Patch contributed by Xavier Boubert.
- Added visual arrows to inline contextual toolbars so that they point to the element being active.

### Changed
- Changed the Meta+Shift+F shortcut to Ctrl+Shift+F since Czech, Slovak, Polish languages used the first one for input.

### Fixed
- Fixed so toolbars for tables or other larger elements get better positioned below the scrollable viewport.
- Fixed bug where it was possible to click links inside cE=false blocks.
- Fixed bug where event targets wasn't properly handled in Safari Technical Preview.
- Fixed bug where drag/drop text in FF 45 would make the editor caret invisible.
- Fixed bug where the remove state wasn't properly set on editor instances when detected as clobbered.
- Fixed bug where offscreen selection of some cE=false elements would render onscreen. Patch contributed by Steven Bufton
- Fixed bug where enter would clone styles out side the root on editors inside a span. Patch contributed by ChristophKaser.
- Fixed bug where drag/drop of images into the editor didn't work correctly in FF.
- Fixed so the first item in panels for the imagetools dialog gets proper keyboard focus.

## 4.3.8 - 2016-03-15

### Fixed
- Fixed bug where inserting HR at the end of a block element would produce an extra empty block.
- Fixed bug where links would be clickable when readonly mode was enabled.
- Fixed bug where the formatter would normalize to the wrong node on very specific content.
- Fixed bug where some nested list items couldn't be indented properly.
- Fixed bug where links where clickable in the preview dialog.
- Fixed so the alt attribute doesn't get padded with an empty value by default.
- Fixed so nested alignment works more correctly. You will now alter the alignment to the closest block parent.

## 4.3.7 - 2016-03-02

### Fixed
- Fixed bug where incorrect icons would be rendered for imagetools edit and color levels.
- Fixed bug where navigation using arrow keys inside a SelectBox didn't move up/down.
- Fixed bug where the visualblocks plugin would render borders round internal UI elements.

## 4.3.6 - 2016-03-01

### Added
- Added new paste_remember_plaintext_info option to allow a global disable of the plain text mode notification.
- Added new PastePlainTextToggle event that fires when plain text mode toggles on/off.

### Fixed
- Fixed bug where it wasn't possible to select media elements since the drag logic would snap it to mouse cursor.
- Fixed bug where it was hard to place the caret inside nested cE=true elements when the outer cE=false element was focused.
- Fixed bug where editors wouldn't properly initialize if both selector and mode where used.
- Fixed bug where IME input inside table cells would switch the IME off.
- Fixed bug where selection inside the first table cell would cause the whole table cell to get selected.
- Fixed bug where error handling of images being uploaded wouldn't properly handle faulty statuses.
- Fixed bug where inserting contents before a HR would cause an exception to be thrown.
- Fixed bug where copy/paste of Excel data would be inserted as an image.
- Fixed caret position issues with copy/paste of inline block cE=false elements.
- Fixed issues with various menu item focus bugs in Chrome. Where the focused menu bar item wasn't properly blurred.
- Fixed so the notifications have a solid background since it would be hard to read if there where text under it.
- Fixed so notifications gets animated similar to the ones used by dialogs.
- Fixed so larger images that gets pasted is handled better.
- Fixed so the window close button is more uniform on various platform and also increased it's hit area.

## 4.3.5 - 2016-02-11

Npm version bump due to package not being fully updated.

## 4.3.4 - 2016-02-11

### Added
- Added new OpenWindow/CloseWindow events that gets fired when windows open/close.
- Added new NewCell/NewRow events that gets fired when table cells/rows are created.
- Added new Promise return value to tinymce.init makes it easier to handle initialization.

### Fixed
- Fixed various bugs with drag/drop of contentEditable:false elements.
- Fixed bug where deleting of very specific nested list items would result in an odd list.
- Fixed bug where lists would get merged with adjacent lists outside the editable inline root.
- Fixed bug where MS Edge would crash when closing a dialog then clicking a menu item.
- Fixed bug where table cell selection would add undo levels.
- Fixed bug where table cell selection wasn't removed when inline editor where removed.
- Fixed bug where table cell selection wouldn't work properly on nested tables.
- Fixed bug where table merge menu would be available when merging between thead and tbody.
- Fixed bug where table row/column resize wouldn't get properly removed when the editor was removed.
- Fixed bug where Chrome would scroll to the editor if there where a empty hash value in document url.
- Fixed bug where the cache suffix wouldn't work correctly with the importcss plugin.
- Fixed bug where selection wouldn't work properly on MS Edge on Windows Phone 10.
- Fixed so adjacent pre blocks gets joined into one pre block since that seems like the user intent.
- Fixed so events gets properly dispatched in shadow dom. Patch provided by Nazar Mokrynskyi.

### Removed
- Removed the jQuery version the jQuery plugin is now moved into the main package.
- Removed jscs from build process since eslint can now handle code style checking.

## 4.3.3 - 2016-01-14

### Added
- Added new table_resize_bars configuration setting.  This setting allows you to disable the table resize bars.
- Added new beforeInitialize event to tinymce.util.XHR lets you modify XHR properties before open. Patch contributed by Brent Clintel.
- Added new autolink_pattern setting to autolink plugin. Enables you to override the default autolink formats. Patch contributed by Ben Tiedt.
- Added new charmap option that lets you override the default charmap of the charmap plugin.
- Added new charmap_append option that lets you add new characters to the default charmap of the charmap plugin.
- Added new insertCustomChar event that gets fired when a character is inserted by the charmap plugin.

### Fixed
- Fixed bug where table cells started with a superfluous &nbsp; in IE10+.
- Fixed bug where table plugin would retain all BR tags when cells were merged.
- Fixed bug where media plugin would strip underscores from youtube urls.
- Fixed bug where IME input would fail on IE 11 if you typed within a table.
- Fixed bug where double click selection of a word would remove the space before the word on insert contents.
- Fixed bug where table plugin would produce exceptions when hovering tables with invalid structure.
- Fixed bug where fullscreen wouldn't scroll back to it's original position when untoggled.
- Fixed so the template plugins templates setting can be a function that gets a callback that can provide templates.

## 4.3.2 - 2015-12-14

### Fixed
- Fixed bug where the resize bars for table cells were not affected by the object_resizing property.
- Fixed bug where the contextual table toolbar would appear incorrectly if TinyMCE was initialized inline inside a table.
- Fixed bug where resizing table cells did not fire a node change event or add an undo level.
- Fixed bug where double click selection of text on IE 11 wouldn't work properly.
- Fixed bug where codesample plugin would incorrectly produce br elements inside code elements.
- Fixed bug where media plugin would strip dashes from youtube urls.
- Fixed bug where it was possible to move the caret into the table resize bars.
- Fixed bug where drag/drop into a cE=false element was possible on IE.

## 4.3.1 - 2015-11-30

### Fixed
- Fixed so it's possible to disable the table inline toolbar by setting it to false or an empty string.
- Fixed bug where it wasn't possible to resize some tables using the drag handles.
- Fixed bug where unique id:s would clash for multiple editor instances and cE=false selections.
- Fixed bug where the same plugin could be initialized multiple times.
- Fixed bug where the table inline toolbars would be displayed at the same time as the image toolbars.
- Fixed bug where the table selection rect wouldn't be removed when selecting another control element.

## 4.3.0 - 2015-11-23

### Added
- Added new table column/row resize support. Makes it a lot more easy to resize the columns/rows in a table.
- Added new table inline toolbar. Makes it easier to for example add new rows or columns to a table.
- Added new notification API. Lets you display floating notifications to the end user.
- Added new codesample plugin that lets you insert syntax highlighted pre elements into the editor.
- Added new image_caption to images. Lets you create images with captions using a HTML5 figure/figcaption elements.
- Added new live previews of embeded videos. Lets you play the video right inside the editor.
- Added new setDirty method and "dirty" event to the editor. Makes it easier to track the dirty state change.
- Added new setMode method to Editor instances that lets you dynamically switch between design/readonly.
- Added new core support for contentEditable=false elements within the editor overrides the browsers broken behavior.

### Changed
- Rewrote the noneditable plugin to use the new contentEditable false core logic.

### Fixed
- Fixed so the dirty state doesn't set to false automatically when the undo index is set to 0.
- Fixed the Selection.placeCaretAt so it works better on IE when the coordinate is between paragraphs.
- Fixed bug where data-mce-bogus="all" element contents where counted by the word count plugin.
- Fixed bug where contentEditable=false elements would be indented by the indent buttons.
- Fixed bug where images within contentEditable=false would be selected in WebKit on mouse click.
- Fixed bug in DOMUntils split method where the replacement parameter wouldn't work on specific cases.
- Fixed bug where the importcss plugin would import classes from the skin content css file.
- Fixed so all button variants have a wrapping span for it's text to make it easier to skin.
- Fixed so it's easier to exit pre block using the arrow keys.
- Fixed bug where listboxes with fix widths didn't render correctly.

## 4.2.8 - 2015-11-13

### Fixed
- Fixed bug where it was possible to delete tables as the inline root element if all columns where selected.
- Fixed bug where the UI buttons active state wasn't properly updated due to recent refactoring of that logic.

## 4.2.7 - 2015-10-27

### Fixed
- Fixed bug where backspace/delete would remove all formats on the last paragraph character in WebKit/Blink.
- Fixed bug where backspace within a inline format element with a bogus caret container would move the caret.
- Fixed bug where backspace/delete on selected table cells wouldn't add an undo level.
- Fixed bug where script tags embedded within the editor could sometimes get a mce- prefix prepended to them
- Fixed bug where validate: false option could produce an error to be thrown from the Serialization step.
- Fixed bug where inline editing of a table as the root element could let the user delete that table.
- Fixed bug where inline editing of a table as the root element wouldn't properly handle enter key.
- Fixed bug where inline editing of a table as the root element would normalize the selection incorrectly.
- Fixed bug where inline editing of a list as the root element could let the user delete that list.
- Fixed bug where inline editing of a list as the root element could let the user split that list.
- Fixed bug where resize handles would be rendered on editable root elements such as table.

## 4.2.6 - 2015-09-28

### Added
- Added capability to set request headers when using XHRs.
- Added capability to upload local images automatically default delay is set to 30 seconds after editing images.
- Added commands ids mceEditImage, mceAchor and mceMedia to be avaiable from execCommand.
- Added Edge browser to saucelabs grunt task. Patch contributed by John-David Dalton.

### Fixed
- Fixed bug where blob uris not produced by tinymce would produce HTML invalid markup.
- Fixed bug where selection of contents of a nearly empty editor in Edge would sometimes fail.
- Fixed bug where color styles woudln't be retained on copy/paste in Blink/Webkit.
- Fixed bug where the table plugin would throw an error when inserting rows after a child table.
- Fixed bug where the template plugin wouldn't handle functions as variable replacements.
- Fixed bug where undo/redo sometimes wouldn't work properly when applying formatting collapsed ranges.
- Fixed bug where shift+delete wouldn't do a cut operation on Blink/WebKit.
- Fixed bug where cut action wouldn't properly store the before selection bookmark for the undo level.
- Fixed bug where backspace in side an empty list element on IE would loose editor focus.
- Fixed bug where the save plugin wouldn't enable the buttons when a change occurred.
- Fixed bug where Edge wouldn't initialize the editor if a document.domain was specified.
- Fixed bug where enter key before nested images would sometimes not properly expand the previous block.
- Fixed bug where the inline toolbars wouldn't get properly hidden when blurring the editor instance.
- Fixed bug where Edge would paste Chinese characters on some Windows 10 installations.
- Fixed bug where IME would loose focus on IE 11 due to the double trailing br bug fix.
- Fixed bug where the proxy url in imagetools was incorrect. Patch contributed by Wong Ho Wang.

## 4.2.5 - 2015-08-31

### Added
- Added fullscreen capability to embedded youtube and vimeo videos.

### Fixed
- Fixed bug where the uploadImages call didn't work on IE 10.
- Fixed bug where image place holders would be uploaded by uploadImages call.
- Fixed bug where images marked with bogus would be uploaded by the uploadImages call.
- Fixed bug where multiple calls to uploadImages would result in decreased performance.
- Fixed bug where pagebreaks were editable to imagetools patch contributed by Rasmus Wallin.
- Fixed bug where the element path could cause too much recursion exception.
- Fixed bug for domains containing ".min". Patch contributed by Loïc Février.
- Fixed so validation of external links to accept a number after www. Patch contributed by Victor Carvalho.
- Fixed so the charmap is exposed though execCommand. Patch contributed by Matthew Will.
- Fixed so that the image uploads are concurrent for improved performance.
- Fixed various grammar problems in inline documentation. Patches provided by nikolas.

## 4.2.4 - 2015-08-17

### Added
- Added picture as a valid element to the HTML 5 schema. Patch contributed by Adam Taylor.

### Fixed
- Fixed bug where contents would be duplicated on drag/drop within the same editor.
- Fixed bug where floating/alignment of images on Edge wouldn't work properly.
- Fixed bug where it wasn't possible to drag images on IE 11.
- Fixed bug where image selection on Edge would sometimes fail.
- Fixed bug where contextual toolbars icons wasn't rendered properly when using the toolbar_items_size.
- Fixed bug where searchreplace dialog doesn't get prefilled with the selected text.
- Fixed bug where fragmented matches wouldn't get properly replaced by the searchreplace plugin.
- Fixed bug where enter key wouldn't place the caret if was after a trailing space within an inline element.
- Fixed bug where the autolink plugin could produce multiple links for the same text on Gecko.
- Fixed bug where EditorUpload could sometimes throw an exception if the blob wasn't found.
- Fixed xss issues with media plugin not properly filtering out some script attributes.

## 4.2.3 - 2015-07-30

### Fixed
- Fixed bug where image selection wasn't possible on Edge due to incompatible setBaseAndExtend API.
- Fixed bug where image blobs urls where not properly destroyed by the imagetools plugin.
- Fixed bug where keyboard shortcuts wasn't working correctly on IE 8.
- Fixed skin issue where the borders of panels where not visible on IE 8.

## 4.2.2 - 2015-07-22

### Fixed
- Fixed bug where float panels were not being hidden on inline editor blur when fixed_toolbar_container config option was in use.
- Fixed bug where combobox states wasn't properly updated if contents where updated without keyboard.
- Fixed bug where pasting into textbox or combobox would move the caret to the end of text.
- Fixed bug where removal of bogus span elements before block elements would remove whitespace between nodes.
- Fixed bug where repositioning of inline toolbars where async and producing errors if the editor was removed from DOM to early. Patch by iseulde.
- Fixed bug where element path wasn't working correctly. Patch contributed by iseulde.
- Fixed bug where menus wasn't rendered correctly when custom images where added to a menu. Patch contributed by Naim Hammadi.

## 4.2.1 - 2015-06-29

### Fixed
- Fixed bug where back/forward buttons in the browser would render blob images as broken images.
- Fixed bug where Firefox would throw regexp to big error when replacing huge base64 chunks.
- Fixed bug rendering issues with resize and context toolbars not being placed properly until next animation frame.
- Fixed bug where the rendering of the image while cropping would some times not be centered correctly.
- Fixed bug where listbox items with submenus would me selected as active.
- Fixed bug where context menu where throwing an error when rendering.
- Fixed bug where resize both option wasn't working due to resent addClass API change. Patch contributed by Jogai.
- Fixed bug where a hideAll call for container rendered inline toolbars would throw an error.
- Fixed bug where onclick event handler on combobox could cause issues if element.id was a function by some polluting libraries.
- Fixed bug where listboxes wouldn't get proper selected sub menu item when using link_list or image_list.
- Fixed so the UI controls are as wide as 4.1.x to avoid wrapping controls in toolbars.
- Fixed so the imagetools dialog is adaptive for smaller screen sizes.

## 4.2.0 - 2015-06-25

### Added
- Added new flat default skin to make the UI more modern.
- Added new imagetools plugin, lets you crop/resize and apply filters to images.
- Added new contextual toolbars support to the API lets you add floating toolbars for specific CSS selectors.
- Added new promise feature fill as tinymce.util.Promise.
- Added new built in image upload feature lets you upload any base64 encoded image within the editor as files.

### Fixed
- Fixed bug where resize handles would appear in the right position in the wrong editor when switching between resizable content in different inline editors.
- Fixed bug where tables would not be inserted in inline mode due to previous float panel fix.
- Fixed bug where floating panels would remain open when focus was lost on inline editors.
- Fixed bug where cut command on Chrome would thrown a browser security exception.
- Fixed bug where IE 11 sometimes would report an incorrect size for images in the image dialog.
- Fixed bug where it wasn't possible to remove inline formatting at the end of block elements.
- Fixed bug where it wasn't possible to delete table cell contents when cell selection was vertical.
- Fixed bug where table cell wasn't emptied from block elements if delete/backspace where pressed in empty cell.
- Fixed bug where cmd+shift+arrow didn't work correctly on Firefox mac when selecting to start/end of line.
- Fixed bug where removal of bogus elements would sometimes remove whitespace between nodes.
- Fixed bug where the resize handles wasn't updated when the main window was resized.
- Fixed so script elements gets removed by default to prevent possible XSS issues in default config implementations.
- Fixed so the UI doesn't need manual reflows when using non native layout managers.
- Fixed so base64 encoded images doesn't slow down the editor on modern browsers while editing.
- Fixed so all UI elements uses touch events to improve mobile device support.
- Removed the touch click quirks patch for iOS since it did more harm than good.
- Removed the non proportional resize handles since. Unproportional resize can still be done by holding the shift key.

## 4.1.10 - 2015-05-05

### Fixed
- Fixed bug where plugins loaded with compat3x would sometimes throw errors when loading using the jQuery version.
- Fixed bug where extra empty paragraphs would get deleted in WebKit/Blink due to recent Quriks fix.
- Fixed bug where the editor wouldn't work properly on IE 12 due to some required browser sniffing.
- Fixed bug where formatting shortcut keys where interfering with Mac OS X screenshot keys.
- Fixed bug where the caret wouldn't move to the next/previous line boundary on Cmd+Left/Right on Gecko.
- Fixed bug where it wasn't possible to remove formats from very specific nested contents.
- Fixed bug where undo levels wasn't produced when typing letters using the shift or alt+ctrl modifiers.
- Fixed bug where the dirty state wasn't properly updated when typing using the shift or alt+ctrl modifiers.
- Fixed bug where an error would be thrown if an autofocused editor was destroyed quickly after its initialization. Patch provided by thorn0.
- Fixed issue with dirty state not being properly updated on redo operation.
- Fixed issue with entity decoder not handling incorrectly written numeric entities.
- Fixed issue where some PI element values wouldn't be properly encoded.

## 4.1.9 - 2015-03-10

### Fixed
- Fixed bug where indentation wouldn't work properly for non list elements.
- Fixed bug with image plugin not pulling the image dimensions out correctly if a custom document_base_url was used.
- Fixed bug where ctrl+alt+[1-9] would conflict with the AltGr+[1-9] on Windows. New shortcuts is ctrl+shift+[1-9].
- Fixed bug with removing formatting on nodes in inline mode would sometimes include nodes outside the editor body.
- Fixed bug where extra nbsp:s would be inserted when you replaced a word surrounded by spaces using insertContent.
- Fixed bug with pasting from Google Docs would produce extra strong elements and line feeds.

## 4.1.8 - 2015-03-05

### Added
- Added new html5 sizes attribute to img elements used together with srcset.
- Added new elementpath option that makes it possible to disable the element path but keep the statusbar.
- Added new option table_style_by_css for the table plugin to set table styling with css rather than table attributes.
- Added new link_assume_external_targets option to prompt the user to prepend http:// prefix if the supplied link does not contain a protocol prefix.
- Added new image_prepend_url option to allow a custom base path/url to be added to images.
- Added new table_appearance_options option to make it possible to disable some options.
- Added new image_title option to make it possible to alter the title of the image, disabled by default.

### Fixed
- Fixed bug where selection starting from out side of the body wouldn't produce a proper selection range on IE 11.
- Fixed bug where pressing enter twice before a table moves the cursor in the table and causes a javascript error.
- Fixed bug where advanced image styles were not respected.
- Fixed bug where the less common Shift+Delete didn't produce a proper cut operation on WebKit browsers.
- Fixed bug where image/media size constrain logic would produce NaN when handling non number values.
- Fixed bug where internal classes where removed by the removeformat command.
- Fixed bug with creating links table cell contents with a specific selection would throw a exceptions on WebKit/Blink.
- Fixed bug where valid_classes option didn't work as expected according to docs. Patch provided by thorn0.
- Fixed bug where jQuery plugin would patch the internal methods multiple times. Patch provided by Drew Martin.
- Fixed bug where backspace key wouldn't delete the current selection of newly formatted content.
- Fixed bug where type over of inline formatting elements wouldn't properly keep the format on WebKit/Blink.
- Fixed bug where selection needed to be properly normalized on modern IE versions.
- Fixed bug where Command+Backspace didn't properly delete the whole line of text but the previous word.
- Fixed bug where UI active states wheren't properly updated on IE if you placed caret within the current range.
- Fixed bug where delete/backspace on WebKit/Blink would remove span elements created by the user.
- Fixed bug where delete/backspace would produce incorrect results when deleting between two text blocks with br elements.
- Fixed bug where captions where removed when pasting from MS Office.
- Fixed bug where lists plugin wouldn't properly remove fully selected nested lists.
- Fixed bug where the ttf font used for icons would throw an warning message on Gecko on Mac OS X.
- Fixed a bug where applying a color to text did not update the undo/redo history.
- Fixed so shy entities gets displayed when using the visualchars plugin.
- Fixed so removeformat removes ins/del by default since these might be used for strikethough.
- Fixed so multiple language packs can be loaded and added to the global I18n data structure.
- Fixed so transparent color selection gets treated as a normal color selection. Patch contributed by Alexander Hofbauer.
- Fixed so it's possible to disable autoresize_overflow_padding, autoresize_bottom_margin options by setting them to false.
- Fixed so the charmap plugin shows the description of the character in the dialog. Patch contributed by Jelle Hissink.
- Removed address from the default list of block formats since it tends to be missused.
- Fixed so the pre block format is called preformatted to make it more verbose.
- Fixed so it's possible to context scope translation strings this isn't needed most of the time.
- Fixed so the max length of the width/height input fields of the media dialog is 5 instead of 3.
- Fixed so drag/dropped contents gets properly processed by paste plugin since it's basically a paste. Patch contributed by Greg Fairbanks.
- Fixed so shortcut keys for headers is ctrl+alt+[1-9] instead of ctrl+[1-9] since these are for switching tabs in the browsers.
- Fixed so "u" doesn't get converted into a span element by the legacy input filter. Since this is now a valid HTML5 element.
- Fixed font families in order to provide appropriate web-safe fonts.

## 4.1.7 - 2014-11-27

### Added
- Added HTML5 schema support for srcset, source and picture. Patch contributed by mattheu.
- Added new cache_suffix setting to enable cache busting by producing unique urls.
- Added new paste_convert_word_fake_lists option to enable users to disable the fake lists convert logic.

### Fixed
- Fixed so advlist style changes adds undo levels for each change.
- Fixed bug where WebKit would sometimes produce an exception when the autolink plugin where looking for URLs.
- Fixed bug where IE 7 wouldn't be rendered properly due to aggressive css compression.
- Fixed bug where DomQuery wouldn't accept window as constructor element.
- Fixed bug where the color picker in 3.x dialogs wouldn't work properly. Patch contributed by Callidior.
- Fixed bug where the image plugin wouldn't respect the document_base_url.
- Fixed bug where the jQuery plugin would fail to append to elements named array prototype names.

## 4.1.6 - 2014-10-08

### Changed
- Replaced jake with grunt since it is more mainstream and has better plugin support.

### Fixed
- Fixed bug with clicking on the scrollbar of the iframe would cause a JS error to be thrown.
- Fixed bug where null would produce an exception if you passed it to selection.setRng.
- Fixed bug where Ctrl/Cmd+Tab would indent the current list item if you switched tabs in the browser.
- Fixed bug where pasting empty cells from Excel would result in a broken table.
- Fixed bug where it wasn't possible to switch back to default list style type.
- Fixed issue where the select all quirk fix would fire for other modifiers than Ctrl/Cmd combinations.


## 4.1.5 - 2014-09-09

### Fixed
- Fixed bug where sometimes the resize rectangles wouldn't properly render on images on WebKit/Blink.
- Fixed bug in list plugin where delete/backspace would merge empty LI elements in lists incorrectly.
- Fixed bug where empty list elements would result in empty LI elements without it's parent container.
- Fixed bug where backspace in empty caret formatted element could produce an type error exception of Gecko.
- Fixed bug where lists pasted from word with a custom start index above 9 wouldn't be properly handled.
- Fixed bug where tabfocus plugin would tab out of the editor instance even if the default action was prevented.
- Fixed bug where tabfocus wouldn't tab properly to other adjacent editor instances.
- Fixed bug where the DOMUtils setStyles wouldn't properly removed or update the data-mce-style attribute.
- Fixed bug where dialog select boxes would be placed incorrectly if document.body wasn't statically positioned.
- Fixed bug where pasting would sometimes scroll to the top of page if the user was using the autoresize plugin.
- Fixed bug where caret wouldn't be properly rendered by Chrome when clicking on the iframes documentElement.
- Fixed so custom images for menubutton/splitbutton can be provided. Patch contributed by Naim Hammadi.
- Fixed so the default action of windows closing can be prevented by blocking the default action of the close event.
- Fixed so nodeChange and focus of the editor isn't automatically performed when opening sub dialogs.

## 4.1.4 - 2014-08-21

### Added
- Added new media_filter_html option to media plugin that blocks any conditional comments, scripts etc within a video element.
- Added new content_security_policy option allows you to set custom policy for iframe contents. Patch contributed by Francois Chagnon.

### Fixed
- Fixed bug where activate/deactivate events wasn't firing properly when switching between editors.
- Fixed bug where placing the caret on iOS was difficult due to a WebKit bug with touch events.
- Fixed bug where the resize helper wouldn't render properly on older IE versions.
- Fixed bug where resizing images inside tables on older IE versions would sometimes fail depending mouse position.
- Fixed bug where editor.insertContent would produce an exception when inserting select/option elements.
- Fixed bug where extra empty paragraphs would be produced if block elements where inserted inside span elements.
- Fixed bug where the spellchecker menu item wouldn't be properly checked if spell checking was started before it was rendered.
- Fixed bug where the DomQuery filter function wouldn't remove non elements from collection.
- Fixed bug where document with custom document.domain wouldn't properly render the editor.
- Fixed bug where IE 8 would throw exception when trying to enter invalid color values into colorboxes.
- Fixed bug where undo manager could incorrectly add an extra undo level when custom resize handles was removed.
- Fixed bug where it wouldn't be possible to alter cell properties properly on table cells on IE 8.
- Fixed so the color picker button in table dialog isn't shown unless you include the colorpicker plugin or add your own custom color picker.
- Fixed so activate/deactivate events fire when windowManager opens a window since.
- Fixed so the table advtab options isn't separated by an underscore to normalize naming with image_advtab option.
- Fixed so the table cell dialog has proper padding when the advanced tab in disabled.

## 4.1.3 - 2014-07-29

### Added
- Added event binding logic to tinymce.util.XHR making it possible to override headers and settings before any request is made.

### Fixed
- Fixed bug where drag events wasn't fireing properly on older IE versions since the event handlers where bound to document.
- Fixed bug where drag/dropping contents within the editor on IE would force the contents into plain text mode even if it was internal content.
- Fixed bug where IE 7 wouldn't open menus properly due to a resize bug in the browser auto closing them immediately.
- Fixed bug where the DOMUtils getPos logic wouldn't produce a valid coordinate inside the body if the body was positioned non static.
- Fixed bug where the element path and format state wasn't properly updated if you had the wordcount plugin enabled.
- Fixed bug where a comment at the beginning of source would produce an exception in the formatter logic.
- Fixed bug where setAttrib/getAttrib on null would throw exception together with any hooked attributes like style.
- Fixed bug where table sizes wasn't properly retained when copy/pasting on WebKit/Blink.
- Fixed bug where WebKit/Blink would produce colors in RGB format instead of the forced HEX format when deleting contents.
- Fixed bug where the width attribute wasn't updated on tables if you changed the size inside the table dialog.
- Fixed bug where control selection wasn't properly handled when the caret was placed directly after an image.
- Fixed bug where selecting the contents of table cells using the selection.select method wouldn't place the caret properly.
- Fixed bug where the selection state for images wasn't removed when placing the caret right after an image on WebKit/Blink.
- Fixed bug where all events wasn't properly unbound when and editor instance was removed or destroyed by some external innerHTML call.
- Fixed bug where it wasn't possible or very hard to select images on iOS when the onscreen keyboard was visible.
- Fixed so auto_focus can take a boolean argument this will auto focus the last initialized editor might be useful for single inits.
- Fixed so word auto detect lists logic works better for faked lists that doesn't have specific markup.
- Fixed so nodeChange gets fired on mouseup as it used to before 4.1.1 we optimized that event to fire less often.

### Removed
- Removed the finish menu item from spellchecker menu since it's redundant you can stop spellchecking by toggling menu item or button.

## 4.1.2 - 2014-07-15

### Added
- Added offset/grep to DomQuery class works basically the same as it's jQuery equivalent.

### Fixed
- Fixed bug where backspace/delete or setContent with an empty string would remove header data when using the fullpage plugin.
- Fixed bug where tinymce.remove with a selector not matching any editors would remove all editors.
- Fixed bug where resizing of the editor didn't work since the theme was calling setStyles instead of setStyle.
- Fixed bug where IE 7 would fail to append html fragments to iframe document when using DomQuery.
- Fixed bug where the getStyle DOMUtils method would produce an exception if it was called with null as it's element.
- Fixed bug where the paste plugin would remove the element if the none of the paste_webkit_styles rules matched the current style.
- Fixed bug where contextmenu table items wouldn't work properly on IE since it would some times fire an incorrect selection change.
- Fixed bug where the padding/border values wasn't used in the size calculation for the body size when using autoresize. Patch contributed by Matt Whelan.
- Fixed bug where conditional word comments wouldn't be properly removed when pasting plain text.
- Fixed bug where resizing would sometime fail on IE 11 when the mouseup occurred inside the resizable element.
- Fixed so the iframe gets initialized without any inline event handlers for better CSP support. Patch contributed by Matt Whelan.
- Fixed so the tinymce.dom.Sizzle is the latest version of sizzle this resolves the document context bug.

## 4.1.1 - 2014-07-08

### Fixed
- Fixed bug where pasting plain text on some WebKit versions would result in an empty line.
- Fixed bug where resizing images inside tables on IE 11 wouldn't work properly.
- Fixed bug where IE 11 would sometimes throw "Invalid argument" exception when editor contents was set to an empty string.
- Fixed bug where document.activeElement would throw exceptions on IE 9 when that element was hidden or removed from dom.
- Fixed bug where WebKit/Blink sometimes produced br elements with the Apple-interchange-newline class.
- Fixed bug where table cell selection wasn't properly removed when copy/pasting table cells.
- Fixed bug where pasting nested list items from Word wouldn't produce proper semantic nested lists.
- Fixed bug where right clicking using the contextmenu plugin on WebKit/Blink on Mac OS X would select the target current word or line.
- Fixed bug where it wasn't possible to alter table cell properties on IE 8 using the context menu.
- Fixed bug where the resize helper wouldn't be correctly positioned on older IE versions.
- Fixed bug where fullpage plugin would produce an error if you didn't specify a doctype encoding.
- Fixed bug where anchor plugin would get the name/id of the current element even if it wasn't anchor element.
- Fixed bug where visual aids for tables wouldn't be properly disabled when changing the border size.
- Fixed bug where some control selection events wasn't properly fired on older IE versions.
- Fixed bug where table cell selection on older IE versions would prevent resizing of images.
- Fixed bug with paste_data_images paste option not working properly on modern IE versions.
- Fixed bug where custom elements with underscores in the name wasn't properly parsed/serialized.
- Fixed bug where applying inline formats to nested list elements would produce an incorrect formatting result.
- Fixed so it's possible to hide items from elements path by using preventDefault/stopPropagation.
- Fixed so inline mode toolbar gets rendered right aligned if the editable element positioned to the documents right edge.
- Fixed so empty inline elements inside empty block elements doesn't get removed if configured to be kept intact.
- Fixed so DomQuery parentsUntil/prevUntil/nextUntil supports selectors/elements/filters etc.
- Fixed so legacyoutput plugin overrides fontselect and fontsizeselect controls and handles font elements properly.

## 4.1.0 - 2014-06-18

### Added
- Added new file_picker_callback option to replace the old file_browser_callback the latter will still work though.
- Added new custom colors to textcolor plugin will be displayed if a color picker is provided also shows the latest colors.
- Added new color_picker_callback option to enable you to add custom color pickers to the editor.
- Added new advanced tabs to table/cell/row dialogs to enable you to select colors for border/background.
- Added new colorpicker plugin that lets you select colors from a hsv color picker.
- Added new tinymce.util.Color class to handle color parsing and converting.
- Added new colorpicker UI widget element lets you add a hsv color picker to any form/window.
- Added new textpattern plugin that allows you to use markdown like text patterns to format contents.
- Added new resize helper element that shows the current width & height while resizing.
- Added new "once" method to Editor and EventDispatcher enables since callback execution events.
- Added new jQuery like class under tinymce.dom.DomQuery it's exposed on editor instances (editor.$) and globally under (tinymce.$).

### Fixed
- Fixed so the default resize method for images are proportional shift/ctrl can be used to make an unproportional size.
- Fixed bug where the image_dimensions option of the image plugin would cause exceptions when it tried to update the size.
- Fixed bug where table cell dialog class field wasn't properly updated when editing an a table cell with an existing class.
- Fixed bug where Safari on Mac would produce webkit-fake-url for pasted images so these are now removed.
- Fixed bug where the nodeChange event would get fired before the selection was changed when clicking inside the current selection range.
- Fixed bug where valid_classes option would cause exception when it removed internal prefixed classes like mce-item-.
- Fixed bug where backspace would cause navigation in IE 8 on an inline element and after a caret formatting was applied.
- Fixed so placeholder images produced by the media plugin gets selected when inserted/edited.
- Fixed so it's possible to drag in images when the paste_data_images option is enabled. Might be useful for mail clients.
- Fixed so images doesn't get a width/height applied if the image_dimensions option is set to false useful for responsive contents.
- Fixed so it's possible to pass in an optional arguments object for the nodeChanged function to be passed to all nodechange event listeners.
- Fixed bug where media plugin embed code didn't update correctly.<|MERGE_RESOLUTION|>--- conflicted
+++ resolved
@@ -11,12 +11,9 @@
 - Fixed a regression whereby text patterns couldn't be updated at runtime #TINY-8540
 - Naked buttons better adapt to various background colors, improved text contrast in notifications #TINY-8533
 - The autocompleter would not fire the `AutocompleterStart` event nor close the menu in some cases #TINY-8552
-<<<<<<< HEAD
 - It wasn't possible to select text right after an inline noneditable element #TINY-8567
-=======
 - Clipboard content was not generated correctly when cutting and copying `contenteditable="false"` elements #TINY-8563
 
->>>>>>> 4da98c51
 ## 6.0.0 - 2022-03-03
 
 ### Added
