--- conflicted
+++ resolved
@@ -9,11 +9,8 @@
 ### Added
 - New optional `defaultExpandedIds` and `onToggleExpand` options to the `tree` component config. #TINY-9653
 - New optional `defaultSelectedId` option to the `tree` component config. #TINY-9715
-<<<<<<< HEAD
 - New `help_accessibility` option which displays the keyboard shortcut to access the help functionality in the statusbar. #TINY-9379
-=======
 - New `accordion` plugin with the `InsertAccordion` command. #TINY-9730
->>>>>>> 29b93f47
 
 ### Improved
 - Screen readers are now able to announce the highlighted menu item of link comboboxes. #TINY-9280
