# Changelog
All notable changes to this project will be documented in this file.

The format is based on [Keep a Changelog](https://keepachangelog.com/en/1.0.0/),
and this project adheres to [Semantic Versioning](https://semver.org/spec/v2.0.0.html).

## Unreleased

### Added
- New `editor.options` API to replace the old `editor.settings` and `editor.getParam` APIs #TINY-8206
- The `tabindex` attribute is now copied from the target element to the iframe #TINY-8315
- New `AutocompleterStart`, `AutocompleterUpdate` and `AutocompleterEnd` events #TINY-8279
- New `mceAutocompleterClose`, `mceAutocompleterReload` commands #TINY-8279
- New `FakeClipboard` API on the `tinymce` global #TINY-8353
- New `slider` dialog component #TINY-8304
- New `buttonType` property on dialog button components, supporting `toolbar` style in addition to `primary` and `secondary` #TINY-8304
- New `imagepreview` dialog component, allowing preview and zoom of any image URL #TINY-8333
- New `editor.annotator.removeAll` API to remove all annotations by name #TINY-8195

### Improved
- The `ScriptLoader`, `StyleSheetLoader`, `AddOnManager`, `PluginManager` and `ThemeManager` APIs will now return a `Promise` when loading resources instead of using callbacks #TINY-8325
- A `ThemeLoadError` event is now fired if the theme fails to load #TINY-8325
- The upload results returned from the `editor.uploadImages()` API now includes a `removed` flag, reflecting if the image was removed after a failed upload #TINY-7735
- The `emoticon` plugin dialog, toolbar and menu item has been updated to use the more accurate `Emojis` term #TINY-7631
- The dialog `redial` API will now only rerender the changed components instead of the whole dialog #TINY-8334
- The dialog API `setData` method now uses a deep merge algorithm to support partial nested objects #TINY-8333
- The dialog spec `initialData` type is now `Partial<T>` to match the underlying implementation details #TINY-8334
- Improved support for placing the caret before or after noneditable elements within the editor #TINY-8169

### Changed
- The `editor.getContent()` API can provide custom content by preventing and overriding `content` in the `BeforeGetContent` event. This makes it consistent with the `editor.selection.getContent()` API #TINY-8018
- The `images_upload_handler` option is no longer passed a `success` or `failure` callback and instead requires a `Promise` to be returned with the upload result #TINY-8325
- RGB colors are no longer converted to hex values when parsing or serializing content #TINY-8163
- The `tinymce.Env.os.isOSX` API has been renamed to `tinymce.Env.os.isMacOS` #TINY-8175
- The `tinymce.Env.browser.isChrome` API has been renamed to `tinymce.Env.browser.isChromium` to better reflect its functionality #TINY-8300
- The `editor.setContent()` API can now be prevented using the `BeforeSetContent` event. This makes it consistent with the `editor.selection.setContent()` API #TINY-8018
- Aligning a table to the left or right will now use margin styling instead of float styling #TINY-6558
- The `tinymce.settings` global property is no longer set upon initialization #TINY-7359
- Add-ons such as plugins and themes are no longer constructed using the `new` operator #TINY-8256
- A number of APIs that were not proper classes, are no longer constructed using the `new` operator #TINY-8322
- The `mceAddEditor` and `mceToggleEditor` commands now take an object as their value to specify the id and editor options #TINY-8138
- The `default_link_target` option has been renamed to `link_default_target` for both `link` and `autolink` plugins #TINY-4603
- The `rel_list` option has been renamed to `link_rel_list` for the `link` plugin #TINY-4603
- The `target_list` option has been renamed to `link_target_list` for the `link` plugin #TINY-4603
- The `element_format` option has been set to `html` by default #TINY-8263
- The `schema` option has been set to `html5` by default #TINY-8261
- The `primary` property on dialog buttons has been deprecated. Use the new `buttonType` property instead #TINY-8304
- The default value for the `link_default_protocol` option has been changed to `https` instead of `http` #TINY-7824
- Moved the `paste` plugin's functionality to TinyMCE core #TINY-8310
- The `paste_data_images` option now defaults to `true` #TINY-8310
- The `mceInsertClipboardContent` command `content` property has been renamed to `html` to better reflect what data is passed #TINY-8310
- Moved the `noneditable` plugin to TinyMCE core #TINY-8311
- Renamed the `noneditable_noneditable_class` and `noneditable_editable_class` options to `noneditable_class` and `editable_class` #TINY-8311
- Moved the `textpattern` plugin to TinyMCE core #TINY-8312
- Renamed the `textpattern_patterns` option to `text_patterns` #TINY-8312
- Moved the `hr` plugin's functionality to TinyMCE core #TINY-8313
- Moved the `print` plugin's functionality to TinyMCE core #TINY-8314
- Renamed the `getShortEndedElements` Schema API to `getVoidElements` #TINY-8344
<<<<<<< HEAD
- Renamed `font_formats` option to `font_family_formats`, `fontselect` toolbar button to `fontfamily`, and `fontformats` menu item to `fontfamily` #TINY-8328
- Renamed `formatselect` toolbar button and `blockformats` menu item to `blocks` #TINY-8328
- Renamed `fontsize_formats` option to `font_size_formats`, and `fontsizeselect` toolbar button and `fontsizes` menu item to `fontsize` #TINY-8328
- Renamed `lineheight_formats` option to `line_height_formats` #TINY-8328
- Renamed `styleselect` toolbar button and `formats` menu item to `styles` #TINY-8328
=======
- Changed the default statusbar element path delimiter from `»` to `›` #TINY-8372
>>>>>>> 92f6fc86

### Fixed
- The object returned from the `editor.fire()` API was incorrect if the editor had been removed #TINY-8018
- The `editor.selection.getContent()` API did not respect the `no_events` argument #TINY-8018
- The `GetContent` event was not fired when getting `tree` or `text` formats using the `editor.selection.getContent()` API #TINY-8018
- The `table` plugin would sometimes not correctly handle headers in the `tfoot` section #TINY-8104
- The aria labels for the color picker dialog were not translated #TINY-8381
- The `editor.annotator.remove` did not keep selection when removing the annotation #TINY-8195
- Dialog labels and other text-based UI properties did not escape HTML markup #TINY-7524

### Removed
- Removed the deprecated `$`, `Class`, `DomQuery` and `Sizzle` APIs #TINY-4520 #TINY-8326
- Removed the deprecated `Color`, `JSON`, `JSONP` and `JSONRequest` #TINY-8162
- Removed the deprecated `XHR` API #TINY-8164
- Removed the legacy browser detection properties from `Env` #TINY-8162
- Removed the deprecated `setIconStroke` Split Toolbar Button API #TINY-8162
- Removed the deprecated `editors` property from `EditorManager` #TINY-8162
- Removed the deprecated `execCallback` and `setMode` APIs from `Editor` #TINY-8162
- Removed the deprecated `addComponents` and `dependencies` APIs from `AddOnManager` #TINY-8162
- Removed the deprecated `clearInterval`, `clearTimeout`, `debounce`, `requestAnimationFrame`, `setInterval`, `setTimeout` and `throttle` APIs from `Delay` #TINY-8162
- Removed the deprecated `Schema` settings #TINY-7821
- Removed the deprecated `file_browser_callback_types`, `force_hex_style_colors` and `images_dataimg_filter` settings #TINY-7823
- Removed the deprecated `filepicker_validator_handler`, `force_p_newlines`, `gecko_spellcheck`, `tab_focus`, `table_responsive_width` and `toolbar_drawer` settings #TINY-7820
- Removed the deprecated `media_scripts` option in the `media` plugin #TINY-8421
- Removed the deprecated `editor_deselector`, `editor_selector`, `elements`, `mode` and `types` legacy TinyMCE init settings #TINY-7822
- Removed support for the deprecated `false` value for the `forced_root_block` option #TINY-8260
- Removed the callback for the `EditorUpload` APIs #TINY-8325
- The legacy `mobile` theme has been removed #TINY-7832
- Removed support for Microsoft Internet Explorer 11 #TINY-8194 #TINY-8241
- Removed the deprecated `fullpage`, `spellchecker`, `bbcode`, `legacyoutput`, `colorpicker`, `contextmenu` and `textcolor` plugins #TINY-8192
- Removed support for Word from the `paste` plugin #TINY-7493
- Removed the `imagetools` plugin, which is now classified as a Premium plugin #TINY-8209
- Removed the `imagetools` dialog component #TINY-8333
- Removed the `toc` plugin, which is now classified as a Premium plugin #TINY-8250
- Removed the `tinymce.utils.Promise` API #TINY-8241
- Removed the `toHex` function for the `DOMUtils` and `Styles` APIs #TINY-8163
- Removed the `tabfocus` plugin #TINY-8315
- Removed the `textpattern` plugin's API as part of moving it to core #TINY-8312
- Removed the `editor.settings` property as it's been replaced by the new Options API #TINY-8236

### Deprecated
- The dialog button component `primary` property has been deprecated in favour of the new `buttonType` property #TINY-8304

## 5.10.2 - 2021-11-17

### Fixed
- Internal selectors were appearing in the style list when using the `importcss` plugin #TINY-8238

## 5.10.1 - 2021-11-03

### Fixed
- The iframe aria help text was not read by some screen readers #TINY-8171
- Clicking the `forecolor` or `backcolor` toolbar buttons would do nothing until selecting a color #TINY-7836
- Crop functionality did not work in the `imagetools` plugin when the editor was rendered in a shadow root #TINY-6387
- Fixed an exception thrown on Safari when closing the `searchreplace` plugin dialog #TINY-8166
- The `autolink` plugin did not convert URLs to links when starting with a bracket #TINY-8091
- The `autolink` plugin incorrectly created nested links in some cases #TINY-8091
- Tables could have an incorrect height set on rows when rendered outside of the editor #TINY-7699
- In certain circumstances, the table of contents plugin would incorrectly add an extra empty list item #TINY-4636
- The insert table grid menu displayed an incorrect size when re-opening the grid #TINY-6532
- The word count plugin was treating the zero width space character (`&#8203;`) as a word #TINY-7484

## 5.10.0 - 2021-10-11

### Added
- Added a new `URI.isDomSafe(uri)` API to check if a URI is considered safe to be inserted into the DOM #TINY-7998
- Added the `ESC` key code constant to the `VK` API #TINY-7917
- Added a new `deprecation_warnings` setting for turning off deprecation console warning messages #TINY-8049

### Improved
- The `element` argument of the `editor.selection.scrollIntoView()` API is now optional, and if it is not provided the current selection will be scrolled into view #TINY-7291

### Changed
- The deprecated `scope` attribute is no longer added to `td` cells when converting a row to a header row #TINY-7731
- The number of `col` elements is normalized to match the number of columns in a table after a table action #TINY-8011

### Fixed
- Fixed a regression that caused block wrapper formats to apply and remove incorrectly when using a collapsed selection with multiple words #TINY-8036
- Resizing table columns in some scenarios would resize the column to an incorrect position #TINY-7731
- Inserting a table where the parent element had padding would cause the table width to be incorrect #TINY-7991
- The resize backdrop element did not have the `data-mce-bogus="all"` attribute set to prevent it being included in output #TINY-7854
- Resize handles appeared on top of dialogs and menus when using an inline editor #TINY-3263
- Fixed the `autoresize` plugin incorrectly scrolling to the top of the editor content in some cases when changing content #TINY-7291
- Fixed the `editor.selection.scrollIntoView()` type signature, as it incorrectly required an `Element` instead of `HTMLElement` #TINY-7291
- Table cells that were both row and column headers did not retain the correct state when converting back to a regular row or column #TINY-7709
- Clicking beside a non-editable element could cause the editor to incorrectly scroll to the top of the content #TINY-7062
- Clicking in a table cell, with a non-editable element in an adjacent cell, incorrectly caused the non-editable element to be selected #TINY-7736
- Split toolbar buttons incorrectly had nested `tabindex="-1"` attributes #TINY-7879
- Fixed notifications rendering in the wrong place initially and when the page was scrolled #TINY-7894
- Fixed an exception getting thrown when the number of `col` elements didn't match the number of columns in a table #TINY-7041 #TINY-8011
- The table selection state could become incorrect after selecting a noneditable table cell #TINY-8053
- As of Mozilla Firefox 91, toggling fullscreen mode with `toolbar_sticky` enabled would cause the toolbar to disappear #TINY-7873
- Fixed URLs not cleaned correctly in some cases in the `link` and `image` plugins #TINY-7998
- Fixed the `image` and `media` toolbar buttons incorrectly appearing to be in an inactive state in some cases #TINY-3463
- Fixed the `editor.selection.selectorChanged` API not firing if the selector matched the current selection when registered in some cases #TINY-3463
- Inserting content into a `contenteditable="true"` element that was contained within a `contenteditable="false"` element would move the selection to an incorrect location #TINY-7842
- Dragging and dropping `contenteditable="false"` elements could result in the element being placed in an unexpected location #TINY-7917
- Pressing the Escape key would not cancel a drag action that started on a `contenteditable="false"` element within the editor #TINY-7917
- `video` and `audio` elements were unable to be played when the `media` plugin live embeds were enabled in some cases #TINY-7674
- Pasting images would throw an exception if the clipboard `items` were not files (for example, screenshots taken from gnome-software). Patch contributed by cedric-anne #TINY-8079

### Deprecated
- Several APIs have been deprecated. See the release notes section for information #TINY-8023 #TINY-8063
- Several Editor settings have been deprecated. See the release notes section for information #TINY-8086
- The Table of Contents and Image Tools plugins will be classified as Premium plugins in the next major release #TINY-8087
- Word support in the `paste` plugin has been deprecated and will be removed in the next major release #TINY-8087

## 5.9.2 - 2021-09-08

### Fixed
- Fixed an exception getting thrown when disabling events and setting content #TINY-7956
- Delete operations could behave incorrectly if the selection crossed a table boundary #TINY-7596

## 5.9.1 - 2021-08-27

### Fixed
- Published TinyMCE types failed to compile in strict mode #TINY-7915
- The `TableModified` event sometimes didn't fire when performing certain table actions #TINY-7916

## 5.9.0 - 2021-08-26

### Added
- Added a new `mceFocus` command that focuses the editor. Equivalent to using `editor.focus()` #TINY-7373
- Added a new `mceTableToggleClass` command which toggles the provided class on the currently selected table #TINY-7476
- Added a new `mceTableCellToggleClass` command which toggles the provided class on the currently selected table cells #TINY-7476
- Added a new `tablecellvalign` toolbar button and menu item for vertical table cell alignment #TINY-7477
- Added a new `tablecellborderwidth` toolbar button and menu item to change table cell border width #TINY-7478
- Added a new `tablecellborderstyle` toolbar button and menu item to change table cell border style #TINY-7478
- Added a new `tablecaption` toolbar button and menu item to toggle captions on tables #TINY-7479
- Added a new `mceTableToggleCaption` command that toggles captions on a selected table #TINY-7479
- Added a new `tablerowheader` toolbar button and menu item to toggle the header state of row cells #TINY-7478
- Added a new `tablecolheader` toolbar button and menu item to toggle the header state of column cells #TINY-7482
- Added a new `tablecellbordercolor` toolbar button and menu item to select table cell border colors, with an accompanying setting `table_border_color_map` to customize the available values #TINY-7480
- Added a new `tablecellbackgroundcolor` toolbar button and menu item to select table cell background colors, with an accompanying setting `table_background_color_map` to customize the available values #TINY-7480
- Added a new `language` menu item and toolbar button to add `lang` attributes to content, with an accompanying `content_langs` setting to specify the languages available #TINY-6149
- A new `lang` format is now available that can be used with `editor.formatter`, or applied with the `Lang` editor command #TINY-6149
- Added a new `language` icon for the `language` toolbar button #TINY-7670
- Added a new `table-row-numbering` icon #TINY-7327
- Added new plugin commands: `mceEmoticons` (Emoticons), `mceWordCount` (Word Count), and `mceTemplate` (Template) #TINY-7619
- Added a new `iframe_aria_text` setting to set the iframe title attribute #TINY-1264
- Added a new DomParser `Node.children()` API to return all the children of a `Node` #TINY-7756

### Improved
- Sticky toolbars can now be offset from the top of the page using the new `toolbar_sticky_offset` setting #TINY-7337
- Fancy menu items now accept an `initData` property to allow custom initialization data #TINY-7480
- Improved the load time of the `fullpage` plugin by using the existing editor schema rather than creating a new one #TINY-6504
- Improved the performance when UI components are rendered #TINY-7572
- The context toolbar no longer unnecessarily repositions to the top of large elements when scrolling #TINY-7545
- The context toolbar will now move out of the way when it overlaps with the selection, such as in table cells #TINY-7192
- The context toolbar now uses a short animation when transitioning between different locations #TINY-7740
- `Env.browser` now uses the User-Agent Client Hints API where it is available #TINY-7785
- Icons with a `-rtl` suffix in their name will now automatically be used when the UI is rendered in right-to-left mode #TINY-7782
- The `formatter.match` API now accepts an optional `similar` parameter to check if the format partially matches #TINY-7712
- The `formatter.formatChanged` API now supports providing format variables when listening for changes #TINY-7713
- The formatter will now fire `FormatApply` and `FormatRemove` events for the relevant actions #TINY-7713
- The `autolink` plugin link detection now permits custom protocols #TINY-7714
- The `autolink` plugin valid link detection has been improved #TINY-7714

### Changed
- Changed the load order so content CSS is loaded before the editor is populated with content #TINY-7249
- Changed the `emoticons`, `wordcount`, `code`, `codesample`, and `template` plugins to open dialogs using commands #TINY-7619
- The context toolbar will no longer show an arrow when it overlaps the content, such as in table cells #TINY-7665
- The context toolbar will no longer overlap the statusbar for toolbars using `node` or `selection` positions #TINY-7666

### Fixed
- The `editor.fire` API was incorrectly mutating the original `args` provided #TINY-3254
- Unbinding an event handler did not take effect immediately while the event was firing #TINY-7436
- Binding an event handler incorrectly took effect immediately while the event was firing #TINY-7436
- Unbinding a native event handler inside the `remove` event caused an exception that blocked editor removal #TINY-7730
- The `SetContent` event contained the incorrect `content` when using the `editor.selection.setContent()` API #TINY-3254
- The editor content could be edited after calling `setProgressState(true)` in iframe mode #TINY-7373
- Tabbing out of the editor after calling `setProgressState(true)` behaved inconsistently in iframe mode #TINY-7373
- Flash of unstyled content while loading the editor because the content CSS was loaded after the editor content was rendered #TINY-7249
- Partially transparent RGBA values provided in the `color_map` setting were given the wrong hex value #TINY-7163
- HTML comments with mismatched quotes were parsed incorrectly under certain circumstances #TINY-7589
- The editor could crash when inserting certain HTML content #TINY-7756
- Inserting certain HTML content into the editor could result in invalid HTML once parsed #TINY-7756
- Links in notification text did not show the correct mouse pointer #TINY-7661
- Using the Tab key to navigate into the editor on Microsoft Internet Explorer 11 would incorrectly focus the toolbar #TINY-3707
- The editor selection could be placed in an incorrect location when undoing or redoing changes in a document containing `contenteditable="false"` elements #TINY-7663
- Menus and context menus were not closed when clicking into a different editor #TINY-7399
- Context menus on Android were not displayed when more than one HTML element was selected #TINY-7688
- Disabled nested menu items could still be opened #TINY-7700
- The nested menu item chevron icon was not fading when the menu item was disabled #TINY-7700
- `imagetools` buttons were incorrectly enabled for remote images without `imagetools_proxy` set #TINY-7772
- Only table content would be deleted when partially selecting a table and content outside the table #TINY-6044
- The table cell selection handling was incorrect in some cases when dealing with nested tables #TINY-6298
- Removing a table row or column could result in the cursor getting placed in an invalid location #TINY-7695
- Pressing the Tab key to navigate through table cells did not skip noneditable cells #TINY-7705
- Clicking on a noneditable table cell did not show a visual selection like other noneditable elements #TINY-7724
- Some table operations would incorrectly cause table row attributes and styles to be lost #TINY-6666
- The selection was incorrectly lost when using the `mceTableCellType` and `mceTableRowType` commands #TINY-6666
- The `mceTableRowType` was reversing the order of the rows when converting multiple header rows back to body rows #TINY-6666
- The table dialog did not always respect the `table_style_with_css` option #TINY-4926
- Pasting into a table with multiple cells selected could cause the content to be pasted in the wrong location #TINY-7485
- The `TableModified` event was not fired when pasting cells into a table #TINY-6939
- The table paste column before and after icons were not flipped in RTL mode #TINY-7851
- Fixed table corruption when deleting a `contenteditable="false"` cell #TINY-7891
- The `dir` attribute was being incorrectly applied to list items #TINY-4589
- Applying selector formats would sometimes not apply the format correctly to elements in a list #TINY-7393
- For formats that specify an attribute or style that should be removed, the formatter `match` API incorrectly returned `false` #TINY-6149
- The type signature on the `formatter.matchNode` API had the wrong return type (was `boolean` but should have been `Formatter | undefined`) #TINY-6149
- The `formatter.formatChanged` API would ignore the `similar` parameter if another callback had already been registered for the same format #TINY-7713
- The `formatter.formatChanged` API would sometimes not run the callback the first time the format was removed #TINY-7713
- Base64 encoded images with spaces or line breaks in the data URI were not displayed correctly. Patch contributed by RoboBurned

### Deprecated
- The `bbcode`, `fullpage`, `legacyoutput`, and `spellchecker` plugins have been deprecated and marked for removal in the next major release #TINY-7260

## 5.8.2 - 2021-06-23

### Fixed
- Fixed an issue when pasting cells from tables containing `colgroup`s into tables without `colgroup`s #TINY-6675
- Fixed an issue that could cause an invalid toolbar button state when multiple inline editors were on a single page #TINY-6297

## 5.8.1 - 2021-05-20

### Fixed
- An unexpected exception was thrown when switching to readonly mode and adjusting the editor width #TINY-6383
- Content could be lost when the `pagebreak_split_block` setting was enabled #TINY-3388
- The `list-style-type: none;` style on nested list items was incorrectly removed when clearing formatting #TINY-6264
- URLs were not always detected when pasting over a selection. Patch contributed by jwcooper #TINY-6997
- Properties on the `OpenNotification` event were incorrectly namespaced #TINY-7486

## 5.8.0 - 2021-05-06

### Added
- Added the `PAGE_UP` and `PAGE_DOWN` key code constants to the `VK` API #TINY-4612
- The editor resize handle can now be controlled using the keyboard #TINY-4823
- Added a new `fixed_toolbar_container_target` setting which renders the toolbar in the specified `HTMLElement`. Patch contributed by pvrobays

### Improved
- The `inline_boundaries` feature now supports the `home`, `end`, `pageup`, and `pagedown` keys #TINY-4612
- Updated the `formatter.matchFormat` API to support matching formats with variables in the `classes` property #TINY-7227
- Added HTML5 `audio` and `video` elements to the default alignment formats #TINY-6633
- Added support for alpha list numbering to the list properties dialog #TINY-6891

### Changed
- Updated the `image` dialog to display the class list dropdown as full-width if the caption checkbox is not present #TINY-6400
- Renamed the "H Align" and "V Align" input labels in the Table Cell Properties dialog to "Horizontal align" and "Vertical align" respectively #TINY-7285

### Deprecated
- The undocumented `setIconStroke` Split Toolbar Button API has been deprecated and will be removed in a future release #TINY-3551

### Fixed
- Fixed a bug where it wasn't possible to align nested list items #TINY-6567
- The RGB fields in the color picker dialog were not staying in sync with the color palette and hue slider #TINY-6952
- The color preview box in the color picker dialog was not correctly displaying the saturation and value of the chosen color #TINY-6952
- The color picker dialog will now show an alert if it is submitted with an invalid hex color code #TINY-2814
- Fixed a bug where the `TableModified` event was not fired when adding a table row with the Tab key #TINY-7006
- Added missing `images_file_types` setting to the exported TypeScript types #GH-6607
- Fixed a bug where lists pasted from Word with Roman numeral markers were not displayed correctly. Patch contributed by aautio #GH-6620
- The `editor.insertContent` API was incorrectly handling nested `span` elements with matching styles #TINY-6263
- The HTML5 `small` element could not be removed when clearing text formatting #TINY-6633
- The Oxide button text transform variable was incorrectly using `capitalize` instead of `none`. Patch contributed by dakur #GH-6341
- Fix dialog button text that was using title-style capitalization #TINY-6816
- Table plugin could perform operations on tables containing the inline editor #TINY-6625
- Fixed Tab key navigation inside table cells with a ranged selection #TINY-6638
- The foreground and background toolbar button color indicator is no longer blurry #TINY-3551
- Fixed a regression in the `tinymce.create()` API that caused issues when multiple objects were created #TINY-7358
- Fixed the `LineHeight` command causing the `change` event to be fired inconsistently #TINY-7048

## 5.7.1 - 2021-03-17

### Fixed
- Fixed the `help` dialog incorrectly linking to the changelog of TinyMCE 4 instead of TinyMCE 5 #TINY-7031
- Fixed a bug where error messages were displayed incorrectly in the image dialog #TINY-7099
- Fixed an issue where URLs were not correctly filtered in some cases #TINY-7025
- Fixed a bug where context menu items with names that contained uppercase characters were not displayed #TINY-7072
- Fixed context menu items lacking support for the `disabled` and `shortcut` properties #TINY-7073
- Fixed a regression where the width and height were incorrectly set when embedding content using the `media` dialog #TINY-7074

## 5.7.0 - 2021-02-10

### Added
- Added IPv6 address support to the URI API. Patch contributed by dev7355608 #GH-4409
- Added new `structure` and `style` properties to the `TableModified` event to indicate what kinds of modifications were made #TINY-6643
- Added `video` and `audio` live embed support for the `media` plugin #TINY-6229
- Added the ability to resize `video` and `iframe` media elements #TINY-6229
- Added a new `font_css` setting for adding fonts to both the editor and the parent document #TINY-6199
- Added a new `ImageUploader` API to simplify uploading image data to the configured `images_upload_url` or `images_upload_handler` #TINY-4601
- Added an Oxide variable to define the container background color in fullscreen mode #TINY-6903
- Added Oxide variables for setting the toolbar background colors for inline and sticky toolbars #TINY-6009
- Added a new `AfterProgressState` event that is fired after `editor.setProgressState` calls complete #TINY-6686
- Added support for `table_column_resizing` when inserting or deleting columns #TINY-6711

### Changed
- Changed table and table column copy behavior to retain an appropriate width when pasted #TINY-6664
- Changed the `lists` plugin to apply list styles to all text blocks within a selection #TINY-3755
- Changed the `advlist` plugin to log a console error message when the `list` plugin isn't enabled #TINY-6585
- Changed the z-index of the `setProgressState(true)` throbber so it does not hide notifications #TINY-6686
- Changed the type signature for `editor.selection.getRng()` incorrectly returning `null` #TINY-6843
- Changed some `SaxParser` regular expressions to improve performance #TINY-6823
- Changed `editor.setProgressState(true)` to close any open popups #TINY-6686

### Fixed
- Fixed `codesample` highlighting performance issues for some languages #TINY-6996
- Fixed an issue where cell widths were lost when merging table cells #TINY-6901
- Fixed `col` elements incorrectly transformed to `th` elements when converting columns to header columns #TINY-6715
- Fixed a number of table operations not working when selecting 2 table cells on Mozilla Firefox #TINY-3897
- Fixed a memory leak by backporting an upstream Sizzle fix #TINY-6859
- Fixed table `width` style was removed when copying #TINY-6664
- Fixed focus lost while typing in the `charmap` or `emoticons` dialogs when the editor is rendered in a shadow root #TINY-6904
- Fixed corruption of base64 URLs used in style attributes when parsing HTML #TINY-6828
- Fixed the order of CSS precedence of `content_style` and `content_css` in the `preview` and `template` plugins. `content_style` now has precedence #TINY-6529
- Fixed an issue where the image dialog tried to calculate image dimensions for an empty image URL #TINY-6611
- Fixed an issue where `scope` attributes on table cells would not change as expected when merging or unmerging cells #TINY-6486
- Fixed the plugin documentation links in the `help` plugin #DOC-703
- Fixed events bound using `DOMUtils` not returning the correct result for `isDefaultPrevented` in some cases #TINY-6834
- Fixed the "Dropped file type is not supported" notification incorrectly showing when using an inline editor #TINY-6834
- Fixed an issue with external styles bleeding into TinyMCE #TINY-6735
- Fixed an issue where parsing malformed comments could cause an infinite loop #TINY-6864
- Fixed incorrect return types on `editor.selection.moveToBookmark` #TINY-6504
- Fixed the type signature for `editor.selection.setCursorLocation()` incorrectly allowing a node with no `offset` #TINY-6843
- Fixed incorrect behavior when editor is destroyed while loading stylesheets #INT-2282
- Fixed figure elements incorrectly splitting from a valid parent element when editing the image within #TINY-6592
- Fixed inserting multiple rows or columns in a table cloning from the incorrect source row or column #TINY-6906
- Fixed an issue where new lines were not scrolled into view when pressing Shift+Enter or Shift+Return #TINY-6964
- Fixed an issue where list elements would not be removed when outdenting using the Enter or Return key #TINY-5974
- Fixed an issue where file extensions with uppercase characters were treated as invalid #TINY-6940
- Fixed dialog block messages were not passed through TinyMCE's translation system #TINY-6971

## 5.6.2 - 2020-12-08

### Fixed
- Fixed a UI rendering regression when the document body is using `display: flex` #TINY-6783

## 5.6.1 - 2020-11-25

### Fixed
- Fixed the `mceTableRowType` and `mceTableCellType` commands were not firing the `newCell` event #TINY-6692
- Fixed the HTML5 `s` element was not recognized when editing or clearing text formatting #TINY-6681
- Fixed an issue where copying and pasting table columns resulted in invalid HTML when using colgroups #TINY-6684
- Fixed an issue where the toolbar would render with the wrong width for inline editors in some situations #TINY-6683

## 5.6.0 - 2020-11-18

### Added
- Added new `BeforeOpenNotification` and `OpenNotification` events which allow internal notifications to be captured and modified before display #TINY-6528
- Added support for `block` and `unblock` methods on inline dialogs #TINY-6487
- Added new `TableModified` event which is fired whenever changes are made to a table #TINY-6629
- Added new `images_file_types` setting to determine which image file formats will be automatically processed into `img` tags on paste when using the `paste` plugin #TINY-6306
- Added support for `images_file_types` setting in the image file uploader to determine which image file extensions are valid for upload #TINY-6224
- Added new `format_empty_lines` setting to control if empty lines are formatted in a ranged selection #TINY-6483
- Added template support to the `autocompleter` for customizing the autocompleter items #TINY-6505
- Added new user interface `enable`, `disable`, and `isDisabled` methods #TINY-6397
- Added new `closest` formatter API to get the closest matching selection format from a set of formats #TINY-6479
- Added new `emojiimages` emoticons database that uses the twemoji CDN by default #TINY-6021
- Added new `emoticons_database` setting to configure which emoji database to use #TINY-6021
- Added new `name` field to the `style_formats` setting object to enable specifying a name for the format #TINY-4239

### Changed
- Changed `readonly` mode to allow hyperlinks to be clickable #TINY-6248

### Fixed
- Fixed the `change` event not firing after a successful image upload #TINY-6586
- Fixed the type signature for the `entity_encoding` setting not accepting delimited lists #TINY-6648
- Fixed layout issues when empty `tr` elements were incorrectly removed from tables #TINY-4679
- Fixed image file extensions lost when uploading an image with an alternative extension, such as `.jfif` #TINY-6622
- Fixed a security issue where URLs in attributes weren't correctly sanitized #TINY-6518
- Fixed `DOMUtils.getParents` incorrectly including the shadow root in the array of elements returned #TINY-6540
- Fixed an issue where the root document could be scrolled while an editor dialog was open inside a shadow root #TINY-6363
- Fixed `getContent` with text format returning a new line when the editor is empty #TINY-6281
- Fixed table column and row resizers not respecting the `data-mce-resize` attribute #TINY-6600
- Fixed inserting a table via the `mceInsertTable` command incorrectly creating 2 undo levels #TINY-6656
- Fixed nested tables with `colgroup` elements incorrectly always resizing the inner table #TINY-6623
- Fixed the `visualchars` plugin causing the editor to steal focus when initialized #TINY-6282
- Fixed `fullpage` plugin altering text content in `editor.getContent()` #TINY-6541
- Fixed `fullscreen` plugin not working correctly with multiple editors and shadow DOM #TINY-6280
- Fixed font size keywords such as `medium` not displaying correctly in font size menus #TINY-6291
- Fixed an issue where some attributes in table cells were not copied over to new rows or columns #TINY-6485
- Fixed incorrectly removing formatting on adjacent spaces when removing formatting on a ranged selection #TINY-6268
- Fixed the `Cut` menu item not working in the latest version of Mozilla Firefox #TINY-6615
- Fixed some incorrect types in the new TypeScript declaration file #TINY-6413
- Fixed a regression where a fake offscreen selection element was incorrectly created for the editor root node #TINY-6555
- Fixed an issue where menus would incorrectly collapse in small containers #TINY-3321
- Fixed an issue where only one table column at a time could be converted to a header #TINY-6326
- Fixed some minor memory leaks that prevented garbage collection for editor instances #TINY-6570
- Fixed resizing a `responsive` table not working when using the column resize handles #TINY-6601
- Fixed incorrectly calculating table `col` widths when resizing responsive tables #TINY-6646
- Fixed an issue where spaces were not preserved in pre-blocks when getting text content #TINY-6448
- Fixed a regression that caused the selection to be difficult to see in tables with backgrounds #TINY-6495
- Fixed content pasted multiple times in the editor when using Microsoft Internet Explorer 11. Patch contributed by mattford #GH-4905

## 5.5.1 - 2020-10-01

### Fixed
- Fixed pressing the down key near the end of a document incorrectly raising an exception #TINY-6471
- Fixed incorrect Typescript types for the `Tools` API #TINY-6475

## 5.5.0 - 2020-09-29

### Added
- Added a TypeScript declaration file to the bundle output for TinyMCE core #TINY-3785
- Added new `table_column_resizing` setting to control how table columns are resized when using the resize bars #TINY-6001
- Added the ability to remove images on a failed upload using the `images_upload_handler` failure callback #TINY-6011
- Added `hasPlugin` function to the editor API to determine if a plugin exists or not #TINY-766
- Added new `ToggleToolbarDrawer` command and query state handler to allow the toolbar drawer to be programmatically toggled and the toggle state to be checked #TINY-6032
- Added the ability to use `colgroup` elements in tables #TINY-6050
- Added a new setting `table_use_colgroups` for toggling whether colgroups are used in new tables #TINY-6050
- Added the ability to delete and navigate HTML media elements without the `media` plugin #TINY-4211
- Added `fullscreen_native` setting to the `fullscreen` plugin to enable use of the entire monitor #TINY-6284
- Added table related oxide variables to the Style API for more granular control over table cell selection appearance #TINY-6311
- Added new `toolbar_persist` setting to control the visibility of the inline toolbar #TINY-4847
- Added new APIs to allow for programmatic control of the inline toolbar visibility #TINY-4847
- Added the `origin` property to the `ObjectResized` and `ObjectResizeStart` events, to specify which handle the resize was performed on #TINY-6242
- Added new StyleSheetLoader `unload` and `unloadAll` APIs to allow loaded stylesheets to be removed #TINY-3926
- Added the `LineHeight` query command and action to the editor #TINY-4843
- Added the `lineheight` toolbar and menu items, and added `lineheight` to the default format menu #TINY-4843
- Added a new `contextmenu_avoid_overlap` setting to allow context menus to avoid overlapping matched nodes #TINY-6036
- Added new listbox dialog UI component for rendering a dropdown that allows nested options #TINY-2236
- Added back the ability to use nested items in the `image_class_list`, `link_class_list`, `link_list`, `table_class_list`, `table_cell_class_list`, and `table_row_class_list` settings #TINY-2236

### Changed
- Changed how CSS manipulates table cells when selecting multiple cells to achieve a semi-transparent selection #TINY-6311
- Changed the `target` property on fired events to use the native event target. The original target for an open shadow root can be obtained using `event.getComposedPath()` #TINY-6128
- Changed the editor to clean-up loaded CSS stylesheets when all editors using the stylesheet have been removed #TINY-3926
- Changed `imagetools` context menu icon for accessing the `image` dialog to use the `image` icon #TINY-4141
- Changed the `editor.insertContent()` and `editor.selection.setContent()` APIs to retain leading and trailing whitespace #TINY-5966
- Changed the `table` plugin `Column` menu to include the cut, copy and paste column menu items #TINY-6374
- Changed the default table styles in the content CSS files to better support the styling options available in the `table` dialog #TINY-6179

### Deprecated
- Deprecated the `Env.experimentalShadowDom` flag #TINY-6128

### Fixed
- Fixed tables with no borders displaying with the default border styles in the `preview` dialog #TINY-6179
- Fixed loss of whitespace when inserting content after a non-breaking space #TINY-5966
- Fixed the `event.getComposedPath()` function throwing an exception for events fired from the editor #TINY-6128
- Fixed notifications not appearing when the editor is within a ShadowRoot #TINY-6354
- Fixed focus issues with inline dialogs when the editor is within a ShadowRoot #TINY-6360
- Fixed the `template` plugin previews missing some content styles #TINY-6115
- Fixed the `media` plugin not saving the alternative source url in some situations #TINY-4113
- Fixed an issue where column resizing using the resize bars was inconsistent between fixed and relative table widths #TINY-6001
- Fixed an issue where dragging and dropping within a table would select table cells #TINY-5950
- Fixed up and down keyboard navigation not working for inline `contenteditable="false"` elements #TINY-6226
- Fixed dialog not retrieving `close` icon from icon pack #TINY-6445
- Fixed the `unlink` toolbar button not working when selecting multiple links #TINY-4867
- Fixed the `link` dialog not showing the "Text to display" field in some valid cases #TINY-5205
- Fixed the `DOMUtils.split()` API incorrectly removing some content #TINY-6294
- Fixed pressing the escape key not focusing the editor when using multiple toolbars #TINY-6230
- Fixed the `dirty` flag not being correctly set during an `AddUndo` event #TINY-4707
- Fixed `editor.selection.setCursorLocation` incorrectly placing the cursor outside `pre` elements in some circumstances #TINY-4058
- Fixed an exception being thrown when pressing the enter key inside pre elements while `br_in_pre` setting is false #TINY-4058

## 5.4.2 - 2020-08-17

### Fixed
- Fixed the editor not resizing when resizing the browser window in fullscreen mode #TINY-3511
- Fixed clicking on notifications causing inline editors to hide #TINY-6058
- Fixed an issue where link URLs could not be deleted or edited in the link dialog in some cases #TINY-4706
- Fixed a regression where setting the `anchor_top` or `anchor_bottom` options to `false` was not working #TINY-6256
- Fixed the `anchor` plugin not supporting the `allow_html_in_named_anchor` option #TINY-6236
- Fixed an exception thrown when removing inline formats that contained additional styles or classes #TINY-6288
- Fixed an exception thrown when positioning the context toolbar on Internet Explorer 11 in some edge cases #TINY-6271
- Fixed inline formats not removed when more than one `removeformat` format rule existed #TINY-6216
- Fixed an issue where spaces were sometimes removed when removing formating on nearby text #TINY-6251
- Fixed the list toolbar buttons not showing as active when a list is selected #TINY-6286
- Fixed an issue where the UI would sometimes not be shown or hidden when calling the show or hide API methods on the editor #TINY-6048
- Fixed the list type style not retained when copying list items #TINY-6289
- Fixed the Paste plugin converting tabs in plain text to a single space character. A `paste_tab_spaces` option has been included for setting the number of spaces used to replace a tab character #TINY-6237

## 5.4.1 - 2020-07-08

### Fixed
- Fixed the Search and Replace plugin incorrectly including zero-width caret characters in search results #TINY-4599
- Fixed dragging and dropping unsupported files navigating the browser away from the editor #TINY-6027
- Fixed undo levels not created on browser handled drop or paste events #TINY-6027
- Fixed content in an iframe element parsing as DOM elements instead of text content #TINY-5943
- Fixed Oxide checklist styles not showing when printing #TINY-5139
- Fixed bug with `scope` attribute not being added to the cells of header rows #TINY-6206

## 5.4.0 - 2020-06-30

### Added
- Added keyboard navigation support to menus and toolbars when the editor is in a ShadowRoot #TINY-6152
- Added the ability for menus to be clicked when the editor is in an open shadow root #TINY-6091
- Added the `Editor.ui.styleSheetLoader` API for loading stylesheets within the Document or ShadowRoot containing the editor UI #TINY-6089
- Added the `StyleSheetLoader` module to the public API #TINY-6100
- Added Oxide variables for styling the `select` element and headings in dialog content #TINY-6070
- Added icons for `table` column and row cut, copy, and paste toolbar buttons #TINY-6062
- Added all `table` menu items to the UI registry, so they can be used by name in other menus #TINY-4866
- Added new `mceTableApplyCellStyle` command to the `table` plugin #TINY-6004
- Added new `table` cut, copy, and paste column editor commands and menu items #TINY-6006
- Added font related Oxide variables for secondary buttons, allowing for custom styling #TINY-6061
- Added new `table_header_type` setting to control how table header rows are structured #TINY-6007
- Added new `table_sizing_mode` setting to replace the `table_responsive_width` setting, which has now been deprecated #TINY-6051
- Added new `mceTableSizingMode` command for changing the sizing mode of a table #TINY-6000
- Added new `mceTableRowType`, `mceTableColType`, and `mceTableCellType` commands and value queries #TINY-6150

### Changed
- Changed `advlist` toolbar buttons to only show a dropdown list if there is more than one option #TINY-3194
- Changed `mceInsertTable` command and `insertTable` API method to take optional header rows and columns arguments #TINY-6012
- Changed stylesheet loading, so that UI skin stylesheets can load in a ShadowRoot if required #TINY-6089
- Changed the DOM location of menus so that they display correctly when the editor is in a ShadowRoot #TINY-6093
- Changed the table plugin to correctly detect all valid header row structures #TINY-6007

### Fixed
- Fixed tables with no defined width being converted to a `fixed` width table when modifying the table #TINY-6051
- Fixed the `autosave` `isEmpty` API incorrectly detecting non-empty content as empty #TINY-5953
- Fixed table `Paste row after` and `Paste row before` menu items not disabled when nothing was available to paste #TINY-6006
- Fixed a selection performance issue with large tables on Microsoft Internet Explorer and Edge #TINY-6057
- Fixed filters for screening commands from the undo stack to be case-insensitive #TINY-5946
- Fixed `fullscreen` plugin now removes all classes when the editor is closed #TINY-4048
- Fixed handling of mixed-case icon identifiers (names) for UI elements #TINY-3854
- Fixed leading and trailing spaces lost when using `editor.selection.getContent({ format: 'text' })` #TINY-5986
- Fixed an issue where changing the URL with the quicklink toolbar caused unexpected undo behavior #TINY-5952
- Fixed an issue where removing formatting within a table cell would cause Internet Explorer 11 to scroll to the end of the table #TINY-6049
- Fixed an issue where the `allow_html_data_urls` setting was not correctly applied #TINY-5951
- Fixed the `autolink` feature so that it no longer treats a string with multiple "@" characters as an email address #TINY-4773
- Fixed an issue where removing the editor would leave unexpected attributes on the target element #TINY-4001
- Fixed the `link` plugin now suggest `mailto:` when the text contains an '@' and no slashes (`/`) #TINY-5941
- Fixed the `valid_children` check of custom elements now allows a wider range of characters in names #TINY-5971

## 5.3.2 - 2020-06-10

### Fixed
- Fixed a regression introduced in 5.3.0, where `images_dataimg_filter` was no-longer called #TINY-6086

## 5.3.1 - 2020-05-27

### Fixed
- Fixed the image upload error alert also incorrectly closing the image dialog #TINY-6020
- Fixed editor content scrolling incorrectly on focus in Firefox by reverting default content CSS html and body heights added in 5.3.0 #TINY-6019

## 5.3.0 - 2020-05-21

### Added
- Added html and body height styles to the default oxide content CSS #TINY-5978
- Added `uploadUri` and `blobInfo` to the data returned by `editor.uploadImages()` #TINY-4579
- Added a new function to the `BlobCache` API to lookup a blob based on the base64 data and mime type #TINY-5988
- Added the ability to search and replace within a selection #TINY-4549
- Added the ability to set the list start position for ordered lists and added new `lists` context menu item #TINY-3915
- Added `icon` as an optional config option to the toggle menu item API #TINY-3345
- Added `auto` mode for `toolbar_location` which positions the toolbar and menu bar at the bottom if there is no space at the top #TINY-3161

### Changed
- Changed the default `toolbar_location` to `auto` #TINY-3161
- Changed toggle menu items and choice menu items to have a dedicated icon with the checkmark displayed on the far right side of the menu item #TINY-3345
- Changed the `link`, `image`, and `paste` plugins to use Promises to reduce the bundle size #TINY-4710
- Changed the default icons to be lazy loaded during initialization #TINY-4729
- Changed the parsing of content so base64 encoded urls are converted to blob urls #TINY-4727
- Changed context toolbars so they concatenate when more than one is suitable for the current selection #TINY-4495
- Changed inline style element formats (strong, b, em, i, u, strike) to convert to a span on format removal if a `style` or `class` attribute is present #TINY-4741

### Fixed
- Fixed the `selection.setContent()` API not running parser filters #TINY-4002
- Fixed formats incorrectly applied or removed when table cells were selected #TINY-4709
- Fixed the `quickimage` button not restricting the file types to images #TINY-4715
- Fixed search and replace ignoring text in nested contenteditable elements #TINY-5967
- Fixed resize handlers displaying in the wrong location sometimes for remote images #TINY-4732
- Fixed table picker breaking in Firefox on low zoom levels #TINY-4728
- Fixed issue with loading or pasting contents with large base64 encoded images on Safari #TINY-4715
- Fixed supplementary special characters being truncated when inserted into the editor. Patch contributed by mlitwin. #TINY-4791
- Fixed toolbar buttons not set to disabled when the editor is in readonly mode #TINY-4592
- Fixed the editor selection incorrectly changing when removing caret format containers #TINY-3438
- Fixed bug where title, width, and height would be set to empty string values when updating an image and removing those attributes using the image dialog #TINY-4786
- Fixed `ObjectResized` event firing when an object wasn't resized #TINY-4161
- Fixed `ObjectResized` and `ObjectResizeStart` events incorrectly fired when adding or removing table rows and columns #TINY-4829
- Fixed the placeholder not hiding when pasting content into the editor #TINY-4828
- Fixed an issue where the editor would fail to load if local storage was disabled #TINY-5935
- Fixed an issue where an uploaded image would reuse a cached image with a different mime type #TINY-5988
- Fixed bug where toolbars and dialogs would not show if the body element was replaced (e.g. with Turbolinks). Patch contributed by spohlenz #GH-5653
- Fixed an issue where multiple formats would be removed when removing a single format at the end of lines or on empty lines #TINY-1170
- Fixed zero-width spaces incorrectly included in the `wordcount` plugin character count #TINY-5991
- Fixed a regression introduced in 5.2.0 whereby the desktop `toolbar_mode` setting would incorrectly override the mobile default setting #TINY-5998
- Fixed an issue where deleting all content in a single cell table would delete the entire table #TINY-1044

## 5.2.2 - 2020-04-23

### Fixed
- Fixed an issue where anchors could not be inserted on empty lines #TINY-2788
- Fixed text decorations (underline, strikethrough) not consistently inheriting the text color #TINY-4757
- Fixed `format` menu alignment buttons inconsistently applying to images #TINY-4057
- Fixed the floating toolbar drawer height collapsing when the editor is rendered in modal dialogs or floating containers #TINY-4837
- Fixed `media` embed content not processing safely in some cases #TINY-4857

## 5.2.1 - 2020-03-25

### Fixed
- Fixed the "is decorative" checkbox in the image dialog clearing after certain dialog events #FOAM-11
- Fixed possible uncaught exception when a `style` attribute is removed using a content filter on `setContent` #TINY-4742
- Fixed the table selection not functioning correctly in Microsoft Edge 44 or higher #TINY-3862
- Fixed the table resize handles not functioning correctly in Microsoft Edge 44 or higher #TINY-4160
- Fixed the floating toolbar drawer disconnecting from the toolbar when adding content in inline mode #TINY-4725 #TINY-4765
- Fixed `readonly` mode not returning the appropriate boolean value #TINY-3948
- Fixed the `forced_root_block_attrs` setting not applying attributes to new blocks consistently #TINY-4564
- Fixed the editor incorrectly stealing focus during initialization in Microsoft Internet Explorer #TINY-4697
- Fixed dialogs stealing focus when opening an alert or confirm dialog using an `onAction` callback #TINY-4014
- Fixed inline dialogs incorrectly closing when clicking on an opened alert or confirm dialog #TINY-4012
- Fixed the context toolbar overlapping the menu bar and toolbar #TINY-4586
- Fixed notification and inline dialog positioning issues when using `toolbar_location: 'bottom'` #TINY-4586
- Fixed the `colorinput` popup appearing offscreen on mobile devices #TINY-4711
- Fixed special characters not being found when searching by "whole words only" #TINY-4522
- Fixed an issue where dragging images could cause them to be duplicated #TINY-4195
- Fixed context toolbars activating without the editor having focus #TINY-4754
- Fixed an issue where removing the background color of text did not always work #TINY-4770
- Fixed an issue where new rows and columns in a table did not retain the style of the previous row or column #TINY-4788

## 5.2.0 - 2020-02-13

### Added
- Added the ability to apply formats to spaces #TINY-4200
- Added new `toolbar_location` setting to allow for positioning the menu and toolbar at the bottom of the editor #TINY-4210
- Added new `toolbar_groups` setting to allow a custom floating toolbar group to be added to the toolbar when using `floating` toolbar mode #TINY-4229
- Added new `link_default_protocol` setting to `link` and `autolink` plugin to allow a protocol to be used by default #TINY-3328
- Added new `placeholder` setting to allow a placeholder to be shown when the editor is empty #TINY-3917
- Added new `tinymce.dom.TextSeeker` API to allow searching text across different DOM nodes #TINY-4200
- Added a drop shadow below the toolbar while in sticky mode and introduced Oxide variables to customize it when creating a custom skin #TINY-4343
- Added `quickbars_image_toolbar` setting to allow for the image quickbar to be turned off #TINY-4398
- Added iframe and img `loading` attribute to the default schema. Patch contributed by ataylor32. #GH-5112
- Added new `getNodeFilters`/`getAttributeFilters` functions to the `editor.serializer` instance #TINY-4344
- Added new `a11y_advanced_options` setting to allow additional accessibility options to be added #FOAM-11
- Added new accessibility options and behaviours to the image dialog using `a11y_advanced_options` #FOAM-11
- Added the ability to use the window `PrismJS` instance for the `codesample` plugin instead of the bundled version to allow for styling custom languages #TINY-4504
- Added error message events that fire when a resource loading error occurs #TINY-4509

### Changed
- Changed the default schema to disallow `onchange` for select elements #TINY-4614
- Changed default `toolbar_mode` value from false to `wrap`. The value false has been deprecated #TINY-4617
- Changed `toolbar_drawer` setting to `toolbar_mode`. `toolbar_drawer` has been deprecated #TINY-4416
- Changed iframe mode to set selection on content init if selection doesn't exist #TINY-4139
- Changed table related icons to align them with the visual style of the other icons #TINY-4341
- Changed and improved the visual appearance of the color input field #TINY-2917
- Changed fake caret container to use `forced_root_block` when possible #TINY-4190
- Changed the `requireLangPack` API to wait until the plugin has been loaded before loading the language pack #TINY-3716
- Changed the formatter so `style_formats` are registered before the initial content is loaded into the editor #TINY-4238
- Changed media plugin to use https protocol for media urls by default #TINY-4577
- Changed the parser to treat CDATA nodes as bogus HTML comments to match the HTML parsing spec. A new `preserve_cdata` setting has been added to preserve CDATA nodes if required #TINY-4625

### Fixed
- Fixed incorrect parsing of malformed/bogus HTML comments #TINY-4625
- Fixed `quickbars` selection toolbar appearing on non-editable elements #TINY-4359
- Fixed bug with alignment toolbar buttons sometimes not changing state correctly #TINY-4139
- Fixed the `codesample` toolbar button not toggling when selecting code samples other than HTML #TINY-4504
- Fixed content incorrectly scrolling to the top or bottom when pressing enter if when the content was already in view #TINY-4162
- Fixed `scrollIntoView` potentially hiding elements behind the toolbar #TINY-4162
- Fixed editor not respecting the `resize_img_proportional` setting due to legacy code #TINY-4236
- Fixed flickering floating toolbar drawer in inline mode #TINY-4210
- Fixed an issue where the template plugin dialog would be indefinitely blocked on a failed template load #TINY-2766
- Fixed the `mscontrolselect` event not being unbound on IE/Edge #TINY-4196
- Fixed Confirm dialog footer buttons so only the "Yes" button is highlighted #TINY-4310
- Fixed `file_picker_callback` functionality for Image, Link and Media plugins #TINY-4163
- Fixed issue where floating toolbar drawer sometimes would break if the editor is resized while the drawer is open #TINY-4439
- Fixed incorrect `external_plugins` loading error message #TINY-4503
- Fixed resize handler was not hidden for ARIA purposes. Patch contributed by Parent5446. #GH-5195
- Fixed an issue where content could be lost if a misspelled word was selected and spellchecking was disabled #TINY-3899
- Fixed validation errors in the CSS where certain properties had the wrong default value #TINY-4491
- Fixed an issue where forced root block attributes were not applied when removing a list #TINY-4272
- Fixed an issue where the element path isn't being cleared when there are no parents #TINY-4412
- Fixed an issue where width and height in svg icons containing `rect` elements were overridden by the CSS reset #TINY-4408
- Fixed an issue where uploading images with `images_reuse_filename` enabled and that included a query parameter would generate an invalid URL #TINY-4638
- Fixed the `closeButton` property not working when opening notifications #TINY-4674
- Fixed keyboard flicker when opening a context menu on mobile #TINY-4540
- Fixed issue where plus icon svg contained strokes #TINY-4681

## 5.1.6 - 2020-01-28

### Fixed
- Fixed `readonly` mode not blocking all clicked links #TINY-4572
- Fixed legacy font sizes being calculated inconsistently for the `FontSize` query command value #TINY-4555
- Fixed changing a tables row from `Header` to `Body` incorrectly moving the row to the bottom of the table #TINY-4593
- Fixed the context menu not showing in certain cases with hybrid devices #TINY-4569
- Fixed the context menu opening in the wrong location when the target is the editor body #TINY-4568
- Fixed the `image` plugin not respecting the `automatic_uploads` setting when uploading local images #TINY-4287
- Fixed security issue related to parsing HTML comments and CDATA #TINY-4544

## 5.1.5 - 2019-12-19

### Fixed
- Fixed the UI not working with hybrid devices that accept both touch and mouse events #TNY-4521
- Fixed the `charmap` dialog initially focusing the first tab of the dialog instead of the search input field #TINY-4342
- Fixed an exception being raised when inserting content if the caret was directly before or after a `contenteditable="false"` element #TINY-4528
- Fixed a bug with pasting image URLs when paste as text is enabled #TINY-4523

## 5.1.4 - 2019-12-11

### Fixed
- Fixed dialog contents disappearing when clicking a checkbox for right-to-left languages #TINY-4518
- Fixed the `legacyoutput` plugin registering legacy formats after editor initialization, causing legacy content to be stripped on the initial load #TINY-4447
- Fixed search and replace not cycling through results when searching using special characters #TINY-4506
- Fixed the `visualchars` plugin converting HTML-like text to DOM elements in certain cases #TINY-4507
- Fixed an issue with the `paste` plugin not sanitizing content in some cases #TINY-4510
- Fixed HTML comments incorrectly being parsed in certain cases #TINY-4511

## 5.1.3 - 2019-12-04

### Fixed
- Fixed sticky toolbar not undocking when fullscreen mode is activated #TINY-4390
- Fixed the "Current Window" target not applying when updating links using the link dialog #TINY-4063
- Fixed disabled menu items not highlighting when focused #TINY-4339
- Fixed touch events passing through dialog collection items to the content underneath on Android devices #TINY-4431
- Fixed keyboard navigation of the Help dialog's Keyboard Navigation tab #TINY-4391
- Fixed search and replace dialog disappearing when finding offscreen matches on iOS devices #TINY-4350
- Fixed performance issues where sticky toolbar was jumping while scrolling on slower browsers #TINY-4475

## 5.1.2 - 2019-11-19

### Fixed
- Fixed desktop touch devices using `mobile` configuration overrides #TINY-4345
- Fixed unable to disable the new scrolling toolbar feature #TINY-4345
- Fixed touch events passing through any pop-up items to the content underneath on Android devices #TINY-4367
- Fixed the table selector handles throwing JavaScript exceptions for non-table selections #TINY-4338
- Fixed `cut` operations not removing selected content on Android devices when the `paste` plugin is enabled #TINY-4362
- Fixed inline toolbar not constrained to the window width by default #TINY-4314
- Fixed context toolbar split button chevrons pointing right when they should be pointing down #TINY-4257
- Fixed unable to access the dialog footer in tabbed dialogs on small screens #TINY-4360
- Fixed mobile table selectors were hard to select with touch by increasing the size #TINY-4366
- Fixed mobile table selectors moving when moving outside the editor #TINY-4366
- Fixed inline toolbars collapsing when using sliding toolbars #TINY-4389
- Fixed block textpatterns not treating NBSPs as spaces #TINY-4378
- Fixed backspace not merging blocks when the last element in the preceding block was a `contenteditable="false"` element #TINY-4235
- Fixed toolbar buttons that only contain text labels overlapping on mobile devices #TINY-4395
- Fixed quickbars quickimage picker not working on mobile #TINY-4377
- Fixed fullscreen not resizing in an iOS WKWebView component #TINY-4413

## 5.1.1 - 2019-10-28

### Fixed
- Fixed font formats containing spaces being wrapped in `&quot;` entities instead of single quotes #TINY-4275
- Fixed alert and confirm dialogs losing focus when clicked #TINY-4248
- Fixed clicking outside a modal dialog focusing on the document body #TINY-4249
- Fixed the context toolbar not hiding when scrolled out of view #TINY-4265

## 5.1.0 - 2019-10-17

### Added
- Added touch selector handles for table selections on touch devices #TINY-4097
- Added border width field to Table Cell dialog #TINY-4028
- Added touch event listener to media plugin to make embeds playable #TINY-4093
- Added oxide styling options to notifications and tweaked the default variables #TINY-4153
- Added additional padding to split button chevrons on touch devices, to make them easier to interact with #TINY-4223
- Added new platform detection functions to `Env` and deprecated older detection properties #TINY-4184
- Added `inputMode` config field to specify inputmode attribute of `input` dialog components #TINY-4062
- Added new `inputMode` property to relevant plugins/dialogs #TINY-4102
- Added new `toolbar_sticky` setting to allow the iframe menubar/toolbar to stick to the top of the window when scrolling #TINY-3982

### Changed
- Changed default setting for `toolbar_drawer` to `floating` #TINY-3634
- Changed mobile phones to use the `silver` theme by default #TINY-3634
- Changed some editor settings to default to `false` on touch devices:
  - `menubar`(phones only) #TINY-4077
  - `table_grid` #TINY-4075
  - `resize` #TINY-4157
  - `object_resizing` #TINY-4157
- Changed toolbars and context toolbars to sidescroll on mobile #TINY-3894 #TINY-4107
- Changed context menus to render as horizontal menus on touch devices #TINY-4107
- Changed the editor to use the `VisualViewport` API of the browser where possible #TINY-4078
- Changed visualblocks toolbar button icon and renamed `paragraph` icon to `visualchars` #TINY-4074
- Changed Oxide default for `@toolbar-button-chevron-color` to follow toolbar button icon color #TINY-4153
- Changed the `urlinput` dialog component to use the `url` type attribute #TINY-4102

### Fixed
- Fixed Safari desktop visual viewport fires resize on fullscreen breaking the restore function #TINY-3976
- Fixed scroll issues on mobile devices #TINY-3976
- Fixed context toolbar unable to refresh position on iOS12 #TINY-4107
- Fixed ctrl+left click not opening links on readonly mode and the preview dialog #TINY-4138
- Fixed Slider UI component not firing `onChange` event on touch devices #TINY-4092
- Fixed notifications overlapping instead of stacking #TINY-3478
- Fixed inline dialogs positioning incorrectly when the page is scrolled #TINY-4018
- Fixed inline dialogs and menus not repositioning when resizing #TINY-3227
- Fixed inline toolbar incorrectly stretching to the full width when a width value was provided #TINY-4066
- Fixed menu chevrons color to follow the menu text color #TINY-4153
- Fixed table menu selection grid from staying black when using dark skins, now follows border color #TINY-4153
- Fixed Oxide using the wrong text color variable for menubar button focused state #TINY-4146
- Fixed the autoresize plugin not keeping the selection in view when resizing #TINY-4094
- Fixed textpattern plugin throwing exceptions when using `forced_root_block: false` #TINY-4172
- Fixed missing CSS fill styles for toolbar button icon active state #TINY-4147
- Fixed an issue where the editor selection could end up inside a short ended element (such as `br`) #TINY-3999
- Fixed browser selection being lost in inline mode when opening split dropdowns #TINY-4197
- Fixed backspace throwing an exception when using `forced_root_block: false` #TINY-4099
- Fixed floating toolbar drawer expanding outside the bounds of the editor #TINY-3941
- Fixed the autocompleter not activating immediately after a `br` or `contenteditable=false` element #TINY-4194
- Fixed an issue where the autocompleter would incorrectly close on IE 11 in certain edge cases #TINY-4205

## 5.0.16 - 2019-09-24

### Added
- Added new `referrer_policy` setting to add the `referrerpolicy` attribute when loading scripts or stylesheets #TINY-3978
- Added a slight background color to dialog tab links when focused to aid keyboard navigation #TINY-3877

### Fixed
- Fixed media poster value not updating on change #TINY-4013
- Fixed openlink was not registered as a toolbar button #TINY-4024
- Fixed failing to initialize if a script tag was used inside a SVG #TINY-4087
- Fixed double top border showing on toolbar without menubar when toolbar_drawer is enabled #TINY-4118
- Fixed unable to drag inline dialogs to the bottom of the screen when scrolled #TINY-4154
- Fixed notifications appearing on top of the toolbar when scrolled in inline mode #TINY-4159
- Fixed notifications displaying incorrectly on IE 11 #TINY-4169

## 5.0.15 - 2019-09-02

### Added
- Added a dark `content_css` skin to go with the dark UI skin #TINY-3743

### Changed
- Changed the enabled state on toolbar buttons so they don't get the hover effect #TINY-3974

### Fixed
- Fixed missing CSS active state on toolbar buttons #TINY-3966
- Fixed `onChange` callback not firing for the colorinput dialog component #TINY-3968
- Fixed context toolbars not showing in fullscreen mode #TINY-4023

## 5.0.14 - 2019-08-19

### Added
- Added an API to reload the autocompleter menu with additional fetch metadata #MENTIONS-17

### Fixed
- Fixed missing toolbar button border styling options #TINY-3965
- Fixed image upload progress notification closing before the upload is complete #TINY-3963
- Fixed inline dialogs not closing on escape when no dialog component is in focus #TINY-3936
- Fixed plugins not being filtered when defaulting to mobile on phones #TINY-3537
- Fixed toolbar more drawer showing the content behind it when transitioning between opened and closed states #TINY-3878
- Fixed focus not returning to the dialog after pressing the "Replace all" button in the search and replace dialog #TINY-3961

### Removed
- Removed Oxide variable `@menubar-select-disabled-border-color` and replaced it with `@menubar-select-disabled-border` #TINY-3965

## 5.0.13 - 2019-08-06

### Changed
- Changed modal dialogs to prevent dragging by default and added new `draggable_modal` setting to restore dragging #TINY-3873
- Changed the nonbreaking plugin to insert nbsp characters wrapped in spans to aid in filtering. This can be disabled using the `nonbreaking_wrap` setting #TINY-3647
- Changed backspace behaviour in lists to outdent nested list items when the cursor is at the start of the list item #TINY-3651

### Fixed
- Fixed sidebar growing beyond editor bounds in IE 11 #TINY-3937
- Fixed issue with being unable to keyboard navigate disabled toolbar buttons #TINY-3350
- Fixed issues with backspace and delete in nested contenteditable true and false elements #TINY-3868
- Fixed issue with losing keyboard navigation in dialogs due to disabled buttons #TINY-3914
- Fixed `MouseEvent.mozPressure is deprecated` warning in Firefox #TINY-3919
- Fixed `default_link_target` not being respected when `target_list` is disabled #TINY-3757
- Fixed mobile plugin filter to only apply to the mobile theme, rather than all mobile platforms #TINY-3405
- Fixed focus switching to another editor during mode changes #TINY-3852
- Fixed an exception being thrown when clicking on an uninitialized inline editor #TINY-3925
- Fixed unable to keyboard navigate to dialog menu buttons #TINY-3933
- Fixed dialogs being able to be dragged outside the window viewport #TINY-3787
- Fixed inline dialogs appearing above modal dialogs #TINY-3932

## 5.0.12 - 2019-07-18

### Added
- Added ability to utilize UI dialog panels inside other panels #TINY-3305
- Added help dialog tab explaining keyboard navigation of the editor #TINY-3603

### Changed
- Changed the "Find and Replace" design to an inline dialog #TINY-3054

### Fixed
- Fixed issue where autolink spacebar event was not being fired on Edge #TINY-3891
- Fixed table selection missing the background color #TINY-3892
- Fixed removing shortcuts not working for function keys #TINY-3871
- Fixed non-descriptive UI component type names #TINY-3349
- Fixed UI registry components rendering as the wrong type when manually specifying a different type #TINY-3385
- Fixed an issue where dialog checkbox, input, selectbox, textarea and urlinput components couldn't be disabled #TINY-3708
- Fixed the context toolbar not using viable screen space in inline/distraction free mode #TINY-3717
- Fixed the context toolbar overlapping the toolbar in various conditions #TINY-3205
- Fixed IE11 edge case where items were being inserted into the wrong location #TINY-3884

## 5.0.11 - 2019-07-04

### Fixed
- Fixed packaging errors caused by a rollup treeshaking bug (https://github.com/rollup/rollup/issues/2970) #TINY-3866
- Fixed the customeditor component not able to get data from the dialog api #TINY-3866
- Fixed collection component tooltips not being translated #TINY-3855

## 5.0.10 - 2019-07-02

### Added
- Added support for all HTML color formats in `color_map` setting #TINY-3837

### Changed
- Changed backspace key handling to outdent content in appropriate circumstances #TINY-3685
- Changed default palette for forecolor and backcolor to include some lighter colors suitable for highlights #TINY-2865
- Changed the search and replace plugin to cycle through results #TINY-3800

### Fixed
- Fixed inconsistent types causing some properties to be unable to be used in dialog components #TINY-3778
- Fixed an issue in the Oxide skin where dialog content like outlines and shadows were clipped because of overflow hidden #TINY-3566
- Fixed the search and replace plugin not resetting state when changing the search query #TINY-3800
- Fixed backspace in lists not creating an undo level #TINY-3814
- Fixed the editor to cancel loading in quirks mode where the UI is not supported #TINY-3391
- Fixed applying fonts not working when the name contained spaces and numbers #TINY-3801
- Fixed so that initial content is retained when initializing on list items #TINY-3796
- Fixed inefficient font name and font size current value lookup during rendering #TINY-3813
- Fixed mobile font copied into the wrong folder for the oxide-dark skin #TINY-3816
- Fixed an issue where resizing the width of tables would produce inaccurate results #TINY-3827
- Fixed a memory leak in the Silver theme #TINY-3797
- Fixed alert and confirm dialogs using incorrect markup causing inconsistent padding #TINY-3835
- Fixed an issue in the Table plugin with `table_responsive_width` not enforcing units when resizing #TINY-3790
- Fixed leading, trailing and sequential spaces being lost when pasting plain text #TINY-3726
- Fixed exception being thrown when creating relative URIs #TINY-3851
- Fixed focus is no longer set to the editor content during mode changes unless the editor already had focus #TINY-3852

## 5.0.9 - 2019-06-26

### Fixed
- Fixed print plugin not working in Firefox #TINY-3834

## 5.0.8 - 2019-06-18

### Added
- Added back support for multiple toolbars #TINY-2195
- Added support for .m4a files to the media plugin #TINY-3750
- Added new base_url and suffix editor init options #TINY-3681

### Fixed
- Fixed incorrect padding for select boxes with visible values #TINY-3780
- Fixed selection incorrectly changing when programmatically setting selection on contenteditable false elements #TINY-3766
- Fixed sidebar background being transparent #TINY-3727
- Fixed the build to remove duplicate iife wrappers #TINY-3689
- Fixed bogus autocompleter span appearing in content when the autocompleter menu is shown #TINY-3752
- Fixed toolbar font size select not working with legacyoutput plugin #TINY-2921
- Fixed the legacyoutput plugin incorrectly aligning images #TINY-3660
- Fixed remove color not working when using the legacyoutput plugin #TINY-3756
- Fixed the font size menu applying incorrect sizes when using the legacyoutput plugin #TINY-3773
- Fixed scrollIntoView not working when the parent window was out of view #TINY-3663
- Fixed the print plugin printing from the wrong window in IE11 #TINY-3762
- Fixed content CSS loaded over CORS not loading in the preview plugin with content_css_cors enabled #TINY-3769
- Fixed the link plugin missing the default "None" option for link list #TINY-3738
- Fixed small dot visible with menubar and toolbar disabled in inline mode #TINY-3623
- Fixed space key properly inserts a nbsp before/after block elements #TINY-3745
- Fixed native context menu not showing with images in IE11 #TINY-3392
- Fixed inconsistent browser context menu image selection #TINY-3789

## 5.0.7 - 2019-06-05

### Added
- Added new toolbar button and menu item for inserting tables via dialog #TINY-3636
- Added new API for adding/removing/changing tabs in the Help dialog #TINY-3535
- Added highlighting of matched text in autocompleter items #TINY-3687
- Added the ability for autocompleters to work with matches that include spaces #TINY-3704
- Added new `imagetools_fetch_image` callback to allow custom implementations for cors loading of images #TINY-3658
- Added `'http'` and `https` options to `link_assume_external_targets` to prepend `http://` or `https://` prefixes when URL does not contain a protocol prefix. Patch contributed by francoisfreitag. #GH-4335

### Changed
- Changed annotations navigation to work the same as inline boundaries #TINY-3396
- Changed tabpanel API by adding a `name` field and changing relevant methods to use it #TINY-3535

### Fixed
- Fixed text color not updating all color buttons when choosing a color #TINY-3602
- Fixed the autocompleter not working with fragmented text #TINY-3459
- Fixed the autosave plugin no longer overwrites window.onbeforeunload #TINY-3688
- Fixed infinite loop in the paste plugin when IE11 takes a long time to process paste events. Patch contributed by lRawd. #GH-4987
- Fixed image handle locations when using `fixed_toolbar_container`. Patch contributed by t00. #GH-4966
- Fixed the autoresize plugin not firing `ResizeEditor` events #TINY-3587
- Fixed editor in fullscreen mode not extending to the bottom of the screen #TINY-3701
- Fixed list removal when pressing backspace after the start of the list item #TINY-3697
- Fixed autocomplete not triggering from compositionend events #TINY-3711
- Fixed `file_picker_callback` could not set the caption field on the insert image dialog #TINY-3172
- Fixed the autocompleter menu showing up after a selection had been made #TINY-3718
- Fixed an exception being thrown when a file or number input has focus during initialization. Patch contributed by t00 #GH-2194

## 5.0.6 - 2019-05-22

### Added
- Added `icons_url` editor settings to enable icon packs to be loaded from a custom url #TINY-3585
- Added `image_uploadtab` editor setting to control the visibility of the upload tab in the image dialog #TINY-3606
- Added new api endpoints to the wordcount plugin and improved character count logic #TINY-3578

### Changed
- Changed plugin, language and icon loading errors to log in the console instead of a notification #TINY-3585

### Fixed
- Fixed the textpattern plugin not working with fragmented text #TINY-3089
- Fixed various toolbar drawer accessibility issues and added an animation #TINY-3554
- Fixed issues with selection and ui components when toggling readonly mode #TINY-3592
- Fixed so readonly mode works with inline editors #TINY-3592
- Fixed docked inline toolbar positioning when scrolled #TINY-3621
- Fixed initial value not being set on bespoke select in quickbars and toolbar drawer #TINY-3591
- Fixed so that nbsp entities aren't trimmed in white-space: pre-line elements #TINY-3642
- Fixed `mceInsertLink` command inserting spaces instead of url encoded characters #GH-4990
- Fixed text content floating on top of dialogs in IE11 #TINY-3640

## 5.0.5 - 2019-05-09

### Added
- Added menu items to match the forecolor/backcolor toolbar buttons #TINY-2878
- Added default directionality based on the configured language #TINY-2621
- Added styles, icons and tests for rtl mode #TINY-2621

### Fixed
- Fixed autoresize not working with floating elements or when media elements finished loading #TINY-3545
- Fixed incorrect vertical caret positioning in IE 11 #TINY-3188
- Fixed submenu anchoring hiding overflowed content #TINY-3564

### Removed
- Removed unused and hidden validation icons to avoid displaying phantom tooltips #TINY-2329

## 5.0.4 - 2019-04-23

### Added
- Added back URL dialog functionality, which is now available via `editor.windowManager.openUrl()` #TINY-3382
- Added the missing throbber functionality when calling `editor.setProgressState(true)` #TINY-3453
- Added function to reset the editor content and undo/dirty state via `editor.resetContent()` #TINY-3435
- Added the ability to set menu buttons as active #TINY-3274
- Added `editor.mode` API, featuring a custom editor mode API #TINY-3406
- Added better styling to floating toolbar drawer #TINY-3479
- Added the new premium plugins to the Help dialog plugins tab #TINY-3496
- Added the linkchecker context menu items to the default configuration #TINY-3543

### Fixed
- Fixed image context menu items showing on placeholder images #TINY-3280
- Fixed dialog labels and text color contrast within notifications/alert banners to satisfy WCAG 4.5:1 contrast ratio for accessibility #TINY-3351
- Fixed selectbox and colorpicker items not being translated #TINY-3546
- Fixed toolbar drawer sliding mode to correctly focus the editor when tabbing via keyboard navigation #TINY-3533
- Fixed positioning of the styleselect menu in iOS while using the mobile theme #TINY-3505
- Fixed the menubutton `onSetup` callback to be correctly executed when rendering the menu buttons #TINY-3547
- Fixed `default_link_target` setting to be correctly utilized when creating a link #TINY-3508
- Fixed colorpicker floating marginally outside its container #TINY-3026
- Fixed disabled menu items displaying as active when hovered #TINY-3027

### Removed
- Removed redundant mobile wrapper #TINY-3480

## 5.0.3 - 2019-03-19

### Changed
- Changed empty nested-menu items within the style formats menu to be disabled or hidden if the value of `style_formats_autohide` is `true` #TINY-3310
- Changed the entire phrase 'Powered by Tiny' in the status bar to be a link instead of just the word 'Tiny' #TINY-3366
- Changed `formatselect`, `styleselect` and `align` menus to use the `mceToggleFormat` command internally #TINY-3428

### Fixed
- Fixed toolbar keyboard navigation to work as expected when `toolbar_drawer` is configured #TINY-3432
- Fixed text direction buttons to display the correct pressed state in selections that have no explicit `dir` property #TINY-3138
- Fixed the mobile editor to clean up properly when removed #TINY-3445
- Fixed quickbar toolbars to add an empty box to the screen when it is set to `false` #TINY-3439
- Fixed an issue where pressing the **Delete/Backspace** key at the edge of tables was creating incorrect selections #TINY-3371
- Fixed an issue where dialog collection items (emoticon and special character dialogs) couldn't be selected with touch devices #TINY-3444
- Fixed a type error introduced in TinyMCE version 5.0.2 when calling `editor.getContent()` with nested bookmarks #TINY-3400
- Fixed an issue that prevented default icons from being overridden #TINY-3449
- Fixed an issue where **Home/End** keys wouldn't move the caret correctly before or after `contenteditable=false` inline elements #TINY-2995
- Fixed styles to be preserved in IE 11 when editing via the `fullpage` plugin #TINY-3464
- Fixed the `link` plugin context toolbar missing the open link button #TINY-3461
- Fixed inconsistent dialog component spacing #TINY-3436

## 5.0.2 - 2019-03-05

### Added
- Added presentation and document presets to `htmlpanel` dialog component #TINY-2694
- Added missing fixed_toolbar_container setting has been reimplemented in the Silver theme #TINY-2712
- Added a new toolbar setting `toolbar_drawer` that moves toolbar groups which overflow the editor width into either a `sliding` or `floating` toolbar section #TINY-2874

### Changed
- Updated the build process to include package lock files in the dev distribution archive #TINY-2870

### Fixed
- Fixed inline dialogs did not have aria attributes #TINY-2694
- Fixed default icons are now available in the UI registry, allowing use outside of toolbar buttons #TINY-3307
- Fixed a memory leak related to select toolbar items #TINY-2874
- Fixed a memory leak due to format changed listeners that were never unbound #TINY-3191
- Fixed an issue where content may have been lost when using permanent bookmarks #TINY-3400
- Fixed the quicklink toolbar button not rendering in the quickbars plugin #TINY-3125
- Fixed an issue where menus were generating invalid HTML in some cases #TINY-3323
- Fixed an issue that could cause the mobile theme to show a blank white screen when the editor was inside an `overflow:hidden` element #TINY-3407
- Fixed mobile theme using a transparent background and not taking up the full width on iOS #TINY-3414
- Fixed the template plugin dialog missing the description field #TINY-3337
- Fixed input dialog components using an invalid default type attribute #TINY-3424
- Fixed an issue where backspace/delete keys after/before pagebreak elements wouldn't move the caret #TINY-3097
- Fixed an issue in the table plugin where menu items and toolbar buttons weren't showing correctly based on the selection #TINY-3423
- Fixed inconsistent button focus styles in Firefox #TINY-3377
- Fixed the resize icon floating left when all status bar elements were disabled #TINY-3340
- Fixed the resize handle to not show in fullscreen mode #TINY-3404

## 5.0.1 - 2019-02-21

### Added
- Added H1-H6 toggle button registration to the silver theme #TINY-3070
- Added code sample toolbar button will now toggle on when the cursor is in a code section #TINY-3040
- Added new settings to the emoticons plugin to allow additional emoticons to be added #TINY-3088

### Fixed
- Fixed an issue where adding links to images would replace the image with text #TINY-3356
- Fixed an issue where the inline editor could use fractional pixels for positioning #TINY-3202
- Fixed an issue where uploading non-image files in the Image Plugin upload tab threw an error. #TINY-3244
- Fixed an issue in the media plugin that was causing the source url and height/width to be lost in certain circumstances #TINY-2858
- Fixed an issue with the Context Toolbar not being removed when clicking outside of the editor #TINY-2804
- Fixed an issue where clicking 'Remove link' wouldn't remove the link in certain circumstances #TINY-3199
- Fixed an issue where the media plugin would fail when parsing dialog data #TINY-3218
- Fixed an issue where retrieving the selected content as text didn't create newlines #TINY-3197
- Fixed incorrect keyboard shortcuts in the Help dialog for Windows #TINY-3292
- Fixed an issue where JSON serialization could produce invalid JSON #TINY-3281
- Fixed production CSS including references to source maps #TINY-3920
- Fixed development CSS was not included in the development zip #TINY-3920
- Fixed the autocompleter matches predicate not matching on the start of words by default #TINY-3306
- Fixed an issue where the page could be scrolled with modal dialogs open #TINY-2252
- Fixed an issue where autocomplete menus would show an icon margin when no items had icons #TINY-3329
- Fixed an issue in the quickbars plugin where images incorrectly showed the text selection toolbar #TINY-3338
- Fixed an issue that caused the inline editor to fail to render when the target element already had focus #TINY-3353

### Removed
- Removed paste as text notification banner and paste_plaintext_inform setting #POW-102

## 5.0.0 - 2019-02-04

Full documentation for the version 5 features and changes is available at https://www.tiny.cloud/docs/release-notes/

### Added
- Added links and registered names with * to denote premium plugins in Plugins tab of Help dialog #TINY-3223

### Changed
- Changed Tiny 5 mobile skin to look more uniform with desktop #TINY-2650
- Blacklisted table, th and td as inline editor target #TINY-717

### Fixed
- Fixed an issue where tab panel heights weren't sizing properly on smaller screens and weren't updating on resize #TINY-3242
- Fixed image tools not having any padding between the label and slider #TINY-3220
- Fixed context toolbar toggle buttons not showing the correct state #TINY-3022
- Fixed missing separators in the spellchecker context menu between the suggestions and actions #TINY-3217
- Fixed notification icon positioning in alert banners #TINY-2196
- Fixed a typo in the word count plugin name #TINY-3062
- Fixed charmap and emoticons dialogs not having a primary button #TINY-3233
- Fixed an issue where resizing wouldn't work correctly depending on the box-sizing model #TINY-3278

## 5.0.0-rc-2 - 2019-01-22

### Added
- Added screen reader accessibility for sidebar and statusbar #TINY-2699

### Changed
- Changed formatting menus so they are registered and made the align toolbar button use an icon instead of text #TINY-2880
- Changed checkboxes to use a boolean for its state, instead of a string #TINY-2848
- Updated the textpattern plugin to properly support nested patterns and to allow running a command with a value for a pattern with a start and an end #TINY-2991
- Updated Emoticons and Charmap dialogs to be screen reader accessible #TINY-2693

### Fixed
- Fixed the link dialog such that it will now retain class attributes when updating links #TINY-2825
- Fixed "Find and replace" not showing in the "Edit" menu by default #TINY-3061
- Fixed dropdown buttons missing the 'type' attribute, which could cause forms to be incorrectly submitted #TINY-2826
- Fixed emoticon and charmap search not returning expected results in certain cases #TINY-3084
- Fixed blank rel_list values throwing an exception in the link plugin #TINY-3149

### Removed
- Removed unnecessary 'flex' and unused 'colspan' properties from the new dialog APIs #TINY-2973

## 5.0.0-rc-1 - 2019-01-08

### Added
- Added editor settings functionality to specify title attributes for toolbar groups #TINY-2690
- Added icons instead of button text to improve Search and Replace dialog footer appearance #TINY-2654
- Added `tox-dialog__table` instead of `mce-table-striped` class to enhance Help dialog appearance #TINY-2360
- Added title attribute to iframes so, screen readers can announce iframe labels #TINY-2692
- Added a wordcount menu item, that defaults to appearing in the tools menu #TINY-2877

### Changed
- Updated the font select dropdown logic to try to detect the system font stack and show "System Font" as the font name #TINY-2710
- Updated the autocompleter to only show when it has matched items #TINY-2350
- Updated SizeInput labels to "Height" and "Width" instead of Dimensions #TINY-2833
- Updated the build process to minify and generate ASCII only output for the emoticons database #TINY-2744

### Fixed
- Fixed readonly mode not fully disabling editing content #TINY-2287
- Fixed accessibility issues with the font select, font size, style select and format select toolbar dropdowns #TINY-2713
- Fixed accessibility issues with split dropdowns #TINY-2697
- Fixed the legacyoutput plugin to be compatible with TinyMCE 5.0 #TINY-2301
- Fixed icons not showing correctly in the autocompleter popup #TINY-3029
- Fixed an issue where preview wouldn't show anything in Edge under certain circumstances #TINY-3035
- Fixed the height being incorrectly calculated for the autoresize plugin #TINY-2807

## 5.0.0-beta-1 - 2018-11-30

### Added
- Added a new `addNestedMenuItem()` UI registry function and changed all nested menu items to use the new registry functions #TINY-2230
- Added title attribute to color swatch colors #TINY-2669
- Added anchorbar component to anchor inline toolbar dialogs to instead of the toolbar #TINY-2040
- Added support for toolbar<n> and toolbar array config options to be squashed into a single toolbar and not create multiple toolbars #TINY-2195
- Added error handling for when forced_root_block config option is set to true #TINY-2261
- Added functionality for the removed_menuitems config option #TINY-2184
- Added the ability to use a string to reference menu items in menu buttons and submenu items #TINY-2253

### Changed
- Changed the name of the "inlite" plugin to "quickbars" #TINY-2831
- Changed the background color icon to highlight background icon #TINY-2258
- Changed Help dialog to be accessible to screen readers #TINY-2687
- Changed the color swatch to save selected custom colors to local storage for use across sessions #TINY-2722
- Changed `WindowManager` API - methods `getParams`, `setParams` and `getWindows`, and the legacy `windows` property, have been removed. `alert` and `confirm` dialogs are no longer tracked in the window list. #TINY-2603

### Fixed
- Fixed an inline mode issue where the save plugin upon saving can cause content loss #TINY-2659
- Fixed an issue in IE 11 where calling selection.getContent() would return an empty string when the editor didn't have focus #TINY-2325

### Removed
- Removed compat3x plugin #TINY-2815

## 5.0.0-preview-4 - 2018-11-12

### Added
- Added width and height placeholder text to image and media dialog dimensions input #AP-296
- Added the ability to keyboard navigate through menus, toolbars, sidebar and the status bar sequentially #AP-381
- Added translation capability back to the editor's UI #AP-282
- Added `label` component type for dialogs to group components under a label

### Changed
- Changed the editor resize handle so that it should be disabled when the autoresize plugin is turned on #AP-424
- Changed UI text for microcopy improvements #TINY-2281

### Fixed
- Fixed distraction free plugin #AP-470
- Fixed contents of the input field being selected on focus instead of just recieving an outline highlight #AP-464
- Fixed styling issues with dialogs and menus in IE 11 #AP-456
- Fixed custom style format control not honoring custom formats #AP-393
- Fixed context menu not appearing when clicking an image with a caption #AP-382
- Fixed directionality of UI when using an RTL language #AP-423
- Fixed page responsiveness with multiple inline editors #AP-430
- Fixed empty toolbar groups appearing through invalid configuration of the `toolbar` property #AP-450
- Fixed text not being retained when updating links through the link dialog #AP-293
- Fixed edit image context menu, context toolbar and toolbar items being incorrectly enabled when selecting invalid images #AP-323
- Fixed emoji type ahead being shown when typing URLs #AP-366
- Fixed toolbar configuration properties incorrectly expecting string arrays instead of strings #AP-342
- Fixed the block formatting toolbar item not showing a "Formatting" title when there is no selection #AP-321
- Fixed clicking disabled toolbar buttons hiding the toolbar in inline mode #AP-380
- Fixed `EditorResize` event not being fired upon editor resize #AP-327
- Fixed tables losing styles when updating through the dialog #AP-368
- Fixed context toolbar positioning to be more consistent near the edges of the editor #AP-318
- Fixed table of contents plugin now works with v5 toolbar APIs correctly #AP-347
- Fixed the `link_context_toolbar` configuration not disabling the context toolbar #AP-458
- Fixed the link context toolbar showing incorrect relative links #AP-435
- Fixed the alignment of the icon in alert banner dialog components #TINY-2220
- Fixed the visual blocks and visual char menu options not displaying their toggled state #TINY-2238
- Fixed the editor not displaying as fullscreen when toggled #TINY-2237

### Removed
- Removed the tox-custom-editor class that was added to the wrapping element of codemirror #TINY-2211

## 5.0.0-preview-3 - 2018-10-18

### Changed
- Changed editor layout to use modern CSS properties over manually calculating dimensions #AP-324
- Changed `autoresize_min_height` and `autoresize_max_height` configurations to `min_height` and `max_height` #AP-324
- Changed `Whole word` label in Search and Replace dialog to `Find whole words only` #AP-387

### Fixed
- Fixed bugs with editor width jumping when resizing and the iframe not resizing to smaller than 150px in height #AP-324
- Fixed mobile theme bug that prevented the editor from loading #AP-404
- Fixed long toolbar groups extending outside of the editor instead of wrapping
- Fixed dialog titles so they are now proper case #AP-384
- Fixed color picker default to be #000000 instead of #ff00ff #AP-216
- Fixed "match case" option on the Find and Replace dialog is no longer selected by default #AP-298
- Fixed vertical alignment of toolbar icons #DES-134
- Fixed toolbar icons not appearing on IE11 #DES-133

## 5.0.0-preview-2 - 2018-10-10

### Added
- Added swatch is now shown for colorinput fields, instead of the colorpicker directly #AP-328
- Added fontformats and fontsizes menu items #AP-390

### Changed
- Changed configuration of color options has been simplified to `color_map`, `color_cols`, and `custom_colors` #AP-328
- Changed `height` configuration to apply to the editor frame (including menubar, toolbar, status bar) instead of the content area #AP-324

### Fixed
- Fixed styleselect not updating the displayed item as the cursor moved #AP-388
- Fixed preview iframe not expanding to the dialog size #AP-252
- Fixed 'meta' shortcuts not translated into platform-specific text #AP-270
- Fixed tabbed dialogs (Charmap and Emoticons) shrinking when no search results returned
- Fixed a bug where alert banner icons were not retrieved from icon pack. #AP-330
- Fixed component styles to flex so they fill large dialogs. #AP-252
- Fixed editor flashing unstyled during load (still in progress). #AP-349

### Removed
- Removed `colorpicker` plugin, it is now in the theme #AP-328
- Removed `textcolor` plugin, it is now in the theme #AP-328

## 5.0.0-preview-1 - 2018-10-01

Developer preview 1

Initial list of features and changes is available at https://tiny.cloud/docs-preview/release-notes/new-features/

## 4.9.11 - 2020-07-13

### Fixed
- Fixed the `selection.setContent()` API not running parser filters #TINY-4002
- Fixed content in an iframe element parsing as DOM elements instead of text content #TINY-5943
- Fixed up and down keyboard navigation not working for inline `contenteditable="false"` elements #TINY-6226

## 4.9.10 - 2020-04-23

### Fixed
- Fixed an issue where the editor selection could end up inside a short ended element (eg br) #TINY-3999
- Fixed a security issue related to CDATA sanitization during parsing #TINY-4669
- Fixed `media` embed content not processing safely in some cases #TINY-4857

## 4.9.9 - 2020-03-25

### Fixed
- Fixed the table selection not functioning correctly in Microsoft Edge 44 or higher #TINY-3862
- Fixed the table resize handles not functioning correctly in Microsoft Edge 44 or higher #TINY-4160
- Fixed the `forced_root_block_attrs` setting not applying attributes to new blocks consistently #TINY-4564
- Fixed the editor failing to initialize if a script tag was used inside an SVG #TINY-4087

## 4.9.8 - 2020-01-28

### Fixed
- Fixed the `mobile` theme failing to load due to a bundling issue #TINY-4613
- Fixed security issue related to parsing HTML comments and CDATA #TINY-4544

## 4.9.7 - 2019-12-19

### Fixed
- Fixed the `visualchars` plugin converting HTML-like text to DOM elements in certain cases #TINY-4507
- Fixed an issue with the `paste` plugin not sanitizing content in some cases #TINY-4510
- Fixed HTML comments incorrectly being parsed in certain cases #TINY-4511

## 4.9.6 - 2019-09-02

### Fixed
- Fixed image browse button sometimes displaying the browse window twice #TINY-3959

## 4.9.5 - 2019-07-02

### Changed
- Changed annotations navigation to work the same as inline boundaries #TINY-3396

### Fixed
- Fixed the print plugin printing from the wrong window in IE11 #TINY-3762
- Fixed an exception being thrown when a file or number input has focus during initialization. Patch contributed by t00 #GH-2194
- Fixed positioning of the styleselect menu in iOS while using the mobile theme #TINY-3505
- Fixed native context menu not showing with images in IE11 #TINY-3392
- Fixed selection incorrectly changing when programmatically setting selection on contenteditable false elements #TINY-3766
- Fixed image browse button not working on touch devices #TINY-3751
- Fixed so that nbsp entities aren't trimmed in white-space: pre-line elements #TINY-3642
- Fixed space key properly inserts a nbsp before/after block elements #TINY-3745
- Fixed infinite loop in the paste plugin when IE11 takes a long time to process paste events. Patch contributed by lRawd. #GH-4987

## 4.9.4 - 2019-03-20

### Fixed
- Fixed an issue where **Home/End** keys wouldn't move the caret correctly before or after `contenteditable=false` inline elements #TINY-2995
- Fixed an issue where content may have been lost when using permanent bookmarks #TINY-3400
- Fixed the mobile editor to clean up properly when removed #TINY-3445
- Fixed an issue where retrieving the selected content as text didn't create newlines #TINY-3197
- Fixed an issue where typing space between images would cause issues with nbsp not being inserted. #TINY-3346

## 4.9.3 - 2019-01-31

### Added
- Added a visualchars_default_state setting to the Visualchars Plugin. Patch contributed by mat3e.

### Fixed
- Fixed a bug where scrolling on a page with more than one editor would cause a ResizeWindow event to fire. #TINY-3247
- Fixed a bug where if a plugin threw an error during initialisation the whole editor would fail to load. #TINY-3243
- Fixed a bug where getContent would include bogus elements when valid_elements setting was set up in a specific way. #TINY-3213
- Fixed a bug where only a few function key names could be used when creating keyboard shortcuts. #TINY-3146
- Fixed a bug where it wasn't possible to enter spaces into an editor after pressing shift+enter. #TINY-3099
- Fixed a bug where no caret would be rendered after backspacing to a contenteditable false element. #TINY-2998
- Fixed a bug where deletion to/from indented lists would leave list fragments in the editor. #TINY-2981

## 4.9.2 - 2018-12-17

### Fixed
- Fixed a bug with pressing the space key on IE 11 would result in nbsp characters being inserted between words at the end of a block. #TINY-2996
- Fixed a bug where character composition using quote and space on US International keyboards would produce a space instead of a quote. #TINY-2999
- Fixed a bug where remove format wouldn't remove the inner most inline element in some situations. #TINY-2982
- Fixed a bug where outdenting an list item would affect attributes on other list items within the same list. #TINY-2971
- Fixed a bug where the DomParser filters wouldn't be applied for elements created when parsing invalid html. #TINY-2978
- Fixed a bug where setProgressState wouldn't automatically close floating ui elements like menus. #TINY-2896
- Fixed a bug where it wasn't possible to navigate out of a figcaption element using the arrow keys. #TINY-2894
- Fixed a bug where enter key before an image inside a link would remove the image. #TINY-2780

## 4.9.1 - 2018-12-04

### Added
- Added functionality to insert html to the replacement feature of the Textpattern Plugin. #TINY-2839

### Fixed
- Fixed a bug where `editor.selection.getContent({format: 'text'})` didn't work as expected in IE11 on an unfocused editor. #TINY-2862
- Fixed a bug in the Textpattern Plugin where the editor would get an incorrect selection after inserting a text pattern on Safari. #TINY-2838
- Fixed a bug where the space bar didn't work correctly in editors with the forced_root_block setting set to false. #TINY-2816

## 4.9.0 - 2018-11-27

### Added
- Added a replace feature to the Textpattern Plugin. #TINY-1908
- Added functionality to the Lists Plugin that improves the indentation logic. #TINY-1790

### Fixed
- Fixed a bug where it wasn't possible to delete/backspace when the caret was between a contentEditable=false element and a BR. #TINY-2372
- Fixed a bug where copying table cells without a text selection would fail to copy anything. #TINY-1789
- Implemented missing `autosave_restore_when_empty` functionality in the Autosave Plugin. Patch contributed by gzzo. #GH-4447
- Reduced insertion of unnecessary nonbreaking spaces in the editor. #TINY-1879

## 4.8.5 - 2018-10-30

### Added
- Added a content_css_cors setting to the editor that adds the crossorigin="anonymous" attribute to link tags added by the StyleSheetLoader. #TINY-1909

### Fixed
- Fixed a bug where trying to remove formatting with a collapsed selection range would throw an exception. #GH-4636
- Fixed a bug in the image plugin that caused updating figures to split contenteditable elements. #GH-4563
- Fixed a bug that was causing incorrect viewport calculations for fixed position UI elements. #TINY-1897
- Fixed a bug where inline formatting would cause the delete key to do nothing. #TINY-1900

## 4.8.4 - 2018-10-23

### Added
- Added support for the HTML5 `main` element. #TINY-1877

### Changed
- Changed the keyboard shortcut to move focus to contextual toolbars to Ctrl+F9. #TINY-1812

### Fixed
- Fixed a bug where content css could not be loaded from another domain. #TINY-1891
- Fixed a bug on FireFox where the cursor would get stuck between two contenteditable false inline elements located inside of the same block element divided by a BR. #TINY-1878
- Fixed a bug with the insertContent method where nonbreaking spaces would be inserted incorrectly. #TINY-1868
- Fixed a bug where the toolbar of the inline editor would not be visible in some scenarios. #TINY-1862
- Fixed a bug where removing the editor while more than one notification was open would throw an error. #TINY-1845
- Fixed a bug where the menubutton would be rendered on top of the menu if the viewport didn't have enough height. #TINY-1678
- Fixed a bug with the annotations api where annotating collapsed selections caused problems. #TBS-2449
- Fixed a bug where wbr elements were being transformed into whitespace when using the Paste Plugin's paste as text setting. #GH-4638
- Fixed a bug where the Search and Replace didn't replace spaces correctly. #GH-4632
- Fixed a bug with sublist items not persisting selection. #GH-4628
- Fixed a bug with mceInsertRawHTML command not working as expected. #GH-4625

## 4.8.3 - 2018-09-13

### Fixed
- Fixed a bug where the Wordcount Plugin didn't correctly count words within tables on IE11. #TINY-1770
- Fixed a bug where it wasn't possible to move the caret out of a table on IE11 and Firefox. #TINY-1682
- Fixed a bug where merging empty blocks didn't work as expected, sometimes causing content to be deleted. #TINY-1781
- Fixed a bug where the Textcolor Plugin didn't show the correct current color. #TINY-1810
- Fixed a bug where clear formatting with a collapsed selection would sometimes clear formatting from more content than expected. #TINY-1813 #TINY-1821
- Fixed a bug with the Table Plugin where it wasn't possible to keyboard navigate to the caption. #TINY-1818

## 4.8.2 - 2018-08-09

### Changed
- Moved annotator from "experimental" to "annotator" object on editor. #TBS-2398
- Improved the multiclick normalization across browsers. #TINY-1788

### Fixed
- Fixed a bug where running getSelectedBlocks with a collapsed selection between block elements would produce incorrect results. #TINY-1787
- Fixed a bug where the ScriptLoaders loadScript method would not work as expected in FireFox when loaded on the same page as a ShadowDOM polyfill. #TINY-1786
- Removed reference to ShadowDOM event.path as Blink based browsers now support event.composedPath. #TINY-1785
- Fixed a bug where a reference to localStorage would throw an "access denied" error in IE11 with strict security settings. #TINY-1782
- Fixed a bug where pasting using the toolbar button on an inline editor in IE11 would cause a looping behaviour. #TINY-1768

## 4.8.1 - 2018-07-26

### Fixed
- Fixed a bug where the content of inline editors was being cleaned on every call of `editor.save()`. #TINY-1783
- Fixed a bug where the arrow of the Inlite Theme toolbar was being rendered incorrectly in RTL mode. #TINY-1776
- Fixed a bug with the Paste Plugin where pasting after inline contenteditable false elements moved the caret to the end of the line. #TINY-1758

## 4.8.0 - 2018-06-27

### Added
- Added new "experimental" object in editor, with initial Annotator API. #TBS-2374

### Fixed
- Fixed a bug where deleting paragraphs inside of table cells would delete the whole table cell. #TINY-1759
- Fixed a bug in the Table Plugin where removing row height set on the row properties dialog did not update the table. #TINY-1730
- Fixed a bug with the font select toolbar item didn't update correctly. #TINY-1683
- Fixed a bug where all bogus elements would not be deleted when removing an inline editor. #TINY-1669

## 4.7.13 - 2018-05-16

### Added
- Added missing code menu item from the default menu config. #TINY-1648
- Added new align button for combining the separate align buttons into a menu button. #TINY-1652

### Fixed
- Fixed a bug where Edge 17 wouldn't be able to select images or tables. #TINY-1679
- Fixed issue where whitespace wasn't preserved when the editor was initialized on pre elements. #TINY-1649
- Fixed a bug with the fontselect dropdowns throwing an error if the editor was hidden in Firefox. #TINY-1664
- Fixed a bug where it wasn't possible to merge table cells on IE 11. #TINY-1671
- Fixed a bug where textcolor wasn't applying properly on IE 11 in some situations. #TINY-1663
- Fixed a bug where the justifyfull command state wasn't working correctly. #TINY-1677
- Fixed a bug where the styles wasn't updated correctly when resizing some tables. #TINY-1668

## 4.7.12 - 2018-05-03

### Added
- Added an option to filter out image svg data urls.
- Added support for html5 details and summary elements.

### Changed
- Changed so the mce-abs-layout-item css rule targets html instead of body. Patch contributed by nazar-pc.

### Fixed
- Fixed a bug where the "read" step on the mobile theme was still present on android mobile browsers.
- Fixed a bug where all images in the editor document would reload on any editor change.
- Fixed a bug with the Table Plugin where ObjectResized event wasn't being triggered on column resize.
- Fixed so the selection is set to the first suitable caret position after editor.setContent called.
- Fixed so links with xlink:href attributes are filtered correctly to prevent XSS.
- Fixed a bug on IE11 where pasting content into an inline editor initialized on a heading element would create new editable elements.
- Fixed a bug where readonly mode would not work as expected when the editor contained contentEditable=true elements.
- Fixed a bug where the Link Plugin would throw an error when used together with the webcomponents polyfill. Patch contributed by 4esnog.
- Fixed a bug where the "Powered by TinyMCE" branding link would break on XHTML pages. Patch contributed by tistre.
- Fixed a bug where the same id would be used in the blobcache for all pasted images. Patch contributed by thorn0.

## 4.7.11 - 2018-04-11

### Added
- Added a new imagetools_credentials_hosts option to the Imagetools Plugin.

### Fixed
- Fixed a bug where toggling a list containing empty LIs would throw an error. Patch contributed by bradleyke.
- Fixed a bug where applying block styles to a text with the caret at the end of the paragraph would select all text in the paragraph.
- Fixed a bug where toggling on the Spellchecker Plugin would trigger isDirty on the editor.
- Fixed a bug where it was possible to enter content into selection bookmark spans.
- Fixed a bug where if a non paragraph block was configured in forced_root_block the editor.getContent method would return incorrect values with an empty editor.
- Fixed a bug where dropdown menu panels stayed open and fixed in position when dragging dialog windows.
- Fixed a bug where it wasn't possible to extend table cells with the space button in Safari.
- Fixed a bug where the setupeditor event would thrown an error when using the Compat3x Plugin.
- Fixed a bug where an error was thrown in FontInfo when called on a detached element.

## 4.7.10 - 2018-04-03

### Added
- Added normalization of triple clicks across browsers in the editor.
- Added a `hasFocus` method to the editor that checks if the editor has focus.
- Added correct icon to the Nonbreaking Plugin menu item.

### Fixed
- Fixed so the `getContent`/`setContent` methods work even if the editor is not initialized.
- Fixed a bug with the Media Plugin where query strings were being stripped from youtube links.
- Fixed a bug where image styles were changed/removed when opening and closing the Image Plugin dialog.
- Fixed a bug in the Table Plugin where some table cell styles were not correctly added to the content html.
- Fixed a bug in the Spellchecker Plugin where it wasn't possible to change the spellchecker language.
- Fixed so the the unlink action in the Link Plugin has a menu item and can be added to the contextmenu.
- Fixed a bug where it wasn't possible to keyboard navigate to the start of an inline element on a new line within the same block element.
- Fixed a bug with the Text Color Plugin where if used with an inline editor located at the bottom of the screen the colorpicker could appear off screen.
- Fixed a bug with the UndoManager where undo levels were being added for nbzwsp characters.
- Fixed a bug with the Table Plugin where the caret would sometimes be lost when keyboard navigating up through a table.
- Fixed a bug where FontInfo.getFontFamily would throw an error when called on a removed editor.
- Fixed a bug in Firefox where undo levels were not being added correctly for some specific operations.
- Fixed a bug where initializing an inline editor inside of a table would make the whole table resizeable.
- Fixed a bug where the fake cursor that appears next to tables on Firefox was positioned incorrectly when switching to fullscreen.
- Fixed a bug where zwsp's weren't trimmed from the output from `editor.getContent({ format: 'text' })`.
- Fixed a bug where the fontsizeselect/fontselect toolbar items showed the body info rather than the first possible caret position info on init.
- Fixed a bug where it wasn't possible to select all content if the editor only contained an inline boundary element.
- Fixed a bug where `content_css` urls with query strings wasn't working.
- Fixed a bug in the Table Plugin where some table row styles were removed when changing other styles in the row properties dialog.

### Removed
- Removed the "read" step from the mobile theme.

## 4.7.9 - 2018-02-27

### Fixed
- Fixed a bug where the editor target element didn't get the correct style when removing the editor.

## 4.7.8 - 2018-02-26

### Fixed
- Fixed an issue with the Help Plugin where the menuitem name wasn't lowercase.
- Fixed an issue on MacOS where text and bold text did not have the same line-height in the autocomplete dropdown in the Link Plugin dialog.
- Fixed a bug where the "paste as text" option in the Paste Plugin didn't work.
- Fixed a bug where dialog list boxes didn't get positioned correctly in documents with scroll.
- Fixed a bug where the Inlite Theme didn't use the Table Plugin api to insert correct tables.
- Fixed a bug where the Inlite Theme panel didn't hide on blur in a correct way.
- Fixed a bug where placing the cursor before a table in Firefox would scroll to the bottom of the table.
- Fixed a bug where selecting partial text in table cells with rowspans and deleting would produce faulty tables.
- Fixed a bug where the Preview Plugin didn't work on Safari due to sandbox security.
- Fixed a bug where table cell selection using the keyboard threw an error.
- Fixed so the font size and font family doesn't toggle the text but only sets the selected format on the selected text.
- Fixed so the built-in spellchecking on Chrome and Safari creates an undo level when replacing words.

## 4.7.7 - 2018-02-19

### Added
- Added a border style selector to the advanced tab of the Image Plugin.
- Added better controls for default table inserted by the Table Plugin.
- Added new `table_responsive_width` option to the Table Plugin that controls whether to use pixel or percentage widths.

### Fixed
- Fixed a bug where the Link Plugin text didn't update when a URL was pasted using the context menu.
- Fixed a bug with the Spellchecker Plugin where using "Add to dictionary" in the context menu threw an error.
- Fixed a bug in the Media Plugin where the preview node for iframes got default width and height attributes that interfered with width/height styles.
- Fixed a bug where backslashes were being added to some font family names in Firefox in the fontselect toolbar item.
- Fixed a bug where errors would be thrown when trying to remove an editor that had not yet been fully initialized.
- Fixed a bug where the Imagetools Plugin didn't update the images atomically.
- Fixed a bug where the Fullscreen Plugin was throwing errors when being used on an inline editor.
- Fixed a bug where drop down menus weren't positioned correctly in inline editors on scroll.
- Fixed a bug with a semicolon missing at the end of the bundled javascript files.
- Fixed a bug in the Table Plugin with cursor navigation inside of tables where the cursor would sometimes jump into an incorrect table cells.
- Fixed a bug where indenting a table that is a list item using the "Increase indent" button would create a nested table.
- Fixed a bug where text nodes containing only whitespace were being wrapped by paragraph elements.
- Fixed a bug where whitespace was being inserted after br tags inside of paragraph tags.
- Fixed a bug where converting an indented paragraph to a list item would cause the list item to have extra padding.
- Fixed a bug where Copy/Paste in an editor with a lot of content would cause the editor to scroll to the top of the content in IE11.
- Fixed a bug with a memory leak in the DragHelper. Path contributed by ben-mckernan.
- Fixed a bug where the advanced tab in the Media Plugin was being shown even if it didn't contain anything. Patch contributed by gabrieeel.
- Fixed an outdated eventname in the EventUtils. Patch contributed by nazar-pc.
- Fixed an issue where the Json.parse function would throw an error when being used on a page with strict CSP settings.
- Fixed so you can place the curser before and after table elements within the editor in Firefox and Edge/IE.

## 4.7.6 - 2018-01-29

### Fixed
- Fixed a bug in the jquery integration where it threw an error saying that "global is not defined".
- Fixed a bug where deleting a table cell whose previous sibling was set to contenteditable false would create a corrupted table.
- Fixed a bug where highlighting text in an unfocused editor did not work correctly in IE11/Edge.
- Fixed a bug where the table resize handles were not being repositioned when activating the Fullscreen Plugin.
- Fixed a bug where the Imagetools Plugin dialog didn't honor editor RTL settings.
- Fixed a bug where block elements weren't being merged correctly if you deleted from after a contenteditable false element to the beginning of another block element.
- Fixed a bug where TinyMCE didn't work with module loaders like webpack.

## 4.7.5 - 2018-01-22

### Fixed
- Fixed bug with the Codesample Plugin where it wasn't possible to edit codesamples when the editor was in inline mode.
- Fixed bug where focusing on the status bar broke the keyboard navigation functionality.
- Fixed bug where an error would be thrown on Edge by the Table Plugin when pasting using the PowerPaste Plugin.
- Fixed bug in the Table Plugin where selecting row border style from the dropdown menu in advanced row properties would throw an error.
- Fixed bug with icons being rendered incorrectly on Chrome on Mac OS.
- Fixed bug in the Textcolor Plugin where the font color and background color buttons wouldn't trigger an ExecCommand event.
- Fixed bug in the Link Plugin where the url field wasn't forced LTR.
- Fixed bug where the Nonbreaking Plugin incorrectly inserted spaces into tables.
- Fixed bug with the inline theme where the toolbar wasn't repositioned on window resize.

## 4.7.4 - 2017-12-05

### Fixed
- Fixed bug in the Nonbreaking Plugin where the nonbreaking_force_tab setting was being ignored.
- Fixed bug in the Table Plugin where changing row height incorrectly converted column widths to pixels.
- Fixed bug in the Table Plugin on Edge and IE11 where resizing the last column after resizing the table would cause invalid column heights.
- Fixed bug in the Table Plugin where keyboard navigation was not normalized between browsers.
- Fixed bug in the Table Plugin where the colorpicker button would show even without defining the colorpicker_callback.
- Fixed bug in the Table Plugin where it wasn't possible to set the cell background color.
- Fixed bug where Firefox would throw an error when intialising an editor on an element that is hidden or not yet added to the DOM.
- Fixed bug where Firefox would throw an error when intialising an editor inside of a hidden iframe.

## 4.7.3 - 2017-11-23

### Added
- Added functionality to open the Codesample Plugin dialog when double clicking on a codesample. Patch contributed by dakuzen.

### Fixed
- Fixed bug where undo/redo didn't work correctly with some formats and caret positions.
- Fixed bug where the color picker didn't show up in Table Plugin dialogs.
- Fixed bug where it wasn't possible to change the width of a table through the Table Plugin dialog.
- Fixed bug where the Charmap Plugin couldn't insert some special characters.
- Fixed bug where editing a newly inserted link would not actually edit the link but insert a new link next to it.
- Fixed bug where deleting all content in a table cell made it impossible to place the caret into it.
- Fixed bug where the vertical alignment field in the Table Plugin cell properties dialog didn't do anything.
- Fixed bug where an image with a caption showed two sets of resize handles in IE11.
- Fixed bug where pressing the enter button inside of an h1 with contenteditable set to true would sometimes produce a p tag.
- Fixed bug with backspace not working as expected before a noneditable element.
- Fixed bug where operating on tables with invalid rowspans would cause an error to be thrown.
- Fixed so a real base64 representation of the image is available on the blobInfo that the images_upload_handler gets called with.
- Fixed so the image upload tab is available when the images_upload_handler is defined (and not only when the images_upload_url is defined).

## 4.7.2 - 2017-11-07

### Added
- Added newly rewritten Table Plugin.
- Added support for attributes with colon in valid_elements and addValidElements.
- Added support for dailymotion short url in the Media Plugin. Patch contributed by maat8.
- Added support for converting to half pt when converting font size from px to pt. Patch contributed by danny6514.
- Added support for location hash to the Autosave plugin to make it work better with SPAs using hash routing.
- Added support for merging table cells when pasting a table into another table.

### Changed
- Changed so the language packs are only loaded once. Patch contributed by 0xor1.
- Simplified the css for inline boundaries selection by switching to an attribute selector.

### Fixed
- Fixed bug where an error would be thrown on editor initialization if the window.getSelection() returned null.
- Fixed bug where holding down control or alt keys made the keyboard navigation inside an inline boundary not work as expected.
- Fixed bug where applying formats in IE11 produced extra, empty paragraphs in the editor.
- Fixed bug where the Word Count Plugin didn't count some mathematical operators correctly.
- Fixed bug where removing an inline editor removed the element that the editor had been initialized on.
- Fixed bug where setting the selection to the end of an editable container caused some formatting problems.
- Fixed bug where an error would be thrown sometimes when an editor was removed because of the selection bookmark was being stored asynchronously.
- Fixed a bug where an editor initialized on an empty list did not contain any valid cursor positions.
- Fixed a bug with the Context Menu Plugin and webkit browsers on Mac where right-clicking inside a table would produce an incorrect selection.
- Fixed bug where the Image Plugin constrain proportions setting wasn't working as expected.
- Fixed bug where deleting the last character in a span with decorations produced an incorrect element when typing.
- Fixed bug where focusing on inline editors made the toolbar flicker when moving between elements quickly.
- Fixed bug where the selection would be stored incorrectly in inline editors when the mouseup event was fired outside the editor body.
- Fixed bug where toggling bold at the end of an inline boundary would toggle off the whole word.
- Fixed bug where setting the skin to false would not stop the loading of some skin css files.
- Fixed bug in mobile theme where pinch-to-zoom would break after exiting the editor.
- Fixed bug where sublists of a fully selected list would not be switched correctly when changing list style.
- Fixed bug where inserting media by source would break the UndoManager.
- Fixed bug where inserting some content into the editor with a specific selection would replace some content incorrectly.
- Fixed bug where selecting all content with ctrl+a in IE11 caused problems with untoggling some formatting.
- Fixed bug where the Search and Replace Plugin left some marker spans in the editor when undoing and redoing after replacing some content.
- Fixed bug where the editor would not get a scrollbar when using the Fullscreen and Autoresize plugins together.
- Fixed bug where the font selector would stop working correctly after selecting fonts three times.
- Fixed so pressing the enter key inside of an inline boundary inserts a br after the inline boundary element.
- Fixed a bug where it wasn't possible to use tab navigation inside of a table that was inside of a list.
- Fixed bug where end_container_on_empty_block would incorrectly remove elements.
- Fixed bug where content_styles weren't added to the Preview Plugin iframe.
- Fixed so the beforeSetContent/beforeGetContent events are preventable.
- Fixed bug where changing height value in Table Plugin advanced tab didn't do anything.
- Fixed bug where it wasn't possible to remove formatting from content in beginning of table cell.

## 4.7.1 - 2017-10-09

### Fixed
- Fixed bug where theme set to false on an inline editor produced an extra div element after the target element.
- Fixed bug where the editor drag icon was misaligned with the branding set to false.
- Fixed bug where doubled menu items were not being removed as expected with the removed_menuitems setting.
- Fixed bug where the Table of contents plugin threw an error when initialized.
- Fixed bug where it wasn't possible to add inline formats to text selected right to left.
- Fixed bug where the paste from plain text mode did not work as expected.
- Fixed so the style previews do not set color and background color when selected.
- Fixed bug where the Autolink plugin didn't work as expected with some formats applied on an empty editor.
- Fixed bug where the Textpattern plugin were throwing errors on some patterns.
- Fixed bug where the Save plugin saved all editors instead of only the active editor. Patch contributed by dannoe.

## 4.7.0 - 2017-10-03

### Added
- Added new mobile ui that is specifically designed for mobile devices.

### Changed
- Updated the default skin to be more modern and white since white is preferred by most implementations.
- Restructured the default menus to be more similar to common office suites like Google Docs.

### Fixed
- Fixed so theme can be set to false on both inline and iframe editor modes.
- Fixed bug where inline editor would add/remove the visualblocks css multiple times.
- Fixed bug where selection wouldn't be properly restored when editor lost focus and commands where invoked.
- Fixed bug where toc plugin would generate id:s for headers even though a toc wasn't inserted into the content.
- Fixed bug where is wasn't possible to drag/drop contents within the editor if paste_data_images where set to true.
- Fixed bug where getParam and close in WindowManager would get the first opened window instead of the last opened window.
- Fixed bug where delete would delete between cells inside a table in Firefox.

## 4.6.7 - 2017-09-18

### Added
- Added some missing translations to Image, Link and Help plugins.

### Fixed
- Fixed bug where paste wasn't working in IOS.
- Fixed bug where the Word Count Plugin didn't count some mathematical operators correctly.
- Fixed bug where inserting a list in a table caused the cell to expand in height.
- Fixed bug where pressing enter in a list located inside of a table deleted list items instead of inserting new list item.
- Fixed bug where copy and pasting table cells produced inconsistent results.
- Fixed bug where initializing an editor with an ID of 'length' would throw an exception.
- Fixed bug where it was possible to split a non merged table cell.
- Fixed bug where copy and pasting a list with a very specific selection into another list would produce a nested list.
- Fixed bug where copy and pasting ordered lists sometimes produced unordered lists.
- Fixed bug where padded elements inside other elements would be treated as empty.
- Fixed so you can resize images inside a figure element.
- Fixed bug where an inline TinyMCE editor initialized on a table did not set selection on load in Chrome.
- Fixed the positioning of the inlite toolbar when the target element wasn't big enough to fit the toolbar.

## 4.6.6 - 2017-08-30

### Fixed
- Fixed so that notifications wrap long text content instead of bleeding outside the notification element.
- Fixed so the content_style css is added after the skin and custom stylesheets.
- Fixed bug where it wasn't possible to remove a table with the Cut button.
- Fixed bug where the center format wasn't getting the same font size as the other formats in the format preview.
- Fixed bug where the wordcount plugin wasn't counting hyphenated words correctly.
- Fixed bug where all content pasted into the editor was added to the end of the editor.
- Fixed bug where enter keydown on list item selection only deleted content and didn't create a new line.
- Fixed bug where destroying the editor while the content css was still loading caused error notifications on Firefox.
- Fixed bug where undoing cut operation in IE11 left some unwanted html in the editor content.
- Fixed bug where enter keydown would throw an error in IE11.
- Fixed bug where duplicate instances of an editor were added to the editors array when using the createEditor API.
- Fixed bug where the formatter applied formats on the wrong content when spellchecker was activated.
- Fixed bug where switching formats would reset font size on child nodes.
- Fixed bug where the table caption element weren't always the first descendant to the table tag.
- Fixed bug where pasting some content into the editor on chrome some newlines were removed.
- Fixed bug where it wasn't possible to remove a list if a list item was a table element.
- Fixed bug where copy/pasting partial selections of tables wouldn't produce a proper table.
- Fixed bug where the searchreplace plugin could not find consecutive spaces.
- Fixed bug where background color wasn't applied correctly on some partially selected contents.

## 4.6.5 - 2017-08-02

### Added
- Added new inline_boundaries_selector that allows you to specify the elements that should have boundaries.
- Added new local upload feature this allows the user to upload images directly from the image dialog.
- Added a new api for providing meta data for plugins. It will show up in the help dialog if it's provided.

### Fixed
- Fixed so that the notifications created by the notification manager are more screen reader accessible.
- Fixed bug where changing the list format on multiple selected lists didn't change all of the lists.
- Fixed bug where the nonbreaking plugin would insert multiple undo levels when pressing the tab key.
- Fixed bug where delete/backspace wouldn't render a caret when all editor contents where deleted.
- Fixed bug where delete/backspace wouldn't render a caret if the deleted element was a single contentEditable false element.
- Fixed bug where the wordcount plugin wouldn't count words correctly if word where typed after applying a style format.
- Fixed bug where the wordcount plugin would count mathematical formulas as multiple words for example 1+1=2.
- Fixed bug where formatting of triple clicked blocks on Chrome/Safari would result in styles being added outside the visual selection.
- Fixed bug where paste would add the contents to the end of the editor area when inline mode was used.
- Fixed bug where toggling off bold formatting on text entered in a new paragraph would add an extra line break.
- Fixed bug where autolink plugin would only produce a link on every other consecutive link on Firefox.
- Fixed bug where it wasn't possible to select all contents if the content only had one pre element.
- Fixed bug where sizzle would produce lagging behavior on some sites due to repaints caused by feature detection.
- Fixed bug where toggling off inline formats wouldn't include the space on selected contents with leading or trailing spaces.
- Fixed bug where the cut operation in UI wouldn't work in Chrome.
- Fixed bug where some legacy editor initialization logic would throw exceptions about editor settings not being defined.
- Fixed bug where it wasn't possible to apply text color to links if they where part of a non collapsed selection.
- Fixed bug where an exception would be thrown if the user selected a video element and then moved the focus outside the editor.
- Fixed bug where list operations didn't work if there where block elements inside the list items.
- Fixed bug where applying block formats to lists wrapped in block elements would apply to all elements in that wrapped block.

## 4.6.4 - 2017-06-13

### Fixed
- Fixed bug where the editor would move the caret when clicking on the scrollbar next to a content editable false block.
- Fixed bug where the text color select dropdowns wasn't placed correctly when they didn't fit the width of the screen.
- Fixed bug where the default editor line height wasn't working for mixed font size contents.
- Fixed bug where the content css files for inline editors were loaded multiple times for multiple editor instances.
- Fixed bug where the initial value of the font size/font family dropdowns wasn't displayed.
- Fixed bug where the I18n api was not supporting arrays as the translation replacement values.
- Fixed bug where chrome would display "The given range isn't in document." errors for invalid ranges passed to setRng.
- Fixed bug where the compat3x plugin wasn't working since the global tinymce references wasn't resolved correctly.
- Fixed bug where the preview plugin wasn't encoding the base url passed into the iframe contents producing a xss bug.
- Fixed bug where the dom parser/serializer wasn't handling some special elements like noframes, title and xmp.
- Fixed bug where the dom parser/serializer wasn't handling cdata sections with comments inside.
- Fixed bug where the editor would scroll to the top of the editable area if a dialog was closed in inline mode.
- Fixed bug where the link dialog would not display the right rel value if rel_list was configured.
- Fixed bug where the context menu would select images on some platforms but not others.
- Fixed bug where the filenames of images were not retained on dragged and drop into the editor from the desktop.
- Fixed bug where the paste plugin would misrepresent newlines when pasting plain text and having forced_root_block configured.
- Fixed so that the error messages for the imagetools plugin is more human readable.
- Fixed so the internal validate setting for the parser/serializer can't be set from editor initialization settings.

## 4.6.3 - 2017-05-30

### Fixed
- Fixed bug where the arrow keys didn't work correctly when navigating on nested inline boundary elements.
- Fixed bug where delete/backspace didn't work correctly on nested inline boundary elements.
- Fixed bug where image editing didn't work on subsequent edits of the same image.
- Fixed bug where charmap descriptions wouldn't properly wrap if they exceeded the width of the box.
- Fixed bug where the default image upload handler only accepted 200 as a valid http status code.
- Fixed so rel on target=_blank links gets forced with only noopener instead of both noopener and noreferrer.

## 4.6.2 - 2017-05-23

### Fixed
- Fixed bug where the SaxParser would run out of memory on very large documents.
- Fixed bug with formatting like font size wasn't applied to del elements.
- Fixed bug where various api calls would be throwing exceptions if they where invoked on a removed editor instance.
- Fixed bug where the branding position would be incorrect if the editor was inside a hidden tab and then later showed.
- Fixed bug where the color levels feature in the imagetools dialog wasn't working properly.
- Fixed bug where imagetools dialog wouldn't pre-load images from CORS domains, before trying to prepare them for editing.
- Fixed bug where the tab key would move the caret to the next table cell if being pressed inside a list inside a table.
- Fixed bug where the cut/copy operations would loose parent context like the current format etc.
- Fixed bug with format preview not working on invalid elements excluded by valid_elements.
- Fixed bug where blocks would be merged in incorrect order on backspace/delete.
- Fixed bug where zero length text nodes would cause issues with the undo logic if there where iframes present.
- Fixed bug where the font size/family select lists would throw errors if the first node was a comment.
- Fixed bug with csp having to allow local script evaluation since it was used to detect global scope.
- Fixed bug where CSP required a relaxed option for javascript: URLs in unsupported legacy browsers.
- Fixed bug where a fake caret would be rendered for td with the contenteditable=false.
- Fixed bug where typing would be blocked on IE 11 when within a nested contenteditable=true/false structure.

## 4.6.1 - 2017-05-10

### Added
- Added configuration option to list plugin to disable tab indentation.

### Fixed
- Fixed bug where format change on very specific content could cause the selection to change.
- Fixed bug where TinyMCE could not be lazyloaded through jquery integration.
- Fixed bug where entities in style attributes weren't decoded correctly on paste in webkit.
- Fixed bug where fontsize_formats option had been renamed incorrectly.
- Fixed bug with broken backspace/delete behaviour between contenteditable=false blocks.
- Fixed bug where it wasn't possible to backspace to the previous line with the inline boundaries functionality turned on.
- Fixed bug where is wasn't possible to move caret left and right around a linked image with the inline boundaries functionality turned on.
- Fixed bug where pressing enter after/before hr element threw exception. Patch contributed bradleyke.
- Fixed so the CSS in the visualblocks plugin doesn't overwrite background color. Patch contributed by Christian Rank.
- Fixed bug where multibyte characters weren't encoded correctly. Patch contributed by James Tarkenton.
- Fixed bug where shift-click to select within contenteditable=true fields wasn't working.

## 4.6.0 - 2017-05-04

### Added
- Added an inline boundary caret position feature that makes it easier to type at the beginning/end of links/code elements.
- Added a help plugin that adds a button and a dialog showing the editor shortcuts and loaded plugins.
- Added an inline_boundaries option that allows you to disable the inline boundary feature if it's not desired.
- Added a new ScrollIntoView event that allows you to override the default scroll to element behavior.
- Added role and aria- attributes as valid elements in the default valid elements config.
- Added new internal flag for PastePreProcess/PastePostProcess this is useful to know if the paste was coming from an external source.
- Added new ignore function to UndoManager this works similar to transact except that it doesn't add an undo level by default.

### Fixed
- Fixed so that urls gets retained for images when being edited. This url is then passed on to the upload handler.
- Fixed so that the editors would be initialized on readyState interactive instead of complete.
- Fixed so that the init event of the editor gets fired once all contentCSS files have been properly loaded.
- Fixed so that width/height of the editor gets taken from the textarea element if it's explicitly specified in styles.
- Fixed so that keep_styles set to false no longer clones class/style from the previous paragraph on enter.
- Fixed so that the default line-height is 1.2em to avoid zwnbsp characters from producing text rendering glitches on Windows.
- Fixed so that loading errors of content css gets presented by a notification message.
- Fixed so figure image elements can be linked when selected this wraps the figure image in a anchor element.
- Fixed bug where it wasn't possible to copy/paste rows with colspans by using the table copy/paste feature.
- Fixed bug where the protect setting wasn't properly applied to header/footer parts when using the fullpage plugin.
- Fixed bug where custom formats that specified upper case element names where not applied correctly.
- Fixed bug where some screen readers weren't reading buttons due to an aria specific fix for IE 8.
- Fixed bug where cut wasn't working correctly on iOS due to it's clipboard API not working correctly.
- Fixed bug where Edge would paste div elements instead of paragraphs when pasting plain text.
- Fixed bug where the textpattern plugin wasn't dealing with trailing punctuations correctly.
- Fixed bug where image editing would some times change the image format from jpg to png.
- Fixed bug where some UI elements could be inserted into the toolbar even if they where not registered.
- Fixed bug where it was possible to click the TD instead of the character in the character map and that caused an exception.
- Fixed bug where the font size/font family dropdowns would sometimes show an incorrect value due to css not being loaded in time.
- Fixed bug with the media plugin inserting undefined instead of retaining size when media_dimensions was set to false.
- Fixed bug with deleting images when forced_root_blocks where set to false.
- Fixed bug where input focus wasn't properly handled on nested content editable elements.
- Fixed bug where Chrome/Firefox would throw an exception when selecting images due to recent change of setBaseAndExtent support.
- Fixed bug where malformed blobs would throw exceptions now they are simply ignored.
- Fixed bug where backspace/delete wouldn't work properly in some cases where all contents was selected in WebKit.
- Fixed bug with Angular producing errors since it was expecting events objects to be patched with their custom properties.
- Fixed bug where the formatter would apply formatting to spellchecker errors now all bogus elements are excluded.
- Fixed bug with backspace/delete inside table caption elements wouldn't behave properly on IE 11.
- Fixed bug where typing after a contenteditable false inline element could move the caret to the end of that element.
- Fixed bug where backspace before/after contenteditable false blocks wouldn't properly remove the right element.
- Fixed bug where backspace before/after contenteditable false inline elements wouldn't properly empty the current block element.
- Fixed bug where vertical caret navigation with a custom line-height would sometimes match incorrect positions.
- Fixed bug with paste on Edge where character encoding wasn't handled properly due to a browser bug.
- Fixed bug with paste on Edge where extra fragment data was inserted into the contents when pasting.
- Fixed bug with pasting contents when having a whole block element selected on WebKit could cause WebKit spans to appear.
- Fixed bug where the visualchars plugin wasn't working correctly showing invisible nbsp characters.
- Fixed bug where browsers would hang if you tried to load some malformed html contents.
- Fixed bug where the init call promise wouldn't resolve if the specified selector didn't find any matching elements.
- Fixed bug where the Schema isValidChild function was case sensitive.

### Removed
- Dropped support for IE 8-10 due to market share and lack of support from Microsoft. See tinymce docs for details.

## 4.5.3 - 2017-02-01

### Added
- Added keyboard navigation for menu buttons when the menu is in focus.
- Added api to the list plugin for setting custom classes/attributes on lists.
- Added validation for the anchor plugin input field according to W3C id naming specifications.

### Fixed
- Fixed bug where media placeholders were removed after resize with the forced_root_block setting set to false.
- Fixed bug where deleting selections with similar sibling nodes sometimes deleted the whole document.
- Fixed bug with inlite theme where several toolbars would appear scrolling when more than one instance of the editor was in use.
- Fixed bug where the editor would throw error with the fontselect plugin on hidden editor instances in Firefox.
- Fixed bug where the background color would not stretch to the font size.
- Fixed bug where font size would be removed when changing background color.
- Fixed bug where the undomanager trimmed away whitespace between nodes on undo/redo.
- Fixed bug where media_dimensions=false in media plugin caused the editor to throw an error.
- Fixed bug where IE was producing font/u elements within links on paste.
- Fixed bug where some button tooltips were broken when compat3x was in use.
- Fixed bug where backspace/delete/typeover would remove the caption element.
- Fixed bug where powerspell failed to function when compat3x was enabled.
- Fixed bug where it wasn't possible to apply sub/sup on text with large font size.
- Fixed bug where pre tags with spaces weren't treated as content.
- Fixed bug where Meta+A would select the entire document instead of all contents in nested ce=true elements.

## 4.5.2 - 2017-01-04

### Fixed
- Added missing keyboard shortcut description for the underline menu item in the format menu.
- Fixed bug where external blob urls wasn't properly handled by editor upload logic. Patch contributed by David Oviedo.
- Fixed bug where urls wasn't treated as a single word by the wordcount plugin.
- Fixed bug where nbsp characters wasn't treated as word delimiters by the wordcount plugin.
- Fixed bug where editor instance wasn't properly passed to the format preview logic. Patch contributed by NullQuery.
- Fixed bug where the fake caret wasn't hidden when you moved selection to a cE=false element.
- Fixed bug where it wasn't possible to edit existing code sample blocks.
- Fixed bug where it wasn't possible to delete editor contents if the selection included an empty block.
- Fixed bug where the formatter wasn't expanding words on some international characters. Patch contributed by Martin Larochelle.
- Fixed bug where the open link feature wasn't working correctly on IE 11.
- Fixed bug where enter before/after a cE=false block wouldn't properly padd the paragraph with an br element.
- Fixed so font size and font family select boxes always displays a value by using the runtime style as a fallback.
- Fixed so missing plugins will be logged to console as warnings rather than halting the initialization of the editor.
- Fixed so splitbuttons become normal buttons in advlist plugin if styles are empty. Patch contributed by René Schleusner.
- Fixed so you can multi insert rows/cols by selecting table cells and using insert rows/columns.

## 4.5.1 - 2016-12-07

### Fixed
- Fixed bug where the lists plugin wouldn't initialize without the advlist plugins if served from cdn.
- Fixed bug where selectors with "*" would cause the style format preview to throw an error.
- Fixed bug with toggling lists off on lists with empty list items would throw an error.
- Fixed bug where editing images would produce non existing blob uris.
- Fixed bug where the offscreen toc selection would be treated as the real toc element.
- Fixed bug where the aria level attribute for element path would have an incorrect start index.
- Fixed bug where the offscreen selection of cE=false that where very wide would be shown onscreen. Patch contributed by Steven Bufton.
- Fixed so the default_link_target gets applied to links created by the autolink plugin.
- Fixed so that the name attribute gets removed by the anchor plugin if editing anchors.

## 4.5.0 - 2016-11-23

### Added
- Added new toc plugin allows you to insert table of contents based on editor headings.
- Added new auto complete menu to all url fields. Adds history, link to anchors etc.
- Added new sidebar api that allows you to add custom sidebar panels and buttons to toggle these.
- Added new insert menu button that allows you to have multiple insert functions under the same menu button.
- Added new open link feature to ctrl+click, alt+enter and context menu.
- Added new media_embed_handler option to allow the media plugin to be populated with custom embeds.
- Added new support for editing transparent images using the image tools dialog.
- Added new images_reuse_filename option to allow filenames of images to be retained for upload.
- Added new security feature where links with target="_blank" will by default get rel="noopener noreferrer".
- Added new allow_unsafe_link_target to allow you to opt-out of the target="_blank" security feature.
- Added new style_formats_autohide option to automatically hide styles based on context.
- Added new codesample_content_css option to specify where the code sample prism css is loaded from.
- Added new support for Japanese/Chinese word count following the unicode standards on this.
- Added new fragmented undo levels this dramatically reduces flicker on contents with iframes.
- Added new live previews for complex elements like table or lists.

### Fixed
- Fixed bug where it wasn't possible to properly tab between controls in a dialog with a disabled form item control.
- Fixed bug where firefox would generate a rectangle on elements produced after/before a cE=false elements.
- Fixed bug with advlist plugin not switching list element format properly in some edge cases.
- Fixed bug where col/rowspans wasn't correctly computed by the table plugin in some cases.
- Fixed bug where the table plugin would thrown an error if object_resizing was disabled.
- Fixed bug where some invalid markup would cause issues when running in XHTML mode. Patch contributed by Charles Bourasseau.
- Fixed bug where the fullscreen class wouldn't be removed properly when closing dialogs.
- Fixed bug where the PastePlainTextToggle event wasn't fired by the paste plugin when the state changed.
- Fixed bug where table the row type wasn't properly updated in table row dialog. Patch contributed by Matthias Balmer.
- Fixed bug where select all and cut wouldn't place caret focus back to the editor in WebKit. Patch contributed by Daniel Jalkut.
- Fixed bug where applying cell/row properties to multiple cells/rows would reset other unchanged properties.
- Fixed bug where some elements in the schema would have redundant/incorrect children.
- Fixed bug where selector and target options would cause issues if used together.
- Fixed bug where drag/drop of images from desktop on chrome would thrown an error.
- Fixed bug where cut on WebKit/Blink wouldn't add an undo level.
- Fixed bug where IE 11 would scroll to the cE=false elements when they where selected.
- Fixed bug where keys like F5 wouldn't work when a cE=false element was selected.
- Fixed bug where the undo manager wouldn't stop the typing state when commands where executed.
- Fixed bug where unlink on wrapped links wouldn't work properly.
- Fixed bug with drag/drop of images on WebKit where the image would be deleted form the source editor.
- Fixed bug where the visual characters mode would be disabled when contents was extracted from the editor.
- Fixed bug where some browsers would toggle of formats applied to the caret when clicking in the editor toolbar.
- Fixed bug where the custom theme function wasn't working correctly.
- Fixed bug where image option for custom buttons required you to have icon specified as well.
- Fixed bug where the context menu and contextual toolbars would be visible at the same time and sometimes overlapping.
- Fixed bug where the noneditable plugin would double wrap elements when using the noneditable_regexp option.
- Fixed bug where tables would get padding instead of margin when you used the indent button.
- Fixed bug where the charmap plugin wouldn't properly insert non breaking spaces.
- Fixed bug where the color previews in color input boxes wasn't properly updated.
- Fixed bug where the list items of previous lists wasn't merged in the right order.
- Fixed bug where it wasn't possible to drag/drop inline-block cE=false elements on IE 11.
- Fixed bug where some table cell merges would produce incorrect rowspan/colspan.
- Fixed so the font size of the editor defaults to 14px instead of 11px this can be overridden by custom css.
- Fixed so wordcount is debounced to reduce cpu hogging on larger texts.
- Fixed so tinymce global gets properly exported as a module when used with some module bundlers.
- Fixed so it's possible to specify what css properties you want to preview on specific formats.
- Fixed so anchors are contentEditable=false while within the editor.
- Fixed so selected contents gets wrapped in a inline code element by the codesample plugin.
- Fixed so conditional comments gets properly stripped independent of case. Patch contributed by Georgii Dolzhykov.
- Fixed so some escaped css sequences gets properly handled. Patch contributed by Georgii Dolzhykov.
- Fixed so notifications with the same message doesn't get displayed at the same time.
- Fixed so F10 can be used as an alternative key to focus to the toolbar.
- Fixed various api documentation issues and typos.

### Removed
- Removed layer plugin since it wasn't really ported from 3.x and there doesn't seem to be much use for it.
- Removed moxieplayer.swf from the media plugin since it wasn't used by the media plugin.
- Removed format state from the advlist plugin to be more consistent with common word processors.

## 4.4.3 - 2016-09-01

### Fixed
- Fixed bug where copy would produce an exception on Chrome.
- Fixed bug where deleting lists on IE 11 would merge in correct text nodes.
- Fixed bug where deleting partial lists with indentation wouldn't cause proper normalization.

## 4.4.2 - 2016-08-25

### Added
- Added new importcss_exclusive option to disable unique selectors per group.
- Added new group specific selector_converter option to importcss plugin.
- Added new codesample_languages option to apply custom languages to codesample plugin.
- Added new codesample_dialog_width/codesample_dialog_height options.

### Fixed
- Fixed bug where fullscreen button had an incorrect keyboard shortcut.
- Fixed bug where backspace/delete wouldn't work correctly from a block to a cE=false element.
- Fixed bug where smartpaste wasn't detecting links with special characters in them like tilde.
- Fixed bug where the editor wouldn't get proper focus if you clicked on a cE=false element.
- Fixed bug where it wasn't possible to copy/paste table rows that had merged cells.
- Fixed bug where merging cells could some times produce invalid col/rowspan attibute values.
- Fixed bug where getBody would sometimes thrown an exception now it just returns null if the iframe is clobbered.
- Fixed bug where drag/drop of cE=false element wasn't properly constrained to viewport.
- Fixed bug where contextmenu on Mac would collapse any selection to a caret.
- Fixed bug where rtl mode wasn't rendered properly when loading a language pack with the rtl flag.
- Fixed bug where Kamer word bounderies would be stripped from contents.
- Fixed bug where lists would sometimes render two dots or numbers on the same line.
- Fixed bug where the skin_url wasn't used by the inlite theme.
- Fixed so data attributes are ignored when comparing formats in the formatter.
- Fixed so it's possible to disable inline toolbars in the inlite theme.
- Fixed so template dialog gets resized if it doesn't fit the window viewport.

## 4.4.1 - 2016-07-26

### Added
- Added smart_paste option to paste plugin to allow disabling the paste behavior if needed.

### Fixed
- Fixed bug where png urls wasn't properly detected by the smart paste logic.
- Fixed bug where the element path wasn't working properly when multiple editor instances where used.
- Fixed bug with creating lists out of multiple paragraphs would just create one list item instead of multiple.
- Fixed bug where scroll position wasn't properly handled by the inlite theme to place the toolbar properly.
- Fixed bug where multiple instances of the editor using the inlite theme didn't render the toolbar properly.
- Fixed bug where the shortcut label for fullscreen mode didn't match the actual shortcut key.
- Fixed bug where it wasn't possible to select cE=false blocks using touch devices on for example iOS.
- Fixed bug where it was possible to select the child image within a cE=false on IE 11.
- Fixed so inserts of html containing lists doesn't merge with any existing lists unless it's a paste operation.

## 4.4.0 - 2016-06-30

### Added
- Added new inlite theme this is a more lightweight inline UI.
- Added smarter paste logic that auto detects urls in the clipboard and inserts images/links based on that.
- Added a better image resize algorithm for better image quality in the imagetools plugin.

### Fixed
- Fixed bug where it wasn't possible to drag/dropping cE=false elements on FF.
- Fixed bug where backspace/delete before/after a cE=false block would produce a new paragraph.
- Fixed bug where list style type css property wasn't preserved when indenting lists.
- Fixed bug where merging of lists where done even if the list style type was different.
- Fixed bug where the image_dataimg_filter function wasn't used when pasting images.
- Fixed bug where nested editable within a non editable element would cause scroll on focus in Chrome.
- Fixed so invalid targets for inline mode is blocked on initialization. We only support elements that can have children.

## 4.3.13 - 2016-06-08

### Added
- Added characters with a diacritical mark to charmap plugin. Patch contributed by Dominik Schilling.
- Added better error handling if the image proxy service would produce errors.

### Fixed
- Fixed issue with pasting list items into list items would produce nested list rather than a merged list.
- Fixed bug where table selection could get stuck in selection mode for inline editors.
- Fixed bug where it was possible to place the caret inside the resize grid elements.
- Fixed bug where it wasn't possible to place in elements horizontally adjacent cE=false blocks.
- Fixed bug where multiple notifications wouldn't be properly placed on screen.
- Fixed bug where multiple editor instance of the same id could be produces in some specific integrations.

## 4.3.12 - 2016-05-10

### Fixed
- Fixed bug where focus calls couldn't be made inside the editors PostRender event handler.
- Fixed bug where some translations wouldn't work as expected due to a bug in editor.translate.
- Fixed bug where the node change event could fire with a node out side the root of the editor.
- Fixed bug where Chrome wouldn't properly present the keyboard paste clipboard details when paste was clicked.
- Fixed bug where merged cells in tables couldn't be selected from right to left.
- Fixed bug where insert row wouldn't properly update a merged cells rowspan property.
- Fixed bug where the color input boxes preview field wasn't properly set on initialization.
- Fixed bug where IME composition inside table cells wouldn't work as expected on IE 11.
- Fixed so all shadow dom support is under and experimental flag due to flaky browser support.

## 4.3.11 - 2016-04-25

### Fixed
- Fixed bug where it wasn't possible to insert empty blocks though the API unless they where padded.
- Fixed bug where you couldn't type the Euro character on Windows.
- Fixed bug where backspace/delete from a cE=false element to a text block didn't work properly.
- Fixed bug where the text color default grid would render incorrectly.
- Fixed bug where the codesample plugin wouldn't load the css in the editor for multiple editors.
- Fixed so the codesample plugin textarea gets focused by default.

## 4.3.10 - 2016-04-12

### Fixed
- Fixed bug where the key "y" on WebKit couldn't be entered due to conflict with keycode for F10 on keypress.

## 4.3.9 - 2016-04-12

### Added
- Added support for focusing the contextual toolbars using keyboard.
- Added keyboard support for slider UI controls. You can no increase/decrease using arrow keys.
- Added url pattern matching for Dailymotion to media plugin. Patch contributed by Bertrand Darbon.
- Added body_class to template plugin preview. Patch contributed by Milen Petrinski.
- Added options to better override textcolor pickers with custom colors. Patch contributed by Xavier Boubert.
- Added visual arrows to inline contextual toolbars so that they point to the element being active.

### Changed
- Changed the Meta+Shift+F shortcut to Ctrl+Shift+F since Czech, Slovak, Polish languages used the first one for input.

### Fixed
- Fixed so toolbars for tables or other larger elements get better positioned below the scrollable viewport.
- Fixed bug where it was possible to click links inside cE=false blocks.
- Fixed bug where event targets wasn't properly handled in Safari Technical Preview.
- Fixed bug where drag/drop text in FF 45 would make the editor caret invisible.
- Fixed bug where the remove state wasn't properly set on editor instances when detected as clobbered.
- Fixed bug where offscreen selection of some cE=false elements would render onscreen. Patch contributed by Steven Bufton
- Fixed bug where enter would clone styles out side the root on editors inside a span. Patch contributed by ChristophKaser.
- Fixed bug where drag/drop of images into the editor didn't work correctly in FF.
- Fixed so the first item in panels for the imagetools dialog gets proper keyboard focus.

## 4.3.8 - 2016-03-15

### Fixed
- Fixed bug where inserting HR at the end of a block element would produce an extra empty block.
- Fixed bug where links would be clickable when readonly mode was enabled.
- Fixed bug where the formatter would normalize to the wrong node on very specific content.
- Fixed bug where some nested list items couldn't be indented properly.
- Fixed bug where links where clickable in the preview dialog.
- Fixed so the alt attribute doesn't get padded with an empty value by default.
- Fixed so nested alignment works more correctly. You will now alter the alignment to the closest block parent.

## 4.3.7 - 2016-03-02

### Fixed
- Fixed bug where incorrect icons would be rendered for imagetools edit and color levels.
- Fixed bug where navigation using arrow keys inside a SelectBox didn't move up/down.
- Fixed bug where the visualblocks plugin would render borders round internal UI elements.

## 4.3.6 - 2016-03-01

### Added
- Added new paste_remember_plaintext_info option to allow a global disable of the plain text mode notification.
- Added new PastePlainTextToggle event that fires when plain text mode toggles on/off.

### Fixed
- Fixed bug where it wasn't possible to select media elements since the drag logic would snap it to mouse cursor.
- Fixed bug where it was hard to place the caret inside nested cE=true elements when the outer cE=false element was focused.
- Fixed bug where editors wouldn't properly initialize if both selector and mode where used.
- Fixed bug where IME input inside table cells would switch the IME off.
- Fixed bug where selection inside the first table cell would cause the whole table cell to get selected.
- Fixed bug where error handling of images being uploaded wouldn't properly handle faulty statuses.
- Fixed bug where inserting contents before a HR would cause an exception to be thrown.
- Fixed bug where copy/paste of Excel data would be inserted as an image.
- Fixed caret position issues with copy/paste of inline block cE=false elements.
- Fixed issues with various menu item focus bugs in Chrome. Where the focused menu bar item wasn't properly blurred.
- Fixed so the notifications have a solid background since it would be hard to read if there where text under it.
- Fixed so notifications gets animated similar to the ones used by dialogs.
- Fixed so larger images that gets pasted is handled better.
- Fixed so the window close button is more uniform on various platform and also increased it's hit area.

## 4.3.5 - 2016-02-11

Npm version bump due to package not being fully updated.

## 4.3.4 - 2016-02-11

### Added
- Added new OpenWindow/CloseWindow events that gets fired when windows open/close.
- Added new NewCell/NewRow events that gets fired when table cells/rows are created.
- Added new Promise return value to tinymce.init makes it easier to handle initialization.

### Fixed
- Fixed various bugs with drag/drop of contentEditable:false elements.
- Fixed bug where deleting of very specific nested list items would result in an odd list.
- Fixed bug where lists would get merged with adjacent lists outside the editable inline root.
- Fixed bug where MS Edge would crash when closing a dialog then clicking a menu item.
- Fixed bug where table cell selection would add undo levels.
- Fixed bug where table cell selection wasn't removed when inline editor where removed.
- Fixed bug where table cell selection wouldn't work properly on nested tables.
- Fixed bug where table merge menu would be available when merging between thead and tbody.
- Fixed bug where table row/column resize wouldn't get properly removed when the editor was removed.
- Fixed bug where Chrome would scroll to the editor if there where a empty hash value in document url.
- Fixed bug where the cache suffix wouldn't work correctly with the importcss plugin.
- Fixed bug where selection wouldn't work properly on MS Edge on Windows Phone 10.
- Fixed so adjacent pre blocks gets joined into one pre block since that seems like the user intent.
- Fixed so events gets properly dispatched in shadow dom. Patch provided by Nazar Mokrynskyi.

### Removed
- Removed the jQuery version the jQuery plugin is now moved into the main package.
- Removed jscs from build process since eslint can now handle code style checking.

## 4.3.3 - 2016-01-14

### Added
- Added new table_resize_bars configuration setting.  This setting allows you to disable the table resize bars.
- Added new beforeInitialize event to tinymce.util.XHR lets you modify XHR properties before open. Patch contributed by Brent Clintel.
- Added new autolink_pattern setting to autolink plugin. Enables you to override the default autolink formats. Patch contributed by Ben Tiedt.
- Added new charmap option that lets you override the default charmap of the charmap plugin.
- Added new charmap_append option that lets you add new characters to the default charmap of the charmap plugin.
- Added new insertCustomChar event that gets fired when a character is inserted by the charmap plugin.

### Fixed
- Fixed bug where table cells started with a superfluous &nbsp; in IE10+.
- Fixed bug where table plugin would retain all BR tags when cells were merged.
- Fixed bug where media plugin would strip underscores from youtube urls.
- Fixed bug where IME input would fail on IE 11 if you typed within a table.
- Fixed bug where double click selection of a word would remove the space before the word on insert contents.
- Fixed bug where table plugin would produce exceptions when hovering tables with invalid structure.
- Fixed bug where fullscreen wouldn't scroll back to it's original position when untoggled.
- Fixed so the template plugins templates setting can be a function that gets a callback that can provide templates.

## 4.3.2 - 2015-12-14

### Fixed
- Fixed bug where the resize bars for table cells were not affected by the object_resizing property.
- Fixed bug where the contextual table toolbar would appear incorrectly if TinyMCE was initialized inline inside a table.
- Fixed bug where resizing table cells did not fire a node change event or add an undo level.
- Fixed bug where double click selection of text on IE 11 wouldn't work properly.
- Fixed bug where codesample plugin would incorrectly produce br elements inside code elements.
- Fixed bug where media plugin would strip dashes from youtube urls.
- Fixed bug where it was possible to move the caret into the table resize bars.
- Fixed bug where drag/drop into a cE=false element was possible on IE.

## 4.3.1 - 2015-11-30

### Fixed
- Fixed so it's possible to disable the table inline toolbar by setting it to false or an empty string.
- Fixed bug where it wasn't possible to resize some tables using the drag handles.
- Fixed bug where unique id:s would clash for multiple editor instances and cE=false selections.
- Fixed bug where the same plugin could be initialized multiple times.
- Fixed bug where the table inline toolbars would be displayed at the same time as the image toolbars.
- Fixed bug where the table selection rect wouldn't be removed when selecting another control element.

## 4.3.0 - 2015-11-23

### Added
- Added new table column/row resize support. Makes it a lot more easy to resize the columns/rows in a table.
- Added new table inline toolbar. Makes it easier to for example add new rows or columns to a table.
- Added new notification API. Lets you display floating notifications to the end user.
- Added new codesample plugin that lets you insert syntax highlighted pre elements into the editor.
- Added new image_caption to images. Lets you create images with captions using a HTML5 figure/figcaption elements.
- Added new live previews of embeded videos. Lets you play the video right inside the editor.
- Added new setDirty method and "dirty" event to the editor. Makes it easier to track the dirty state change.
- Added new setMode method to Editor instances that lets you dynamically switch between design/readonly.
- Added new core support for contentEditable=false elements within the editor overrides the browsers broken behavior.

### Changed
- Rewrote the noneditable plugin to use the new contentEditable false core logic.

### Fixed
- Fixed so the dirty state doesn't set to false automatically when the undo index is set to 0.
- Fixed the Selection.placeCaretAt so it works better on IE when the coordinate is between paragraphs.
- Fixed bug where data-mce-bogus="all" element contents where counted by the word count plugin.
- Fixed bug where contentEditable=false elements would be indented by the indent buttons.
- Fixed bug where images within contentEditable=false would be selected in WebKit on mouse click.
- Fixed bug in DOMUntils split method where the replacement parameter wouldn't work on specific cases.
- Fixed bug where the importcss plugin would import classes from the skin content css file.
- Fixed so all button variants have a wrapping span for it's text to make it easier to skin.
- Fixed so it's easier to exit pre block using the arrow keys.
- Fixed bug where listboxes with fix widths didn't render correctly.

## 4.2.8 - 2015-11-13

### Fixed
- Fixed bug where it was possible to delete tables as the inline root element if all columns where selected.
- Fixed bug where the UI buttons active state wasn't properly updated due to recent refactoring of that logic.

## 4.2.7 - 2015-10-27

### Fixed
- Fixed bug where backspace/delete would remove all formats on the last paragraph character in WebKit/Blink.
- Fixed bug where backspace within a inline format element with a bogus caret container would move the caret.
- Fixed bug where backspace/delete on selected table cells wouldn't add an undo level.
- Fixed bug where script tags embedded within the editor could sometimes get a mce- prefix prepended to them
- Fixed bug where validate: false option could produce an error to be thrown from the Serialization step.
- Fixed bug where inline editing of a table as the root element could let the user delete that table.
- Fixed bug where inline editing of a table as the root element wouldn't properly handle enter key.
- Fixed bug where inline editing of a table as the root element would normalize the selection incorrectly.
- Fixed bug where inline editing of a list as the root element could let the user delete that list.
- Fixed bug where inline editing of a list as the root element could let the user split that list.
- Fixed bug where resize handles would be rendered on editable root elements such as table.

## 4.2.6 - 2015-09-28

### Added
- Added capability to set request headers when using XHRs.
- Added capability to upload local images automatically default delay is set to 30 seconds after editing images.
- Added commands ids mceEditImage, mceAchor and mceMedia to be avaiable from execCommand.
- Added Edge browser to saucelabs grunt task. Patch contributed by John-David Dalton.

### Fixed
- Fixed bug where blob uris not produced by tinymce would produce HTML invalid markup.
- Fixed bug where selection of contents of a nearly empty editor in Edge would sometimes fail.
- Fixed bug where color styles woudln't be retained on copy/paste in Blink/Webkit.
- Fixed bug where the table plugin would throw an error when inserting rows after a child table.
- Fixed bug where the template plugin wouldn't handle functions as variable replacements.
- Fixed bug where undo/redo sometimes wouldn't work properly when applying formatting collapsed ranges.
- Fixed bug where shift+delete wouldn't do a cut operation on Blink/WebKit.
- Fixed bug where cut action wouldn't properly store the before selection bookmark for the undo level.
- Fixed bug where backspace in side an empty list element on IE would loose editor focus.
- Fixed bug where the save plugin wouldn't enable the buttons when a change occurred.
- Fixed bug where Edge wouldn't initialize the editor if a document.domain was specified.
- Fixed bug where enter key before nested images would sometimes not properly expand the previous block.
- Fixed bug where the inline toolbars wouldn't get properly hidden when blurring the editor instance.
- Fixed bug where Edge would paste Chinese characters on some Windows 10 installations.
- Fixed bug where IME would loose focus on IE 11 due to the double trailing br bug fix.
- Fixed bug where the proxy url in imagetools was incorrect. Patch contributed by Wong Ho Wang.

## 4.2.5 - 2015-08-31

### Added
- Added fullscreen capability to embedded youtube and vimeo videos.

### Fixed
- Fixed bug where the uploadImages call didn't work on IE 10.
- Fixed bug where image place holders would be uploaded by uploadImages call.
- Fixed bug where images marked with bogus would be uploaded by the uploadImages call.
- Fixed bug where multiple calls to uploadImages would result in decreased performance.
- Fixed bug where pagebreaks were editable to imagetools patch contributed by Rasmus Wallin.
- Fixed bug where the element path could cause too much recursion exception.
- Fixed bug for domains containing ".min". Patch contributed by Loïc Février.
- Fixed so validation of external links to accept a number after www. Patch contributed by Victor Carvalho.
- Fixed so the charmap is exposed though execCommand. Patch contributed by Matthew Will.
- Fixed so that the image uploads are concurrent for improved performance.
- Fixed various grammar problems in inline documentation. Patches provided by nikolas.

## 4.2.4 - 2015-08-17

### Added
- Added picture as a valid element to the HTML 5 schema. Patch contributed by Adam Taylor.

### Fixed
- Fixed bug where contents would be duplicated on drag/drop within the same editor.
- Fixed bug where floating/alignment of images on Edge wouldn't work properly.
- Fixed bug where it wasn't possible to drag images on IE 11.
- Fixed bug where image selection on Edge would sometimes fail.
- Fixed bug where contextual toolbars icons wasn't rendered properly when using the toolbar_items_size.
- Fixed bug where searchreplace dialog doesn't get prefilled with the selected text.
- Fixed bug where fragmented matches wouldn't get properly replaced by the searchreplace plugin.
- Fixed bug where enter key wouldn't place the caret if was after a trailing space within an inline element.
- Fixed bug where the autolink plugin could produce multiple links for the same text on Gecko.
- Fixed bug where EditorUpload could sometimes throw an exception if the blob wasn't found.
- Fixed xss issues with media plugin not properly filtering out some script attributes.

## 4.2.3 - 2015-07-30

### Fixed
- Fixed bug where image selection wasn't possible on Edge due to incompatible setBaseAndExtend API.
- Fixed bug where image blobs urls where not properly destroyed by the imagetools plugin.
- Fixed bug where keyboard shortcuts wasn't working correctly on IE 8.
- Fixed skin issue where the borders of panels where not visible on IE 8.

## 4.2.2 - 2015-07-22

### Fixed
- Fixed bug where float panels were not being hidden on inline editor blur when fixed_toolbar_container config option was in use.
- Fixed bug where combobox states wasn't properly updated if contents where updated without keyboard.
- Fixed bug where pasting into textbox or combobox would move the caret to the end of text.
- Fixed bug where removal of bogus span elements before block elements would remove whitespace between nodes.
- Fixed bug where repositioning of inline toolbars where async and producing errors if the editor was removed from DOM to early. Patch by iseulde.
- Fixed bug where element path wasn't working correctly. Patch contributed by iseulde.
- Fixed bug where menus wasn't rendered correctly when custom images where added to a menu. Patch contributed by Naim Hammadi.

## 4.2.1 - 2015-06-29

### Fixed
- Fixed bug where back/forward buttons in the browser would render blob images as broken images.
- Fixed bug where Firefox would throw regexp to big error when replacing huge base64 chunks.
- Fixed bug rendering issues with resize and context toolbars not being placed properly until next animation frame.
- Fixed bug where the rendering of the image while cropping would some times not be centered correctly.
- Fixed bug where listbox items with submenus would me selected as active.
- Fixed bug where context menu where throwing an error when rendering.
- Fixed bug where resize both option wasn't working due to resent addClass API change. Patch contributed by Jogai.
- Fixed bug where a hideAll call for container rendered inline toolbars would throw an error.
- Fixed bug where onclick event handler on combobox could cause issues if element.id was a function by some polluting libraries.
- Fixed bug where listboxes wouldn't get proper selected sub menu item when using link_list or image_list.
- Fixed so the UI controls are as wide as 4.1.x to avoid wrapping controls in toolbars.
- Fixed so the imagetools dialog is adaptive for smaller screen sizes.

## 4.2.0 - 2015-06-25

### Added
- Added new flat default skin to make the UI more modern.
- Added new imagetools plugin, lets you crop/resize and apply filters to images.
- Added new contextual toolbars support to the API lets you add floating toolbars for specific CSS selectors.
- Added new promise feature fill as tinymce.util.Promise.
- Added new built in image upload feature lets you upload any base64 encoded image within the editor as files.

### Fixed
- Fixed bug where resize handles would appear in the right position in the wrong editor when switching between resizable content in different inline editors.
- Fixed bug where tables would not be inserted in inline mode due to previous float panel fix.
- Fixed bug where floating panels would remain open when focus was lost on inline editors.
- Fixed bug where cut command on Chrome would thrown a browser security exception.
- Fixed bug where IE 11 sometimes would report an incorrect size for images in the image dialog.
- Fixed bug where it wasn't possible to remove inline formatting at the end of block elements.
- Fixed bug where it wasn't possible to delete table cell contents when cell selection was vertical.
- Fixed bug where table cell wasn't emptied from block elements if delete/backspace where pressed in empty cell.
- Fixed bug where cmd+shift+arrow didn't work correctly on Firefox mac when selecting to start/end of line.
- Fixed bug where removal of bogus elements would sometimes remove whitespace between nodes.
- Fixed bug where the resize handles wasn't updated when the main window was resized.
- Fixed so script elements gets removed by default to prevent possible XSS issues in default config implementations.
- Fixed so the UI doesn't need manual reflows when using non native layout managers.
- Fixed so base64 encoded images doesn't slow down the editor on modern browsers while editing.
- Fixed so all UI elements uses touch events to improve mobile device support.
- Removed the touch click quirks patch for iOS since it did more harm than good.
- Removed the non proportional resize handles since. Unproportional resize can still be done by holding the shift key.

## 4.1.10 - 2015-05-05

### Fixed
- Fixed bug where plugins loaded with compat3x would sometimes throw errors when loading using the jQuery version.
- Fixed bug where extra empty paragraphs would get deleted in WebKit/Blink due to recent Quriks fix.
- Fixed bug where the editor wouldn't work properly on IE 12 due to some required browser sniffing.
- Fixed bug where formatting shortcut keys where interfering with Mac OS X screenshot keys.
- Fixed bug where the caret wouldn't move to the next/previous line boundary on Cmd+Left/Right on Gecko.
- Fixed bug where it wasn't possible to remove formats from very specific nested contents.
- Fixed bug where undo levels wasn't produced when typing letters using the shift or alt+ctrl modifiers.
- Fixed bug where the dirty state wasn't properly updated when typing using the shift or alt+ctrl modifiers.
- Fixed bug where an error would be thrown if an autofocused editor was destroyed quickly after its initialization. Patch provided by thorn0.
- Fixed issue with dirty state not being properly updated on redo operation.
- Fixed issue with entity decoder not handling incorrectly written numeric entities.
- Fixed issue where some PI element values wouldn't be properly encoded.

## 4.1.9 - 2015-03-10

### Fixed
- Fixed bug where indentation wouldn't work properly for non list elements.
- Fixed bug with image plugin not pulling the image dimensions out correctly if a custom document_base_url was used.
- Fixed bug where ctrl+alt+[1-9] would conflict with the AltGr+[1-9] on Windows. New shortcuts is ctrl+shift+[1-9].
- Fixed bug with removing formatting on nodes in inline mode would sometimes include nodes outside the editor body.
- Fixed bug where extra nbsp:s would be inserted when you replaced a word surrounded by spaces using insertContent.
- Fixed bug with pasting from Google Docs would produce extra strong elements and line feeds.

## 4.1.8 - 2015-03-05

### Added
- Added new html5 sizes attribute to img elements used together with srcset.
- Added new elementpath option that makes it possible to disable the element path but keep the statusbar.
- Added new option table_style_by_css for the table plugin to set table styling with css rather than table attributes.
- Added new link_assume_external_targets option to prompt the user to prepend http:// prefix if the supplied link does not contain a protocol prefix.
- Added new image_prepend_url option to allow a custom base path/url to be added to images.
- Added new table_appearance_options option to make it possible to disable some options.
- Added new image_title option to make it possible to alter the title of the image, disabled by default.

### Fixed
- Fixed bug where selection starting from out side of the body wouldn't produce a proper selection range on IE 11.
- Fixed bug where pressing enter twice before a table moves the cursor in the table and causes a javascript error.
- Fixed bug where advanced image styles were not respected.
- Fixed bug where the less common Shift+Delete didn't produce a proper cut operation on WebKit browsers.
- Fixed bug where image/media size constrain logic would produce NaN when handling non number values.
- Fixed bug where internal classes where removed by the removeformat command.
- Fixed bug with creating links table cell contents with a specific selection would throw a exceptions on WebKit/Blink.
- Fixed bug where valid_classes option didn't work as expected according to docs. Patch provided by thorn0.
- Fixed bug where jQuery plugin would patch the internal methods multiple times. Patch provided by Drew Martin.
- Fixed bug where backspace key wouldn't delete the current selection of newly formatted content.
- Fixed bug where type over of inline formatting elements wouldn't properly keep the format on WebKit/Blink.
- Fixed bug where selection needed to be properly normalized on modern IE versions.
- Fixed bug where Command+Backspace didn't properly delete the whole line of text but the previous word.
- Fixed bug where UI active states wheren't properly updated on IE if you placed caret within the current range.
- Fixed bug where delete/backspace on WebKit/Blink would remove span elements created by the user.
- Fixed bug where delete/backspace would produce incorrect results when deleting between two text blocks with br elements.
- Fixed bug where captions where removed when pasting from MS Office.
- Fixed bug where lists plugin wouldn't properly remove fully selected nested lists.
- Fixed bug where the ttf font used for icons would throw an warning message on Gecko on Mac OS X.
- Fixed a bug where applying a color to text did not update the undo/redo history.
- Fixed so shy entities gets displayed when using the visualchars plugin.
- Fixed so removeformat removes ins/del by default since these might be used for strikethough.
- Fixed so multiple language packs can be loaded and added to the global I18n data structure.
- Fixed so transparent color selection gets treated as a normal color selection. Patch contributed by Alexander Hofbauer.
- Fixed so it's possible to disable autoresize_overflow_padding, autoresize_bottom_margin options by setting them to false.
- Fixed so the charmap plugin shows the description of the character in the dialog. Patch contributed by Jelle Hissink.
- Removed address from the default list of block formats since it tends to be missused.
- Fixed so the pre block format is called preformatted to make it more verbose.
- Fixed so it's possible to context scope translation strings this isn't needed most of the time.
- Fixed so the max length of the width/height input fields of the media dialog is 5 instead of 3.
- Fixed so drag/dropped contents gets properly processed by paste plugin since it's basically a paste. Patch contributed by Greg Fairbanks.
- Fixed so shortcut keys for headers is ctrl+alt+[1-9] instead of ctrl+[1-9] since these are for switching tabs in the browsers.
- Fixed so "u" doesn't get converted into a span element by the legacy input filter. Since this is now a valid HTML5 element.
- Fixed font families in order to provide appropriate web-safe fonts.

## 4.1.7 - 2014-11-27

### Added
- Added HTML5 schema support for srcset, source and picture. Patch contributed by mattheu.
- Added new cache_suffix setting to enable cache busting by producing unique urls.
- Added new paste_convert_word_fake_lists option to enable users to disable the fake lists convert logic.

### Fixed
- Fixed so advlist style changes adds undo levels for each change.
- Fixed bug where WebKit would sometimes produce an exception when the autolink plugin where looking for URLs.
- Fixed bug where IE 7 wouldn't be rendered properly due to aggressive css compression.
- Fixed bug where DomQuery wouldn't accept window as constructor element.
- Fixed bug where the color picker in 3.x dialogs wouldn't work properly. Patch contributed by Callidior.
- Fixed bug where the image plugin wouldn't respect the document_base_url.
- Fixed bug where the jQuery plugin would fail to append to elements named array prototype names.

## 4.1.6 - 2014-10-08

### Changed
- Replaced jake with grunt since it is more mainstream and has better plugin support.

### Fixed
- Fixed bug with clicking on the scrollbar of the iframe would cause a JS error to be thrown.
- Fixed bug where null would produce an exception if you passed it to selection.setRng.
- Fixed bug where Ctrl/Cmd+Tab would indent the current list item if you switched tabs in the browser.
- Fixed bug where pasting empty cells from Excel would result in a broken table.
- Fixed bug where it wasn't possible to switch back to default list style type.
- Fixed issue where the select all quirk fix would fire for other modifiers than Ctrl/Cmd combinations.


## 4.1.5 - 2014-09-09

### Fixed
- Fixed bug where sometimes the resize rectangles wouldn't properly render on images on WebKit/Blink.
- Fixed bug in list plugin where delete/backspace would merge empty LI elements in lists incorrectly.
- Fixed bug where empty list elements would result in empty LI elements without it's parent container.
- Fixed bug where backspace in empty caret formatted element could produce an type error exception of Gecko.
- Fixed bug where lists pasted from word with a custom start index above 9 wouldn't be properly handled.
- Fixed bug where tabfocus plugin would tab out of the editor instance even if the default action was prevented.
- Fixed bug where tabfocus wouldn't tab properly to other adjacent editor instances.
- Fixed bug where the DOMUtils setStyles wouldn't properly removed or update the data-mce-style attribute.
- Fixed bug where dialog select boxes would be placed incorrectly if document.body wasn't statically positioned.
- Fixed bug where pasting would sometimes scroll to the top of page if the user was using the autoresize plugin.
- Fixed bug where caret wouldn't be properly rendered by Chrome when clicking on the iframes documentElement.
- Fixed so custom images for menubutton/splitbutton can be provided. Patch contributed by Naim Hammadi.
- Fixed so the default action of windows closing can be prevented by blocking the default action of the close event.
- Fixed so nodeChange and focus of the editor isn't automatically performed when opening sub dialogs.

## 4.1.4 - 2014-08-21

### Added
- Added new media_filter_html option to media plugin that blocks any conditional comments, scripts etc within a video element.
- Added new content_security_policy option allows you to set custom policy for iframe contents. Patch contributed by Francois Chagnon.

### Fixed
- Fixed bug where activate/deactivate events wasn't firing properly when switching between editors.
- Fixed bug where placing the caret on iOS was difficult due to a WebKit bug with touch events.
- Fixed bug where the resize helper wouldn't render properly on older IE versions.
- Fixed bug where resizing images inside tables on older IE versions would sometimes fail depending mouse position.
- Fixed bug where editor.insertContent would produce an exception when inserting select/option elements.
- Fixed bug where extra empty paragraphs would be produced if block elements where inserted inside span elements.
- Fixed bug where the spellchecker menu item wouldn't be properly checked if spell checking was started before it was rendered.
- Fixed bug where the DomQuery filter function wouldn't remove non elements from collection.
- Fixed bug where document with custom document.domain wouldn't properly render the editor.
- Fixed bug where IE 8 would throw exception when trying to enter invalid color values into colorboxes.
- Fixed bug where undo manager could incorrectly add an extra undo level when custom resize handles was removed.
- Fixed bug where it wouldn't be possible to alter cell properties properly on table cells on IE 8.
- Fixed so the color picker button in table dialog isn't shown unless you include the colorpicker plugin or add your own custom color picker.
- Fixed so activate/deactivate events fire when windowManager opens a window since.
- Fixed so the table advtab options isn't separated by an underscore to normalize naming with image_advtab option.
- Fixed so the table cell dialog has proper padding when the advanced tab in disabled.

## 4.1.3 - 2014-07-29

### Added
- Added event binding logic to tinymce.util.XHR making it possible to override headers and settings before any request is made.

### Fixed
- Fixed bug where drag events wasn't fireing properly on older IE versions since the event handlers where bound to document.
- Fixed bug where drag/dropping contents within the editor on IE would force the contents into plain text mode even if it was internal content.
- Fixed bug where IE 7 wouldn't open menus properly due to a resize bug in the browser auto closing them immediately.
- Fixed bug where the DOMUtils getPos logic wouldn't produce a valid coordinate inside the body if the body was positioned non static.
- Fixed bug where the element path and format state wasn't properly updated if you had the wordcount plugin enabled.
- Fixed bug where a comment at the beginning of source would produce an exception in the formatter logic.
- Fixed bug where setAttrib/getAttrib on null would throw exception together with any hooked attributes like style.
- Fixed bug where table sizes wasn't properly retained when copy/pasting on WebKit/Blink.
- Fixed bug where WebKit/Blink would produce colors in RGB format instead of the forced HEX format when deleting contents.
- Fixed bug where the width attribute wasn't updated on tables if you changed the size inside the table dialog.
- Fixed bug where control selection wasn't properly handled when the caret was placed directly after an image.
- Fixed bug where selecting the contents of table cells using the selection.select method wouldn't place the caret properly.
- Fixed bug where the selection state for images wasn't removed when placing the caret right after an image on WebKit/Blink.
- Fixed bug where all events wasn't properly unbound when and editor instance was removed or destroyed by some external innerHTML call.
- Fixed bug where it wasn't possible or very hard to select images on iOS when the onscreen keyboard was visible.
- Fixed so auto_focus can take a boolean argument this will auto focus the last initialized editor might be useful for single inits.
- Fixed so word auto detect lists logic works better for faked lists that doesn't have specific markup.
- Fixed so nodeChange gets fired on mouseup as it used to before 4.1.1 we optimized that event to fire less often.

### Removed
- Removed the finish menu item from spellchecker menu since it's redundant you can stop spellchecking by toggling menu item or button.

## 4.1.2 - 2014-07-15

### Added
- Added offset/grep to DomQuery class works basically the same as it's jQuery equivalent.

### Fixed
- Fixed bug where backspace/delete or setContent with an empty string would remove header data when using the fullpage plugin.
- Fixed bug where tinymce.remove with a selector not matching any editors would remove all editors.
- Fixed bug where resizing of the editor didn't work since the theme was calling setStyles instead of setStyle.
- Fixed bug where IE 7 would fail to append html fragments to iframe document when using DomQuery.
- Fixed bug where the getStyle DOMUtils method would produce an exception if it was called with null as it's element.
- Fixed bug where the paste plugin would remove the element if the none of the paste_webkit_styles rules matched the current style.
- Fixed bug where contextmenu table items wouldn't work properly on IE since it would some times fire an incorrect selection change.
- Fixed bug where the padding/border values wasn't used in the size calculation for the body size when using autoresize. Patch contributed by Matt Whelan.
- Fixed bug where conditional word comments wouldn't be properly removed when pasting plain text.
- Fixed bug where resizing would sometime fail on IE 11 when the mouseup occurred inside the resizable element.
- Fixed so the iframe gets initialized without any inline event handlers for better CSP support. Patch contributed by Matt Whelan.
- Fixed so the tinymce.dom.Sizzle is the latest version of sizzle this resolves the document context bug.

## 4.1.1 - 2014-07-08

### Fixed
- Fixed bug where pasting plain text on some WebKit versions would result in an empty line.
- Fixed bug where resizing images inside tables on IE 11 wouldn't work properly.
- Fixed bug where IE 11 would sometimes throw "Invalid argument" exception when editor contents was set to an empty string.
- Fixed bug where document.activeElement would throw exceptions on IE 9 when that element was hidden or removed from dom.
- Fixed bug where WebKit/Blink sometimes produced br elements with the Apple-interchange-newline class.
- Fixed bug where table cell selection wasn't properly removed when copy/pasting table cells.
- Fixed bug where pasting nested list items from Word wouldn't produce proper semantic nested lists.
- Fixed bug where right clicking using the contextmenu plugin on WebKit/Blink on Mac OS X would select the target current word or line.
- Fixed bug where it wasn't possible to alter table cell properties on IE 8 using the context menu.
- Fixed bug where the resize helper wouldn't be correctly positioned on older IE versions.
- Fixed bug where fullpage plugin would produce an error if you didn't specify a doctype encoding.
- Fixed bug where anchor plugin would get the name/id of the current element even if it wasn't anchor element.
- Fixed bug where visual aids for tables wouldn't be properly disabled when changing the border size.
- Fixed bug where some control selection events wasn't properly fired on older IE versions.
- Fixed bug where table cell selection on older IE versions would prevent resizing of images.
- Fixed bug with paste_data_images paste option not working properly on modern IE versions.
- Fixed bug where custom elements with underscores in the name wasn't properly parsed/serialized.
- Fixed bug where applying inline formats to nested list elements would produce an incorrect formatting result.
- Fixed so it's possible to hide items from elements path by using preventDefault/stopPropagation.
- Fixed so inline mode toolbar gets rendered right aligned if the editable element positioned to the documents right edge.
- Fixed so empty inline elements inside empty block elements doesn't get removed if configured to be kept intact.
- Fixed so DomQuery parentsUntil/prevUntil/nextUntil supports selectors/elements/filters etc.
- Fixed so legacyoutput plugin overrides fontselect and fontsizeselect controls and handles font elements properly.

## 4.1.0 - 2014-06-18

### Added
- Added new file_picker_callback option to replace the old file_browser_callback the latter will still work though.
- Added new custom colors to textcolor plugin will be displayed if a color picker is provided also shows the latest colors.
- Added new color_picker_callback option to enable you to add custom color pickers to the editor.
- Added new advanced tabs to table/cell/row dialogs to enable you to select colors for border/background.
- Added new colorpicker plugin that lets you select colors from a hsv color picker.
- Added new tinymce.util.Color class to handle color parsing and converting.
- Added new colorpicker UI widget element lets you add a hsv color picker to any form/window.
- Added new textpattern plugin that allows you to use markdown like text patterns to format contents.
- Added new resize helper element that shows the current width & height while resizing.
- Added new "once" method to Editor and EventDispatcher enables since callback execution events.
- Added new jQuery like class under tinymce.dom.DomQuery it's exposed on editor instances (editor.$) and globally under (tinymce.$).

### Fixed
- Fixed so the default resize method for images are proportional shift/ctrl can be used to make an unproportional size.
- Fixed bug where the image_dimensions option of the image plugin would cause exceptions when it tried to update the size.
- Fixed bug where table cell dialog class field wasn't properly updated when editing an a table cell with an existing class.
- Fixed bug where Safari on Mac would produce webkit-fake-url for pasted images so these are now removed.
- Fixed bug where the nodeChange event would get fired before the selection was changed when clicking inside the current selection range.
- Fixed bug where valid_classes option would cause exception when it removed internal prefixed classes like mce-item-.
- Fixed bug where backspace would cause navigation in IE 8 on an inline element and after a caret formatting was applied.
- Fixed so placeholder images produced by the media plugin gets selected when inserted/edited.
- Fixed so it's possible to drag in images when the paste_data_images option is enabled. Might be useful for mail clients.
- Fixed so images doesn't get a width/height applied if the image_dimensions option is set to false useful for responsive contents.
- Fixed so it's possible to pass in an optional arguments object for the nodeChanged function to be passed to all nodechange event listeners.
- Fixed bug where media plugin embed code didn't update correctly.<|MERGE_RESOLUTION|>--- conflicted
+++ resolved
@@ -56,15 +56,12 @@
 - Moved the `hr` plugin's functionality to TinyMCE core #TINY-8313
 - Moved the `print` plugin's functionality to TinyMCE core #TINY-8314
 - Renamed the `getShortEndedElements` Schema API to `getVoidElements` #TINY-8344
-<<<<<<< HEAD
+- Changed the default statusbar element path delimiter from `»` to `›` #TINY-8372
 - Renamed `font_formats` option to `font_family_formats`, `fontselect` toolbar button to `fontfamily`, and `fontformats` menu item to `fontfamily` #TINY-8328
 - Renamed `formatselect` toolbar button and `blockformats` menu item to `blocks` #TINY-8328
 - Renamed `fontsize_formats` option to `font_size_formats`, and `fontsizeselect` toolbar button and `fontsizes` menu item to `fontsize` #TINY-8328
 - Renamed `lineheight_formats` option to `line_height_formats` #TINY-8328
 - Renamed `styleselect` toolbar button and `formats` menu item to `styles` #TINY-8328
-=======
-- Changed the default statusbar element path delimiter from `»` to `›` #TINY-8372
->>>>>>> 92f6fc86
 
 ### Fixed
 - The object returned from the `editor.fire()` API was incorrect if the editor had been removed #TINY-8018
