--- conflicted
+++ resolved
@@ -6,14 +6,12 @@
 
 ## Unreleased
 
-<<<<<<< HEAD
 ### Added
 - New `label` component available in the `buttons` header of the `View` UI API, along with two size options (`normal` and `large`). #TINY-10339
-=======
+
 ### Fixed
 - When deleting the last row in a table, the cursor would jump to the first cell (top left), instead of moving to the next adjacent cell in some cases. #TINY-6309
 - The functions `schema.isWrapper` and `schema.isInline` didn't exclude element names that started with `#` those should not be considered elements. #TINY-10385
->>>>>>> 79c58772
 
 ## 6.8.0 - 2023-11-22
 
