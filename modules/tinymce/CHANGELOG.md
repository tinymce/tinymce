# Changelog
All notable changes to this project will be documented in this file.

The format is based on [Keep a Changelog](https://keepachangelog.com/en/1.0.0/),
and this project adheres to [Semantic Versioning](https://semver.org/spec/v2.0.0.html).

## Unreleased

<<<<<<< HEAD
### Added
- New `label` component available in the `buttons` header of the `View` UI API, along with two size options (`normal` and `large`). #TINY-10339

### Fixed
- When deleting the last row in a table, the cursor would jump to the first cell (top left), instead of moving to the next adjacent cell in some cases. #TINY-6309
- Heading formatting would be partially applied to the content within the `summary` element when the caret was positioned between words. #TINY-10312
- Moving focus to the outside of the editor after having clicked a menu would not fire a `blur` event as expected. #TINY-10310

## 6.8.2 - TBA
=======
## 6.8.2 - 2023-12-11
>>>>>>> cc69eff2

### Fixed
- Bespoke select toolbar buttons including `fontfamily`, `fontsize`, `blocks`, and `styles` incorrectly used plural words in their accessible names. #TINY-10426
- The `align` bespoke select toolbar button had an accessible name that was misleading and grammatically incorrect in certain cases. #TINY-10435
- Accessible names of bespoke select toolbar buttons including `align`, `fontfamily`, `fontsize`, `blocks`, and `styles` were incorrectly translated. #TINY-10426 #TINY-10435
- Clicking inside table cells with heavily nested content could cause the browser to hang. #TINY-10380
- Toggling a list that contains an LI element having another list as its first child would remove the remaining content within that LI element. #TINY-10414

## 6.8.1 - 2023-11-29

### Improved
- Colorpicker now includes the Brightness/Saturation selector and hue slider in the keyboard navigable items. #TINY-9287

### Fixed
- Translation syntax for announcement text in the table grid was incorrectly formatted. #TINY-10141
- The functions `schema.isWrapper` and `schema.isInline` did not exclude node names that started with `#` which should not be considered as elements. #TINY-10385

## 6.8.0 - 2023-11-22

### Added
- CSS files are now also generated as separate JS files to improve bundling of all resources. #TINY-10352
- Added new `StylesheetLoader.loadRawCss` API that can be used to load CSS into a style element. #TINY-10352
- Added new `StylesheetLoader.unloadRawCss` API that can be used to unload CSS that was loaded into a style element. #TINY-10352
- Added `force_hex_color` editor option. Option `'always'` converts all RGB & RGBA colours to hex, `'rgb_only'` will only convert RGB and *not* RGBA colours to hex, `'off'` won't convert any colours to hex. #TINY-9819
- Added `default_font_stack` editor option that makes it possible to define what is considered a system font stack. #TINY-10290
- New `sandbox_iframes` option that controls whether iframe elements will be added a `sandbox=""` attribute to mitigate malicious intent. #TINY-10348
- New `convert_unsafe_embeds` option that controls whether `<object>` and `<embed>` elements will be converted to more restrictive alternatives, namely `<img>` for image MIME types, `<video>` for video MIME types, `<audio>` audio MIME types, or `<iframe>` for other or unspecified MIME types. #TINY-10349

### Improved
- Improved the tooltips of picker buttons for the urlinput components in the "Insert/Edit Image" and "Insert/Edit Link" dialogs. #TINY-10155
- Inline dialog will now respect `size: 'large'` argument in the dialog spec. #TINY-10209
- SVG elements and their children are now retained when configured as valid elements. #TINY-10237
- Bespoke select toolbar buttons including `align`, `fontfamily`, `fontsize`, `blocks`, and `styles` did not include their visible text labels in their accessible names. #TINY-10147

### Fixed
- Editor would convert urls that are not http/s or relative resulting in broken links. #TINY-10153
- Calling the `setProgressState` API would cause the window to be scrolled when the editor wasn't fully visible. #TINY-10172
- Applying heading formatting to the content of the `summary` element extended its application to the content of the parent `details` element. #TINY-10154
- Setting the content with an attribute that contains a self-closing HTML tag did not preserve the tag. #TINY-10088
- Screen readers now announce the selected color of `forecolor` and `backcolor` buttons. #TINY-9796
- Resize handles would not appear on editable images in a non-editable context. #TINY-10118
- Corrections and copy-edits to the `addIcon` API documentation. #TINY-10230
- The dialog size was not updated when the `size` argument was changed when redialling a dialog. #TINY-10209
- Toggling a list that contains an LI element having another list as its first child would remove the remaining content within that LI element. #TINY-10213
- Custom block element wasn't considered block element in some cases. #TINY-10139
- The editor no longer forcefully takes focus when a notification closes while the focus is outside of the editor. #TINY-10282
- An empty element with a `contenteditable="true"` attribute within a table cell would not be treated as content and get removed if backspace or delete was being pressed. #TINY-10010
- Removing an LI element containing a `details` element would incorrectly merge its content. #TINY-10133
- The function `getModifierState` did not work on events passed through the editor as expected. #TINY-10263
- Search and replace plugin would incorrectly find matching text inside non-editable root elements. #TINY-10162
- Removed use of `async` for editor rendering which caused visual blinking when reloading the editor in-place. #TINY-10249
- Toggling off one format on the caret when multiple formats was toggled on would toggle all of them off. #TINY-10132
- Merging an external `p` inside a `list` via delete or backspace would incorrectly try to move a parent element inside a child element. #TINY-10289
- Directionality would not be consistently applied to the entire `accordion` block. #TINY-10291
- The `fontsizeinput` toolbar item was causing console warnings when toolbar items were clicked. #TINY-10330
- Menubar buttons with more than one word would sometimes wrap into two lines. #TINY-10343
- Creating a new `li` via enter inside a nested list would not inherit styles from the source `li`. #TINY-10316
- Screen readers now announce the active autocompleter item. #TINY-9393
- Dialog collection items would not display any icons chosen from icon pack. #TINY-10174

## 6.7.3 - 2023-11-15

### Changed
- Zero width no-break space (U+FEFF) characters are removed from content passed to `setContent`, `insertContent`, and `resetContent` APIs. #TINY-10305
- Zero width no-break space (U+FEFF) characters in initial content are not loaded into the editor upon initialization. #TINY-10305

### Fixed
- Specific HTML content containing unescaped text nodes caused mXSS when using undo/redo. #TINY-10305
- Specific HTML content containing unescaped text nodes caused mXSS when using the `getContent` and `setContent` APIs with the `format: 'raw'` option, which also affected the `resetContent` API and the draft restoration feature of the Autosave plugin. #TINY-10305

## 6.7.2 - 2023-10-25

### Fixed
- The function `getModifierState` did not work on events passed through the editor as expected. #TINY-10263
- Removed use of `async` for editor rendering which caused visual blinking when reloading the editor in-place. #TINY-10249
- Toggling a list that contains an LI element having another list as its first child would remove the remaining content within that LI element. #TINY-10213
- List items containing a list element surrounded by non list nodes would cause some list operations to fail. #TINY-10268
- The `accordion` toggling with the Enter key press would behave incorrectly on Safari. #TINY-10177
- Deleting a range that included both text of a cell and a nested table in that cell removed the entire content of the cell. #TINY-10254

## 6.7.1 - 2023-10-19

### Fixed
- Specific HTML content caused mXSS when using undo/redo. #TINY-10180
- Specific HTML content caused mXSS when using the `getContent` and `setContent` APIs with the `format: 'raw'` option, which also affected the `resetContent` API and the draft restoration feature of the Autosave plugin. #TINY-10236
- Notification messages containing HTML were not properly XSS sanitized before being displayed. #TINY-10286

## 6.7.0 - 2023-08-30

### Added
- New `help_accessibility` option displays the keyboard shortcut to open the in-application help in the status bar. #TINY-9379
- Added a new `InsertNewBlockBefore` command which inserts an empty block before the block containing the current selection. #TINY-10022
- Added a new `InsertNewBlockAfter` command which inserts an empty block after the block containing the current selection. #TINY-10022

### Improved
- Adding a newline after a table would, in some specific cases, not work. #TINY-9863
- Menus now have a slight margin at the top and bottom to more clearly separate them from the frame edge. #TINY-9978
- Updated **More** toolbar button tooltip text from *More...* to *Reveal or hide additional toolbar items*. #TINY-9629
- Where multiple case sensitive variants of a translation key are provided, they will now all be preserved in the translation object instead of just the lowercase variant. #TINY-10115
- Improved screen reader announcements of the column and row selection in the grid presented by the **Table** menu and toolbar item. #TINY-10140
- Improved the keyboard focus visibility for links inside dialogs. #TINY-10124

### Changed
- Change `UndoLevelType` from `enum` to union type so that it is easier to use. #TINY-9764
- The pattern replacement removed spaces if they were contained within a tag that only contained a space and the text to replace. #TINY-9744
- If loading content CSS takes more than 500ms, the editor will be set to an *in progress* state until the CSS is ready. #TINY-10008

### Fixed
- Applying an ordered or unordered list to a selected checklist incorrectly turned the list into paragraphs. #TINY-9975
- Returning an empty string in a custom context menu update function resulted in a small white line appearing on right-click and the browser-native context menu would not present. #TINY-9842
- For sufficiently long URLs and sufficiently wide windows, URL autocompletion hid middle portions of the URL from view. #TINY-10017
- Numeric input in toolbar items did not disable when a switching from edit to read-only mode. #TINY-10129
- The Quick Toolbars plugin showed text alignment buttons on pagebreaks. #TINY-10054
- Creating lists in empty blocks sometimes, and incorrectly, converted adjacent block elements into list items. #TINY-10136
- Creating a list from multiple `<div>` elements only created a partial list. #TINY-9872
- Tab navigation incorrectly stopped around `iframe` dialog components. #TINY-9815
- It was possible to delete the sole empty block immediately before a `<details>` element if it was nested within another `<details>` element. #TINY-9965
- Deleting `<li>` elements that only contained `<br>` tags sometimes caused a crash. #TINY-6888
- It was possible to remove the `<summary>` element from a `<details>` element by dragging and dropping. #TINY-9960
- It was possible to break `<summary>` elements if content containing block elements was dragged-and-dropped inside them. #TINY-9960
- Contents were not removed from the drag start source if dragging and dropping internally into a transparent block element. #TINY-9960
- Using the Media plugin unexpectedly changed `<script>` tags in the editor body to `<image>` tags. #TINY-10007
- In some circumstances, pressing the **Enter** key scrolled the entire page. #TINY-9828
- The border styles of a table were incorrectly split into a longhand form after table dialog updates. #TINY-9843
- Links in **Help → Help → Plugins** and **Help → Help → Version** were not navigable by keyboard. #TINY-10071
- Fixed the inability to insert content next to the `<details>` element when it is the first or last content element. Pressing the **Up** or **Down** arrow key now inserts a block element before or after the `<details>` element. #TINY-9827
- An empty element with a `contenteditable="true"` attribute within a noneditable root was deleted when the Backspace key was pressed. #TINY-10011
- The `color_cols` option was not respected when set to the value 5 with a custom `color_map` specified. #TINY-10126
- In Safari on macOS, deleting backwards within a `<summary>` element removed the entire `<details>` element if it had no other content. #TINY-10123

## 6.6.2 - 2023-08-09

### Fixed
- An "Uncaught TypeError: Cannot read properties of null" error would sometimes be thrown when updating the content of a `streamContent: true` iframe dialog component. #TINY-10128

## 6.6.1 - 2023-08-02

### Added
- Restored filtering option, `pad_empty_with_br`. Set to `true` to pad empty block elements with `<br>` tags instead of the `&nbsp;` character entity. #TINY-9861

### Improved
- When Safari is the host browser, content updates for iframe dialog components with `streamContent: true` set are now throttled to 500ms intervals. #TINY-10097

### Changed
- API comments/documentation: a markup typo and run-on sentences both corrected. #TINY-10073

### Fixed
- On Safari and Firefox, scroll positions were not always maintained when updating the content of a `streamContent: true` iframe dialog component. #TINY-10078
- On Safari, iframe dialog components did not consistently autoscroll to the end of the scrollable area when `streamContent: true` was set. #TINY-10109
- Scrolling behavior was inconsistent when updating a `streamContent: true` iframe dialog component with content lacking an HTML document type declaration. #TINY-10110
- A warning message was sometimes printed to the browser console when closing a dialog that contained an iframe component. #TINY-10070
- Lists could not be created within editable areas nested inside non-editable areas. #TINY-10000
- On Safari and Firefox, the border around `iframe` dialog components did not highlight when focused. #TINY-10101
- Right-clicking on an image in a non-editable context opened the Image context menu. #TINY-10016
- The `color_cols` option was not respected when a custom `color_map` was defined. #TINY-10098
- The `color_cols` options were were not rounded to the nearest number when set to a decimal number. #TINY-9737

## 6.6.0 - 2023-07-12

### Added
- Added a new property value — `bottom` — for inline dialog configurations that anchors the dialog to the bottom of the editor. #TINY-9888
- Added a new property — `persistent` — for inline dialog configurations that will stop the dialog closing when clicking away from it. #TINY-9991
- New `ai`, `ai-prompt` and `send` icons. #TINY-9942
- Added a new property — `streamContent` — for the `iframe` dialog component. This causes `setData()` to update content without reloading the frame, and end scroll positions will be maintained as new content streams in. #TINY-10032
- AI Assistant plugin toolbar items added to the default toolbar and AI Assistant plugin menu items added to the default menu bar. #TINY-9939
- Added a new property — `border` — for the `iframe` dialog component that allows a border to be added. #TINY-10049
- Added a new property — `align` — for the label dialog component that controls text alignment. #TINY-10058

### Improved
- When defining a modal or inline dialog, if the buttons property is an empty array, or is not defined at all, the footer will now no longer be rendered. #TINY-9996
- The `iframe` dialog component now has a minimum height of 200px. #TINY-10059
- Improved detection of scrollable containers when the `ui_mode: 'split'` option is set. #TINY-9385

### Changed
- The icon in an `alertbanner` dialog component is no longer clickable if the _URL_ field is not specified. #TINY-10013

### Fixed
- Fixed an issue that caused the inline dialog `size` setting to have no effect. #TINY-10015
- Fixed an issue that prevented the close button from being clicked when the dialog was blocked. #TINY-10056

## 6.5.1 - 2023-06-19

### Fixed
- Fixed a regression where pasting an image url would result in the url being inserted as plain text instead of the image being inserted. #TINY-9997
- It was not possible to press space to insert a space character inside a summary element on Firefox. #TINY-9964

## 6.5.0 - 2023-06-12

### Added
- Support for the `h` hash parameter in Vimeo video URLs in the Media plugin. #TINY-9830
- New `table_merge_content_on_paste` option which disables the merging behaviour when pasting a table inside an existing table. #TINY-9808
- New optional `defaultExpandedIds` and `onToggleExpand` options to the `tree` component config. #TINY-9653
- New optional `defaultSelectedId` option to the `tree` component config. #TINY-9715
- New `accordion` plugin with the `InsertAccordion` command. #TINY-9730
- New `accordion` and `accordion-toggle` icons. #TINY-9789
- New `details_initial_state` and `details_serialized_state` options. #TINY-9732
- New `init_content_sync` option that initializes the editor iframe using `document.write` instead of `srcdoc`. #TINY-9818
- New `newdocument_content` option that sets the content presented in the editor on choosing *File -> New document* or pressing the *New document* toolbar button. #TINY-9839
- New `editable_root` option that can be set to `false` to prevent editing of the editor’s root element. #TINY-9839
- New `editor.setEditableRoot` API that sets the editable state of the editor root element. #TINY-9839
- New `editor.hasEditableRoot` API that returns `true` or `false` depending on the editable state of the editor root element. #TINY-9839
- New `EditableRootStateChange` event that gets dispatched when the state of the editable root is changed. #TINY-9839
- Added Oxide styles for `dl`, `dt`, `dd`, `ol`, and `strong` elements in dialog body content. #TINY-9919

### Improved
- Screen readers can now announce highlighted items listed in the Link dialog’s link combobox. #TINY-9280
- The `icon` field for a dialog’s footer `togglebutton` is no longer mandatory. #TINY-9757
- Toolbar buttons and menu items now present as disabled when they cannot be used because a selected element has a `contenteditable="false"` attribute. #TINY-9669
- Help text displayed at *Help -> Help -> Keyboard Navigation* re-written. #DOC-1936
- Translations added for Help text displayed at *Help > Help > Keyboard Navigation*. #TINY-9633
- For word count purposes these characters are now considered punctuation marks: *$*, *~*, *+*, *|*, *№*, and *`*. They no longer increase a document’s word count. #TINY-8122
- Updated the `codesample` plugin dialog and the `template` plugin dialog to use the `listbox` component to match other dialogs. #TINY-9630
- If the selection contains more than one table cell, Quickbar toolbars are now positioned in the middle of the selection horizontally. #TINY-8297
- Exposed `dataTransfer` property of drag and drop events for elements with a `contenteditable="false"` attribute. #TINY-9601
- Screen readers now announce instructions for resizing the editor using arrow keys, when the resize handle is focused. #TINY-9793
- Dialog `tabpanel` tab labels are now allowed to word wrap for better readability with long labels. #TINY-9947
- Added newlines before and after `details` elements in the output HTML. #TINY-9959
- Added padding for empty `summary` elements so that they can be properly edited. #TINY-9959

### Changed
- The `caption`, `address` and `dt` elements no longer incorrectly allow non-inline child elements when the editor schema is set to _HTML 4_. #TINY-9768
- SVG icons for back and foreground colors now use `class` instead of `id` to identify SVG elements that should change color. #TINY-9844
- Anchor tag elements — `<a>` — no longer incorrectly allow non-inline child elements when the editor schema is set to _HTML 4_. #TINY-9805
- Help dialog was restored to `medium` width for better readability. #TINY-9947

### Fixed
- Right-clicking on a merge tag instance presented different highlighting depending on the host browser. #TINY-9848
- When macOS was the host operating system, pressing *Command+backspace* did not add an undo level. #TINY-8910
- *Ctrl+backspace* and *Ctrl+delete* did not restore the correct insertion point position after a redo operation. #TINY-8910
- In the `tree` component, a selected item in a directory would not stay selected after collapsing the directory. #TINY-9715
- Enabling or Disabling checkboxes would not set the correct classes and attributes. #TINY-4189
- Entering a newline would, in some setups, place the insertion point in the wrong paragraph. #TINY-9822
- Redial would, in some situations, cause select elements not to have an initial value selected when they should have. #TINY-9679
- The Table toolbar was visible even if the table was within a host element with a `contenteditable="false"` attribute set. #TINY-9664
- Quickbar toolbars were incorrectly shown for elements with a `contenteditable="false"` attribute set in a root with a `contenteditable="false"` attribute set. #TINY-9460
- When Chrome was the host browser, adding a newline when the insertion point was placed after a table could, in some specific situations, not generate the expected newline. #TINY-9813
- Show the calculated height and width of Media Embed elements in the `media` plugin dialog. #TINY-8714
- Removing an image that failed to upload from an empty paragraph left the paragraph without a padding `<br>` tag. #TINY-9696
- Allow a Media Embed element to be correctly resized when using the `media` plugin dialog by converting the Media Embed element to a standalone iframe. #TINY-8714
- In some circumstances, an inline alert in the _Search and Replace_ dialog persisted when it was not necessary. #TINY-9704
- Context toolbars displayed the incorrect status for the `advlist` plugin buttons. #TINY-9680
- In Safari running on iOS, Korean characters merged onto the previous line upon typing after inserting a newline by pressing Enter. #TINY-9746
- Initiating the editor with a table as the first element resulted in resize handles being displayed around the table even when the editor did not have focus. #TINY-9748
- If the insertion point was between two images, pressing the Backspace key would, in some situations, delete the image after the insertion point instead of the image before the insertion point. #TINY-9807
- Directionality commands could set the `dir` attribute on elements with a `contenteditable="false"` attribute set when these elements were within a root with a `contenteditable="false"` attribute set. #TINY-9662
- The content of the dialog body could not be scrolled. #TINY-9668
- Some toolbar items, when in a not-enabled state, did not render the `not-allowed` mouse pointer. #TINY-9758
- Formats were incorrectly applied to the closest editable element if the selection was in a `contenteditable="false"` context. #TINY-9678
- Formats were incorrectly removed from the closest editable element if the selection was in a `contenteditable="false"` context. #TINY-9678
- Formatter API, `canApply`, was not returning `false` when the selection was in a `contenteditable="false"` context. #TINY-9678
- When dragging image elements and dropping the image in the editor the `dragend` event would sometimes not fire when Firefox was the host browser. #TINY-9694
- It was possible to remove links in noneditable contents with the `unlink` editor command. #TINY-9739
- Direction was not visually changing when using the Directionality plugin on an element which had the `direction` CSS property set. #TINY-9314
- Whitespace between transparent elements was incorrectly converted into empty paragraphs. #TINY-9761
- Popups were not constrained within the scrollable container when in a shadow root. #TINY-9743
- Pressing arrow keys inside RTL elements would move the insertion point in an incorrect direction when moving over elements with the `contenteditable` attribute set to `false`. #TINY-9565
- Inserting two tables consecutively without focus in the editor resulted in the second table being inserted at the wrong position. #TINY-3909
- Pasting content into the editor did not fire `beforeinput` and `input` events. #TINY-9829
- In some cases, exiting a `blockquote` element could fail when the insertion point was positioned at the end of the `blockquote`. #TINY-9794
- Templates containing an `<html>` tag were not parsed before being rendered for preview. #TINY-9867
- Typing after deleting formatted content could remove a space at the start of the typing. #TINY-9310
- Invalid markup in Notification and Dialog close buttons. #TINY-9849
- In dialogs, an incorrect `aria-describedby` attribute caused the dialog body to be announced when using a screen reader. #TINY-9816
- The sticky toolbar did not render correctly when transitioning from the custom editor view to the main view. #TINY-9814
- Saving the Table Properties dialog after changing properties unrelated to cells would overwrite cell properties set by the Cell Properties dialog. #TINY-9837
- Fixed the constrained bounds calculation for dismissal of the toolbar when using `toolbar_location: 'bottom'`. #TINY-9718
- Pressing the Backspace or Delete key when the insertion point was within a `details` element resulted in broken markup. #TINY-9884
- Making the selection into a list did not work if the selection included a block element with a `contenteditable="false"` attribute. #TINY-9823
- Inserting elements in the middle of the summary caused two summaries to appear within `details` elements. #TINY-9885

## 6.4.2 - 2023-04-26

### Fixed
- The editor displayed a notification error when it failed to retrieve a blob image uri. #TINY-9604
- Tab navigation no longer incorrectly stops at menu buttons within toolbar groups. #TINY-9723
- The `urlinput` dialog component would not open the type-ahead dropdown when the input value was reset to an empty string. #TINY-9717
- Redial would, in some circumstances, cause elements to not have an initial value selected when they should have. #TINY-9679
- When hovering over tree dialog components the mouse pointer rendered incorrectly. #TINY-9692
- The `tox-button` and `tox-button-secondary` buttons now support the `hover`, `active`, `focus`, and `disabled` states. #TINY-9713
- Setting an invalid unit in the `fontsizeinput` changed it to the default value instead of reverting it to the previous, and valid, value. #TINY-9754
- Selection was not correctly scrolled horizontally into view when using the `selection.scrollIntoView` API. #TINY-9747
- The contextual toolbar displayed the status of Advanced List Premium plugin icons incorrectly. #TINY-9680
- The `quickimage` toolbar button failed to insert images selected from the local computer when running on Google Chrome for macOS. #TINY-9769

## 6.4.1 - 2023-03-29

### Fixed
- The `fontsizeinput` increase and decrease size buttons now work on TinyMCE mobile. #TINY-9725
- The TinyMCE editor toolbar is now accessible for all screen widths; it no longer collapses into an inaccessible vertical line when the screen is scrolled horizontally. #TINY-9646
- Reverted the changes made, in TinyMCE 6.4.0, to UI button colors in focus, active, and enabled states. #TINY-9176

## 6.4.0 - 2023-03-15

### Added
- New `tree` component that can be used in dialog body panel. #TINY-9532
- `renderUI` property in the `Theme` type can now return a `Promise<RenderResult>` instead of `RenderResult`. #TINY-9556
- New `isEditable` API to `editor.selection` that returns true or false if the current selection is editable. #TINY-9462
- New `isEditable` API to `editor.dom` that returns true or false if the specified node is editable. #TINY-9462
- New `setText` and `setIcon` methods added to menu button and toolbar button API. #TINY-9268
- New `highlight_on_focus` option which enables highlighting the content area on focus. #TINY-9277
- New `fontsizeinput` toolbar item which allows the user to set the size via input and also increase and decrease it with `+` and `-` buttons. #TINY-9429
- Added `skipFocus` option to the `ToggleToolbarDrawer` command to preserve focus. #TINY-9337
- New `font_size_input_default_unit` option allows entry of numbers without a unit in `fontsizeinput`. They are then parsed as the set unit. If `font_size_input_default_unit` is not set the default is `pt`. #TINY-9585
- New `group` and `togglebutton` in view. #TINY-9523
- New `togglebutton` in dialog footer buttons. #TINY-9523
- Added `toggleFullscreen` to dialog API. #TINY-9528
- New `text-size-increase` and `text-size-decrease` icons. #TINY-9530
- New `xss_sanitization` option to allow disabling of XSS sanitization. #TINY-9600
- Added the top right close button of modal dialogs to the tabbing order. The 'x' button in these dialogs can now be accessed using keyboard navigation. #TINY-9520
- New `ui_mode` option for editor in scrollable containers support. #TINY-9414
- The sidebar element now has the accessibility role `region` when visible and the accessibility role `presentation` when hidden. #TINY-9517
- The `tox-custom-editor` class now has a border highlight when it is selected. #TINY-9673
- An element could be dropped onto the decendants of an element with a `contenteditable="false"` attribute. #TINY-9364
- Checkmark did not show in menu color swatches. #TINY-9395
- Add support for navigating inside the tree component using arrow keys and shift key. #TINY-9614

### Improved
- Direct invalid child text nodes of list elements are now wrapped in list item elements. #TINY-4818
- Templates are now be parsed before preview and insertion to make preview consistent with inserted template content and prevent XSS. #TINY-9244
- Pressing backspace on an empty line now preserves formatting on the previous empty line. #TINY-9454
- Pressing enter inside the `inputfontsize` input field now moves focus back into the editor content. #TINY-9598
- Drag and drop events for elements with a `contenteditable="false"` attribute now includes target element details. #TINY-9599
- Updated focus, active, and enabled colors of UI buttons for improved contrast against the UI color. #TINY-9176

### Changed
- The `link` plugins context menu items no longer appears for links that include elements with a `contenteditable="false"` attribute. #TINY-9491
- The formatting of elements with a `contenteditable="false"` attribute are no longer cloned to new cells when new table rows are created. #TINY-9449
- Changed the color of `@dialog-table-border-color`, and added right padding to the first cell of dialog table. #TINY-9380

### Fixed
- Sometimes the editor would finish initializing before the silver theme would have finished loading. #TINY-9556
- The `searchreplace` modal closed incorrectly when clicking outside of the alert that pops up when no match is found. #TINY-9443
- The text color or background color picker toolbar buttons did not update when the text color or background color was changed using the equivalent commands in the Format menu. #TINY-9439
- The `onSetup` api function would not run when defining custom group toolbar button. #TINY-9496
- The foreground and background menu icons would not properly update to display the last used color. #TINY-9497
- Added new `setIconFill` function to `NestedMenuItemInstanceApi`. #TINY-9497
- Pasting links to text would sometimes not generate the correct undo stack in Safari. #TINY-9489
- Toolbar split buttons in `advlist` plugin now show the correct state when the cursor is in a checklist. #TINY-5167
- Dragging transparent elements into transparent block elements could produce invalid nesting of transparents. #TINY-9231
- The `editor.insertContent` API would insert contents inside elements with a `contenteditable="false"` attribute if the selection was inside the element. #TINY-9462
- Closing a dialog would scroll down the document in Safari. #TINY-9148
- Inline headers would not work in some situations when the editor was moved too far right horizontally. #TINY-8977
- Quick toolbars were incorrectly rendered during the dragging of elements with a `contenteditable="false"` attribute. #TINY-9305
- Selection of images, horizontal rules, tables or elements with a `contenteditable="false"` attribute was possible if they were within an element with a `contenteditable="false"` attribute. #TINY-9473
- Ranged deletion of formatted text using selection or a keyboard shortcut would sometimes cause Blink- and Webkit-based browsers to insert interpreted tags upon typing. This could result in inconsistent tags. #TINY-9302
- Visual characters were rendered inside elements with a `contenteditable="false"` attribute. #TINY-9474
- Lists with an element with a `contenteditable="false"` attribute as their root were incorrectly editable using list API commands, toolbar buttons and menu items. #TINY-9458
- Color picker dialog would not update the preview color if the hex input value was prefixed with the `#` character. #TINY-9457
- Table cell selection was possible even if the element being selected was within an element with a `contenteditable="false"` attribute. #TINY-9459
- Table commands were modifying tables that were within an element with a `contenteditable="false"` attribute. #TINY-9459
- Fake carets were rendered for elements with a `contenteditable="false"` attribute and for tables within an element with a `contenteditable="false"` attribute. #TINY-9459
- Textareas with scrollbars in dialogs would not render rounded corners correctly on some browsers. #TINY-9331
- It was possible to open links inside the editor if the editor root was an element with a `contenteditable="false"` attribute. #TINY-9470
- Inline boundary was rendered for boundary elements that had a `contenteditable="false"` attribute. #TINY-9471
- Clicking on a disabled split button will no longer call the `onAction` callback. #TINY-9504
- The *Edit Link* dialog incorrectly retrieved the URL value when opened immediately after the link insertion. #TINY-7993
- The `ForwardDelete` and `Delete` editor commands were deleting content within elements with a `contenteditable="false"` attribute. #TINY-9477
- The Backspace and Forward Delete keys were deleting content within elements with a `contenteditable="false"` attribute. #TINY-9477
- Inserting newlines inside an editable element that was inside an element with a `contenteditable="false"` attribute root would sometimes try to split the editable element. #TINY-9461
- Creating a list in a table cell when the caret is in front of an anchor element would not properly include the anchor in the list. #TINY-6853
- Dragging and dropping elements with a `contenteditable="false"` attribute on table borders would remove the element on drop. #TINY-9021
- Elements with a `contenteditable="false"` attribute would be removed when dragged and dropped within a root element with a `contenteditable="false"` attribute. #TINY-9558
- Formatting could be applied or removed to list items with a `contenteditable="false"` attribute that were inside an element with a `contenteditable="false"` attribute. #TINY-9563
- Annotation were not removed if the annotation was deleted immediately after being created. #TINY-9399
- Inserting a link for a selection from quickbars did not preserve formatting. #TINY-9593
- Inline dialog position was not correct when the editor was not inline and was contained in a `fixed` or `absolute` positioned element. #TINY-9554
- Sticky toolbars did not fade transition when undocking in classic iframe mode. #TINY-9408
- Inserting elements that were not valid within the closest editing host would incorrectly split the editing host. #TINY-9595
- The `color_cols` option was not respected in the `forecolor` or `backcolor` color swatches. #TINY-9560
- Drag and dropping the last element with a `contenteditable="false"` attribute out of its parent block would not properly pad the parent block element. #TINY-9606
- Applying heading formats from `text_patterns` produced an invisible space before a word. #TINY-9603
- Opening color swatches caused the browser tab to crash when `color_cols` or other column option was set to 0. #TINY-9649
- Opening a menu button in the footer of a dialog after a redial threw an error. #TINY-9686
- After closing a view, the `more...` toolbar button disappeared if the editor had `toolbar_mode: 'sliding'` and the toolbar was opened. #TINY-9419
- Inline dialogs would open partially off screen when the toolbar had a small width. #TINY-9588
- The `autoresize` plugin would cause infinite resizing when `content_css` was set to `document`. #TINY-8872

## 6.3.2 - 2023-02-22

### Fixed
- Removed a workaround for ensuring stylesheets are loaded in an outdated version of webkit. #TINY-9433

## 6.3.1 - 2022-12-06

### Fixed
- HTML in messages for the `WindowManager.alert` and `WindowManager.confirm` APIs were not properly sanitized. #TINY-3548

## 6.3.0 - 2022-11-23

### Added
- New `expand` function added to `tinymce.selection` which expands the selection around the nearest word. #TINY-9001
- New `expand` function added to `tinymce.dom.RangeUtils` to return a new range expanded around the nearest word. #TINY-9001
- New `color_map_background` and `color_map_foreground` options which set the base colors used in the `backcolor` and `forecolor` toolbar buttons and menu items. #TINY-9184
- Added optional `storageKey` property to `colorinput` component and `colorswatch` fancy menu item. #TINY-9184
- New `addView` function added to `editor.ui.registry` which makes it possible to register custom editor views. #TINY-9210
- New `ToggleView` command which makes it possible to hide or show registered custom views. #TINY-9210
- New `color_default_foreground` and `color_default_background` options to set the initial default color for the `forecolor` and `backcolor` toolbar buttons and menu items. #TINY-9183
- New `getTransparentElements` function added to `tinymce.html.Schema` to return a map object of transparent HTML elements. #TINY-9172
- Added `ToggleToolbarDrawer` event to subscribe to toolbar’s opening and closing. #TINY-9271

### Changed
- Transparent elements, like anchors, are now allowed in the root of the editor body if they contain blocks. #TINY-9172
- Colorswatch keyboard navigation now starts on currently selected color if present in the colorswatch. #TINY-9283
- `setContent` is now allowed to accept any custom keys and values as a second options argument. #TINY-9143

### Improved
- Transparent elements, like anchors, can now contain block elements. #TINY-9172
- Colorswatch now displays a checkmark for selected color. #TINY-9283
- Color picker dialog now starts on the appropriate color for the cursor position. #TINY-9213

### Fixed
- Parsing media content would cause a memory leak, which for example occurred when using the `getContent` API. #TINY-9186
- Dragging a noneditable element toward the bottom edge would cause the page to scroll up. #TINY-9025
- Range expanding capabilities would behave inconsistently depending on where the cursor was placed. #TINY-9029
- Compilation errors were thrown when using TypeScript 4.8. #TINY-9161
- Line separator scrolling in floating toolbars. #TINY-8948
- A double bottom border appeared on inline mode editor for the `tinymce-5` skin. #TINY-9108
- The editor header showed up even with no menubar and toolbar configured. #TINY-8819
- Inline text pattern no longer triggers if it matches only the end but not the start. #TINY-8947
- Matches of inline text patterns that are similar are now managed correctly. #TINY-8949
- Using `editor.selection.getContent({ format: 'text' })` or `editor.getContent({ format: 'text' })` would sometimes deselect selected radio buttons. #TINY-9213
- The context toolbar prevented the user from placing the cursor at the edges of the editor. #TINY-8890
- The Quick Insert context toolbar provided by the `quickbars` plugin showed when the cursor was in a fake block caret. #TINY-9190
- The `editor.selection.getRng()` API was not returning a proper range on hidden editors in Firefox. #TINY-9259
- The `editor.selection.getBookmark()` API was not returning a proper bookmark on hidden editors in Firefox. #TINY-9259
- Dragging a noneditable element before or after another noneditable element now works correctly. #TINY-9253
- The restored selection after a redo or undo action was not scrolled into view. #TINY-9222
- A newline could not be inserted when the selection was restored from a bookmark after an inline element with a `contenteditable="false"` attribute. #TINY-9194
- The global `tinymce.dom.styleSheetLoader` was not affected by the `content_css_cors` option. #TINY-6037
- The caret was moved to the previous line when a text pattern executed a `mceInsertContent` command on Enter key when running on Firefox. #TINY-9193

## 6.2.0 - 2022-09-08

### Added
- New `text_patterns_lookup` option to provide additional text patterns dynamically. #TINY-8778
- New promotion element has been added to the default UI. It can be disabled using the new `promotion` option. #TINY-8840
- New `format_noneditable_selector` option to specify the `contenteditable="false"` elements that can be wrapped in a format. #TINY-8905
- Added `allow` as a valid attribute for the `iframe` element in the editor schema. #TINY-8939
- New `search` field in the `MenuButton` that shows a search field at the top of the menu, and refetches items when the search field updates. #TINY-8952

### Improved
- The formatter can now apply a format to a `contenteditable="false"` element by wrapping it. Configurable using the `format_noneditable_selector` option. #TINY-8905
- The autocompleter now supports a multiple character trigger using the new `trigger` configuration. #TINY-8887
- The formatter now applies some inline formats, such as color and font size, to list item elements when the entire item content is selected. #TINY-8961
- The installed and available plugin lists in the Help dialog are now sorted alphabetically. #TINY-9019
- Alignment can now be applied to more types of embedded media elements. #TINY-8687

### Changed
- The `@menubar-row-separator-color` oxide variable no longer affects the divider between the Menubar and Toolbar. It only controls the color of the separator lines drawn in multiline Menubars. #TINY-8632
- The `@toolbar-separator-color` oxide variable now affects the color of the separator between the Menubar and Toolbar only. #TINY-8632
- Available Premium plugins, which are listed by name in the Help dialog, are no longer translated. #TINY-9019

### Fixed
- The Autolink plugin did not work when text nodes in the content were fragmented. #TINY-3723
- Fixed multiple incorrect types on public APIs found while enabling TypeScript strict mode. #TINY-8806
- The number of blank lines returned from `editor.getContent({format: 'text'})` differed between browsers. #TINY-8579
- The editor focused via the `auto_focus` option was not scrolled into the viewport. #TINY-8785
- Adding spaces immediately after a `contenteditable="false"` block did not work properly in some circumstances. #TINY-8814
- Elements with only `data-*` custom attributes were sometimes removed when they should not be removed. #TINY-8755
- Selecting a figure with `class="image"` incorrectly highlighted the link toolbar button. #TINY-8832
- Specifying a single, non-default list style for the `advlist_bullet_styles` and `advlist_number_styles` options was not respected. #TINY-8721
- Fixed multiple issues that occurred when formatting `contenteditable` elements. #TINY-8905
- Spaces could be incorrectly added to `urlinput` dialog components (commonly but not exclusively presented in the *Insert/Edit Link* dialog) in certain cases. #TINY-8775
- The text patterns logic threw an error when there were fragmented text nodes in a paragraph. #TINY-8779
- Dragging a `contentEditable=false` element towards a document’s edge did not cause scrolling. #TINY-8874
- Parsing large documents no longer throws a `Maximum call stack size exceeded` exception. #TINY-6945
- DomParser filter matching was not checked between filters, which could lead to an exception in the parser. #TINY-8888
- `contenteditable="false"` lists can no longer be toggled; and `contenteditable="true"` list elements within these lists can no longer be indented, split into another list element, or appended to the previous list element by deletion. #TINY-8920
- Removed extra bottom padding in the context toolbar of the `tinymce-5` skin. #TINY-8980
- Fixed a regression where pressing **Enter** added or deleted content outside the selection. #TINY-9101
- Fixed a bug where pressing **Enter** deleted selected `contenteditable="false"` `<pre>` elements. #TINY-9101
- The `editor.insertContent()` API did not respect the `no_events` argument. #TINY-9140

### Deprecated
- The autocompleter configuration property, `ch`, has been deprecated. It will be removed in the next major release. Use the `trigger` property instead. #TINY-8887

## 6.1.2 - 2022-07-29

### Fixed
- Reverted the undo level fix in the `autolink` plugin as it caused duplicated content in some edge cases. #TINY-8936

## 6.1.1 - 2022-07-27

### Fixed
- Invalid special elements were not cleaned up correctly during sanitization. #TINY-8780
- An exception was thrown when deleting all content if the start or end of the document had a `contenteditable="false"` element. #TINY-8877
- When a sidebar was opened using the `sidebar_show` option, its associated toolbar button was not highlighted. #TINY-8873
- When converting a URL to a link, the `autolink` plugin did not fire an `ExecCommand` event, nor did it create an undo level. #TINY-8896
- Worked around a Firefox bug which resulted in cookies not being available inside the editor content. #TINY-8916
- `<pre>` content pasted into a `<pre>` block that had inline styles or was `noneditable` now merges correctly with the surrounding content. #TINY-8860
- After a `codesample` was pasted, the insertion point was placed incorrectly. #TINY-8861

## 6.1.0 - 2022-06-29

### Added
- New `sidebar_show` option to show the specified sidebar on initialization. #TINY-8710
- New `newline_behavior` option controls what happens when the Return or Enter key is pressed or the `mceInsertNewLine` command is used. #TINY-8458
- New `iframe_template_callback` option in the Media plugin. Patch provided by Namstel. #TINY-8684
- New `transparent` property for `iframe` dialog component. #TINY-8534
- New `removeAttributeFilter` and `removeNodeFilter` functions added to the DomParser and DOM Serializer APIs. #TINY-7847
- New `dispatchChange` function added to the UndoManager API to fire the change with current editor status as level and current undoManager layer as lastLevel. #TINY-8641

### Improved
- Clearer focus states for buttons while navigating with a keyboard. #TINY-8557
- Support annotating certain block elements directly when using the editor's Annotation API. #TINY-8698
- The `mceLink` command can now take the value `{ dialog: true }` to always open the link dialog. #TINY-8057
- All help dialog links to `https://www.tiny.cloud` now include `rel="noopener"` to avoid potential security issues. #TINY-8834

### Changed
- The `end_container_on_empty_block` option can now take a string of blocks, allowing the exiting of a blockquote element by pressing Enter or Return twice. #TINY-6559
- The default value for `end_container_on_empty_block` option has been changed to `'blockquote'`. #TINY-6559
- Link menu and toolbar buttons now always execute the `mceLink` command. #TINY-8057
- Toggling fullscreen mode when using the Fullscreen plugin now also fires the `ResizeEditor` event. #TINY-8701
- Getting the editor's text content now returns newlines instead of an empty string if more than one empty paragraph exists. #TINY-8578
- Custom elements are now treated as non-empty elements by the schema. #TINY-4784
- The autocompleter's menu HTML element is now positioned instead of the wrapper. #TINY-6476
- Choice menu items will now use the `'menuitemradio'` aria role to better reflect that only a single item can be active. #TINY-8602

### Fixed
- Some Template plugin option values were not escaped properly when doing replacement lookups with Regular Expressions. #TINY-7433
- Copy events were not dispatched in readonly mode. #TINY-6800
- `<pre>` tags were not preserved when copying and pasting. #TINY-7719
- The URL detection used for autolink and smart paste did not work if a path segment contained valid characters such as `!` and `:`. #TINY-8069
- In some cases pressing the Backspace or Delete key would incorrectly step into tables rather than remain outside. #TINY-8592
- Links opened when Alt+Enter or Option+Return was typed even when `preventDefault()` was called on the keydown event. #TINY-8661
- Inconsistent visual behavior between choosing Edit -> Select All and typing Ctrl+A or Cmd+A when a document contained an image. #TINY-4550
- Ctrl+Shift+Home/End or Cmd+Shift+Up-arrow/Down-arrow did not expand the selection to a `contenteditable="false"` element if the element was at the beginning or end of a document. #TINY-7795
- Triple-clicking did not select a paragraph in Google Chrome in some circumstances. #TINY-8215
- Images were not showing as selected when selected along with other content. #TINY-5947
- Selection direction was not stored or restored when getting or setting selection bookmarks. #TINY-8599
- When text within an inline boundary element was selected and the right-arrow key was pressed, the insertion point incorrectly moved to the left. #TINY-8601
- In some versions of Safari, the `editor.selection.isForward()` API could throw an exception due to an invalid selection. #TINY-8686
- The selection is no longer incorrectly moved inside a comment by the `editor.selection.normalize()` API. #TINY-7817
- The `InsertParagraph` or `mceInsertNewLine` commands did not delete the current selection like the native command does. #TINY-8606
- The `InsertLineBreak` command did not replace selected content. #TINY-8458
- If selected content straddled a parent and nested list, cutting the selection did not always set the list style to `'none'` on the parent list. #TINY-8078
- Delete operations could behave incorrectly if the selection contains a `contenteditable="false"` element located at the edge of content. #TINY-8729
- Spaces were not added correctly on some browsers when the insertion point was immediately before or after a `contenteditable="false"` block element. #TINY-8588
- Images that used a Data URI were corrupted when the data wasn't base64 encoded. #TINY-8337
- `uploadImages` no longer triggers two change events if there is a removal of images on upload. #TINY-8641
- Preview and Insert Template dialogs now display the correct content background color when using dark skins. #TINY-8534
- Dialogs no longer exceed window height on smaller screens. #TINY-8146
- UI components, such as dialogs, would in some cases cause the Esc keyup event to incorrectly trigger inside the editor. #TINY-7005
- Fixed incorrect word breaks in menus when the menu presented with a scrollbar. #TINY-8572
- Notifications did not properly reposition when toggling fullscreen mode. #TINY-8701
- Text alignments, such as flush left and centered, could not be applied to `<pre>` elements. #TINY-7715
- Indenting or outdenting list items inside a block element that was inside another list item did not work. #TINY-7209
- Changing the list type of a list within another block element altered the parent element that contained that list. #TINY-8068
- Pasting columns in tables could, in some circumstances, result in an invalid table. #TINY-8040
- Copying columns in tables could sometimes result in an invalid copy. #TINY-8040
- Changing table properties with the `table_style_by_css` option set to `false` would sometimes reset the table width. #TINY-8758
- Custom elements added to otherwise blank lines were removed during serialization. #TINY-4784
- The editor's autocompleter was not triggered at the start of nested list items. #TINY-8759
- Some function types in the TreeWalker API missed that it could return `undefined`. #TINY-8592
- Nuget packages for .NET and .NET Core are now configured to copy TinyMCE into `/wwwroot/lib/` when TinyMCE is installed into a project. #TINY-8611

## 6.0.3 - 2022-05-25

### Fixed
- Could not remove values when multiple cells were selected with the cell properties dialog. #TINY-8625
- Could not remove values when multiple rows were selected with the row properties dialog. #TINY-8625
- Empty lines that were formatted in a ranged selection using the `format_empty_lines` option were not kept in the serialized content. #TINY-8639
- The `s` element was missing from the default schema text inline elements. #TINY-8639
- Some text inline elements specified via the schema were not removed when empty by default. #TINY-8639

## 6.0.2 - 2022-04-27

### Fixed
- Some media elements wouldn't update when changing the source URL. #TINY-8660
- Inline toolbars flickered when switching between editors. #TINY-8594
- Multiple inline toolbars were shown if focused too quickly. #TINY-8503
- Added background and additional spacing for the text labeled buttons in the toolbar to improve visual clarity. #TINY-8617
- Toolbar split buttons with text used an incorrect width on touch devices. #TINY-8647

## 6.0.1 - 2022-03-23

### Fixed
- Fixed the dev ZIP missing the required `bin` scripts to build from the source. #TINY-8542
- Fixed a regression whereby text patterns couldn't be updated at runtime. #TINY-8540
- Fixed an issue where tables with colgroups could be copied incorrectly in some cases. #TINY-8568
- Naked buttons better adapt to various background colors, improved text contrast in notifications. #TINY-8533
- The autocompleter would not fire the `AutocompleterStart` event nor close the menu in some cases. #TINY-8552
- It wasn't possible to select text right after an inline noneditable element. #TINY-8567
- Fixed a double border showing for the `tinymce-5` skin when using `toolbar_location: 'bottom'`. #TINY-8564
- Clipboard content was not generated correctly when cutting and copying `contenteditable="false"` elements. #TINY-8563
- Fixed the box-shadow getting clipped in autocompletor popups. #TINY-8573
- The `buttonType` property did not work for dialog footer buttons. #TINY-8582
- Fix contrast ratio for error messages. #TINY-8586

## 6.0.0 - 2022-03-03

### Added
- New `editor.options` API to replace the old `editor.settings` and `editor.getParam` APIs. #TINY-8206
- New `editor.annotator.removeAll` API to remove all annotations by name. #TINY-8195
- New `Resource.unload` API to make it possible to unload resources. #TINY-8431
- New `FakeClipboard` API on the `tinymce` global. #TINY-8353
- New `dispatch()` function to replace the now deprecated `fire()` function in various APIs. #TINY-8102
- New `AutocompleterStart`, `AutocompleterUpdate` and `AutocompleterEnd` events. #TINY-8279
- New `mceAutocompleterClose`, `mceAutocompleterReload` commands. #TINY-8279
- New `mceInsertTableDialog` command to open the insert table dialog. #TINY-8273
- New `slider` dialog component. #TINY-8304
- New `imagepreview` dialog component, allowing preview and zoom of any image URL. #TINY-8333
- New `buttonType` property on dialog button components, supporting `toolbar` style in addition to `primary` and `secondary`. #TINY-8304
- The `tabindex` attribute is now copied from the target element to the iframe. #TINY-8315

### Improved
- New default theme styling for TinyMCE 6 facelift with old skin available as `tinymce-5` and `tinymce-5-dark`. #TINY-8373
- The default height of editor has been increased from `200px` to `400px` to improve the usability of the editor. #TINY-6860
- The upload results returned from the `editor.uploadImages()` API now includes a `removed` flag, reflecting if the image was removed after a failed upload. #TINY-7735
- The `ScriptLoader`, `StyleSheetLoader`, `AddOnManager`, `PluginManager` and `ThemeManager` APIs will now return a `Promise` when loading resources instead of using callbacks. #TINY-8325
- A `ThemeLoadError` event is now fired if the theme fails to load. #TINY-8325
- The `BeforeSetContent` event will now include the actual serialized content when passing in an `AstNode` to the `editor.setContent` API. #TINY-7996
- Improved support for placing the caret before or after noneditable elements within the editor. #TINY-8169
- Calls to `editor.selection.setRng` now update the caret position bookmark used when focus is returned to the editor. #TINY-8450
- The `emoticon` plugin dialog, toolbar and menu item has been updated to use the more accurate `Emojis` term. #TINY-7631
- The dialog `redial` API will now only rerender the changed components instead of the whole dialog. #TINY-8334
- The dialog API `setData` method now uses a deep merge algorithm to support partial nested objects. #TINY-8333
- The dialog spec `initialData` type is now `Partial<T>` to match the underlying implementation details. #TINY-8334
- Notifications no longer require a timeout to disable the close button. #TINY-6679
- The editor theme is now fetched in parallel with the icons, language pack and plugins. #TINY-8453

### Changed
- TinyMCE is now MIT licensed. #TINY-2316
- Moved the `paste` plugin's functionality to TinyMCE core. #TINY-8310
- The `paste_data_images` option now defaults to `true`. #TINY-8310
- Moved the `noneditable` plugin to TinyMCE core. #TINY-8311
- Renamed the `noneditable_noneditable_class` option to `noneditable_class`. #TINY-8311
- Renamed the `noneditable_editable_class` option to `editable_class`. #TINY-8311
- Moved the `textpattern` plugin to TinyMCE core. #TINY-8312
- Renamed the `textpattern_patterns` option to `text_patterns`. #TINY-8312
- Moved the `hr` plugin's functionality to TinyMCE core. #TINY-8313
- Moved the `print` plugin's functionality to TinyMCE core. #TINY-8314
- Moved non-UI table functionality to core. #TINY-8273
- The `DomParser` API no longer uses a custom parser internally and instead uses the native `DOMParser` API. #TINY-4627
- The `editor.getContent()` API can provide custom content by preventing and overriding `content` in the `BeforeGetContent` event. This makes it consistent with the `editor.selection.getContent()` API. #TINY-8018
- The `editor.setContent()` API can now be prevented using the `BeforeSetContent` event. This makes it consistent with the `editor.selection.setContent()` API. #TINY-8018
- Add-ons such as plugins and themes are no longer constructed using the `new` operator. #TINY-8256
- A number of APIs that were not proper classes, are no longer constructed using the `new` operator. #TINY-8322
- The Editor commands APIs will no longer fallback to executing the browsers native command functionality. #TINY-7829
- The Editor query command APIs will now return `false` or an empty string on removed editors. #TINY-7829
- The `mceAddEditor` and `mceToggleEditor` commands now take an object as their value to specify the id and editor options. #TINY-8138
- The `mceInsertTable` command can no longer open the insert table dialog. Use the `mceInsertTableDialog` command instead. #TINY-8273
- The `plugins` option now returns a `string` array instead of a space separated string. #TINY-8455
- The `media` plugin no longer treats `iframe`, `video`, `audio` or `object` elements as "special" and will validate the contents against the schema. #TINY-8382
- The `images_upload_handler` option is no longer passed a `success` or `failure` callback and instead requires a `Promise` to be returned with the upload result. #TINY-8325
- The `tinymce.settings` global property is no longer set upon initialization. #TINY-7359
- The `change` event is no longer fired on first modification. #TINY-6920
- The `GetContent` event will now always pass a `string` for the `content` property. #TINY-7996
- Changed the default tag for the strikethrough format to the `s` tag when using a html 5 schema. #TINY-8262
- The `strike` tag is automatically converted to the `s` tag when using a html 5 schema. #TINY-8262
- Aligning a table to the left or right will now use margin styling instead of float styling. #TINY-6558
- The `:` control character has been changed to `~` for the schema `valid_elements` and `extended_valid_elements` options. #TINY-6726
- The `primary` property on dialog buttons has been deprecated. Use the new `buttonType` property instead. #TINY-8304
- Changed the default statusbar element path delimiter from `»` to `›`. #TINY-8372
- Replaced the `Powered by Tiny` branding text with the Tiny logo. #TINY-8371
- The default minimum height of editor has been changed to 100px to prevent the UI disappearing while resizing. #TINY-6860
- RGB colors are no longer converted to hex values when parsing or serializing content. #TINY-8163
- Replaced the `isDisabled()` function with an `isEnabled()` function for various APIs. #TINY-8101
- Replaced the `enable()` and `disable()` functions with a `setEnabled(state)` function in various APIs. #TINY-8101
- Replaced the `disabled` property with an `enabled` property in various APIs. #TINY-8101
- Replaced the `disable(name)` and `enable(name)` functions with a `setEnabled(name, state)` function in the Dialog APIs. #TINY-8101
- Renamed the `tinymce.Env.os.isOSX` API to `tinymce.Env.os.isMacOS`. #TINY-8175
- Renamed the `tinymce.Env.browser.isChrome` API to `tinymce.Env.browser.isChromium` to better reflect its functionality. #TINY-8300
- Renamed the `getShortEndedElements` Schema API to `getVoidElements`. #TINY-8344
- Renamed the `font_formats` option to `font_family_formats`. #TINY-8328
- Renamed the `fontselect` toolbar button and `fontformats` menu item to `fontfamily`. #TINY-8328
- Renamed the `fontsize_formats` option to `font_size_formats`. #TINY-8328
- Renamed the `fontsizeselect` toolbar button and `fontsizes` menu item to `fontsize`. #TINY-8328
- Renamed the `formatselect` toolbar button and `blockformats` menu item to `blocks`. #TINY-8328
- Renamed the `styleselect` toolbar button and `formats` menu item to `styles`. #TINY-8328
- Renamed the `lineheight_formats` option to `line_height_formats`. #TINY-8328
- Renamed the `getWhiteSpaceElements()` function to `getWhitespaceElements()` in the `Schema` API. #TINY-8102
- Renamed the `mceInsertClipboardContent` command `content` property to `html` to better reflect what data is passed. #TINY-8310
- Renamed the `default_link_target` option to `link_default_target` for both `link` and `autolink` plugins. #TINY-4603
- Renamed the `rel_list` option to `link_rel_list` for the `link` plugin. #TINY-4603
- Renamed the `target_list` option to `link_target_list` for the `link` plugin. #TINY-4603
- The default value for the `link_default_protocol` option has been changed to `https` instead of `http`. #TINY-7824
- The default value for the `element_format` option has been changed to `html`. #TINY-8263
- The default value for the `schema` option has been changed to `html5`. #TINY-8261
- The default value for the `table_style_by_css` option has been changed to `true`. #TINY-8259
- The default value for the `table_use_colgroups` option has been changed to `true`. #TINY-8259

### Fixed
- The object returned from the `editor.fire()` API was incorrect if the editor had been removed. #TINY-8018
- The `editor.selection.getContent()` API did not respect the `no_events` argument. #TINY-8018
- The `editor.annotator.remove` API did not keep selection when removing the annotation. #TINY-8195
- The `GetContent` event was not fired when getting `tree` or `text` formats using the `editor.selection.getContent()` API. #TINY-8018
- The `beforeinput` and `input` events would sometimes not fire as expected when deleting content. #TINY-8168 #TINY-8329
- The `table` plugin would sometimes not correctly handle headers in the `tfoot` section. #TINY-8104
- The `silver` theme UI was incorrectly rendered before plugins had initialized. #TINY-8288
- The aria labels for the color picker dialog were not translated. #TINY-8381
- Fixed sub-menu items not read by screen readers. Patch contributed by westonkd. #TINY-8417
- Dialog labels and other text-based UI properties did not escape HTML markup. #TINY-7524
- Anchor elements would render incorrectly when using the `allow_html_in_named_anchor` option. #TINY-3799
- The `AstNode` HTML serializer did not serialize `pre` or `textarea` elements correctly when they contained newlines. #TINY-8446
- Fixed sub-menu items not read by screen readers. Patch contributed by westonkd. #TINY-8417
- The Home or End keys would move out of a editable element contained within a noneditable element. #TINY-8201
- Dialogs could not be opened in inline mode before the editor had been rendered. #TINY-8397
- Clicking on menu items could cause an unexpected console warning if the `onAction` function caused the menu to close. #TINY-8513
- Fixed various color and contrast issues for the dark skins. #TINY-8527

### Removed
- Removed support for Microsoft Internet Explorer 11. #TINY-8194 #TINY-8241
- Removed support for Microsoft Word from the opensource paste functionality. #TINY-7493
- Removed support for the `plugins` option allowing a mixture of a string array and of space separated strings. #TINY-8399
- Removed support for the deprecated `false` value for the `forced_root_block` option. #TINY-8260
- Removed the jQuery integration. #TINY-4519
- Removed the `imagetools` plugin, which is now classified as a Premium plugin. #TINY-8209
- Removed the `imagetools` dialog component. #TINY-8333
- Removed the `toc` plugin, which is now classified as a Premium plugin. #TINY-8250
- Removed the `tabfocus` plugin. #TINY-8315
- Removed the `textpattern` plugin's API as part of moving it to core. #TINY-8312
- Removed the `table` plugin's API. #TINY-8273
- Removed the callback for the `EditorUpload` API. #TINY-8325
- Removed the legacy browser detection properties from the `Env` API. #TINY-8162
- Removed the `filterNode` method from the `DomParser` API. #TINY-8249
- Removed the `SaxParser` API. #TINY-8218
- Removed the `tinymce.utils.Promise` API. #TINY-8241
- Removed the `toHex` function for the `DOMUtils` and `Styles` APIs. #TINY-8163
- Removed the `execCommand` handler function from the plugin and theme interfaces. #TINY-7829
- Removed the `editor.settings` property as it has been replaced by the new Options API. #TINY-8236
- Removed the `shortEnded` and `fixed` properties on `tinymce.html.Node` class. #TINY-8205
- Removed the `mceInsertRawHTML` command. #TINY-8214
- Removed the style field from the `image` plugin dialog advanced tab. #TINY-3422
- Removed the `paste_filter_drop` option as native drag and drop handling is no longer supported. #TINY-8511
- Removed the legacy `mobile` theme. #TINY-7832
- Removed the deprecated `$`, `Class`, `DomQuery` and `Sizzle` APIs. #TINY-4520 #TINY-8326
- Removed the deprecated `Color`, `JSON`, `JSONP` and `JSONRequest`. #TINY-8162
- Removed the deprecated `XHR` API. #TINY-8164
- Removed the deprecated `setIconStroke` Split Toolbar Button API. #TINY-8162
- Removed the deprecated `editors` property from `EditorManager`. #TINY-8162
- Removed the deprecated `execCallback` and `setMode` APIs from `Editor`. #TINY-8162
- Removed the deprecated `addComponents` and `dependencies` APIs from `AddOnManager`. #TINY-8162
- Removed the deprecated `clearInterval`, `clearTimeout`, `debounce`, `requestAnimationFrame`, `setInterval`, `setTimeout` and `throttle` APIs from `Delay`. #TINY-8162
- Removed the deprecated `Schema` options. #TINY-7821
- Removed the deprecated `file_browser_callback_types`, `force_hex_style_colors` and `images_dataimg_filter` options. #TINY-7823
- Removed the deprecated `filepicker_validator_handler`, `force_p_newlines`, `gecko_spellcheck`, `tab_focus`, `table_responsive_width` and `toolbar_drawer` options. #TINY-7820
- Removed the deprecated `media_scripts` option in the `media` plugin. #TINY-8421
- Removed the deprecated `editor_deselector`, `editor_selector`, `elements`, `mode` and `types` legacy TinyMCE init options. #TINY-7822
- Removed the deprecated `content_editable_state` and `padd_empty_with_br` options. #TINY-8400
- Removed the deprecated `autoresize_on_init` option from the `autoresize` plugin. #TINY-8400
- Removed the deprecated `fullpage`, `spellchecker`, `bbcode`, `legacyoutput`, `colorpicker`, `contextmenu` and `textcolor` plugins. #TINY-8192
- Removed the undocumented `editor.editorCommands.hasCustomCommand` API. #TINY-7829
- Removed the undocumented `mceResetDesignMode`, `mceRepaint` and `mceBeginUndoLevel` commands. #TINY-7829

### Deprecated
- The dialog button component's `primary` property has been deprecated and will be removed in the next major release. Use the new `buttonType` property instead. #TINY-8304
- The `fire()` function of `tinymce.Editor`, `tinymce.dom.EventUtils`, `tinymce.dom.DOMUtils`, `tinymce.util.Observable` and `tinymce.util.EventDispatcher` has been deprecated and will be removed in the next major release. Use the `dispatch()` function instead. #TINY-8102
- The `content` property on the `SetContent` event has been deprecated and will be removed in the next major release. #TINY-8457
- The return value of the `editor.setContent` API has been deprecated and will be removed in the next major release. #TINY-8457

## 5.10.3 - 2022-02-09

### Fixed
- Alignment would sometimes be removed on parent elements when changing alignment on certain inline nodes, such as images. #TINY-8308
- The `fullscreen` plugin would reset the scroll position when exiting fullscreen mode. #TINY-8418

## 5.10.2 - 2021-11-17

### Fixed
- Internal selectors were appearing in the style list when using the `importcss` plugin. #TINY-8238

## 5.10.1 - 2021-11-03

### Fixed
- The iframe aria help text was not read by some screen readers. #TINY-8171
- Clicking the `forecolor` or `backcolor` toolbar buttons would do nothing until selecting a color. #TINY-7836
- Crop functionality did not work in the `imagetools` plugin when the editor was rendered in a shadow root. #TINY-6387
- Fixed an exception thrown on Safari when closing the `searchreplace` plugin dialog. #TINY-8166
- The `autolink` plugin did not convert URLs to links when starting with a bracket. #TINY-8091
- The `autolink` plugin incorrectly created nested links in some cases. #TINY-8091
- Tables could have an incorrect height set on rows when rendered outside of the editor. #TINY-7699
- In certain circumstances, the table of contents plugin would incorrectly add an extra empty list item. #TINY-4636
- The insert table grid menu displayed an incorrect size when re-opening the grid. #TINY-6532
- The word count plugin was treating the zero width space character (`&#8203;`) as a word. #TINY-7484

## 5.10.0 - 2021-10-11

### Added
- Added a new `URI.isDomSafe(uri)` API to check if a URI is considered safe to be inserted into the DOM. #TINY-7998
- Added the `ESC` key code constant to the `VK` API. #TINY-7917
- Added a new `deprecation_warnings` setting for turning off deprecation console warning messages. #TINY-8049

### Improved
- The `element` argument of the `editor.selection.scrollIntoView()` API is now optional, and if it is not provided the current selection will be scrolled into view. #TINY-7291

### Changed
- The deprecated `scope` attribute is no longer added to `td` cells when converting a row to a header row. #TINY-7731
- The number of `col` elements is normalized to match the number of columns in a table after a table action. #TINY-8011

### Fixed
- Fixed a regression that caused block wrapper formats to apply and remove incorrectly when using a collapsed selection with multiple words. #TINY-8036
- Resizing table columns in some scenarios would resize the column to an incorrect position. #TINY-7731
- Inserting a table where the parent element had padding would cause the table width to be incorrect. #TINY-7991
- The resize backdrop element did not have the `data-mce-bogus="all"` attribute set to prevent it being included in output. #TINY-7854
- Resize handles appeared on top of dialogs and menus when using an inline editor. #TINY-3263
- Fixed the `autoresize` plugin incorrectly scrolling to the top of the editor content in some cases when changing content. #TINY-7291
- Fixed the `editor.selection.scrollIntoView()` type signature, as it incorrectly required an `Element` instead of `HTMLElement`. #TINY-7291
- Table cells that were both row and column headers did not retain the correct state when converting back to a regular row or column. #TINY-7709
- Clicking beside a non-editable element could cause the editor to incorrectly scroll to the top of the content. #TINY-7062
- Clicking in a table cell, with a non-editable element in an adjacent cell, incorrectly caused the non-editable element to be selected. #TINY-7736
- Split toolbar buttons incorrectly had nested `tabindex="-1"` attributes. #TINY-7879
- Fixed notifications rendering in the wrong place initially and when the page was scrolled. #TINY-7894
- Fixed an exception getting thrown when the number of `col` elements didn't match the number of columns in a table. #TINY-7041 #TINY-8011
- The table selection state could become incorrect after selecting a noneditable table cell. #TINY-8053
- As of Mozilla Firefox 91, toggling fullscreen mode with `toolbar_sticky` enabled would cause the toolbar to disappear. #TINY-7873
- Fixed URLs not cleaned correctly in some cases in the `link` and `image` plugins. #TINY-7998
- Fixed the `image` and `media` toolbar buttons incorrectly appearing to be in an inactive state in some cases. #TINY-3463
- Fixed the `editor.selection.selectorChanged` API not firing if the selector matched the current selection when registered in some cases. #TINY-3463
- Inserting content into a `contenteditable="true"` element that was contained within a `contenteditable="false"` element would move the selection to an incorrect location. #TINY-7842
- Dragging and dropping `contenteditable="false"` elements could result in the element being placed in an unexpected location. #TINY-7917
- Pressing the Escape key would not cancel a drag action that started on a `contenteditable="false"` element within the editor. #TINY-7917
- `video` and `audio` elements were unable to be played when the `media` plugin live embeds were enabled in some cases. #TINY-7674
- Pasting images would throw an exception if the clipboard `items` were not files (for example, screenshots taken from gnome-software). Patch contributed by cedric-anne. #TINY-8079

### Deprecated
- Several APIs have been deprecated. See the release notes section for information. #TINY-8023 #TINY-8063
- Several Editor settings have been deprecated. See the release notes section for information. #TINY-8086
- The Table of Contents and Image Tools plugins will be classified as Premium plugins in the next major release. #TINY-8087
- Word support in the `paste` plugin has been deprecated and will be removed in the next major release. #TINY-8087

## 5.9.2 - 2021-09-08

### Fixed
- Fixed an exception getting thrown when disabling events and setting content. #TINY-7956
- Delete operations could behave incorrectly if the selection crossed a table boundary. #TINY-7596

## 5.9.1 - 2021-08-27

### Fixed
- Published TinyMCE types failed to compile in strict mode. #TINY-7915
- The `TableModified` event sometimes didn't fire when performing certain table actions. #TINY-7916

## 5.9.0 - 2021-08-26

### Added
- Added a new `mceFocus` command that focuses the editor. Equivalent to using `editor.focus()`. #TINY-7373
- Added a new `mceTableToggleClass` command which toggles the provided class on the currently selected table. #TINY-7476
- Added a new `mceTableCellToggleClass` command which toggles the provided class on the currently selected table cells. #TINY-7476
- Added a new `tablecellvalign` toolbar button and menu item for vertical table cell alignment. #TINY-7477
- Added a new `tablecellborderwidth` toolbar button and menu item to change table cell border width. #TINY-7478
- Added a new `tablecellborderstyle` toolbar button and menu item to change table cell border style. #TINY-7478
- Added a new `tablecaption` toolbar button and menu item to toggle captions on tables. #TINY-7479
- Added a new `mceTableToggleCaption` command that toggles captions on a selected table. #TINY-7479
- Added a new `tablerowheader` toolbar button and menu item to toggle the header state of row cells. #TINY-7478
- Added a new `tablecolheader` toolbar button and menu item to toggle the header state of column cells. #TINY-7482
- Added a new `tablecellbordercolor` toolbar button and menu item to select table cell border colors, with an accompanying setting `table_border_color_map` to customize the available values. #TINY-7480
- Added a new `tablecellbackgroundcolor` toolbar button and menu item to select table cell background colors, with an accompanying setting `table_background_color_map` to customize the available values. #TINY-7480
- Added a new `language` menu item and toolbar button to add `lang` attributes to content, with an accompanying `content_langs` setting to specify the languages available. #TINY-6149
- A new `lang` format is now available that can be used with `editor.formatter`, or applied with the `Lang` editor command. #TINY-6149
- Added a new `language` icon for the `language` toolbar button. #TINY-7670
- Added a new `table-row-numbering` icon. #TINY-7327
- Added new plugin commands: `mceEmoticons` (Emoticons), `mceWordCount` (Word Count), and `mceTemplate` (Template). #TINY-7619
- Added a new `iframe_aria_text` setting to set the iframe title attribute. #TINY-1264
- Added a new DomParser `Node.children()` API to return all the children of a `Node`. #TINY-7756

### Improved
- Sticky toolbars can now be offset from the top of the page using the new `toolbar_sticky_offset` setting. #TINY-7337
- Fancy menu items now accept an `initData` property to allow custom initialization data. #TINY-7480
- Improved the load time of the `fullpage` plugin by using the existing editor schema rather than creating a new one. #TINY-6504
- Improved the performance when UI components are rendered. #TINY-7572
- The context toolbar no longer unnecessarily repositions to the top of large elements when scrolling. #TINY-7545
- The context toolbar will now move out of the way when it overlaps with the selection, such as in table cells. #TINY-7192
- The context toolbar now uses a short animation when transitioning between different locations. #TINY-7740
- `Env.browser` now uses the User-Agent Client Hints API where it is available. #TINY-7785
- Icons with a `-rtl` suffix in their name will now automatically be used when the UI is rendered in right-to-left mode. #TINY-7782
- The `formatter.match` API now accepts an optional `similar` parameter to check if the format partially matches. #TINY-7712
- The `formatter.formatChanged` API now supports providing format variables when listening for changes. #TINY-7713
- The formatter will now fire `FormatApply` and `FormatRemove` events for the relevant actions. #TINY-7713
- The `autolink` plugin link detection now permits custom protocols. #TINY-7714
- The `autolink` plugin valid link detection has been improved. #TINY-7714

### Changed
- Changed the load order so content CSS is loaded before the editor is populated with content. #TINY-7249
- Changed the `emoticons`, `wordcount`, `code`, `codesample`, and `template` plugins to open dialogs using commands. #TINY-7619
- The context toolbar will no longer show an arrow when it overlaps the content, such as in table cells. #TINY-7665
- The context toolbar will no longer overlap the statusbar for toolbars using `node` or `selection` positions. #TINY-7666

### Fixed
- The `editor.fire` API was incorrectly mutating the original `args` provided. #TINY-3254
- Unbinding an event handler did not take effect immediately while the event was firing. #TINY-7436
- Binding an event handler incorrectly took effect immediately while the event was firing. #TINY-7436
- Unbinding a native event handler inside the `remove` event caused an exception that blocked editor removal. #TINY-7730
- The `SetContent` event contained the incorrect `content` when using the `editor.selection.setContent()` API. #TINY-3254
- The editor content could be edited after calling `setProgressState(true)` in iframe mode. #TINY-7373
- Tabbing out of the editor after calling `setProgressState(true)` behaved inconsistently in iframe mode. #TINY-7373
- Flash of unstyled content while loading the editor because the content CSS was loaded after the editor content was rendered. #TINY-7249
- Partially transparent RGBA values provided in the `color_map` setting were given the wrong hex value. #TINY-7163
- HTML comments with mismatched quotes were parsed incorrectly under certain circumstances. #TINY-7589
- The editor could crash when inserting certain HTML content. #TINY-7756
- Inserting certain HTML content into the editor could result in invalid HTML once parsed. #TINY-7756
- Links in notification text did not show the correct mouse pointer. #TINY-7661
- Using the Tab key to navigate into the editor on Microsoft Internet Explorer 11 would incorrectly focus the toolbar. #TINY-3707
- The editor selection could be placed in an incorrect location when undoing or redoing changes in a document containing `contenteditable="false"` elements. #TINY-7663
- Menus and context menus were not closed when clicking into a different editor. #TINY-7399
- Context menus on Android were not displayed when more than one HTML element was selected. #TINY-7688
- Disabled nested menu items could still be opened. #TINY-7700
- The nested menu item chevron icon was not fading when the menu item was disabled. #TINY-7700
- `imagetools` buttons were incorrectly enabled for remote images without `imagetools_proxy` set. #TINY-7772
- Only table content would be deleted when partially selecting a table and content outside the table. #TINY-6044
- The table cell selection handling was incorrect in some cases when dealing with nested tables. #TINY-6298
- Removing a table row or column could result in the cursor getting placed in an invalid location. #TINY-7695
- Pressing the Tab key to navigate through table cells did not skip noneditable cells. #TINY-7705
- Clicking on a noneditable table cell did not show a visual selection like other noneditable elements. #TINY-7724
- Some table operations would incorrectly cause table row attributes and styles to be lost. #TINY-6666
- The selection was incorrectly lost when using the `mceTableCellType` and `mceTableRowType` commands. #TINY-6666
- The `mceTableRowType` was reversing the order of the rows when converting multiple header rows back to body rows. #TINY-6666
- The table dialog did not always respect the `table_style_with_css` option. #TINY-4926
- Pasting into a table with multiple cells selected could cause the content to be pasted in the wrong location. #TINY-7485
- The `TableModified` event was not fired when pasting cells into a table. #TINY-6939
- The table paste column before and after icons were not flipped in RTL mode. #TINY-7851
- Fixed table corruption when deleting a `contenteditable="false"` cell. #TINY-7891
- The `dir` attribute was being incorrectly applied to list items. #TINY-4589
- Applying selector formats would sometimes not apply the format correctly to elements in a list. #TINY-7393
- For formats that specify an attribute or style that should be removed, the formatter `match` API incorrectly returned `false`. #TINY-6149
- The type signature on the `formatter.matchNode` API had the wrong return type (was `boolean` but should have been `Formatter | undefined`). #TINY-6149
- The `formatter.formatChanged` API would ignore the `similar` parameter if another callback had already been registered for the same format. #TINY-7713
- The `formatter.formatChanged` API would sometimes not run the callback the first time the format was removed. #TINY-7713
- Base64 encoded images with spaces or line breaks in the data URI were not displayed correctly. Patch contributed by RoboBurned.

### Deprecated
- The `bbcode`, `fullpage`, `legacyoutput`, and `spellchecker` plugins have been deprecated and marked for removal in the next major release. #TINY-7260

## 5.8.2 - 2021-06-23

### Fixed
- Fixed an issue when pasting cells from tables containing `colgroup`s into tables without `colgroup`s. #TINY-6675
- Fixed an issue that could cause an invalid toolbar button state when multiple inline editors were on a single page. #TINY-6297

## 5.8.1 - 2021-05-20

### Fixed
- An unexpected exception was thrown when switching to readonly mode and adjusting the editor width. #TINY-6383
- Content could be lost when the `pagebreak_split_block` setting was enabled. #TINY-3388
- The `list-style-type: none;` style on nested list items was incorrectly removed when clearing formatting. #TINY-6264
- URLs were not always detected when pasting over a selection. Patch contributed by jwcooper. #TINY-6997
- Properties on the `OpenNotification` event were incorrectly namespaced. #TINY-7486

## 5.8.0 - 2021-05-06

### Added
- Added the `PAGE_UP` and `PAGE_DOWN` key code constants to the `VK` API. #TINY-4612
- The editor resize handle can now be controlled using the keyboard. #TINY-4823
- Added a new `fixed_toolbar_container_target` setting which renders the toolbar in the specified `HTMLElement`. Patch contributed by pvrobays.

### Improved
- The `inline_boundaries` feature now supports the `home`, `end`, `pageup`, and `pagedown` keys. #TINY-4612
- Updated the `formatter.matchFormat` API to support matching formats with variables in the `classes` property. #TINY-7227
- Added HTML5 `audio` and `video` elements to the default alignment formats. #TINY-6633
- Added support for alpha list numbering to the list properties dialog. #TINY-6891

### Changed
- Updated the `image` dialog to display the class list dropdown as full-width if the caption checkbox is not present. #TINY-6400
- Renamed the "H Align" and "V Align" input labels in the Table Cell Properties dialog to "Horizontal align" and "Vertical align" respectively. #TINY-7285

### Deprecated
- The undocumented `setIconStroke` Split Toolbar Button API has been deprecated and will be removed in a future release. #TINY-3551

### Fixed
- Fixed a bug where it wasn't possible to align nested list items. #TINY-6567
- The RGB fields in the color picker dialog were not staying in sync with the color palette and hue slider. #TINY-6952
- The color preview box in the color picker dialog was not correctly displaying the saturation and value of the chosen color. #TINY-6952
- The color picker dialog will now show an alert if it is submitted with an invalid hex color code. #TINY-2814
- Fixed a bug where the `TableModified` event was not fired when adding a table row with the Tab key. #TINY-7006
- Added missing `images_file_types` setting to the exported TypeScript types. #GH-6607
- Fixed a bug where lists pasted from Word with Roman numeral markers were not displayed correctly. Patch contributed by aautio. #GH-6620
- The `editor.insertContent` API was incorrectly handling nested `span` elements with matching styles. #TINY-6263
- The HTML5 `small` element could not be removed when clearing text formatting. #TINY-6633
- The Oxide button text transform variable was incorrectly using `capitalize` instead of `none`. Patch contributed by dakur. #GH-6341
- Fix dialog button text that was using title-style capitalization. #TINY-6816
- Table plugin could perform operations on tables containing the inline editor. #TINY-6625
- Fixed Tab key navigation inside table cells with a ranged selection. #TINY-6638
- The foreground and background toolbar button color indicator is no longer blurry. #TINY-3551
- Fixed a regression in the `tinymce.create()` API that caused issues when multiple objects were created. #TINY-7358
- Fixed the `LineHeight` command causing the `change` event to be fired inconsistently. #TINY-7048

## 5.7.1 - 2021-03-17

### Fixed
- Fixed the `help` dialog incorrectly linking to the changelog of TinyMCE 4 instead of TinyMCE 5. #TINY-7031
- Fixed a bug where error messages were displayed incorrectly in the image dialog. #TINY-7099
- Fixed an issue where URLs were not correctly filtered in some cases. #TINY-7025
- Fixed a bug where context menu items with names that contained uppercase characters were not displayed. #TINY-7072
- Fixed context menu items lacking support for the `disabled` and `shortcut` properties. #TINY-7073
- Fixed a regression where the width and height were incorrectly set when embedding content using the `media` dialog. #TINY-7074

## 5.7.0 - 2021-02-10

### Added
- Added IPv6 address support to the URI API. Patch contributed by dev7355608. #GH-4409
- Added new `structure` and `style` properties to the `TableModified` event to indicate what kinds of modifications were made. #TINY-6643
- Added `video` and `audio` live embed support for the `media` plugin. #TINY-6229
- Added the ability to resize `video` and `iframe` media elements. #TINY-6229
- Added a new `font_css` setting for adding fonts to both the editor and the parent document. #TINY-6199
- Added a new `ImageUploader` API to simplify uploading image data to the configured `images_upload_url` or `images_upload_handler`. #TINY-4601
- Added an Oxide variable to define the container background color in fullscreen mode. #TINY-6903
- Added Oxide variables for setting the toolbar background colors for inline and sticky toolbars. #TINY-6009
- Added a new `AfterProgressState` event that is fired after `editor.setProgressState` calls complete. #TINY-6686
- Added support for `table_column_resizing` when inserting or deleting columns. #TINY-6711

### Changed
- Changed table and table column copy behavior to retain an appropriate width when pasted. #TINY-6664
- Changed the `lists` plugin to apply list styles to all text blocks within a selection. #TINY-3755
- Changed the `advlist` plugin to log a console error message when the `list` plugin isn't enabled. #TINY-6585
- Changed the z-index of the `setProgressState(true)` throbber so it does not hide notifications. #TINY-6686
- Changed the type signature for `editor.selection.getRng()` incorrectly returning `null`. #TINY-6843
- Changed some `SaxParser` regular expressions to improve performance. #TINY-6823
- Changed `editor.setProgressState(true)` to close any open popups. #TINY-6686

### Fixed
- Fixed `codesample` highlighting performance issues for some languages. #TINY-6996
- Fixed an issue where cell widths were lost when merging table cells. #TINY-6901
- Fixed `col` elements incorrectly transformed to `th` elements when converting columns to header columns. #TINY-6715
- Fixed a number of table operations not working when selecting 2 table cells on Mozilla Firefox. #TINY-3897
- Fixed a memory leak by backporting an upstream Sizzle fix. #TINY-6859
- Fixed table `width` style was removed when copying. #TINY-6664
- Fixed focus lost while typing in the `charmap` or `emoticons` dialogs when the editor is rendered in a shadow root. #TINY-6904
- Fixed corruption of base64 URLs used in style attributes when parsing HTML. #TINY-6828
- Fixed the order of CSS precedence of `content_style` and `content_css` in the `preview` and `template` plugins. `content_style` now has precedence. #TINY-6529
- Fixed an issue where the image dialog tried to calculate image dimensions for an empty image URL. #TINY-6611
- Fixed an issue where `scope` attributes on table cells would not change as expected when merging or unmerging cells. #TINY-6486
- Fixed the plugin documentation links in the `help` plugin. #DOC-703
- Fixed events bound using `DOMUtils` not returning the correct result for `isDefaultPrevented` in some cases. #TINY-6834
- Fixed the "Dropped file type is not supported" notification incorrectly showing when using an inline editor. #TINY-6834
- Fixed an issue with external styles bleeding into TinyMCE. #TINY-6735
- Fixed an issue where parsing malformed comments could cause an infinite loop. #TINY-6864
- Fixed incorrect return types on `editor.selection.moveToBookmark`. #TINY-6504
- Fixed the type signature for `editor.selection.setCursorLocation()` incorrectly allowing a node with no `offset`. #TINY-6843
- Fixed incorrect behavior when editor is destroyed while loading stylesheets. #INT-2282
- Fixed figure elements incorrectly splitting from a valid parent element when editing the image within. #TINY-6592
- Fixed inserting multiple rows or columns in a table cloning from the incorrect source row or column. #TINY-6906
- Fixed an issue where new lines were not scrolled into view when pressing Shift+Enter or Shift+Return. #TINY-6964
- Fixed an issue where list elements would not be removed when outdenting using the Enter or Return key. #TINY-5974
- Fixed an issue where file extensions with uppercase characters were treated as invalid. #TINY-6940
- Fixed dialog block messages were not passed through TinyMCE's translation system. #TINY-6971

## 5.6.2 - 2020-12-08

### Fixed
- Fixed a UI rendering regression when the document body is using `display: flex`. #TINY-6783

## 5.6.1 - 2020-11-25

### Fixed
- Fixed the `mceTableRowType` and `mceTableCellType` commands were not firing the `newCell` event. #TINY-6692
- Fixed the HTML5 `s` element was not recognized when editing or clearing text formatting. #TINY-6681
- Fixed an issue where copying and pasting table columns resulted in invalid HTML when using colgroups. #TINY-6684
- Fixed an issue where the toolbar would render with the wrong width for inline editors in some situations. #TINY-6683

## 5.6.0 - 2020-11-18

### Added
- Added new `BeforeOpenNotification` and `OpenNotification` events which allow internal notifications to be captured and modified before display. #TINY-6528
- Added support for `block` and `unblock` methods on inline dialogs. #TINY-6487
- Added new `TableModified` event which is fired whenever changes are made to a table. #TINY-6629
- Added new `images_file_types` setting to determine which image file formats will be automatically processed into `img` tags on paste when using the `paste` plugin. #TINY-6306
- Added support for `images_file_types` setting in the image file uploader to determine which image file extensions are valid for upload. #TINY-6224
- Added new `format_empty_lines` setting to control if empty lines are formatted in a ranged selection. #TINY-6483
- Added template support to the `autocompleter` for customizing the autocompleter items. #TINY-6505
- Added new user interface `enable`, `disable`, and `isDisabled` methods. #TINY-6397
- Added new `closest` formatter API to get the closest matching selection format from a set of formats. #TINY-6479
- Added new `emojiimages` emoticons database that uses the twemoji CDN by default. #TINY-6021
- Added new `emoticons_database` setting to configure which emoji database to use. #TINY-6021
- Added new `name` field to the `style_formats` setting object to enable specifying a name for the format. #TINY-4239

### Changed
- Changed `readonly` mode to allow hyperlinks to be clickable. #TINY-6248

### Fixed
- Fixed the `change` event not firing after a successful image upload. #TINY-6586
- Fixed the type signature for the `entity_encoding` setting not accepting delimited lists. #TINY-6648
- Fixed layout issues when empty `tr` elements were incorrectly removed from tables. #TINY-4679
- Fixed image file extensions lost when uploading an image with an alternative extension, such as `.jfif`. #TINY-6622
- Fixed a security issue where URLs in attributes weren't correctly sanitized. #TINY-6518
- Fixed `DOMUtils.getParents` incorrectly including the shadow root in the array of elements returned. #TINY-6540
- Fixed an issue where the root document could be scrolled while an editor dialog was open inside a shadow root. #TINY-6363
- Fixed `getContent` with text format returning a new line when the editor is empty. #TINY-6281
- Fixed table column and row resizers not respecting the `data-mce-resize` attribute. #TINY-6600
- Fixed inserting a table via the `mceInsertTable` command incorrectly creating 2 undo levels. #TINY-6656
- Fixed nested tables with `colgroup` elements incorrectly always resizing the inner table. #TINY-6623
- Fixed the `visualchars` plugin causing the editor to steal focus when initialized. #TINY-6282
- Fixed `fullpage` plugin altering text content in `editor.getContent()`. #TINY-6541
- Fixed `fullscreen` plugin not working correctly with multiple editors and shadow DOM. #TINY-6280
- Fixed font size keywords such as `medium` not displaying correctly in font size menus. #TINY-6291
- Fixed an issue where some attributes in table cells were not copied over to new rows or columns. #TINY-6485
- Fixed incorrectly removing formatting on adjacent spaces when removing formatting on a ranged selection. #TINY-6268
- Fixed the `Cut` menu item not working in the latest version of Mozilla Firefox. #TINY-6615
- Fixed some incorrect types in the new TypeScript declaration file. #TINY-6413
- Fixed a regression where a fake offscreen selection element was incorrectly created for the editor root node. #TINY-6555
- Fixed an issue where menus would incorrectly collapse in small containers. #TINY-3321
- Fixed an issue where only one table column at a time could be converted to a header. #TINY-6326
- Fixed some minor memory leaks that prevented garbage collection for editor instances. #TINY-6570
- Fixed resizing a `responsive` table not working when using the column resize handles. #TINY-6601
- Fixed incorrectly calculating table `col` widths when resizing responsive tables. #TINY-6646
- Fixed an issue where spaces were not preserved in pre-blocks when getting text content. #TINY-6448
- Fixed a regression that caused the selection to be difficult to see in tables with backgrounds. #TINY-6495
- Fixed content pasted multiple times in the editor when using Microsoft Internet Explorer 11. Patch contributed by mattford. #GH-4905

## 5.5.1 - 2020-10-01

### Fixed
- Fixed pressing the down key near the end of a document incorrectly raising an exception. #TINY-6471
- Fixed incorrect Typescript types for the `Tools` API. #TINY-6475

## 5.5.0 - 2020-09-29

### Added
- Added a TypeScript declaration file to the bundle output for TinyMCE core. #TINY-3785
- Added new `table_column_resizing` setting to control how table columns are resized when using the resize bars. #TINY-6001
- Added the ability to remove images on a failed upload using the `images_upload_handler` failure callback. #TINY-6011
- Added `hasPlugin` function to the editor API to determine if a plugin exists or not. #TINY-766
- Added new `ToggleToolbarDrawer` command and query state handler to allow the toolbar drawer to be programmatically toggled and the toggle state to be checked. #TINY-6032
- Added the ability to use `colgroup` elements in tables. #TINY-6050
- Added a new setting `table_use_colgroups` for toggling whether colgroups are used in new tables. #TINY-6050
- Added the ability to delete and navigate HTML media elements without the `media` plugin. #TINY-4211
- Added `fullscreen_native` setting to the `fullscreen` plugin to enable use of the entire monitor. #TINY-6284
- Added table related oxide variables to the Style API for more granular control over table cell selection appearance. #TINY-6311
- Added new `toolbar_persist` setting to control the visibility of the inline toolbar. #TINY-4847
- Added new APIs to allow for programmatic control of the inline toolbar visibility. #TINY-4847
- Added the `origin` property to the `ObjectResized` and `ObjectResizeStart` events, to specify which handle the resize was performed on. #TINY-6242
- Added new StyleSheetLoader `unload` and `unloadAll` APIs to allow loaded stylesheets to be removed. #TINY-3926
- Added the `LineHeight` query command and action to the editor. #TINY-4843
- Added the `lineheight` toolbar and menu items, and added `lineheight` to the default format menu. #TINY-4843
- Added a new `contextmenu_avoid_overlap` setting to allow context menus to avoid overlapping matched nodes. #TINY-6036
- Added new listbox dialog UI component for rendering a dropdown that allows nested options. #TINY-2236
- Added back the ability to use nested items in the `image_class_list`, `link_class_list`, `link_list`, `table_class_list`, `table_cell_class_list`, and `table_row_class_list` settings. #TINY-2236

### Changed
- Changed how CSS manipulates table cells when selecting multiple cells to achieve a semi-transparent selection. #TINY-6311
- Changed the `target` property on fired events to use the native event target. The original target for an open shadow root can be obtained using `event.getComposedPath()`. #TINY-6128
- Changed the editor to clean-up loaded CSS stylesheets when all editors using the stylesheet have been removed. #TINY-3926
- Changed `imagetools` context menu icon for accessing the `image` dialog to use the `image` icon. #TINY-4141
- Changed the `editor.insertContent()` and `editor.selection.setContent()` APIs to retain leading and trailing whitespace. #TINY-5966
- Changed the `table` plugin `Column` menu to include the cut, copy and paste column menu items. #TINY-6374
- Changed the default table styles in the content CSS files to better support the styling options available in the `table` dialog. #TINY-6179

### Deprecated
- Deprecated the `Env.experimentalShadowDom` flag. #TINY-6128

### Fixed
- Fixed tables with no borders displaying with the default border styles in the `preview` dialog. #TINY-6179
- Fixed loss of whitespace when inserting content after a non-breaking space. #TINY-5966
- Fixed the `event.getComposedPath()` function throwing an exception for events fired from the editor. #TINY-6128
- Fixed notifications not appearing when the editor is within a ShadowRoot. #TINY-6354
- Fixed focus issues with inline dialogs when the editor is within a ShadowRoot. #TINY-6360
- Fixed the `template` plugin previews missing some content styles. #TINY-6115
- Fixed the `media` plugin not saving the alternative source url in some situations. #TINY-4113
- Fixed an issue where column resizing using the resize bars was inconsistent between fixed and relative table widths. #TINY-6001
- Fixed an issue where dragging and dropping within a table would select table cells. #TINY-5950
- Fixed up and down keyboard navigation not working for inline `contenteditable="false"` elements. #TINY-6226
- Fixed dialog not retrieving `close` icon from icon pack. #TINY-6445
- Fixed the `unlink` toolbar button not working when selecting multiple links. #TINY-4867
- Fixed the `link` dialog not showing the "Text to display" field in some valid cases. #TINY-5205
- Fixed the `DOMUtils.split()` API incorrectly removing some content. #TINY-6294
- Fixed pressing the escape key not focusing the editor when using multiple toolbars. #TINY-6230
- Fixed the `dirty` flag not being correctly set during an `AddUndo` event. #TINY-4707
- Fixed `editor.selection.setCursorLocation` incorrectly placing the cursor outside `pre` elements in some circumstances. #TINY-4058
- Fixed an exception being thrown when pressing the enter key inside pre elements while `br_in_pre` setting is false. #TINY-4058

## 5.4.2 - 2020-08-17

### Fixed
- Fixed the editor not resizing when resizing the browser window in fullscreen mode. #TINY-3511
- Fixed clicking on notifications causing inline editors to hide. #TINY-6058
- Fixed an issue where link URLs could not be deleted or edited in the link dialog in some cases. #TINY-4706
- Fixed a regression where setting the `anchor_top` or `anchor_bottom` options to `false` was not working. #TINY-6256
- Fixed the `anchor` plugin not supporting the `allow_html_in_named_anchor` option. #TINY-6236
- Fixed an exception thrown when removing inline formats that contained additional styles or classes. #TINY-6288
- Fixed an exception thrown when positioning the context toolbar on Internet Explorer 11 in some edge cases. #TINY-6271
- Fixed inline formats not removed when more than one `removeformat` format rule existed. #TINY-6216
- Fixed an issue where spaces were sometimes removed when removing formating on nearby text. #TINY-6251
- Fixed the list toolbar buttons not showing as active when a list is selected. #TINY-6286
- Fixed an issue where the UI would sometimes not be shown or hidden when calling the show or hide API methods on the editor. #TINY-6048
- Fixed the list type style not retained when copying list items. #TINY-6289
- Fixed the Paste plugin converting tabs in plain text to a single space character. A `paste_tab_spaces` option has been included for setting the number of spaces used to replace a tab character. #TINY-6237

## 5.4.1 - 2020-07-08

### Fixed
- Fixed the Search and Replace plugin incorrectly including zero-width caret characters in search results. #TINY-4599
- Fixed dragging and dropping unsupported files navigating the browser away from the editor. #TINY-6027
- Fixed undo levels not created on browser handled drop or paste events. #TINY-6027
- Fixed content in an iframe element parsing as DOM elements instead of text content. #TINY-5943
- Fixed Oxide checklist styles not showing when printing. #TINY-5139
- Fixed bug with `scope` attribute not being added to the cells of header rows. #TINY-6206

## 5.4.0 - 2020-06-30

### Added
- Added keyboard navigation support to menus and toolbars when the editor is in a ShadowRoot. #TINY-6152
- Added the ability for menus to be clicked when the editor is in an open shadow root. #TINY-6091
- Added the `Editor.ui.styleSheetLoader` API for loading stylesheets within the Document or ShadowRoot containing the editor UI. #TINY-6089
- Added the `StyleSheetLoader` module to the public API. #TINY-6100
- Added Oxide variables for styling the `select` element and headings in dialog content. #TINY-6070
- Added icons for `table` column and row cut, copy, and paste toolbar buttons. #TINY-6062
- Added all `table` menu items to the UI registry, so they can be used by name in other menus. #TINY-4866
- Added new `mceTableApplyCellStyle` command to the `table` plugin. #TINY-6004
- Added new `table` cut, copy, and paste column editor commands and menu items. #TINY-6006
- Added font related Oxide variables for secondary buttons, allowing for custom styling. #TINY-6061
- Added new `table_header_type` setting to control how table header rows are structured. #TINY-6007
- Added new `table_sizing_mode` setting to replace the `table_responsive_width` setting, which has now been deprecated. #TINY-6051
- Added new `mceTableSizingMode` command for changing the sizing mode of a table. #TINY-6000
- Added new `mceTableRowType`, `mceTableColType`, and `mceTableCellType` commands and value queries. #TINY-6150

### Changed
- Changed `advlist` toolbar buttons to only show a dropdown list if there is more than one option. #TINY-3194
- Changed `mceInsertTable` command and `insertTable` API method to take optional header rows and columns arguments. #TINY-6012
- Changed stylesheet loading, so that UI skin stylesheets can load in a ShadowRoot if required. #TINY-6089
- Changed the DOM location of menus so that they display correctly when the editor is in a ShadowRoot. #TINY-6093
- Changed the table plugin to correctly detect all valid header row structures. #TINY-6007

### Fixed
- Fixed tables with no defined width being converted to a `fixed` width table when modifying the table. #TINY-6051
- Fixed the `autosave` `isEmpty` API incorrectly detecting non-empty content as empty. #TINY-5953
- Fixed table `Paste row after` and `Paste row before` menu items not disabled when nothing was available to paste. #TINY-6006
- Fixed a selection performance issue with large tables on Microsoft Internet Explorer and Edge. #TINY-6057
- Fixed filters for screening commands from the undo stack to be case-insensitive. #TINY-5946
- Fixed `fullscreen` plugin now removes all classes when the editor is closed. #TINY-4048
- Fixed handling of mixed-case icon identifiers (names) for UI elements. #TINY-3854
- Fixed leading and trailing spaces lost when using `editor.selection.getContent({ format: 'text' })`. #TINY-5986
- Fixed an issue where changing the URL with the quicklink toolbar caused unexpected undo behavior. #TINY-5952
- Fixed an issue where removing formatting within a table cell would cause Internet Explorer 11 to scroll to the end of the table. #TINY-6049
- Fixed an issue where the `allow_html_data_urls` setting was not correctly applied. #TINY-5951
- Fixed the `autolink` feature so that it no longer treats a string with multiple "@" characters as an email address. #TINY-4773
- Fixed an issue where removing the editor would leave unexpected attributes on the target element. #TINY-4001
- Fixed the `link` plugin now suggest `mailto:` when the text contains an '@' and no slashes (`/`). #TINY-5941
- Fixed the `valid_children` check of custom elements now allows a wider range of characters in names. #TINY-5971

## 5.3.2 - 2020-06-10

### Fixed
- Fixed a regression introduced in 5.3.0, where `images_dataimg_filter` was no-longer called. #TINY-6086

## 5.3.1 - 2020-05-27

### Fixed
- Fixed the image upload error alert also incorrectly closing the image dialog. #TINY-6020
- Fixed editor content scrolling incorrectly on focus in Firefox by reverting default content CSS html and body heights added in 5.3.0. #TINY-6019

## 5.3.0 - 2020-05-21

### Added
- Added html and body height styles to the default oxide content CSS. #TINY-5978
- Added `uploadUri` and `blobInfo` to the data returned by `editor.uploadImages()`. #TINY-4579
- Added a new function to the `BlobCache` API to lookup a blob based on the base64 data and mime type. #TINY-5988
- Added the ability to search and replace within a selection. #TINY-4549
- Added the ability to set the list start position for ordered lists and added new `lists` context menu item. #TINY-3915
- Added `icon` as an optional config option to the toggle menu item API. #TINY-3345
- Added `auto` mode for `toolbar_location` which positions the toolbar and menu bar at the bottom if there is no space at the top. #TINY-3161

### Changed
- Changed the default `toolbar_location` to `auto`. #TINY-3161
- Changed toggle menu items and choice menu items to have a dedicated icon with the checkmark displayed on the far right side of the menu item. #TINY-3345
- Changed the `link`, `image`, and `paste` plugins to use Promises to reduce the bundle size. #TINY-4710
- Changed the default icons to be lazy loaded during initialization. #TINY-4729
- Changed the parsing of content so base64 encoded urls are converted to blob urls. #TINY-4727
- Changed context toolbars so they concatenate when more than one is suitable for the current selection. #TINY-4495
- Changed inline style element formats (strong, b, em, i, u, strike) to convert to a span on format removal if a `style` or `class` attribute is present. #TINY-4741

### Fixed
- Fixed the `selection.setContent()` API not running parser filters. #TINY-4002
- Fixed formats incorrectly applied or removed when table cells were selected. #TINY-4709
- Fixed the `quickimage` button not restricting the file types to images. #TINY-4715
- Fixed search and replace ignoring text in nested contenteditable elements. #TINY-5967
- Fixed resize handlers displaying in the wrong location sometimes for remote images. #TINY-4732
- Fixed table picker breaking in Firefox on low zoom levels. #TINY-4728
- Fixed issue with loading or pasting contents with large base64 encoded images on Safari. #TINY-4715
- Fixed supplementary special characters being truncated when inserted into the editor. Patch contributed by mlitwin. #TINY-4791
- Fixed toolbar buttons not set to disabled when the editor is in readonly mode. #TINY-4592
- Fixed the editor selection incorrectly changing when removing caret format containers. #TINY-3438
- Fixed bug where title, width, and height would be set to empty string values when updating an image and removing those attributes using the image dialog. #TINY-4786
- Fixed `ObjectResized` event firing when an object wasn't resized. #TINY-4161
- Fixed `ObjectResized` and `ObjectResizeStart` events incorrectly fired when adding or removing table rows and columns. #TINY-4829
- Fixed the placeholder not hiding when pasting content into the editor. #TINY-4828
- Fixed an issue where the editor would fail to load if local storage was disabled. #TINY-5935
- Fixed an issue where an uploaded image would reuse a cached image with a different mime type. #TINY-5988
- Fixed bug where toolbars and dialogs would not show if the body element was replaced (e.g. with Turbolinks). Patch contributed by spohlenz. #GH-5653
- Fixed an issue where multiple formats would be removed when removing a single format at the end of lines or on empty lines. #TINY-1170
- Fixed zero-width spaces incorrectly included in the `wordcount` plugin character count. #TINY-5991
- Fixed a regression introduced in 5.2.0 whereby the desktop `toolbar_mode` setting would incorrectly override the mobile default setting. #TINY-5998
- Fixed an issue where deleting all content in a single cell table would delete the entire table. #TINY-1044

## 5.2.2 - 2020-04-23

### Fixed
- Fixed an issue where anchors could not be inserted on empty lines. #TINY-2788
- Fixed text decorations (underline, strikethrough) not consistently inheriting the text color. #TINY-4757
- Fixed `format` menu alignment buttons inconsistently applying to images. #TINY-4057
- Fixed the floating toolbar drawer height collapsing when the editor is rendered in modal dialogs or floating containers. #TINY-4837
- Fixed `media` embed content not processing safely in some cases. #TINY-4857

## 5.2.1 - 2020-03-25

### Fixed
- Fixed the "is decorative" checkbox in the image dialog clearing after certain dialog events. #FOAM-11
- Fixed possible uncaught exception when a `style` attribute is removed using a content filter on `setContent`. #TINY-4742
- Fixed the table selection not functioning correctly in Microsoft Edge 44 or higher. #TINY-3862
- Fixed the table resize handles not functioning correctly in Microsoft Edge 44 or higher. #TINY-4160
- Fixed the floating toolbar drawer disconnecting from the toolbar when adding content in inline mode. #TINY-4725 #TINY-4765
- Fixed `readonly` mode not returning the appropriate boolean value. #TINY-3948
- Fixed the `forced_root_block_attrs` setting not applying attributes to new blocks consistently. #TINY-4564
- Fixed the editor incorrectly stealing focus during initialization in Microsoft Internet Explorer. #TINY-4697
- Fixed dialogs stealing focus when opening an alert or confirm dialog using an `onAction` callback. #TINY-4014
- Fixed inline dialogs incorrectly closing when clicking on an opened alert or confirm dialog. #TINY-4012
- Fixed the context toolbar overlapping the menu bar and toolbar. #TINY-4586
- Fixed notification and inline dialog positioning issues when using `toolbar_location: 'bottom'`. #TINY-4586
- Fixed the `colorinput` popup appearing offscreen on mobile devices. #TINY-4711
- Fixed special characters not being found when searching by "whole words only". #TINY-4522
- Fixed an issue where dragging images could cause them to be duplicated. #TINY-4195
- Fixed context toolbars activating without the editor having focus. #TINY-4754
- Fixed an issue where removing the background color of text did not always work. #TINY-4770
- Fixed an issue where new rows and columns in a table did not retain the style of the previous row or column. #TINY-4788

## 5.2.0 - 2020-02-13

### Added
- Added the ability to apply formats to spaces. #TINY-4200
- Added new `toolbar_location` setting to allow for positioning the menu and toolbar at the bottom of the editor. #TINY-4210
- Added new `toolbar_groups` setting to allow a custom floating toolbar group to be added to the toolbar when using `floating` toolbar mode. #TINY-4229
- Added new `link_default_protocol` setting to `link` and `autolink` plugin to allow a protocol to be used by default. #TINY-3328
- Added new `placeholder` setting to allow a placeholder to be shown when the editor is empty. #TINY-3917
- Added new `tinymce.dom.TextSeeker` API to allow searching text across different DOM nodes. #TINY-4200
- Added a drop shadow below the toolbar while in sticky mode and introduced Oxide variables to customize it when creating a custom skin. #TINY-4343
- Added `quickbars_image_toolbar` setting to allow for the image quickbar to be turned off. #TINY-4398
- Added iframe and img `loading` attribute to the default schema. Patch contributed by ataylor32. #GH-5112
- Added new `getNodeFilters`/`getAttributeFilters` functions to the `editor.serializer` instance. #TINY-4344
- Added new `a11y_advanced_options` setting to allow additional accessibility options to be added. #FOAM-11
- Added new accessibility options and behaviours to the image dialog using `a11y_advanced_options`. #FOAM-11
- Added the ability to use the window `PrismJS` instance for the `codesample` plugin instead of the bundled version to allow for styling custom languages. #TINY-4504
- Added error message events that fire when a resource loading error occurs. #TINY-4509

### Changed
- Changed the default schema to disallow `onchange` for select elements. #TINY-4614
- Changed default `toolbar_mode` value from false to `wrap`. The value false has been deprecated. #TINY-4617
- Changed `toolbar_drawer` setting to `toolbar_mode`. `toolbar_drawer` has been deprecated. #TINY-4416
- Changed iframe mode to set selection on content init if selection doesn't exist. #TINY-4139
- Changed table related icons to align them with the visual style of the other icons. #TINY-4341
- Changed and improved the visual appearance of the color input field. #TINY-2917
- Changed fake caret container to use `forced_root_block` when possible. #TINY-4190
- Changed the `requireLangPack` API to wait until the plugin has been loaded before loading the language pack. #TINY-3716
- Changed the formatter so `style_formats` are registered before the initial content is loaded into the editor. #TINY-4238
- Changed media plugin to use https protocol for media urls by default. #TINY-4577
- Changed the parser to treat CDATA nodes as bogus HTML comments to match the HTML parsing spec. A new `preserve_cdata` setting has been added to preserve CDATA nodes if required. #TINY-4625

### Fixed
- Fixed incorrect parsing of malformed/bogus HTML comments. #TINY-4625
- Fixed `quickbars` selection toolbar appearing on non-editable elements. #TINY-4359
- Fixed bug with alignment toolbar buttons sometimes not changing state correctly. #TINY-4139
- Fixed the `codesample` toolbar button not toggling when selecting code samples other than HTML. #TINY-4504
- Fixed content incorrectly scrolling to the top or bottom when pressing enter if when the content was already in view. #TINY-4162
- Fixed `scrollIntoView` potentially hiding elements behind the toolbar. #TINY-4162
- Fixed editor not respecting the `resize_img_proportional` setting due to legacy code. #TINY-4236
- Fixed flickering floating toolbar drawer in inline mode. #TINY-4210
- Fixed an issue where the template plugin dialog would be indefinitely blocked on a failed template load. #TINY-2766
- Fixed the `mscontrolselect` event not being unbound on IE/Edge. #TINY-4196
- Fixed Confirm dialog footer buttons so only the "Yes" button is highlighted. #TINY-4310
- Fixed `file_picker_callback` functionality for Image, Link and Media plugins. #TINY-4163
- Fixed issue where floating toolbar drawer sometimes would break if the editor is resized while the drawer is open. #TINY-4439
- Fixed incorrect `external_plugins` loading error message. #TINY-4503
- Fixed resize handler was not hidden for ARIA purposes. Patch contributed by Parent5446. #GH-5195
- Fixed an issue where content could be lost if a misspelled word was selected and spellchecking was disabled. #TINY-3899
- Fixed validation errors in the CSS where certain properties had the wrong default value. #TINY-4491
- Fixed an issue where forced root block attributes were not applied when removing a list. #TINY-4272
- Fixed an issue where the element path isn't being cleared when there are no parents. #TINY-4412
- Fixed an issue where width and height in svg icons containing `rect` elements were overridden by the CSS reset. #TINY-4408
- Fixed an issue where uploading images with `images_reuse_filename` enabled and that included a query parameter would generate an invalid URL. #TINY-4638
- Fixed the `closeButton` property not working when opening notifications. #TINY-4674
- Fixed keyboard flicker when opening a context menu on mobile. #TINY-4540
- Fixed issue where plus icon svg contained strokes. #TINY-4681

## 5.1.6 - 2020-01-28

### Fixed
- Fixed `readonly` mode not blocking all clicked links. #TINY-4572
- Fixed legacy font sizes being calculated inconsistently for the `FontSize` query command value. #TINY-4555
- Fixed changing a tables row from `Header` to `Body` incorrectly moving the row to the bottom of the table. #TINY-4593
- Fixed the context menu not showing in certain cases with hybrid devices. #TINY-4569
- Fixed the context menu opening in the wrong location when the target is the editor body. #TINY-4568
- Fixed the `image` plugin not respecting the `automatic_uploads` setting when uploading local images. #TINY-4287
- Fixed security issue related to parsing HTML comments and CDATA. #TINY-4544

## 5.1.5 - 2019-12-19

### Fixed
- Fixed the UI not working with hybrid devices that accept both touch and mouse events. #TNY-4521
- Fixed the `charmap` dialog initially focusing the first tab of the dialog instead of the search input field. #TINY-4342
- Fixed an exception being raised when inserting content if the caret was directly before or after a `contenteditable="false"` element. #TINY-4528
- Fixed a bug with pasting image URLs when paste as text is enabled. #TINY-4523

## 5.1.4 - 2019-12-11

### Fixed
- Fixed dialog contents disappearing when clicking a checkbox for right-to-left languages. #TINY-4518
- Fixed the `legacyoutput` plugin registering legacy formats after editor initialization, causing legacy content to be stripped on the initial load. #TINY-4447
- Fixed search and replace not cycling through results when searching using special characters. #TINY-4506
- Fixed the `visualchars` plugin converting HTML-like text to DOM elements in certain cases. #TINY-4507
- Fixed an issue with the `paste` plugin not sanitizing content in some cases. #TINY-4510
- Fixed HTML comments incorrectly being parsed in certain cases. #TINY-4511

## 5.1.3 - 2019-12-04

### Fixed
- Fixed sticky toolbar not undocking when fullscreen mode is activated. #TINY-4390
- Fixed the "Current Window" target not applying when updating links using the link dialog. #TINY-4063
- Fixed disabled menu items not highlighting when focused. #TINY-4339
- Fixed touch events passing through dialog collection items to the content underneath on Android devices. #TINY-4431
- Fixed keyboard navigation of the Help dialog's Keyboard Navigation tab. #TINY-4391
- Fixed search and replace dialog disappearing when finding offscreen matches on iOS devices. #TINY-4350
- Fixed performance issues where sticky toolbar was jumping while scrolling on slower browsers. #TINY-4475

## 5.1.2 - 2019-11-19

### Fixed
- Fixed desktop touch devices using `mobile` configuration overrides. #TINY-4345
- Fixed unable to disable the new scrolling toolbar feature. #TINY-4345
- Fixed touch events passing through any pop-up items to the content underneath on Android devices. #TINY-4367
- Fixed the table selector handles throwing JavaScript exceptions for non-table selections. #TINY-4338
- Fixed `cut` operations not removing selected content on Android devices when the `paste` plugin is enabled. #TINY-4362
- Fixed inline toolbar not constrained to the window width by default. #TINY-4314
- Fixed context toolbar split button chevrons pointing right when they should be pointing down. #TINY-4257
- Fixed unable to access the dialog footer in tabbed dialogs on small screens. #TINY-4360
- Fixed mobile table selectors were hard to select with touch by increasing the size. #TINY-4366
- Fixed mobile table selectors moving when moving outside the editor. #TINY-4366
- Fixed inline toolbars collapsing when using sliding toolbars. #TINY-4389
- Fixed block textpatterns not treating NBSPs as spaces. #TINY-4378
- Fixed backspace not merging blocks when the last element in the preceding block was a `contenteditable="false"` element. #TINY-4235
- Fixed toolbar buttons that only contain text labels overlapping on mobile devices. #TINY-4395
- Fixed quickbars quickimage picker not working on mobile. #TINY-4377
- Fixed fullscreen not resizing in an iOS WKWebView component. #TINY-4413

## 5.1.1 - 2019-10-28

### Fixed
- Fixed font formats containing spaces being wrapped in `&quot;` entities instead of single quotes. #TINY-4275
- Fixed alert and confirm dialogs losing focus when clicked. #TINY-4248
- Fixed clicking outside a modal dialog focusing on the document body. #TINY-4249
- Fixed the context toolbar not hiding when scrolled out of view. #TINY-4265

## 5.1.0 - 2019-10-17

### Added
- Added touch selector handles for table selections on touch devices. #TINY-4097
- Added border width field to Table Cell dialog. #TINY-4028
- Added touch event listener to media plugin to make embeds playable. #TINY-4093
- Added oxide styling options to notifications and tweaked the default variables. #TINY-4153
- Added additional padding to split button chevrons on touch devices, to make them easier to interact with. #TINY-4223
- Added new platform detection functions to `Env` and deprecated older detection properties. #TINY-4184
- Added `inputMode` config field to specify inputmode attribute of `input` dialog components. #TINY-4062
- Added new `inputMode` property to relevant plugins/dialogs. #TINY-4102
- Added new `toolbar_sticky` setting to allow the iframe menubar/toolbar to stick to the top of the window when scrolling. #TINY-3982

### Changed
- Changed default setting for `toolbar_drawer` to `floating`. #TINY-3634
- Changed mobile phones to use the `silver` theme by default. #TINY-3634
- Changed some editor settings to default to `false` on touch devices:
  - `menubar`(phones only). #TINY-4077
  - `table_grid`. #TINY-4075
  - `resize`. #TINY-4157
  - `object_resizing`. #TINY-4157
- Changed toolbars and context toolbars to sidescroll on mobile. #TINY-3894 #TINY-4107
- Changed context menus to render as horizontal menus on touch devices. #TINY-4107
- Changed the editor to use the `VisualViewport` API of the browser where possible. #TINY-4078
- Changed visualblocks toolbar button icon and renamed `paragraph` icon to `visualchars`. #TINY-4074
- Changed Oxide default for `@toolbar-button-chevron-color` to follow toolbar button icon color. #TINY-4153
- Changed the `urlinput` dialog component to use the `url` type attribute. #TINY-4102

### Fixed
- Fixed Safari desktop visual viewport fires resize on fullscreen breaking the restore function. #TINY-3976
- Fixed scroll issues on mobile devices. #TINY-3976
- Fixed context toolbar unable to refresh position on iOS12. #TINY-4107
- Fixed ctrl+left click not opening links on readonly mode and the preview dialog. #TINY-4138
- Fixed Slider UI component not firing `onChange` event on touch devices. #TINY-4092
- Fixed notifications overlapping instead of stacking. #TINY-3478
- Fixed inline dialogs positioning incorrectly when the page is scrolled. #TINY-4018
- Fixed inline dialogs and menus not repositioning when resizing. #TINY-3227
- Fixed inline toolbar incorrectly stretching to the full width when a width value was provided. #TINY-4066
- Fixed menu chevrons color to follow the menu text color. #TINY-4153
- Fixed table menu selection grid from staying black when using dark skins, now follows border color. #TINY-4153
- Fixed Oxide using the wrong text color variable for menubar button focused state. #TINY-4146
- Fixed the autoresize plugin not keeping the selection in view when resizing. #TINY-4094
- Fixed textpattern plugin throwing exceptions when using `forced_root_block: false`. #TINY-4172
- Fixed missing CSS fill styles for toolbar button icon active state. #TINY-4147
- Fixed an issue where the editor selection could end up inside a short ended element (such as `br`). #TINY-3999
- Fixed browser selection being lost in inline mode when opening split dropdowns. #TINY-4197
- Fixed backspace throwing an exception when using `forced_root_block: false`. #TINY-4099
- Fixed floating toolbar drawer expanding outside the bounds of the editor. #TINY-3941
- Fixed the autocompleter not activating immediately after a `br` or `contenteditable=false` element. #TINY-4194
- Fixed an issue where the autocompleter would incorrectly close on IE 11 in certain edge cases. #TINY-4205

## 5.0.16 - 2019-09-24

### Added
- Added new `referrer_policy` setting to add the `referrerpolicy` attribute when loading scripts or stylesheets. #TINY-3978
- Added a slight background color to dialog tab links when focused to aid keyboard navigation. #TINY-3877

### Fixed
- Fixed media poster value not updating on change. #TINY-4013
- Fixed openlink was not registered as a toolbar button. #TINY-4024
- Fixed failing to initialize if a script tag was used inside a SVG. #TINY-4087
- Fixed double top border showing on toolbar without menubar when toolbar_drawer is enabled. #TINY-4118
- Fixed unable to drag inline dialogs to the bottom of the screen when scrolled. #TINY-4154
- Fixed notifications appearing on top of the toolbar when scrolled in inline mode. #TINY-4159
- Fixed notifications displaying incorrectly on IE 11. #TINY-4169

## 5.0.15 - 2019-09-02

### Added
- Added a dark `content_css` skin to go with the dark UI skin. #TINY-3743

### Changed
- Changed the enabled state on toolbar buttons so they don't get the hover effect. #TINY-3974

### Fixed
- Fixed missing CSS active state on toolbar buttons. #TINY-3966
- Fixed `onChange` callback not firing for the colorinput dialog component. #TINY-3968
- Fixed context toolbars not showing in fullscreen mode. #TINY-4023

## 5.0.14 - 2019-08-19

### Added
- Added an API to reload the autocompleter menu with additional fetch metadata #MENTIONS-17

### Fixed
- Fixed missing toolbar button border styling options. #TINY-3965
- Fixed image upload progress notification closing before the upload is complete. #TINY-3963
- Fixed inline dialogs not closing on escape when no dialog component is in focus. #TINY-3936
- Fixed plugins not being filtered when defaulting to mobile on phones. #TINY-3537
- Fixed toolbar more drawer showing the content behind it when transitioning between opened and closed states. #TINY-3878
- Fixed focus not returning to the dialog after pressing the "Replace all" button in the search and replace dialog. #TINY-3961

### Removed
- Removed Oxide variable `@menubar-select-disabled-border-color` and replaced it with `@menubar-select-disabled-border`. #TINY-3965

## 5.0.13 - 2019-08-06

### Changed
- Changed modal dialogs to prevent dragging by default and added new `draggable_modal` setting to restore dragging. #TINY-3873
- Changed the nonbreaking plugin to insert nbsp characters wrapped in spans to aid in filtering. This can be disabled using the `nonbreaking_wrap` setting. #TINY-3647
- Changed backspace behaviour in lists to outdent nested list items when the cursor is at the start of the list item. #TINY-3651

### Fixed
- Fixed sidebar growing beyond editor bounds in IE 11. #TINY-3937
- Fixed issue with being unable to keyboard navigate disabled toolbar buttons. #TINY-3350
- Fixed issues with backspace and delete in nested contenteditable true and false elements. #TINY-3868
- Fixed issue with losing keyboard navigation in dialogs due to disabled buttons. #TINY-3914
- Fixed `MouseEvent.mozPressure is deprecated` warning in Firefox. #TINY-3919
- Fixed `default_link_target` not being respected when `target_list` is disabled. #TINY-3757
- Fixed mobile plugin filter to only apply to the mobile theme, rather than all mobile platforms. #TINY-3405
- Fixed focus switching to another editor during mode changes. #TINY-3852
- Fixed an exception being thrown when clicking on an uninitialized inline editor. #TINY-3925
- Fixed unable to keyboard navigate to dialog menu buttons. #TINY-3933
- Fixed dialogs being able to be dragged outside the window viewport. #TINY-3787
- Fixed inline dialogs appearing above modal dialogs. #TINY-3932

## 5.0.12 - 2019-07-18

### Added
- Added ability to utilize UI dialog panels inside other panels. #TINY-3305
- Added help dialog tab explaining keyboard navigation of the editor. #TINY-3603

### Changed
- Changed the "Find and Replace" design to an inline dialog. #TINY-3054

### Fixed
- Fixed issue where autolink spacebar event was not being fired on Edge. #TINY-3891
- Fixed table selection missing the background color. #TINY-3892
- Fixed removing shortcuts not working for function keys. #TINY-3871
- Fixed non-descriptive UI component type names. #TINY-3349
- Fixed UI registry components rendering as the wrong type when manually specifying a different type. #TINY-3385
- Fixed an issue where dialog checkbox, input, selectbox, textarea and urlinput components couldn't be disabled. #TINY-3708
- Fixed the context toolbar not using viable screen space in inline/distraction free mode. #TINY-3717
- Fixed the context toolbar overlapping the toolbar in various conditions. #TINY-3205
- Fixed IE11 edge case where items were being inserted into the wrong location. #TINY-3884

## 5.0.11 - 2019-07-04

### Fixed
- Fixed packaging errors caused by a rollup treeshaking bug (https://github.com/rollup/rollup/issues/2970). #TINY-3866
- Fixed the customeditor component not able to get data from the dialog api. #TINY-3866
- Fixed collection component tooltips not being translated. #TINY-3855

## 5.0.10 - 2019-07-02

### Added
- Added support for all HTML color formats in `color_map` setting. #TINY-3837

### Changed
- Changed backspace key handling to outdent content in appropriate circumstances. #TINY-3685
- Changed default palette for forecolor and backcolor to include some lighter colors suitable for highlights. #TINY-2865
- Changed the search and replace plugin to cycle through results. #TINY-3800

### Fixed
- Fixed inconsistent types causing some properties to be unable to be used in dialog components. #TINY-3778
- Fixed an issue in the Oxide skin where dialog content like outlines and shadows were clipped because of overflow hidden. #TINY-3566
- Fixed the search and replace plugin not resetting state when changing the search query. #TINY-3800
- Fixed backspace in lists not creating an undo level. #TINY-3814
- Fixed the editor to cancel loading in quirks mode where the UI is not supported. #TINY-3391
- Fixed applying fonts not working when the name contained spaces and numbers. #TINY-3801
- Fixed so that initial content is retained when initializing on list items. #TINY-3796
- Fixed inefficient font name and font size current value lookup during rendering. #TINY-3813
- Fixed mobile font copied into the wrong folder for the oxide-dark skin. #TINY-3816
- Fixed an issue where resizing the width of tables would produce inaccurate results. #TINY-3827
- Fixed a memory leak in the Silver theme. #TINY-3797
- Fixed alert and confirm dialogs using incorrect markup causing inconsistent padding. #TINY-3835
- Fixed an issue in the Table plugin with `table_responsive_width` not enforcing units when resizing. #TINY-3790
- Fixed leading, trailing and sequential spaces being lost when pasting plain text. #TINY-3726
- Fixed exception being thrown when creating relative URIs. #TINY-3851
- Fixed focus is no longer set to the editor content during mode changes unless the editor already had focus. #TINY-3852

## 5.0.9 - 2019-06-26

### Fixed
- Fixed print plugin not working in Firefox. #TINY-3834

## 5.0.8 - 2019-06-18

### Added
- Added back support for multiple toolbars. #TINY-2195
- Added support for .m4a files to the media plugin. #TINY-3750
- Added new base_url and suffix editor init options. #TINY-3681

### Fixed
- Fixed incorrect padding for select boxes with visible values. #TINY-3780
- Fixed selection incorrectly changing when programmatically setting selection on contenteditable false elements. #TINY-3766
- Fixed sidebar background being transparent. #TINY-3727
- Fixed the build to remove duplicate iife wrappers. #TINY-3689
- Fixed bogus autocompleter span appearing in content when the autocompleter menu is shown. #TINY-3752
- Fixed toolbar font size select not working with legacyoutput plugin. #TINY-2921
- Fixed the legacyoutput plugin incorrectly aligning images. #TINY-3660
- Fixed remove color not working when using the legacyoutput plugin. #TINY-3756
- Fixed the font size menu applying incorrect sizes when using the legacyoutput plugin. #TINY-3773
- Fixed scrollIntoView not working when the parent window was out of view. #TINY-3663
- Fixed the print plugin printing from the wrong window in IE11. #TINY-3762
- Fixed content CSS loaded over CORS not loading in the preview plugin with content_css_cors enabled. #TINY-3769
- Fixed the link plugin missing the default "None" option for link list. #TINY-3738
- Fixed small dot visible with menubar and toolbar disabled in inline mode. #TINY-3623
- Fixed space key properly inserts a nbsp before/after block elements. #TINY-3745
- Fixed native context menu not showing with images in IE11. #TINY-3392
- Fixed inconsistent browser context menu image selection. #TINY-3789

## 5.0.7 - 2019-06-05

### Added
- Added new toolbar button and menu item for inserting tables via dialog. #TINY-3636
- Added new API for adding/removing/changing tabs in the Help dialog. #TINY-3535
- Added highlighting of matched text in autocompleter items. #TINY-3687
- Added the ability for autocompleters to work with matches that include spaces. #TINY-3704
- Added new `imagetools_fetch_image` callback to allow custom implementations for cors loading of images. #TINY-3658
- Added `'http'` and `https` options to `link_assume_external_targets` to prepend `http://` or `https://` prefixes when URL does not contain a protocol prefix. Patch contributed by francoisfreitag. #GH-4335

### Changed
- Changed annotations navigation to work the same as inline boundaries. #TINY-3396
- Changed tabpanel API by adding a `name` field and changing relevant methods to use it. #TINY-3535

### Fixed
- Fixed text color not updating all color buttons when choosing a color. #TINY-3602
- Fixed the autocompleter not working with fragmented text. #TINY-3459
- Fixed the autosave plugin no longer overwrites window.onbeforeunload. #TINY-3688
- Fixed infinite loop in the paste plugin when IE11 takes a long time to process paste events. Patch contributed by lRawd. #GH-4987
- Fixed image handle locations when using `fixed_toolbar_container`. Patch contributed by t00. #GH-4966
- Fixed the autoresize plugin not firing `ResizeEditor` events. #TINY-3587
- Fixed editor in fullscreen mode not extending to the bottom of the screen. #TINY-3701
- Fixed list removal when pressing backspace after the start of the list item. #TINY-3697
- Fixed autocomplete not triggering from compositionend events. #TINY-3711
- Fixed `file_picker_callback` could not set the caption field on the insert image dialog. #TINY-3172
- Fixed the autocompleter menu showing up after a selection had been made. #TINY-3718
- Fixed an exception being thrown when a file or number input has focus during initialization. Patch contributed by t00. #GH-2194

## 5.0.6 - 2019-05-22

### Added
- Added `icons_url` editor settings to enable icon packs to be loaded from a custom url. #TINY-3585
- Added `image_uploadtab` editor setting to control the visibility of the upload tab in the image dialog. #TINY-3606
- Added new api endpoints to the wordcount plugin and improved character count logic. #TINY-3578

### Changed
- Changed plugin, language and icon loading errors to log in the console instead of a notification. #TINY-3585

### Fixed
- Fixed the textpattern plugin not working with fragmented text. #TINY-3089
- Fixed various toolbar drawer accessibility issues and added an animation. #TINY-3554
- Fixed issues with selection and ui components when toggling readonly mode. #TINY-3592
- Fixed so readonly mode works with inline editors. #TINY-3592
- Fixed docked inline toolbar positioning when scrolled. #TINY-3621
- Fixed initial value not being set on bespoke select in quickbars and toolbar drawer. #TINY-3591
- Fixed so that nbsp entities aren't trimmed in white-space: pre-line elements. #TINY-3642
- Fixed `mceInsertLink` command inserting spaces instead of url encoded characters. #GH-4990
- Fixed text content floating on top of dialogs in IE11. #TINY-3640

## 5.0.5 - 2019-05-09

### Added
- Added menu items to match the forecolor/backcolor toolbar buttons. #TINY-2878
- Added default directionality based on the configured language. #TINY-2621
- Added styles, icons and tests for rtl mode. #TINY-2621

### Fixed
- Fixed autoresize not working with floating elements or when media elements finished loading. #TINY-3545
- Fixed incorrect vertical caret positioning in IE 11. #TINY-3188
- Fixed submenu anchoring hiding overflowed content. #TINY-3564

### Removed
- Removed unused and hidden validation icons to avoid displaying phantom tooltips. #TINY-2329

## 5.0.4 - 2019-04-23

### Added
- Added back URL dialog functionality, which is now available via `editor.windowManager.openUrl()`. #TINY-3382
- Added the missing throbber functionality when calling `editor.setProgressState(true)`. #TINY-3453
- Added function to reset the editor content and undo/dirty state via `editor.resetContent()`. #TINY-3435
- Added the ability to set menu buttons as active. #TINY-3274
- Added `editor.mode` API, featuring a custom editor mode API. #TINY-3406
- Added better styling to floating toolbar drawer. #TINY-3479
- Added the new premium plugins to the Help dialog plugins tab. #TINY-3496
- Added the linkchecker context menu items to the default configuration. #TINY-3543

### Fixed
- Fixed image context menu items showing on placeholder images. #TINY-3280
- Fixed dialog labels and text color contrast within notifications/alert banners to satisfy WCAG 4.5:1 contrast ratio for accessibility. #TINY-3351
- Fixed selectbox and colorpicker items not being translated. #TINY-3546
- Fixed toolbar drawer sliding mode to correctly focus the editor when tabbing via keyboard navigation. #TINY-3533
- Fixed positioning of the styleselect menu in iOS while using the mobile theme. #TINY-3505
- Fixed the menubutton `onSetup` callback to be correctly executed when rendering the menu buttons. #TINY-3547
- Fixed `default_link_target` setting to be correctly utilized when creating a link. #TINY-3508
- Fixed colorpicker floating marginally outside its container. #TINY-3026
- Fixed disabled menu items displaying as active when hovered. #TINY-3027

### Removed
- Removed redundant mobile wrapper. #TINY-3480

## 5.0.3 - 2019-03-19

### Changed
- Changed empty nested-menu items within the style formats menu to be disabled or hidden if the value of `style_formats_autohide` is `true`. #TINY-3310
- Changed the entire phrase 'Powered by Tiny' in the status bar to be a link instead of just the word 'Tiny'. #TINY-3366
- Changed `formatselect`, `styleselect` and `align` menus to use the `mceToggleFormat` command internally. #TINY-3428

### Fixed
- Fixed toolbar keyboard navigation to work as expected when `toolbar_drawer` is configured. #TINY-3432
- Fixed text direction buttons to display the correct pressed state in selections that have no explicit `dir` property. #TINY-3138
- Fixed the mobile editor to clean up properly when removed. #TINY-3445
- Fixed quickbar toolbars to add an empty box to the screen when it is set to `false`. #TINY-3439
- Fixed an issue where pressing the **Delete/Backspace** key at the edge of tables was creating incorrect selections. #TINY-3371
- Fixed an issue where dialog collection items (emoticon and special character dialogs) couldn't be selected with touch devices. #TINY-3444
- Fixed a type error introduced in TinyMCE version 5.0.2 when calling `editor.getContent()` with nested bookmarks. #TINY-3400
- Fixed an issue that prevented default icons from being overridden. #TINY-3449
- Fixed an issue where **Home/End** keys wouldn't move the caret correctly before or after `contenteditable=false` inline elements. #TINY-2995
- Fixed styles to be preserved in IE 11 when editing via the `fullpage` plugin. #TINY-3464
- Fixed the `link` plugin context toolbar missing the open link button. #TINY-3461
- Fixed inconsistent dialog component spacing. #TINY-3436

## 5.0.2 - 2019-03-05

### Added
- Added presentation and document presets to `htmlpanel` dialog component. #TINY-2694
- Added missing fixed_toolbar_container setting has been reimplemented in the Silver theme. #TINY-2712
- Added a new toolbar setting `toolbar_drawer` that moves toolbar groups which overflow the editor width into either a `sliding` or `floating` toolbar section. #TINY-2874

### Changed
- Updated the build process to include package lock files in the dev distribution archive. #TINY-2870

### Fixed
- Fixed inline dialogs did not have aria attributes. #TINY-2694
- Fixed default icons are now available in the UI registry, allowing use outside of toolbar buttons. #TINY-3307
- Fixed a memory leak related to select toolbar items. #TINY-2874
- Fixed a memory leak due to format changed listeners that were never unbound. #TINY-3191
- Fixed an issue where content may have been lost when using permanent bookmarks. #TINY-3400
- Fixed the quicklink toolbar button not rendering in the quickbars plugin. #TINY-3125
- Fixed an issue where menus were generating invalid HTML in some cases. #TINY-3323
- Fixed an issue that could cause the mobile theme to show a blank white screen when the editor was inside an `overflow:hidden` element. #TINY-3407
- Fixed mobile theme using a transparent background and not taking up the full width on iOS. #TINY-3414
- Fixed the template plugin dialog missing the description field. #TINY-3337
- Fixed input dialog components using an invalid default type attribute. #TINY-3424
- Fixed an issue where backspace/delete keys after/before pagebreak elements wouldn't move the caret. #TINY-3097
- Fixed an issue in the table plugin where menu items and toolbar buttons weren't showing correctly based on the selection. #TINY-3423
- Fixed inconsistent button focus styles in Firefox. #TINY-3377
- Fixed the resize icon floating left when all status bar elements were disabled. #TINY-3340
- Fixed the resize handle to not show in fullscreen mode. #TINY-3404

## 5.0.1 - 2019-02-21

### Added
- Added H1-H6 toggle button registration to the silver theme. #TINY-3070
- Added code sample toolbar button will now toggle on when the cursor is in a code section. #TINY-3040
- Added new settings to the emoticons plugin to allow additional emoticons to be added. #TINY-3088

### Fixed
- Fixed an issue where adding links to images would replace the image with text. #TINY-3356
- Fixed an issue where the inline editor could use fractional pixels for positioning. #TINY-3202
- Fixed an issue where uploading non-image files in the Image Plugin upload tab threw an error. #TINY-3244
- Fixed an issue in the media plugin that was causing the source url and height/width to be lost in certain circumstances. #TINY-2858
- Fixed an issue with the Context Toolbar not being removed when clicking outside of the editor. #TINY-2804
- Fixed an issue where clicking 'Remove link' wouldn't remove the link in certain circumstances. #TINY-3199
- Fixed an issue where the media plugin would fail when parsing dialog data. #TINY-3218
- Fixed an issue where retrieving the selected content as text didn't create newlines. #TINY-3197
- Fixed incorrect keyboard shortcuts in the Help dialog for Windows. #TINY-3292
- Fixed an issue where JSON serialization could produce invalid JSON. #TINY-3281
- Fixed production CSS including references to source maps. #TINY-3920
- Fixed development CSS was not included in the development zip. #TINY-3920
- Fixed the autocompleter matches predicate not matching on the start of words by default. #TINY-3306
- Fixed an issue where the page could be scrolled with modal dialogs open. #TINY-2252
- Fixed an issue where autocomplete menus would show an icon margin when no items had icons. #TINY-3329
- Fixed an issue in the quickbars plugin where images incorrectly showed the text selection toolbar. #TINY-3338
- Fixed an issue that caused the inline editor to fail to render when the target element already had focus. #TINY-3353

### Removed
- Removed paste as text notification banner and paste_plaintext_inform setting. #POW-102

## 5.0.0 - 2019-02-04

Full documentation for the version 5 features and changes is available at https://www.tiny.cloud/docs/tinymce/5/release-notes/release-notes50/

### Added
- Added links and registered names with * to denote premium plugins in Plugins tab of Help dialog. #TINY-3223

### Changed
- Changed Tiny 5 mobile skin to look more uniform with desktop. #TINY-2650
- Blacklisted table, th and td as inline editor target. #TINY-717

### Fixed
- Fixed an issue where tab panel heights weren't sizing properly on smaller screens and weren't updating on resize. #TINY-3242
- Fixed image tools not having any padding between the label and slider. #TINY-3220
- Fixed context toolbar toggle buttons not showing the correct state. #TINY-3022
- Fixed missing separators in the spellchecker context menu between the suggestions and actions. #TINY-3217
- Fixed notification icon positioning in alert banners. #TINY-2196
- Fixed a typo in the word count plugin name. #TINY-3062
- Fixed charmap and emoticons dialogs not having a primary button. #TINY-3233
- Fixed an issue where resizing wouldn't work correctly depending on the box-sizing model. #TINY-3278

## 5.0.0-rc-2 - 2019-01-22

### Added
- Added screen reader accessibility for sidebar and statusbar. #TINY-2699

### Changed
- Changed formatting menus so they are registered and made the align toolbar button use an icon instead of text. #TINY-2880
- Changed checkboxes to use a boolean for its state, instead of a string. #TINY-2848
- Updated the textpattern plugin to properly support nested patterns and to allow running a command with a value for a pattern with a start and an end. #TINY-2991
- Updated Emoticons and Charmap dialogs to be screen reader accessible. #TINY-2693

### Fixed
- Fixed the link dialog such that it will now retain class attributes when updating links. #TINY-2825
- Fixed "Find and replace" not showing in the "Edit" menu by default. #TINY-3061
- Fixed dropdown buttons missing the 'type' attribute, which could cause forms to be incorrectly submitted. #TINY-2826
- Fixed emoticon and charmap search not returning expected results in certain cases. #TINY-3084
- Fixed blank rel_list values throwing an exception in the link plugin. #TINY-3149

### Removed
- Removed unnecessary 'flex' and unused 'colspan' properties from the new dialog APIs. #TINY-2973

## 5.0.0-rc-1 - 2019-01-08

### Added
- Added editor settings functionality to specify title attributes for toolbar groups. #TINY-2690
- Added icons instead of button text to improve Search and Replace dialog footer appearance. #TINY-2654
- Added `tox-dialog__table` instead of `mce-table-striped` class to enhance Help dialog appearance. #TINY-2360
- Added title attribute to iframes so, screen readers can announce iframe labels. #TINY-2692
- Added a wordcount menu item, that defaults to appearing in the tools menu. #TINY-2877

### Changed
- Updated the font select dropdown logic to try to detect the system font stack and show "System Font" as the font name. #TINY-2710
- Updated the autocompleter to only show when it has matched items. #TINY-2350
- Updated SizeInput labels to "Height" and "Width" instead of Dimensions. #TINY-2833
- Updated the build process to minify and generate ASCII only output for the emoticons database. #TINY-2744

### Fixed
- Fixed readonly mode not fully disabling editing content. #TINY-2287
- Fixed accessibility issues with the font select, font size, style select and format select toolbar dropdowns. #TINY-2713
- Fixed accessibility issues with split dropdowns. #TINY-2697
- Fixed the legacyoutput plugin to be compatible with TinyMCE 5.0. #TINY-2301
- Fixed icons not showing correctly in the autocompleter popup. #TINY-3029
- Fixed an issue where preview wouldn't show anything in Edge under certain circumstances. #TINY-3035
- Fixed the height being incorrectly calculated for the autoresize plugin. #TINY-2807

## 5.0.0-beta-1 - 2018-11-30

### Added
- Added a new `addNestedMenuItem()` UI registry function and changed all nested menu items to use the new registry functions. #TINY-2230
- Added title attribute to color swatch colors. #TINY-2669
- Added anchorbar component to anchor inline toolbar dialogs to instead of the toolbar. #TINY-2040
- Added support for toolbar<n> and toolbar array config options to be squashed into a single toolbar and not create multiple toolbars. #TINY-2195
- Added error handling for when forced_root_block config option is set to true. #TINY-2261
- Added functionality for the removed_menuitems config option. #TINY-2184
- Added the ability to use a string to reference menu items in menu buttons and submenu items. #TINY-2253

### Changed
- Changed the name of the "inlite" plugin to "quickbars". #TINY-2831
- Changed the background color icon to highlight background icon. #TINY-2258
- Changed Help dialog to be accessible to screen readers. #TINY-2687
- Changed the color swatch to save selected custom colors to local storage for use across sessions. #TINY-2722
- Changed `WindowManager` API - methods `getParams`, `setParams` and `getWindows`, and the legacy `windows` property, have been removed. `alert` and `confirm` dialogs are no longer tracked in the window list. #TINY-2603

### Fixed
- Fixed an inline mode issue where the save plugin upon saving can cause content loss. #TINY-2659
- Fixed an issue in IE 11 where calling selection.getContent() would return an empty string when the editor didn't have focus. #TINY-2325

### Removed
- Removed compat3x plugin. #TINY-2815

## 5.0.0-preview-4 - 2018-11-12

### Added
- Added width and height placeholder text to image and media dialog dimensions input. #AP-296
- Added the ability to keyboard navigate through menus, toolbars, sidebar and the status bar sequentially. #AP-381
- Added translation capability back to the editor's UI. #AP-282
- Added `label` component type for dialogs to group components under a label.

### Changed
- Changed the editor resize handle so that it should be disabled when the autoresize plugin is turned on. #AP-424
- Changed UI text for microcopy improvements. #TINY-2281

### Fixed
- Fixed distraction free plugin. #AP-470
- Fixed contents of the input field being selected on focus instead of just recieving an outline highlight. #AP-464
- Fixed styling issues with dialogs and menus in IE 11. #AP-456
- Fixed custom style format control not honoring custom formats. #AP-393
- Fixed context menu not appearing when clicking an image with a caption. #AP-382
- Fixed directionality of UI when using an RTL language. #AP-423
- Fixed page responsiveness with multiple inline editors. #AP-430
- Fixed empty toolbar groups appearing through invalid configuration of the `toolbar` property. #AP-450
- Fixed text not being retained when updating links through the link dialog. #AP-293
- Fixed edit image context menu, context toolbar and toolbar items being incorrectly enabled when selecting invalid images. #AP-323
- Fixed emoji type ahead being shown when typing URLs. #AP-366
- Fixed toolbar configuration properties incorrectly expecting string arrays instead of strings. #AP-342
- Fixed the block formatting toolbar item not showing a "Formatting" title when there is no selection. #AP-321
- Fixed clicking disabled toolbar buttons hiding the toolbar in inline mode. #AP-380
- Fixed `EditorResize` event not being fired upon editor resize. #AP-327
- Fixed tables losing styles when updating through the dialog. #AP-368
- Fixed context toolbar positioning to be more consistent near the edges of the editor. #AP-318
- Fixed table of contents plugin now works with v5 toolbar APIs correctly. #AP-347
- Fixed the `link_context_toolbar` configuration not disabling the context toolbar. #AP-458
- Fixed the link context toolbar showing incorrect relative links. #AP-435
- Fixed the alignment of the icon in alert banner dialog components. #TINY-2220
- Fixed the visual blocks and visual char menu options not displaying their toggled state. #TINY-2238
- Fixed the editor not displaying as fullscreen when toggled. #TINY-2237

### Removed
- Removed the tox-custom-editor class that was added to the wrapping element of codemirror. #TINY-2211

## 5.0.0-preview-3 - 2018-10-18

### Changed
- Changed editor layout to use modern CSS properties over manually calculating dimensions. #AP-324
- Changed `autoresize_min_height` and `autoresize_max_height` configurations to `min_height` and `max_height`. #AP-324
- Changed `Whole word` label in Search and Replace dialog to `Find whole words only`. #AP-387

### Fixed
- Fixed bugs with editor width jumping when resizing and the iframe not resizing to smaller than 150px in height. #AP-324
- Fixed mobile theme bug that prevented the editor from loading. #AP-404
- Fixed long toolbar groups extending outside of the editor instead of wrapping.
- Fixed dialog titles so they are now proper case. #AP-384
- Fixed color picker default to be #000000 instead of #ff00ff. #AP-216
- Fixed "match case" option on the Find and Replace dialog is no longer selected by default. #AP-298
- Fixed vertical alignment of toolbar icons. #DES-134
- Fixed toolbar icons not appearing on IE11. #DES-133

## 5.0.0-preview-2 - 2018-10-10

### Added
- Added swatch is now shown for colorinput fields, instead of the colorpicker directly. #AP-328
- Added fontformats and fontsizes menu items. #AP-390

### Changed
- Changed configuration of color options has been simplified to `color_map`, `color_cols`, and `custom_colors`. #AP-328
- Changed `height` configuration to apply to the editor frame (including menubar, toolbar, status bar) instead of the content area. #AP-324

### Fixed
- Fixed styleselect not updating the displayed item as the cursor moved. #AP-388
- Fixed preview iframe not expanding to the dialog size. #AP-252
- Fixed 'meta' shortcuts not translated into platform-specific text. #AP-270
- Fixed tabbed dialogs (Charmap and Emoticons) shrinking when no search results returned.
- Fixed a bug where alert banner icons were not retrieved from icon pack. #AP-330
- Fixed component styles to flex so they fill large dialogs. #AP-252
- Fixed editor flashing unstyled during load (still in progress). #AP-349

### Removed
- Removed `colorpicker` plugin, it is now in the theme. #AP-328
- Removed `textcolor` plugin, it is now in the theme. #AP-328

## 5.0.0-preview-1 - 2018-10-01

Developer preview 1.

Initial list of features and changes is available at https://www.tiny.cloud/docs/tinymce/5/release-notes/release-notes50/.

## 4.9.11 - 2020-07-13

### Fixed
- Fixed the `selection.setContent()` API not running parser filters. #TINY-4002
- Fixed content in an iframe element parsing as DOM elements instead of text content. #TINY-5943
- Fixed up and down keyboard navigation not working for inline `contenteditable="false"` elements. #TINY-6226

## 4.9.10 - 2020-04-23

### Fixed
- Fixed an issue where the editor selection could end up inside a short ended element (eg br). #TINY-3999
- Fixed a security issue related to CDATA sanitization during parsing. #TINY-4669
- Fixed `media` embed content not processing safely in some cases. #TINY-4857

## 4.9.9 - 2020-03-25

### Fixed
- Fixed the table selection not functioning correctly in Microsoft Edge 44 or higher. #TINY-3862
- Fixed the table resize handles not functioning correctly in Microsoft Edge 44 or higher. #TINY-4160
- Fixed the `forced_root_block_attrs` setting not applying attributes to new blocks consistently. #TINY-4564
- Fixed the editor failing to initialize if a script tag was used inside an SVG. #TINY-4087

## 4.9.8 - 2020-01-28

### Fixed
- Fixed the `mobile` theme failing to load due to a bundling issue. #TINY-4613
- Fixed security issue related to parsing HTML comments and CDATA. #TINY-4544

## 4.9.7 - 2019-12-19

### Fixed
- Fixed the `visualchars` plugin converting HTML-like text to DOM elements in certain cases. #TINY-4507
- Fixed an issue with the `paste` plugin not sanitizing content in some cases. #TINY-4510
- Fixed HTML comments incorrectly being parsed in certain cases. #TINY-4511

## 4.9.6 - 2019-09-02

### Fixed
- Fixed image browse button sometimes displaying the browse window twice. #TINY-3959

## 4.9.5 - 2019-07-02

### Changed
- Changed annotations navigation to work the same as inline boundaries. #TINY-3396

### Fixed
- Fixed the print plugin printing from the wrong window in IE11. #TINY-3762
- Fixed an exception being thrown when a file or number input has focus during initialization. Patch contributed by t00. #GH-2194
- Fixed positioning of the styleselect menu in iOS while using the mobile theme. #TINY-3505
- Fixed native context menu not showing with images in IE11. #TINY-3392
- Fixed selection incorrectly changing when programmatically setting selection on contenteditable false elements. #TINY-3766
- Fixed image browse button not working on touch devices. #TINY-3751
- Fixed so that nbsp entities aren't trimmed in white-space: pre-line elements. #TINY-3642
- Fixed space key properly inserts a nbsp before/after block elements. #TINY-3745
- Fixed infinite loop in the paste plugin when IE11 takes a long time to process paste events. Patch contributed by lRawd. #GH-4987

## 4.9.4 - 2019-03-20

### Fixed
- Fixed an issue where **Home/End** keys wouldn't move the caret correctly before or after `contenteditable=false` inline elements. #TINY-2995
- Fixed an issue where content may have been lost when using permanent bookmarks. #TINY-3400
- Fixed the mobile editor to clean up properly when removed. #TINY-3445
- Fixed an issue where retrieving the selected content as text didn't create newlines. #TINY-3197
- Fixed an issue where typing space between images would cause issues with nbsp not being inserted. #TINY-3346

## 4.9.3 - 2019-01-31

### Added
- Added a visualchars_default_state setting to the Visualchars Plugin. Patch contributed by mat3e.

### Fixed
- Fixed a bug where scrolling on a page with more than one editor would cause a ResizeWindow event to fire. #TINY-3247
- Fixed a bug where if a plugin threw an error during initialisation the whole editor would fail to load. #TINY-3243
- Fixed a bug where getContent would include bogus elements when valid_elements setting was set up in a specific way. #TINY-3213
- Fixed a bug where only a few function key names could be used when creating keyboard shortcuts. #TINY-3146
- Fixed a bug where it wasn't possible to enter spaces into an editor after pressing shift+enter. #TINY-3099
- Fixed a bug where no caret would be rendered after backspacing to a contenteditable false element. #TINY-2998
- Fixed a bug where deletion to/from indented lists would leave list fragments in the editor. #TINY-2981

## 4.9.2 - 2018-12-17

### Fixed
- Fixed a bug with pressing the space key on IE 11 would result in nbsp characters being inserted between words at the end of a block. #TINY-2996
- Fixed a bug where character composition using quote and space on US International keyboards would produce a space instead of a quote. #TINY-2999
- Fixed a bug where remove format wouldn't remove the inner most inline element in some situations. #TINY-2982
- Fixed a bug where outdenting an list item would affect attributes on other list items within the same list. #TINY-2971
- Fixed a bug where the DomParser filters wouldn't be applied for elements created when parsing invalid html. #TINY-2978
- Fixed a bug where setProgressState wouldn't automatically close floating ui elements like menus. #TINY-2896
- Fixed a bug where it wasn't possible to navigate out of a figcaption element using the arrow keys. #TINY-2894
- Fixed a bug where enter key before an image inside a link would remove the image. #TINY-2780

## 4.9.1 - 2018-12-04

### Added
- Added functionality to insert html to the replacement feature of the Textpattern Plugin. #TINY-2839

### Fixed
- Fixed a bug where `editor.selection.getContent({format: 'text'})` didn't work as expected in IE11 on an unfocused editor. #TINY-2862
- Fixed a bug in the Textpattern Plugin where the editor would get an incorrect selection after inserting a text pattern on Safari. #TINY-2838
- Fixed a bug where the space bar didn't work correctly in editors with the forced_root_block setting set to false. #TINY-2816

## 4.9.0 - 2018-11-27

### Added
- Added a replace feature to the Textpattern Plugin. #TINY-1908
- Added functionality to the Lists Plugin that improves the indentation logic. #TINY-1790

### Fixed
- Fixed a bug where it wasn't possible to delete/backspace when the caret was between a contentEditable=false element and a BR. #TINY-2372
- Fixed a bug where copying table cells without a text selection would fail to copy anything. #TINY-1789
- Implemented missing `autosave_restore_when_empty` functionality in the Autosave Plugin. Patch contributed by gzzo. #GH-4447
- Reduced insertion of unnecessary nonbreaking spaces in the editor. #TINY-1879

## 4.8.5 - 2018-10-30

### Added
- Added a content_css_cors setting to the editor that adds the crossorigin="anonymous" attribute to link tags added by the StyleSheetLoader. #TINY-1909

### Fixed
- Fixed a bug where trying to remove formatting with a collapsed selection range would throw an exception. #GH-4636
- Fixed a bug in the image plugin that caused updating figures to split contenteditable elements. #GH-4563
- Fixed a bug that was causing incorrect viewport calculations for fixed position UI elements. #TINY-1897
- Fixed a bug where inline formatting would cause the delete key to do nothing. #TINY-1900

## 4.8.4 - 2018-10-23

### Added
- Added support for the HTML5 `main` element. #TINY-1877

### Changed
- Changed the keyboard shortcut to move focus to contextual toolbars to Ctrl+F9. #TINY-1812

### Fixed
- Fixed a bug where content css could not be loaded from another domain. #TINY-1891
- Fixed a bug on FireFox where the cursor would get stuck between two contenteditable false inline elements located inside of the same block element divided by a BR. #TINY-1878
- Fixed a bug with the insertContent method where nonbreaking spaces would be inserted incorrectly. #TINY-1868
- Fixed a bug where the toolbar of the inline editor would not be visible in some scenarios. #TINY-1862
- Fixed a bug where removing the editor while more than one notification was open would throw an error. #TINY-1845
- Fixed a bug where the menubutton would be rendered on top of the menu if the viewport didn't have enough height. #TINY-1678
- Fixed a bug with the annotations api where annotating collapsed selections caused problems. #TBS-2449
- Fixed a bug where wbr elements were being transformed into whitespace when using the Paste Plugin's paste as text setting. #GH-4638
- Fixed a bug where the Search and Replace didn't replace spaces correctly. #GH-4632
- Fixed a bug with sublist items not persisting selection. #GH-4628
- Fixed a bug with mceInsertRawHTML command not working as expected. #GH-4625

## 4.8.3 - 2018-09-13

### Fixed
- Fixed a bug where the Wordcount Plugin didn't correctly count words within tables on IE11. #TINY-1770
- Fixed a bug where it wasn't possible to move the caret out of a table on IE11 and Firefox. #TINY-1682
- Fixed a bug where merging empty blocks didn't work as expected, sometimes causing content to be deleted. #TINY-1781
- Fixed a bug where the Textcolor Plugin didn't show the correct current color. #TINY-1810
- Fixed a bug where clear formatting with a collapsed selection would sometimes clear formatting from more content than expected. #TINY-1813 #TINY-1821
- Fixed a bug with the Table Plugin where it wasn't possible to keyboard navigate to the caption. #TINY-1818

## 4.8.2 - 2018-08-09

### Changed
- Moved annotator from "experimental" to "annotator" object on editor. #TBS-2398
- Improved the multiclick normalization across browsers. #TINY-1788

### Fixed
- Fixed a bug where running getSelectedBlocks with a collapsed selection between block elements would produce incorrect results. #TINY-1787
- Fixed a bug where the ScriptLoaders loadScript method would not work as expected in FireFox when loaded on the same page as a ShadowDOM polyfill. #TINY-1786
- Removed reference to ShadowDOM event.path as Blink based browsers now support event.composedPath. #TINY-1785
- Fixed a bug where a reference to localStorage would throw an "access denied" error in IE11 with strict security settings. #TINY-1782
- Fixed a bug where pasting using the toolbar button on an inline editor in IE11 would cause a looping behaviour. #TINY-1768

## 4.8.1 - 2018-07-26

### Fixed
- Fixed a bug where the content of inline editors was being cleaned on every call of `editor.save()`. #TINY-1783
- Fixed a bug where the arrow of the Inlite Theme toolbar was being rendered incorrectly in RTL mode. #TINY-1776
- Fixed a bug with the Paste Plugin where pasting after inline contenteditable false elements moved the caret to the end of the line. #TINY-1758

## 4.8.0 - 2018-06-27

### Added
- Added new "experimental" object in editor, with initial Annotator API. #TBS-2374

### Fixed
- Fixed a bug where deleting paragraphs inside of table cells would delete the whole table cell. #TINY-1759
- Fixed a bug in the Table Plugin where removing row height set on the row properties dialog did not update the table. #TINY-1730
- Fixed a bug with the font select toolbar item didn't update correctly. #TINY-1683
- Fixed a bug where all bogus elements would not be deleted when removing an inline editor. #TINY-1669

## 4.7.13 - 2018-05-16

### Added
- Added missing code menu item from the default menu config. #TINY-1648
- Added new align button for combining the separate align buttons into a menu button. #TINY-1652

### Fixed
- Fixed a bug where Edge 17 wouldn't be able to select images or tables. #TINY-1679
- Fixed issue where whitespace wasn't preserved when the editor was initialized on pre elements. #TINY-1649
- Fixed a bug with the fontselect dropdowns throwing an error if the editor was hidden in Firefox. #TINY-1664
- Fixed a bug where it wasn't possible to merge table cells on IE 11. #TINY-1671
- Fixed a bug where textcolor wasn't applying properly on IE 11 in some situations. #TINY-1663
- Fixed a bug where the justifyfull command state wasn't working correctly. #TINY-1677
- Fixed a bug where the styles wasn't updated correctly when resizing some tables. #TINY-1668

## 4.7.12 - 2018-05-03

### Added
- Added an option to filter out image svg data urls.
- Added support for html5 details and summary elements.

### Changed
- Changed so the mce-abs-layout-item css rule targets html instead of body. Patch contributed by nazar-pc.

### Fixed
- Fixed a bug where the "read" step on the mobile theme was still present on android mobile browsers.
- Fixed a bug where all images in the editor document would reload on any editor change.
- Fixed a bug with the Table Plugin where ObjectResized event wasn't being triggered on column resize.
- Fixed so the selection is set to the first suitable caret position after editor.setContent called.
- Fixed so links with xlink:href attributes are filtered correctly to prevent XSS.
- Fixed a bug on IE11 where pasting content into an inline editor initialized on a heading element would create new editable elements.
- Fixed a bug where readonly mode would not work as expected when the editor contained contentEditable=true elements.
- Fixed a bug where the Link Plugin would throw an error when used together with the webcomponents polyfill. Patch contributed by 4esnog.
- Fixed a bug where the "Powered by TinyMCE" branding link would break on XHTML pages. Patch contributed by tistre.
- Fixed a bug where the same id would be used in the blobcache for all pasted images. Patch contributed by thorn0.

## 4.7.11 - 2018-04-11

### Added
- Added a new imagetools_credentials_hosts option to the Imagetools Plugin.

### Fixed
- Fixed a bug where toggling a list containing empty LIs would throw an error. Patch contributed by bradleyke.
- Fixed a bug where applying block styles to a text with the caret at the end of the paragraph would select all text in the paragraph.
- Fixed a bug where toggling on the Spellchecker Plugin would trigger isDirty on the editor.
- Fixed a bug where it was possible to enter content into selection bookmark spans.
- Fixed a bug where if a non paragraph block was configured in forced_root_block the editor.getContent method would return incorrect values with an empty editor.
- Fixed a bug where dropdown menu panels stayed open and fixed in position when dragging dialog windows.
- Fixed a bug where it wasn't possible to extend table cells with the space button in Safari.
- Fixed a bug where the setupeditor event would thrown an error when using the Compat3x Plugin.
- Fixed a bug where an error was thrown in FontInfo when called on a detached element.

## 4.7.10 - 2018-04-03

### Added
- Added normalization of triple clicks across browsers in the editor.
- Added a `hasFocus` method to the editor that checks if the editor has focus.
- Added correct icon to the Nonbreaking Plugin menu item.

### Fixed
- Fixed so the `getContent`/`setContent` methods work even if the editor is not initialized.
- Fixed a bug with the Media Plugin where query strings were being stripped from youtube links.
- Fixed a bug where image styles were changed/removed when opening and closing the Image Plugin dialog.
- Fixed a bug in the Table Plugin where some table cell styles were not correctly added to the content html.
- Fixed a bug in the Spellchecker Plugin where it wasn't possible to change the spellchecker language.
- Fixed so the the unlink action in the Link Plugin has a menu item and can be added to the contextmenu.
- Fixed a bug where it wasn't possible to keyboard navigate to the start of an inline element on a new line within the same block element.
- Fixed a bug with the Text Color Plugin where if used with an inline editor located at the bottom of the screen the colorpicker could appear off screen.
- Fixed a bug with the UndoManager where undo levels were being added for nbzwsp characters.
- Fixed a bug with the Table Plugin where the caret would sometimes be lost when keyboard navigating up through a table.
- Fixed a bug where FontInfo.getFontFamily would throw an error when called on a removed editor.
- Fixed a bug in Firefox where undo levels were not being added correctly for some specific operations.
- Fixed a bug where initializing an inline editor inside of a table would make the whole table resizeable.
- Fixed a bug where the fake cursor that appears next to tables on Firefox was positioned incorrectly when switching to fullscreen.
- Fixed a bug where zwsp's weren't trimmed from the output from `editor.getContent({ format: 'text' })`.
- Fixed a bug where the fontsizeselect/fontselect toolbar items showed the body info rather than the first possible caret position info on init.
- Fixed a bug where it wasn't possible to select all content if the editor only contained an inline boundary element.
- Fixed a bug where `content_css` urls with query strings wasn't working.
- Fixed a bug in the Table Plugin where some table row styles were removed when changing other styles in the row properties dialog.

### Removed
- Removed the "read" step from the mobile theme.

## 4.7.9 - 2018-02-27

### Fixed
- Fixed a bug where the editor target element didn't get the correct style when removing the editor.

## 4.7.8 - 2018-02-26

### Fixed
- Fixed an issue with the Help Plugin where the menuitem name wasn't lowercase.
- Fixed an issue on MacOS where text and bold text did not have the same line-height in the autocomplete dropdown in the Link Plugin dialog.
- Fixed a bug where the "paste as text" option in the Paste Plugin didn't work.
- Fixed a bug where dialog list boxes didn't get positioned correctly in documents with scroll.
- Fixed a bug where the Inlite Theme didn't use the Table Plugin api to insert correct tables.
- Fixed a bug where the Inlite Theme panel didn't hide on blur in a correct way.
- Fixed a bug where placing the cursor before a table in Firefox would scroll to the bottom of the table.
- Fixed a bug where selecting partial text in table cells with rowspans and deleting would produce faulty tables.
- Fixed a bug where the Preview Plugin didn't work on Safari due to sandbox security.
- Fixed a bug where table cell selection using the keyboard threw an error.
- Fixed so the font size and font family doesn't toggle the text but only sets the selected format on the selected text.
- Fixed so the built-in spellchecking on Chrome and Safari creates an undo level when replacing words.

## 4.7.7 - 2018-02-19

### Added
- Added a border style selector to the advanced tab of the Image Plugin.
- Added better controls for default table inserted by the Table Plugin.
- Added new `table_responsive_width` option to the Table Plugin that controls whether to use pixel or percentage widths.

### Fixed
- Fixed a bug where the Link Plugin text didn't update when a URL was pasted using the context menu.
- Fixed a bug with the Spellchecker Plugin where using "Add to dictionary" in the context menu threw an error.
- Fixed a bug in the Media Plugin where the preview node for iframes got default width and height attributes that interfered with width/height styles.
- Fixed a bug where backslashes were being added to some font family names in Firefox in the fontselect toolbar item.
- Fixed a bug where errors would be thrown when trying to remove an editor that had not yet been fully initialized.
- Fixed a bug where the Imagetools Plugin didn't update the images atomically.
- Fixed a bug where the Fullscreen Plugin was throwing errors when being used on an inline editor.
- Fixed a bug where drop down menus weren't positioned correctly in inline editors on scroll.
- Fixed a bug with a semicolon missing at the end of the bundled javascript files.
- Fixed a bug in the Table Plugin with cursor navigation inside of tables where the cursor would sometimes jump into an incorrect table cells.
- Fixed a bug where indenting a table that is a list item using the "Increase indent" button would create a nested table.
- Fixed a bug where text nodes containing only whitespace were being wrapped by paragraph elements.
- Fixed a bug where whitespace was being inserted after br tags inside of paragraph tags.
- Fixed a bug where converting an indented paragraph to a list item would cause the list item to have extra padding.
- Fixed a bug where Copy/Paste in an editor with a lot of content would cause the editor to scroll to the top of the content in IE11.
- Fixed a bug with a memory leak in the DragHelper. Path contributed by ben-mckernan.
- Fixed a bug where the advanced tab in the Media Plugin was being shown even if it didn't contain anything. Patch contributed by gabrieeel.
- Fixed an outdated eventname in the EventUtils. Patch contributed by nazar-pc.
- Fixed an issue where the Json.parse function would throw an error when being used on a page with strict CSP settings.
- Fixed so you can place the curser before and after table elements within the editor in Firefox and Edge/IE.

## 4.7.6 - 2018-01-29

### Fixed
- Fixed a bug in the jquery integration where it threw an error saying that "global is not defined".
- Fixed a bug where deleting a table cell whose previous sibling was set to contenteditable false would create a corrupted table.
- Fixed a bug where highlighting text in an unfocused editor did not work correctly in IE11/Edge.
- Fixed a bug where the table resize handles were not being repositioned when activating the Fullscreen Plugin.
- Fixed a bug where the Imagetools Plugin dialog didn't honor editor RTL settings.
- Fixed a bug where block elements weren't being merged correctly if you deleted from after a contenteditable false element to the beginning of another block element.
- Fixed a bug where TinyMCE didn't work with module loaders like webpack.

## 4.7.5 - 2018-01-22

### Fixed
- Fixed bug with the Codesample Plugin where it wasn't possible to edit codesamples when the editor was in inline mode.
- Fixed bug where focusing on the status bar broke the keyboard navigation functionality.
- Fixed bug where an error would be thrown on Edge by the Table Plugin when pasting using the PowerPaste Plugin.
- Fixed bug in the Table Plugin where selecting row border style from the dropdown menu in advanced row properties would throw an error.
- Fixed bug with icons being rendered incorrectly on Chrome on Mac OS.
- Fixed bug in the Textcolor Plugin where the font color and background color buttons wouldn't trigger an ExecCommand event.
- Fixed bug in the Link Plugin where the url field wasn't forced LTR.
- Fixed bug where the Nonbreaking Plugin incorrectly inserted spaces into tables.
- Fixed bug with the inline theme where the toolbar wasn't repositioned on window resize.

## 4.7.4 - 2017-12-05

### Fixed
- Fixed bug in the Nonbreaking Plugin where the nonbreaking_force_tab setting was being ignored.
- Fixed bug in the Table Plugin where changing row height incorrectly converted column widths to pixels.
- Fixed bug in the Table Plugin on Edge and IE11 where resizing the last column after resizing the table would cause invalid column heights.
- Fixed bug in the Table Plugin where keyboard navigation was not normalized between browsers.
- Fixed bug in the Table Plugin where the colorpicker button would show even without defining the colorpicker_callback.
- Fixed bug in the Table Plugin where it wasn't possible to set the cell background color.
- Fixed bug where Firefox would throw an error when intialising an editor on an element that is hidden or not yet added to the DOM.
- Fixed bug where Firefox would throw an error when intialising an editor inside of a hidden iframe.

## 4.7.3 - 2017-11-23

### Added
- Added functionality to open the Codesample Plugin dialog when double clicking on a codesample. Patch contributed by dakuzen.

### Fixed
- Fixed bug where undo/redo didn't work correctly with some formats and caret positions.
- Fixed bug where the color picker didn't show up in Table Plugin dialogs.
- Fixed bug where it wasn't possible to change the width of a table through the Table Plugin dialog.
- Fixed bug where the Charmap Plugin couldn't insert some special characters.
- Fixed bug where editing a newly inserted link would not actually edit the link but insert a new link next to it.
- Fixed bug where deleting all content in a table cell made it impossible to place the caret into it.
- Fixed bug where the vertical alignment field in the Table Plugin cell properties dialog didn't do anything.
- Fixed bug where an image with a caption showed two sets of resize handles in IE11.
- Fixed bug where pressing the enter button inside of an h1 with contenteditable set to true would sometimes produce a p tag.
- Fixed bug with backspace not working as expected before a noneditable element.
- Fixed bug where operating on tables with invalid rowspans would cause an error to be thrown.
- Fixed so a real base64 representation of the image is available on the blobInfo that the images_upload_handler gets called with.
- Fixed so the image upload tab is available when the images_upload_handler is defined (and not only when the images_upload_url is defined).

## 4.7.2 - 2017-11-07

### Added
- Added newly rewritten Table Plugin.
- Added support for attributes with colon in valid_elements and addValidElements.
- Added support for dailymotion short url in the Media Plugin. Patch contributed by maat8.
- Added support for converting to half pt when converting font size from px to pt. Patch contributed by danny6514.
- Added support for location hash to the Autosave plugin to make it work better with SPAs using hash routing.
- Added support for merging table cells when pasting a table into another table.

### Changed
- Changed so the language packs are only loaded once. Patch contributed by 0xor1.
- Simplified the css for inline boundaries selection by switching to an attribute selector.

### Fixed
- Fixed bug where an error would be thrown on editor initialization if the window.getSelection() returned null.
- Fixed bug where holding down control or alt keys made the keyboard navigation inside an inline boundary not work as expected.
- Fixed bug where applying formats in IE11 produced extra, empty paragraphs in the editor.
- Fixed bug where the Word Count Plugin didn't count some mathematical operators correctly.
- Fixed bug where removing an inline editor removed the element that the editor had been initialized on.
- Fixed bug where setting the selection to the end of an editable container caused some formatting problems.
- Fixed bug where an error would be thrown sometimes when an editor was removed because of the selection bookmark was being stored asynchronously.
- Fixed a bug where an editor initialized on an empty list did not contain any valid cursor positions.
- Fixed a bug with the Context Menu Plugin and webkit browsers on Mac where right-clicking inside a table would produce an incorrect selection.
- Fixed bug where the Image Plugin constrain proportions setting wasn't working as expected.
- Fixed bug where deleting the last character in a span with decorations produced an incorrect element when typing.
- Fixed bug where focusing on inline editors made the toolbar flicker when moving between elements quickly.
- Fixed bug where the selection would be stored incorrectly in inline editors when the mouseup event was fired outside the editor body.
- Fixed bug where toggling bold at the end of an inline boundary would toggle off the whole word.
- Fixed bug where setting the skin to false would not stop the loading of some skin css files.
- Fixed bug in mobile theme where pinch-to-zoom would break after exiting the editor.
- Fixed bug where sublists of a fully selected list would not be switched correctly when changing list style.
- Fixed bug where inserting media by source would break the UndoManager.
- Fixed bug where inserting some content into the editor with a specific selection would replace some content incorrectly.
- Fixed bug where selecting all content with ctrl+a in IE11 caused problems with untoggling some formatting.
- Fixed bug where the Search and Replace Plugin left some marker spans in the editor when undoing and redoing after replacing some content.
- Fixed bug where the editor would not get a scrollbar when using the Fullscreen and Autoresize plugins together.
- Fixed bug where the font selector would stop working correctly after selecting fonts three times.
- Fixed so pressing the enter key inside of an inline boundary inserts a br after the inline boundary element.
- Fixed a bug where it wasn't possible to use tab navigation inside of a table that was inside of a list.
- Fixed bug where end_container_on_empty_block would incorrectly remove elements.
- Fixed bug where content_styles weren't added to the Preview Plugin iframe.
- Fixed so the beforeSetContent/beforeGetContent events are preventable.
- Fixed bug where changing height value in Table Plugin advanced tab didn't do anything.
- Fixed bug where it wasn't possible to remove formatting from content in beginning of table cell.

## 4.7.1 - 2017-10-09

### Fixed
- Fixed bug where theme set to false on an inline editor produced an extra div element after the target element.
- Fixed bug where the editor drag icon was misaligned with the branding set to false.
- Fixed bug where doubled menu items were not being removed as expected with the removed_menuitems setting.
- Fixed bug where the Table of contents plugin threw an error when initialized.
- Fixed bug where it wasn't possible to add inline formats to text selected right to left.
- Fixed bug where the paste from plain text mode did not work as expected.
- Fixed so the style previews do not set color and background color when selected.
- Fixed bug where the Autolink plugin didn't work as expected with some formats applied on an empty editor.
- Fixed bug where the Textpattern plugin were throwing errors on some patterns.
- Fixed bug where the Save plugin saved all editors instead of only the active editor. Patch contributed by dannoe.

## 4.7.0 - 2017-10-03

### Added
- Added new mobile ui that is specifically designed for mobile devices.

### Changed
- Updated the default skin to be more modern and white since white is preferred by most implementations.
- Restructured the default menus to be more similar to common office suites like Google Docs.

### Fixed
- Fixed so theme can be set to false on both inline and iframe editor modes.
- Fixed bug where inline editor would add/remove the visualblocks css multiple times.
- Fixed bug where selection wouldn't be properly restored when editor lost focus and commands where invoked.
- Fixed bug where toc plugin would generate id:s for headers even though a toc wasn't inserted into the content.
- Fixed bug where is wasn't possible to drag/drop contents within the editor if paste_data_images where set to true.
- Fixed bug where getParam and close in WindowManager would get the first opened window instead of the last opened window.
- Fixed bug where delete would delete between cells inside a table in Firefox.

## 4.6.7 - 2017-09-18

### Added
- Added some missing translations to Image, Link and Help plugins.

### Fixed
- Fixed bug where paste wasn't working in IOS.
- Fixed bug where the Word Count Plugin didn't count some mathematical operators correctly.
- Fixed bug where inserting a list in a table caused the cell to expand in height.
- Fixed bug where pressing enter in a list located inside of a table deleted list items instead of inserting new list item.
- Fixed bug where copy and pasting table cells produced inconsistent results.
- Fixed bug where initializing an editor with an ID of 'length' would throw an exception.
- Fixed bug where it was possible to split a non merged table cell.
- Fixed bug where copy and pasting a list with a very specific selection into another list would produce a nested list.
- Fixed bug where copy and pasting ordered lists sometimes produced unordered lists.
- Fixed bug where padded elements inside other elements would be treated as empty.
- Fixed so you can resize images inside a figure element.
- Fixed bug where an inline TinyMCE editor initialized on a table did not set selection on load in Chrome.
- Fixed the positioning of the inlite toolbar when the target element wasn't big enough to fit the toolbar.

## 4.6.6 - 2017-08-30

### Fixed
- Fixed so that notifications wrap long text content instead of bleeding outside the notification element.
- Fixed so the content_style css is added after the skin and custom stylesheets.
- Fixed bug where it wasn't possible to remove a table with the Cut button.
- Fixed bug where the center format wasn't getting the same font size as the other formats in the format preview.
- Fixed bug where the wordcount plugin wasn't counting hyphenated words correctly.
- Fixed bug where all content pasted into the editor was added to the end of the editor.
- Fixed bug where enter keydown on list item selection only deleted content and didn't create a new line.
- Fixed bug where destroying the editor while the content css was still loading caused error notifications on Firefox.
- Fixed bug where undoing cut operation in IE11 left some unwanted html in the editor content.
- Fixed bug where enter keydown would throw an error in IE11.
- Fixed bug where duplicate instances of an editor were added to the editors array when using the createEditor API.
- Fixed bug where the formatter applied formats on the wrong content when spellchecker was activated.
- Fixed bug where switching formats would reset font size on child nodes.
- Fixed bug where the table caption element weren't always the first descendant to the table tag.
- Fixed bug where pasting some content into the editor on chrome some newlines were removed.
- Fixed bug where it wasn't possible to remove a list if a list item was a table element.
- Fixed bug where copy/pasting partial selections of tables wouldn't produce a proper table.
- Fixed bug where the searchreplace plugin could not find consecutive spaces.
- Fixed bug where background color wasn't applied correctly on some partially selected contents.

## 4.6.5 - 2017-08-02

### Added
- Added new inline_boundaries_selector that allows you to specify the elements that should have boundaries.
- Added new local upload feature this allows the user to upload images directly from the image dialog.
- Added a new api for providing meta data for plugins. It will show up in the help dialog if it's provided.

### Fixed
- Fixed so that the notifications created by the notification manager are more screen reader accessible.
- Fixed bug where changing the list format on multiple selected lists didn't change all of the lists.
- Fixed bug where the nonbreaking plugin would insert multiple undo levels when pressing the tab key.
- Fixed bug where delete/backspace wouldn't render a caret when all editor contents where deleted.
- Fixed bug where delete/backspace wouldn't render a caret if the deleted element was a single contentEditable false element.
- Fixed bug where the wordcount plugin wouldn't count words correctly if word where typed after applying a style format.
- Fixed bug where the wordcount plugin would count mathematical formulas as multiple words for example 1+1=2.
- Fixed bug where formatting of triple clicked blocks on Chrome/Safari would result in styles being added outside the visual selection.
- Fixed bug where paste would add the contents to the end of the editor area when inline mode was used.
- Fixed bug where toggling off bold formatting on text entered in a new paragraph would add an extra line break.
- Fixed bug where autolink plugin would only produce a link on every other consecutive link on Firefox.
- Fixed bug where it wasn't possible to select all contents if the content only had one pre element.
- Fixed bug where sizzle would produce lagging behavior on some sites due to repaints caused by feature detection.
- Fixed bug where toggling off inline formats wouldn't include the space on selected contents with leading or trailing spaces.
- Fixed bug where the cut operation in UI wouldn't work in Chrome.
- Fixed bug where some legacy editor initialization logic would throw exceptions about editor settings not being defined.
- Fixed bug where it wasn't possible to apply text color to links if they where part of a non collapsed selection.
- Fixed bug where an exception would be thrown if the user selected a video element and then moved the focus outside the editor.
- Fixed bug where list operations didn't work if there where block elements inside the list items.
- Fixed bug where applying block formats to lists wrapped in block elements would apply to all elements in that wrapped block.

## 4.6.4 - 2017-06-13

### Fixed
- Fixed bug where the editor would move the caret when clicking on the scrollbar next to a content editable false block.
- Fixed bug where the text color select dropdowns wasn't placed correctly when they didn't fit the width of the screen.
- Fixed bug where the default editor line height wasn't working for mixed font size contents.
- Fixed bug where the content css files for inline editors were loaded multiple times for multiple editor instances.
- Fixed bug where the initial value of the font size/font family dropdowns wasn't displayed.
- Fixed bug where the I18n api was not supporting arrays as the translation replacement values.
- Fixed bug where chrome would display "The given range isn't in document." errors for invalid ranges passed to setRng.
- Fixed bug where the compat3x plugin wasn't working since the global tinymce references wasn't resolved correctly.
- Fixed bug where the preview plugin wasn't encoding the base url passed into the iframe contents producing a xss bug.
- Fixed bug where the dom parser/serializer wasn't handling some special elements like noframes, title and xmp.
- Fixed bug where the dom parser/serializer wasn't handling cdata sections with comments inside.
- Fixed bug where the editor would scroll to the top of the editable area if a dialog was closed in inline mode.
- Fixed bug where the link dialog would not display the right rel value if rel_list was configured.
- Fixed bug where the context menu would select images on some platforms but not others.
- Fixed bug where the filenames of images were not retained on dragged and drop into the editor from the desktop.
- Fixed bug where the paste plugin would misrepresent newlines when pasting plain text and having forced_root_block configured.
- Fixed so that the error messages for the imagetools plugin is more human readable.
- Fixed so the internal validate setting for the parser/serializer can't be set from editor initialization settings.

## 4.6.3 - 2017-05-30

### Fixed
- Fixed bug where the arrow keys didn't work correctly when navigating on nested inline boundary elements.
- Fixed bug where delete/backspace didn't work correctly on nested inline boundary elements.
- Fixed bug where image editing didn't work on subsequent edits of the same image.
- Fixed bug where charmap descriptions wouldn't properly wrap if they exceeded the width of the box.
- Fixed bug where the default image upload handler only accepted 200 as a valid http status code.
- Fixed so rel on target=_blank links gets forced with only noopener instead of both noopener and noreferrer.

## 4.6.2 - 2017-05-23

### Fixed
- Fixed bug where the SaxParser would run out of memory on very large documents.
- Fixed bug with formatting like font size wasn't applied to del elements.
- Fixed bug where various api calls would be throwing exceptions if they where invoked on a removed editor instance.
- Fixed bug where the branding position would be incorrect if the editor was inside a hidden tab and then later showed.
- Fixed bug where the color levels feature in the imagetools dialog wasn't working properly.
- Fixed bug where imagetools dialog wouldn't pre-load images from CORS domains, before trying to prepare them for editing.
- Fixed bug where the tab key would move the caret to the next table cell if being pressed inside a list inside a table.
- Fixed bug where the cut/copy operations would loose parent context like the current format etc.
- Fixed bug with format preview not working on invalid elements excluded by valid_elements.
- Fixed bug where blocks would be merged in incorrect order on backspace/delete.
- Fixed bug where zero length text nodes would cause issues with the undo logic if there where iframes present.
- Fixed bug where the font size/family select lists would throw errors if the first node was a comment.
- Fixed bug with csp having to allow local script evaluation since it was used to detect global scope.
- Fixed bug where CSP required a relaxed option for javascript: URLs in unsupported legacy browsers.
- Fixed bug where a fake caret would be rendered for td with the contenteditable=false.
- Fixed bug where typing would be blocked on IE 11 when within a nested contenteditable=true/false structure.

## 4.6.1 - 2017-05-10

### Added
- Added configuration option to list plugin to disable tab indentation.

### Fixed
- Fixed bug where format change on very specific content could cause the selection to change.
- Fixed bug where TinyMCE could not be lazyloaded through jquery integration.
- Fixed bug where entities in style attributes weren't decoded correctly on paste in webkit.
- Fixed bug where fontsize_formats option had been renamed incorrectly.
- Fixed bug with broken backspace/delete behaviour between contenteditable=false blocks.
- Fixed bug where it wasn't possible to backspace to the previous line with the inline boundaries functionality turned on.
- Fixed bug where is wasn't possible to move caret left and right around a linked image with the inline boundaries functionality turned on.
- Fixed bug where pressing enter after/before hr element threw exception. Patch contributed bradleyke.
- Fixed so the CSS in the visualblocks plugin doesn't overwrite background color. Patch contributed by Christian Rank.
- Fixed bug where multibyte characters weren't encoded correctly. Patch contributed by James Tarkenton.
- Fixed bug where shift-click to select within contenteditable=true fields wasn't working.

## 4.6.0 - 2017-05-04

### Added
- Added an inline boundary caret position feature that makes it easier to type at the beginning/end of links/code elements.
- Added a help plugin that adds a button and a dialog showing the editor shortcuts and loaded plugins.
- Added an inline_boundaries option that allows you to disable the inline boundary feature if it's not desired.
- Added a new ScrollIntoView event that allows you to override the default scroll to element behavior.
- Added role and aria- attributes as valid elements in the default valid elements config.
- Added new internal flag for PastePreProcess/PastePostProcess this is useful to know if the paste was coming from an external source.
- Added new ignore function to UndoManager this works similar to transact except that it doesn't add an undo level by default.

### Fixed
- Fixed so that urls gets retained for images when being edited. This url is then passed on to the upload handler.
- Fixed so that the editors would be initialized on readyState interactive instead of complete.
- Fixed so that the init event of the editor gets fired once all contentCSS files have been properly loaded.
- Fixed so that width/height of the editor gets taken from the textarea element if it's explicitly specified in styles.
- Fixed so that keep_styles set to false no longer clones class/style from the previous paragraph on enter.
- Fixed so that the default line-height is 1.2em to avoid zwnbsp characters from producing text rendering glitches on Windows.
- Fixed so that loading errors of content css gets presented by a notification message.
- Fixed so figure image elements can be linked when selected this wraps the figure image in a anchor element.
- Fixed bug where it wasn't possible to copy/paste rows with colspans by using the table copy/paste feature.
- Fixed bug where the protect setting wasn't properly applied to header/footer parts when using the fullpage plugin.
- Fixed bug where custom formats that specified upper case element names where not applied correctly.
- Fixed bug where some screen readers weren't reading buttons due to an aria specific fix for IE 8.
- Fixed bug where cut wasn't working correctly on iOS due to it's clipboard API not working correctly.
- Fixed bug where Edge would paste div elements instead of paragraphs when pasting plain text.
- Fixed bug where the textpattern plugin wasn't dealing with trailing punctuations correctly.
- Fixed bug where image editing would some times change the image format from jpg to png.
- Fixed bug where some UI elements could be inserted into the toolbar even if they where not registered.
- Fixed bug where it was possible to click the TD instead of the character in the character map and that caused an exception.
- Fixed bug where the font size/font family dropdowns would sometimes show an incorrect value due to css not being loaded in time.
- Fixed bug with the media plugin inserting undefined instead of retaining size when media_dimensions was set to false.
- Fixed bug with deleting images when forced_root_blocks where set to false.
- Fixed bug where input focus wasn't properly handled on nested content editable elements.
- Fixed bug where Chrome/Firefox would throw an exception when selecting images due to recent change of setBaseAndExtent support.
- Fixed bug where malformed blobs would throw exceptions now they are simply ignored.
- Fixed bug where backspace/delete wouldn't work properly in some cases where all contents was selected in WebKit.
- Fixed bug with Angular producing errors since it was expecting events objects to be patched with their custom properties.
- Fixed bug where the formatter would apply formatting to spellchecker errors now all bogus elements are excluded.
- Fixed bug with backspace/delete inside table caption elements wouldn't behave properly on IE 11.
- Fixed bug where typing after a contenteditable false inline element could move the caret to the end of that element.
- Fixed bug where backspace before/after contenteditable false blocks wouldn't properly remove the right element.
- Fixed bug where backspace before/after contenteditable false inline elements wouldn't properly empty the current block element.
- Fixed bug where vertical caret navigation with a custom line-height would sometimes match incorrect positions.
- Fixed bug with paste on Edge where character encoding wasn't handled properly due to a browser bug.
- Fixed bug with paste on Edge where extra fragment data was inserted into the contents when pasting.
- Fixed bug with pasting contents when having a whole block element selected on WebKit could cause WebKit spans to appear.
- Fixed bug where the visualchars plugin wasn't working correctly showing invisible nbsp characters.
- Fixed bug where browsers would hang if you tried to load some malformed html contents.
- Fixed bug where the init call promise wouldn't resolve if the specified selector didn't find any matching elements.
- Fixed bug where the Schema isValidChild function was case sensitive.

### Removed
- Dropped support for IE 8-10 due to market share and lack of support from Microsoft. See tinymce docs for details.

## 4.5.3 - 2017-02-01

### Added
- Added keyboard navigation for menu buttons when the menu is in focus.
- Added api to the list plugin for setting custom classes/attributes on lists.
- Added validation for the anchor plugin input field according to W3C id naming specifications.

### Fixed
- Fixed bug where media placeholders were removed after resize with the forced_root_block setting set to false.
- Fixed bug where deleting selections with similar sibling nodes sometimes deleted the whole document.
- Fixed bug with inlite theme where several toolbars would appear scrolling when more than one instance of the editor was in use.
- Fixed bug where the editor would throw error with the fontselect plugin on hidden editor instances in Firefox.
- Fixed bug where the background color would not stretch to the font size.
- Fixed bug where font size would be removed when changing background color.
- Fixed bug where the undomanager trimmed away whitespace between nodes on undo/redo.
- Fixed bug where media_dimensions=false in media plugin caused the editor to throw an error.
- Fixed bug where IE was producing font/u elements within links on paste.
- Fixed bug where some button tooltips were broken when compat3x was in use.
- Fixed bug where backspace/delete/typeover would remove the caption element.
- Fixed bug where powerspell failed to function when compat3x was enabled.
- Fixed bug where it wasn't possible to apply sub/sup on text with large font size.
- Fixed bug where pre tags with spaces weren't treated as content.
- Fixed bug where Meta+A would select the entire document instead of all contents in nested ce=true elements.

## 4.5.2 - 2017-01-04

### Fixed
- Added missing keyboard shortcut description for the underline menu item in the format menu.
- Fixed bug where external blob urls wasn't properly handled by editor upload logic. Patch contributed by David Oviedo.
- Fixed bug where urls wasn't treated as a single word by the wordcount plugin.
- Fixed bug where nbsp characters wasn't treated as word delimiters by the wordcount plugin.
- Fixed bug where editor instance wasn't properly passed to the format preview logic. Patch contributed by NullQuery.
- Fixed bug where the fake caret wasn't hidden when you moved selection to a cE=false element.
- Fixed bug where it wasn't possible to edit existing code sample blocks.
- Fixed bug where it wasn't possible to delete editor contents if the selection included an empty block.
- Fixed bug where the formatter wasn't expanding words on some international characters. Patch contributed by Martin Larochelle.
- Fixed bug where the open link feature wasn't working correctly on IE 11.
- Fixed bug where enter before/after a cE=false block wouldn't properly padd the paragraph with an br element.
- Fixed so font size and font family select boxes always displays a value by using the runtime style as a fallback.
- Fixed so missing plugins will be logged to console as warnings rather than halting the initialization of the editor.
- Fixed so splitbuttons become normal buttons in advlist plugin if styles are empty. Patch contributed by René Schleusner.
- Fixed so you can multi insert rows/cols by selecting table cells and using insert rows/columns.

## 4.5.1 - 2016-12-07

### Fixed
- Fixed bug where the lists plugin wouldn't initialize without the advlist plugins if served from cdn.
- Fixed bug where selectors with "*" would cause the style format preview to throw an error.
- Fixed bug with toggling lists off on lists with empty list items would throw an error.
- Fixed bug where editing images would produce non existing blob uris.
- Fixed bug where the offscreen toc selection would be treated as the real toc element.
- Fixed bug where the aria level attribute for element path would have an incorrect start index.
- Fixed bug where the offscreen selection of cE=false that where very wide would be shown onscreen. Patch contributed by Steven Bufton.
- Fixed so the default_link_target gets applied to links created by the autolink plugin.
- Fixed so that the name attribute gets removed by the anchor plugin if editing anchors.

## 4.5.0 - 2016-11-23

### Added
- Added new toc plugin allows you to insert table of contents based on editor headings.
- Added new auto complete menu to all url fields. Adds history, link to anchors etc.
- Added new sidebar api that allows you to add custom sidebar panels and buttons to toggle these.
- Added new insert menu button that allows you to have multiple insert functions under the same menu button.
- Added new open link feature to ctrl+click, alt+enter and context menu.
- Added new media_embed_handler option to allow the media plugin to be populated with custom embeds.
- Added new support for editing transparent images using the image tools dialog.
- Added new images_reuse_filename option to allow filenames of images to be retained for upload.
- Added new security feature where links with target="_blank" will by default get rel="noopener noreferrer".
- Added new allow_unsafe_link_target to allow you to opt-out of the target="_blank" security feature.
- Added new style_formats_autohide option to automatically hide styles based on context.
- Added new codesample_content_css option to specify where the code sample prism css is loaded from.
- Added new support for Japanese/Chinese word count following the unicode standards on this.
- Added new fragmented undo levels this dramatically reduces flicker on contents with iframes.
- Added new live previews for complex elements like table or lists.

### Fixed
- Fixed bug where it wasn't possible to properly tab between controls in a dialog with a disabled form item control.
- Fixed bug where firefox would generate a rectangle on elements produced after/before a cE=false elements.
- Fixed bug with advlist plugin not switching list element format properly in some edge cases.
- Fixed bug where col/rowspans wasn't correctly computed by the table plugin in some cases.
- Fixed bug where the table plugin would thrown an error if object_resizing was disabled.
- Fixed bug where some invalid markup would cause issues when running in XHTML mode. Patch contributed by Charles Bourasseau.
- Fixed bug where the fullscreen class wouldn't be removed properly when closing dialogs.
- Fixed bug where the PastePlainTextToggle event wasn't fired by the paste plugin when the state changed.
- Fixed bug where table the row type wasn't properly updated in table row dialog. Patch contributed by Matthias Balmer.
- Fixed bug where select all and cut wouldn't place caret focus back to the editor in WebKit. Patch contributed by Daniel Jalkut.
- Fixed bug where applying cell/row properties to multiple cells/rows would reset other unchanged properties.
- Fixed bug where some elements in the schema would have redundant/incorrect children.
- Fixed bug where selector and target options would cause issues if used together.
- Fixed bug where drag/drop of images from desktop on chrome would thrown an error.
- Fixed bug where cut on WebKit/Blink wouldn't add an undo level.
- Fixed bug where IE 11 would scroll to the cE=false elements when they where selected.
- Fixed bug where keys like F5 wouldn't work when a cE=false element was selected.
- Fixed bug where the undo manager wouldn't stop the typing state when commands where executed.
- Fixed bug where unlink on wrapped links wouldn't work properly.
- Fixed bug with drag/drop of images on WebKit where the image would be deleted form the source editor.
- Fixed bug where the visual characters mode would be disabled when contents was extracted from the editor.
- Fixed bug where some browsers would toggle of formats applied to the caret when clicking in the editor toolbar.
- Fixed bug where the custom theme function wasn't working correctly.
- Fixed bug where image option for custom buttons required you to have icon specified as well.
- Fixed bug where the context menu and contextual toolbars would be visible at the same time and sometimes overlapping.
- Fixed bug where the noneditable plugin would double wrap elements when using the noneditable_regexp option.
- Fixed bug where tables would get padding instead of margin when you used the indent button.
- Fixed bug where the charmap plugin wouldn't properly insert non breaking spaces.
- Fixed bug where the color previews in color input boxes wasn't properly updated.
- Fixed bug where the list items of previous lists wasn't merged in the right order.
- Fixed bug where it wasn't possible to drag/drop inline-block cE=false elements on IE 11.
- Fixed bug where some table cell merges would produce incorrect rowspan/colspan.
- Fixed so the font size of the editor defaults to 14px instead of 11px this can be overridden by custom css.
- Fixed so wordcount is debounced to reduce cpu hogging on larger texts.
- Fixed so tinymce global gets properly exported as a module when used with some module bundlers.
- Fixed so it's possible to specify what css properties you want to preview on specific formats.
- Fixed so anchors are contentEditable=false while within the editor.
- Fixed so selected contents gets wrapped in a inline code element by the codesample plugin.
- Fixed so conditional comments gets properly stripped independent of case. Patch contributed by Georgii Dolzhykov.
- Fixed so some escaped css sequences gets properly handled. Patch contributed by Georgii Dolzhykov.
- Fixed so notifications with the same message doesn't get displayed at the same time.
- Fixed so F10 can be used as an alternative key to focus to the toolbar.
- Fixed various api documentation issues and typos.

### Removed
- Removed layer plugin since it wasn't really ported from 3.x and there doesn't seem to be much use for it.
- Removed moxieplayer.swf from the media plugin since it wasn't used by the media plugin.
- Removed format state from the advlist plugin to be more consistent with common word processors.

## 4.4.3 - 2016-09-01

### Fixed
- Fixed bug where copy would produce an exception on Chrome.
- Fixed bug where deleting lists on IE 11 would merge in correct text nodes.
- Fixed bug where deleting partial lists with indentation wouldn't cause proper normalization.

## 4.4.2 - 2016-08-25

### Added
- Added new importcss_exclusive option to disable unique selectors per group.
- Added new group specific selector_converter option to importcss plugin.
- Added new codesample_languages option to apply custom languages to codesample plugin.
- Added new codesample_dialog_width/codesample_dialog_height options.

### Fixed
- Fixed bug where fullscreen button had an incorrect keyboard shortcut.
- Fixed bug where backspace/delete wouldn't work correctly from a block to a cE=false element.
- Fixed bug where smartpaste wasn't detecting links with special characters in them like tilde.
- Fixed bug where the editor wouldn't get proper focus if you clicked on a cE=false element.
- Fixed bug where it wasn't possible to copy/paste table rows that had merged cells.
- Fixed bug where merging cells could some times produce invalid col/rowspan attibute values.
- Fixed bug where getBody would sometimes thrown an exception now it just returns null if the iframe is clobbered.
- Fixed bug where drag/drop of cE=false element wasn't properly constrained to viewport.
- Fixed bug where contextmenu on Mac would collapse any selection to a caret.
- Fixed bug where rtl mode wasn't rendered properly when loading a language pack with the rtl flag.
- Fixed bug where Kamer word bounderies would be stripped from contents.
- Fixed bug where lists would sometimes render two dots or numbers on the same line.
- Fixed bug where the skin_url wasn't used by the inlite theme.
- Fixed so data attributes are ignored when comparing formats in the formatter.
- Fixed so it's possible to disable inline toolbars in the inlite theme.
- Fixed so template dialog gets resized if it doesn't fit the window viewport.

## 4.4.1 - 2016-07-26

### Added
- Added smart_paste option to paste plugin to allow disabling the paste behavior if needed.

### Fixed
- Fixed bug where png urls wasn't properly detected by the smart paste logic.
- Fixed bug where the element path wasn't working properly when multiple editor instances where used.
- Fixed bug with creating lists out of multiple paragraphs would just create one list item instead of multiple.
- Fixed bug where scroll position wasn't properly handled by the inlite theme to place the toolbar properly.
- Fixed bug where multiple instances of the editor using the inlite theme didn't render the toolbar properly.
- Fixed bug where the shortcut label for fullscreen mode didn't match the actual shortcut key.
- Fixed bug where it wasn't possible to select cE=false blocks using touch devices on for example iOS.
- Fixed bug where it was possible to select the child image within a cE=false on IE 11.
- Fixed so inserts of html containing lists doesn't merge with any existing lists unless it's a paste operation.

## 4.4.0 - 2016-06-30

### Added
- Added new inlite theme this is a more lightweight inline UI.
- Added smarter paste logic that auto detects urls in the clipboard and inserts images/links based on that.
- Added a better image resize algorithm for better image quality in the imagetools plugin.

### Fixed
- Fixed bug where it wasn't possible to drag/dropping cE=false elements on FF.
- Fixed bug where backspace/delete before/after a cE=false block would produce a new paragraph.
- Fixed bug where list style type css property wasn't preserved when indenting lists.
- Fixed bug where merging of lists where done even if the list style type was different.
- Fixed bug where the image_dataimg_filter function wasn't used when pasting images.
- Fixed bug where nested editable within a non editable element would cause scroll on focus in Chrome.
- Fixed so invalid targets for inline mode is blocked on initialization. We only support elements that can have children.

## 4.3.13 - 2016-06-08

### Added
- Added characters with a diacritical mark to charmap plugin. Patch contributed by Dominik Schilling.
- Added better error handling if the image proxy service would produce errors.

### Fixed
- Fixed issue with pasting list items into list items would produce nested list rather than a merged list.
- Fixed bug where table selection could get stuck in selection mode for inline editors.
- Fixed bug where it was possible to place the caret inside the resize grid elements.
- Fixed bug where it wasn't possible to place in elements horizontally adjacent cE=false blocks.
- Fixed bug where multiple notifications wouldn't be properly placed on screen.
- Fixed bug where multiple editor instance of the same id could be produces in some specific integrations.

## 4.3.12 - 2016-05-10

### Fixed
- Fixed bug where focus calls couldn't be made inside the editors PostRender event handler.
- Fixed bug where some translations wouldn't work as expected due to a bug in editor.translate.
- Fixed bug where the node change event could fire with a node out side the root of the editor.
- Fixed bug where Chrome wouldn't properly present the keyboard paste clipboard details when paste was clicked.
- Fixed bug where merged cells in tables couldn't be selected from right to left.
- Fixed bug where insert row wouldn't properly update a merged cells rowspan property.
- Fixed bug where the color input boxes preview field wasn't properly set on initialization.
- Fixed bug where IME composition inside table cells wouldn't work as expected on IE 11.
- Fixed so all shadow dom support is under and experimental flag due to flaky browser support.

## 4.3.11 - 2016-04-25

### Fixed
- Fixed bug where it wasn't possible to insert empty blocks though the API unless they where padded.
- Fixed bug where you couldn't type the Euro character on Windows.
- Fixed bug where backspace/delete from a cE=false element to a text block didn't work properly.
- Fixed bug where the text color default grid would render incorrectly.
- Fixed bug where the codesample plugin wouldn't load the css in the editor for multiple editors.
- Fixed so the codesample plugin textarea gets focused by default.

## 4.3.10 - 2016-04-12

### Fixed
- Fixed bug where the key "y" on WebKit couldn't be entered due to conflict with keycode for F10 on keypress.

## 4.3.9 - 2016-04-12

### Added
- Added support for focusing the contextual toolbars using keyboard.
- Added keyboard support for slider UI controls. You can no increase/decrease using arrow keys.
- Added url pattern matching for Dailymotion to media plugin. Patch contributed by Bertrand Darbon.
- Added body_class to template plugin preview. Patch contributed by Milen Petrinski.
- Added options to better override textcolor pickers with custom colors. Patch contributed by Xavier Boubert.
- Added visual arrows to inline contextual toolbars so that they point to the element being active.

### Changed
- Changed the Meta+Shift+F shortcut to Ctrl+Shift+F since Czech, Slovak, Polish languages used the first one for input.

### Fixed
- Fixed so toolbars for tables or other larger elements get better positioned below the scrollable viewport.
- Fixed bug where it was possible to click links inside cE=false blocks.
- Fixed bug where event targets wasn't properly handled in Safari Technical Preview.
- Fixed bug where drag/drop text in FF 45 would make the editor caret invisible.
- Fixed bug where the remove state wasn't properly set on editor instances when detected as clobbered.
- Fixed bug where offscreen selection of some cE=false elements would render onscreen. Patch contributed by Steven Bufton
- Fixed bug where enter would clone styles out side the root on editors inside a span. Patch contributed by ChristophKaser.
- Fixed bug where drag/drop of images into the editor didn't work correctly in FF.
- Fixed so the first item in panels for the imagetools dialog gets proper keyboard focus.

## 4.3.8 - 2016-03-15

### Fixed
- Fixed bug where inserting HR at the end of a block element would produce an extra empty block.
- Fixed bug where links would be clickable when readonly mode was enabled.
- Fixed bug where the formatter would normalize to the wrong node on very specific content.
- Fixed bug where some nested list items couldn't be indented properly.
- Fixed bug where links where clickable in the preview dialog.
- Fixed so the alt attribute doesn't get padded with an empty value by default.
- Fixed so nested alignment works more correctly. You will now alter the alignment to the closest block parent.

## 4.3.7 - 2016-03-02

### Fixed
- Fixed bug where incorrect icons would be rendered for imagetools edit and color levels.
- Fixed bug where navigation using arrow keys inside a SelectBox didn't move up/down.
- Fixed bug where the visualblocks plugin would render borders round internal UI elements.

## 4.3.6 - 2016-03-01

### Added
- Added new paste_remember_plaintext_info option to allow a global disable of the plain text mode notification.
- Added new PastePlainTextToggle event that fires when plain text mode toggles on/off.

### Fixed
- Fixed bug where it wasn't possible to select media elements since the drag logic would snap it to mouse cursor.
- Fixed bug where it was hard to place the caret inside nested cE=true elements when the outer cE=false element was focused.
- Fixed bug where editors wouldn't properly initialize if both selector and mode where used.
- Fixed bug where IME input inside table cells would switch the IME off.
- Fixed bug where selection inside the first table cell would cause the whole table cell to get selected.
- Fixed bug where error handling of images being uploaded wouldn't properly handle faulty statuses.
- Fixed bug where inserting contents before a HR would cause an exception to be thrown.
- Fixed bug where copy/paste of Excel data would be inserted as an image.
- Fixed caret position issues with copy/paste of inline block cE=false elements.
- Fixed issues with various menu item focus bugs in Chrome. Where the focused menu bar item wasn't properly blurred.
- Fixed so the notifications have a solid background since it would be hard to read if there where text under it.
- Fixed so notifications gets animated similar to the ones used by dialogs.
- Fixed so larger images that gets pasted is handled better.
- Fixed so the window close button is more uniform on various platform and also increased it's hit area.

## 4.3.5 - 2016-02-11

Npm version bump due to package not being fully updated.

## 4.3.4 - 2016-02-11

### Added
- Added new OpenWindow/CloseWindow events that gets fired when windows open/close.
- Added new NewCell/NewRow events that gets fired when table cells/rows are created.
- Added new Promise return value to tinymce.init makes it easier to handle initialization.

### Fixed
- Fixed various bugs with drag/drop of contentEditable:false elements.
- Fixed bug where deleting of very specific nested list items would result in an odd list.
- Fixed bug where lists would get merged with adjacent lists outside the editable inline root.
- Fixed bug where MS Edge would crash when closing a dialog then clicking a menu item.
- Fixed bug where table cell selection would add undo levels.
- Fixed bug where table cell selection wasn't removed when inline editor where removed.
- Fixed bug where table cell selection wouldn't work properly on nested tables.
- Fixed bug where table merge menu would be available when merging between thead and tbody.
- Fixed bug where table row/column resize wouldn't get properly removed when the editor was removed.
- Fixed bug where Chrome would scroll to the editor if there where a empty hash value in document url.
- Fixed bug where the cache suffix wouldn't work correctly with the importcss plugin.
- Fixed bug where selection wouldn't work properly on MS Edge on Windows Phone 10.
- Fixed so adjacent pre blocks gets joined into one pre block since that seems like the user intent.
- Fixed so events gets properly dispatched in shadow dom. Patch provided by Nazar Mokrynskyi.

### Removed
- Removed the jQuery version the jQuery plugin is now moved into the main package.
- Removed jscs from build process since eslint can now handle code style checking.

## 4.3.3 - 2016-01-14

### Added
- Added new table_resize_bars configuration setting.  This setting allows you to disable the table resize bars.
- Added new beforeInitialize event to tinymce.util.XHR lets you modify XHR properties before open. Patch contributed by Brent Clintel.
- Added new autolink_pattern setting to autolink plugin. Enables you to override the default autolink formats. Patch contributed by Ben Tiedt.
- Added new charmap option that lets you override the default charmap of the charmap plugin.
- Added new charmap_append option that lets you add new characters to the default charmap of the charmap plugin.
- Added new insertCustomChar event that gets fired when a character is inserted by the charmap plugin.

### Fixed
- Fixed bug where table cells started with a superfluous &nbsp; in IE10+.
- Fixed bug where table plugin would retain all BR tags when cells were merged.
- Fixed bug where media plugin would strip underscores from youtube urls.
- Fixed bug where IME input would fail on IE 11 if you typed within a table.
- Fixed bug where double click selection of a word would remove the space before the word on insert contents.
- Fixed bug where table plugin would produce exceptions when hovering tables with invalid structure.
- Fixed bug where fullscreen wouldn't scroll back to it's original position when untoggled.
- Fixed so the template plugins templates setting can be a function that gets a callback that can provide templates.

## 4.3.2 - 2015-12-14

### Fixed
- Fixed bug where the resize bars for table cells were not affected by the object_resizing property.
- Fixed bug where the contextual table toolbar would appear incorrectly if TinyMCE was initialized inline inside a table.
- Fixed bug where resizing table cells did not fire a node change event or add an undo level.
- Fixed bug where double click selection of text on IE 11 wouldn't work properly.
- Fixed bug where codesample plugin would incorrectly produce br elements inside code elements.
- Fixed bug where media plugin would strip dashes from youtube urls.
- Fixed bug where it was possible to move the caret into the table resize bars.
- Fixed bug where drag/drop into a cE=false element was possible on IE.

## 4.3.1 - 2015-11-30

### Fixed
- Fixed so it's possible to disable the table inline toolbar by setting it to false or an empty string.
- Fixed bug where it wasn't possible to resize some tables using the drag handles.
- Fixed bug where unique id:s would clash for multiple editor instances and cE=false selections.
- Fixed bug where the same plugin could be initialized multiple times.
- Fixed bug where the table inline toolbars would be displayed at the same time as the image toolbars.
- Fixed bug where the table selection rect wouldn't be removed when selecting another control element.

## 4.3.0 - 2015-11-23

### Added
- Added new table column/row resize support. Makes it a lot more easy to resize the columns/rows in a table.
- Added new table inline toolbar. Makes it easier to for example add new rows or columns to a table.
- Added new notification API. Lets you display floating notifications to the end user.
- Added new codesample plugin that lets you insert syntax highlighted pre elements into the editor.
- Added new image_caption to images. Lets you create images with captions using a HTML5 figure/figcaption elements.
- Added new live previews of embeded videos. Lets you play the video right inside the editor.
- Added new setDirty method and "dirty" event to the editor. Makes it easier to track the dirty state change.
- Added new setMode method to Editor instances that lets you dynamically switch between design/readonly.
- Added new core support for contentEditable=false elements within the editor overrides the browsers broken behavior.

### Changed
- Rewrote the noneditable plugin to use the new contentEditable false core logic.

### Fixed
- Fixed so the dirty state doesn't set to false automatically when the undo index is set to 0.
- Fixed the Selection.placeCaretAt so it works better on IE when the coordinate is between paragraphs.
- Fixed bug where data-mce-bogus="all" element contents where counted by the word count plugin.
- Fixed bug where contentEditable=false elements would be indented by the indent buttons.
- Fixed bug where images within contentEditable=false would be selected in WebKit on mouse click.
- Fixed bug in DOMUntils split method where the replacement parameter wouldn't work on specific cases.
- Fixed bug where the importcss plugin would import classes from the skin content css file.
- Fixed so all button variants have a wrapping span for it's text to make it easier to skin.
- Fixed so it's easier to exit pre block using the arrow keys.
- Fixed bug where listboxes with fix widths didn't render correctly.

## 4.2.8 - 2015-11-13

### Fixed
- Fixed bug where it was possible to delete tables as the inline root element if all columns where selected.
- Fixed bug where the UI buttons active state wasn't properly updated due to recent refactoring of that logic.

## 4.2.7 - 2015-10-27

### Fixed
- Fixed bug where backspace/delete would remove all formats on the last paragraph character in WebKit/Blink.
- Fixed bug where backspace within a inline format element with a bogus caret container would move the caret.
- Fixed bug where backspace/delete on selected table cells wouldn't add an undo level.
- Fixed bug where script tags embedded within the editor could sometimes get a mce- prefix prepended to them
- Fixed bug where validate: false option could produce an error to be thrown from the Serialization step.
- Fixed bug where inline editing of a table as the root element could let the user delete that table.
- Fixed bug where inline editing of a table as the root element wouldn't properly handle enter key.
- Fixed bug where inline editing of a table as the root element would normalize the selection incorrectly.
- Fixed bug where inline editing of a list as the root element could let the user delete that list.
- Fixed bug where inline editing of a list as the root element could let the user split that list.
- Fixed bug where resize handles would be rendered on editable root elements such as table.

## 4.2.6 - 2015-09-28

### Added
- Added capability to set request headers when using XHRs.
- Added capability to upload local images automatically default delay is set to 30 seconds after editing images.
- Added commands ids mceEditImage, mceAchor and mceMedia to be avaiable from execCommand.
- Added Edge browser to saucelabs grunt task. Patch contributed by John-David Dalton.

### Fixed
- Fixed bug where blob uris not produced by tinymce would produce HTML invalid markup.
- Fixed bug where selection of contents of a nearly empty editor in Edge would sometimes fail.
- Fixed bug where color styles woudln't be retained on copy/paste in Blink/Webkit.
- Fixed bug where the table plugin would throw an error when inserting rows after a child table.
- Fixed bug where the template plugin wouldn't handle functions as variable replacements.
- Fixed bug where undo/redo sometimes wouldn't work properly when applying formatting collapsed ranges.
- Fixed bug where shift+delete wouldn't do a cut operation on Blink/WebKit.
- Fixed bug where cut action wouldn't properly store the before selection bookmark for the undo level.
- Fixed bug where backspace in side an empty list element on IE would loose editor focus.
- Fixed bug where the save plugin wouldn't enable the buttons when a change occurred.
- Fixed bug where Edge wouldn't initialize the editor if a document.domain was specified.
- Fixed bug where enter key before nested images would sometimes not properly expand the previous block.
- Fixed bug where the inline toolbars wouldn't get properly hidden when blurring the editor instance.
- Fixed bug where Edge would paste Chinese characters on some Windows 10 installations.
- Fixed bug where IME would loose focus on IE 11 due to the double trailing br bug fix.
- Fixed bug where the proxy url in imagetools was incorrect. Patch contributed by Wong Ho Wang.

## 4.2.5 - 2015-08-31

### Added
- Added fullscreen capability to embedded youtube and vimeo videos.

### Fixed
- Fixed bug where the uploadImages call didn't work on IE 10.
- Fixed bug where image place holders would be uploaded by uploadImages call.
- Fixed bug where images marked with bogus would be uploaded by the uploadImages call.
- Fixed bug where multiple calls to uploadImages would result in decreased performance.
- Fixed bug where pagebreaks were editable to imagetools patch contributed by Rasmus Wallin.
- Fixed bug where the element path could cause too much recursion exception.
- Fixed bug for domains containing ".min". Patch contributed by Loïc Février.
- Fixed so validation of external links to accept a number after www. Patch contributed by Victor Carvalho.
- Fixed so the charmap is exposed though execCommand. Patch contributed by Matthew Will.
- Fixed so that the image uploads are concurrent for improved performance.
- Fixed various grammar problems in inline documentation. Patches provided by nikolas.

## 4.2.4 - 2015-08-17

### Added
- Added picture as a valid element to the HTML 5 schema. Patch contributed by Adam Taylor.

### Fixed
- Fixed bug where contents would be duplicated on drag/drop within the same editor.
- Fixed bug where floating/alignment of images on Edge wouldn't work properly.
- Fixed bug where it wasn't possible to drag images on IE 11.
- Fixed bug where image selection on Edge would sometimes fail.
- Fixed bug where contextual toolbars icons wasn't rendered properly when using the toolbar_items_size.
- Fixed bug where searchreplace dialog doesn't get prefilled with the selected text.
- Fixed bug where fragmented matches wouldn't get properly replaced by the searchreplace plugin.
- Fixed bug where enter key wouldn't place the caret if was after a trailing space within an inline element.
- Fixed bug where the autolink plugin could produce multiple links for the same text on Gecko.
- Fixed bug where EditorUpload could sometimes throw an exception if the blob wasn't found.
- Fixed xss issues with media plugin not properly filtering out some script attributes.

## 4.2.3 - 2015-07-30

### Fixed
- Fixed bug where image selection wasn't possible on Edge due to incompatible setBaseAndExtend API.
- Fixed bug where image blobs urls where not properly destroyed by the imagetools plugin.
- Fixed bug where keyboard shortcuts wasn't working correctly on IE 8.
- Fixed skin issue where the borders of panels where not visible on IE 8.

## 4.2.2 - 2015-07-22

### Fixed
- Fixed bug where float panels were not being hidden on inline editor blur when fixed_toolbar_container config option was in use.
- Fixed bug where combobox states wasn't properly updated if contents where updated without keyboard.
- Fixed bug where pasting into textbox or combobox would move the caret to the end of text.
- Fixed bug where removal of bogus span elements before block elements would remove whitespace between nodes.
- Fixed bug where repositioning of inline toolbars where async and producing errors if the editor was removed from DOM to early. Patch by iseulde.
- Fixed bug where element path wasn't working correctly. Patch contributed by iseulde.
- Fixed bug where menus wasn't rendered correctly when custom images where added to a menu. Patch contributed by Naim Hammadi.

## 4.2.1 - 2015-06-29

### Fixed
- Fixed bug where back/forward buttons in the browser would render blob images as broken images.
- Fixed bug where Firefox would throw regexp to big error when replacing huge base64 chunks.
- Fixed bug rendering issues with resize and context toolbars not being placed properly until next animation frame.
- Fixed bug where the rendering of the image while cropping would some times not be centered correctly.
- Fixed bug where listbox items with submenus would me selected as active.
- Fixed bug where context menu where throwing an error when rendering.
- Fixed bug where resize both option wasn't working due to resent addClass API change. Patch contributed by Jogai.
- Fixed bug where a hideAll call for container rendered inline toolbars would throw an error.
- Fixed bug where onclick event handler on combobox could cause issues if element.id was a function by some polluting libraries.
- Fixed bug where listboxes wouldn't get proper selected sub menu item when using link_list or image_list.
- Fixed so the UI controls are as wide as 4.1.x to avoid wrapping controls in toolbars.
- Fixed so the imagetools dialog is adaptive for smaller screen sizes.

## 4.2.0 - 2015-06-25

### Added
- Added new flat default skin to make the UI more modern.
- Added new imagetools plugin, lets you crop/resize and apply filters to images.
- Added new contextual toolbars support to the API lets you add floating toolbars for specific CSS selectors.
- Added new promise feature fill as tinymce.util.Promise.
- Added new built in image upload feature lets you upload any base64 encoded image within the editor as files.

### Fixed
- Fixed bug where resize handles would appear in the right position in the wrong editor when switching between resizable content in different inline editors.
- Fixed bug where tables would not be inserted in inline mode due to previous float panel fix.
- Fixed bug where floating panels would remain open when focus was lost on inline editors.
- Fixed bug where cut command on Chrome would thrown a browser security exception.
- Fixed bug where IE 11 sometimes would report an incorrect size for images in the image dialog.
- Fixed bug where it wasn't possible to remove inline formatting at the end of block elements.
- Fixed bug where it wasn't possible to delete table cell contents when cell selection was vertical.
- Fixed bug where table cell wasn't emptied from block elements if delete/backspace where pressed in empty cell.
- Fixed bug where cmd+shift+arrow didn't work correctly on Firefox mac when selecting to start/end of line.
- Fixed bug where removal of bogus elements would sometimes remove whitespace between nodes.
- Fixed bug where the resize handles wasn't updated when the main window was resized.
- Fixed so script elements gets removed by default to prevent possible XSS issues in default config implementations.
- Fixed so the UI doesn't need manual reflows when using non native layout managers.
- Fixed so base64 encoded images doesn't slow down the editor on modern browsers while editing.
- Fixed so all UI elements uses touch events to improve mobile device support.
- Removed the touch click quirks patch for iOS since it did more harm than good.
- Removed the non proportional resize handles since. Unproportional resize can still be done by holding the shift key.

## 4.1.10 - 2015-05-05

### Fixed
- Fixed bug where plugins loaded with compat3x would sometimes throw errors when loading using the jQuery version.
- Fixed bug where extra empty paragraphs would get deleted in WebKit/Blink due to recent Quriks fix.
- Fixed bug where the editor wouldn't work properly on IE 12 due to some required browser sniffing.
- Fixed bug where formatting shortcut keys where interfering with Mac OS X screenshot keys.
- Fixed bug where the caret wouldn't move to the next/previous line boundary on Cmd+Left/Right on Gecko.
- Fixed bug where it wasn't possible to remove formats from very specific nested contents.
- Fixed bug where undo levels wasn't produced when typing letters using the shift or alt+ctrl modifiers.
- Fixed bug where the dirty state wasn't properly updated when typing using the shift or alt+ctrl modifiers.
- Fixed bug where an error would be thrown if an autofocused editor was destroyed quickly after its initialization. Patch provided by thorn0.
- Fixed issue with dirty state not being properly updated on redo operation.
- Fixed issue with entity decoder not handling incorrectly written numeric entities.
- Fixed issue where some PI element values wouldn't be properly encoded.

## 4.1.9 - 2015-03-10

### Fixed
- Fixed bug where indentation wouldn't work properly for non list elements.
- Fixed bug with image plugin not pulling the image dimensions out correctly if a custom document_base_url was used.
- Fixed bug where ctrl+alt+[1-9] would conflict with the AltGr+[1-9] on Windows. New shortcuts is ctrl+shift+[1-9].
- Fixed bug with removing formatting on nodes in inline mode would sometimes include nodes outside the editor body.
- Fixed bug where extra nbsp:s would be inserted when you replaced a word surrounded by spaces using insertContent.
- Fixed bug with pasting from Google Docs would produce extra strong elements and line feeds.

## 4.1.8 - 2015-03-05

### Added
- Added new html5 sizes attribute to img elements used together with srcset.
- Added new elementpath option that makes it possible to disable the element path but keep the statusbar.
- Added new option table_style_by_css for the table plugin to set table styling with css rather than table attributes.
- Added new link_assume_external_targets option to prompt the user to prepend http:// prefix if the supplied link does not contain a protocol prefix.
- Added new image_prepend_url option to allow a custom base path/url to be added to images.
- Added new table_appearance_options option to make it possible to disable some options.
- Added new image_title option to make it possible to alter the title of the image, disabled by default.

### Fixed
- Fixed bug where selection starting from out side of the body wouldn't produce a proper selection range on IE 11.
- Fixed bug where pressing enter twice before a table moves the cursor in the table and causes a javascript error.
- Fixed bug where advanced image styles were not respected.
- Fixed bug where the less common Shift+Delete didn't produce a proper cut operation on WebKit browsers.
- Fixed bug where image/media size constrain logic would produce NaN when handling non number values.
- Fixed bug where internal classes where removed by the removeformat command.
- Fixed bug with creating links table cell contents with a specific selection would throw a exceptions on WebKit/Blink.
- Fixed bug where valid_classes option didn't work as expected according to docs. Patch provided by thorn0.
- Fixed bug where jQuery plugin would patch the internal methods multiple times. Patch provided by Drew Martin.
- Fixed bug where backspace key wouldn't delete the current selection of newly formatted content.
- Fixed bug where type over of inline formatting elements wouldn't properly keep the format on WebKit/Blink.
- Fixed bug where selection needed to be properly normalized on modern IE versions.
- Fixed bug where Command+Backspace didn't properly delete the whole line of text but the previous word.
- Fixed bug where UI active states wheren't properly updated on IE if you placed caret within the current range.
- Fixed bug where delete/backspace on WebKit/Blink would remove span elements created by the user.
- Fixed bug where delete/backspace would produce incorrect results when deleting between two text blocks with br elements.
- Fixed bug where captions where removed when pasting from MS Office.
- Fixed bug where lists plugin wouldn't properly remove fully selected nested lists.
- Fixed bug where the ttf font used for icons would throw an warning message on Gecko on Mac OS X.
- Fixed a bug where applying a color to text did not update the undo/redo history.
- Fixed so shy entities gets displayed when using the visualchars plugin.
- Fixed so removeformat removes ins/del by default since these might be used for strikethough.
- Fixed so multiple language packs can be loaded and added to the global I18n data structure.
- Fixed so transparent color selection gets treated as a normal color selection. Patch contributed by Alexander Hofbauer.
- Fixed so it's possible to disable autoresize_overflow_padding, autoresize_bottom_margin options by setting them to false.
- Fixed so the charmap plugin shows the description of the character in the dialog. Patch contributed by Jelle Hissink.
- Removed address from the default list of block formats since it tends to be missused.
- Fixed so the pre block format is called preformatted to make it more verbose.
- Fixed so it's possible to context scope translation strings this isn't needed most of the time.
- Fixed so the max length of the width/height input fields of the media dialog is 5 instead of 3.
- Fixed so drag/dropped contents gets properly processed by paste plugin since it's basically a paste. Patch contributed by Greg Fairbanks.
- Fixed so shortcut keys for headers is ctrl+alt+[1-9] instead of ctrl+[1-9] since these are for switching tabs in the browsers.
- Fixed so "u" doesn't get converted into a span element by the legacy input filter. Since this is now a valid HTML5 element.
- Fixed font families in order to provide appropriate web-safe fonts.

## 4.1.7 - 2014-11-27

### Added
- Added HTML5 schema support for srcset, source and picture. Patch contributed by mattheu.
- Added new cache_suffix setting to enable cache busting by producing unique urls.
- Added new paste_convert_word_fake_lists option to enable users to disable the fake lists convert logic.

### Fixed
- Fixed so advlist style changes adds undo levels for each change.
- Fixed bug where WebKit would sometimes produce an exception when the autolink plugin where looking for URLs.
- Fixed bug where IE 7 wouldn't be rendered properly due to aggressive css compression.
- Fixed bug where DomQuery wouldn't accept window as constructor element.
- Fixed bug where the color picker in 3.x dialogs wouldn't work properly. Patch contributed by Callidior.
- Fixed bug where the image plugin wouldn't respect the document_base_url.
- Fixed bug where the jQuery plugin would fail to append to elements named array prototype names.

## 4.1.6 - 2014-10-08

### Changed
- Replaced jake with grunt since it is more mainstream and has better plugin support.

### Fixed
- Fixed bug with clicking on the scrollbar of the iframe would cause a JS error to be thrown.
- Fixed bug where null would produce an exception if you passed it to selection.setRng.
- Fixed bug where Ctrl/Cmd+Tab would indent the current list item if you switched tabs in the browser.
- Fixed bug where pasting empty cells from Excel would result in a broken table.
- Fixed bug where it wasn't possible to switch back to default list style type.
- Fixed issue where the select all quirk fix would fire for other modifiers than Ctrl/Cmd combinations.


## 4.1.5 - 2014-09-09

### Fixed
- Fixed bug where sometimes the resize rectangles wouldn't properly render on images on WebKit/Blink.
- Fixed bug in list plugin where delete/backspace would merge empty LI elements in lists incorrectly.
- Fixed bug where empty list elements would result in empty LI elements without it's parent container.
- Fixed bug where backspace in empty caret formatted element could produce an type error exception of Gecko.
- Fixed bug where lists pasted from word with a custom start index above 9 wouldn't be properly handled.
- Fixed bug where tabfocus plugin would tab out of the editor instance even if the default action was prevented.
- Fixed bug where tabfocus wouldn't tab properly to other adjacent editor instances.
- Fixed bug where the DOMUtils setStyles wouldn't properly removed or update the data-mce-style attribute.
- Fixed bug where dialog select boxes would be placed incorrectly if document.body wasn't statically positioned.
- Fixed bug where pasting would sometimes scroll to the top of page if the user was using the autoresize plugin.
- Fixed bug where caret wouldn't be properly rendered by Chrome when clicking on the iframes documentElement.
- Fixed so custom images for menubutton/splitbutton can be provided. Patch contributed by Naim Hammadi.
- Fixed so the default action of windows closing can be prevented by blocking the default action of the close event.
- Fixed so nodeChange and focus of the editor isn't automatically performed when opening sub dialogs.

## 4.1.4 - 2014-08-21

### Added
- Added new media_filter_html option to media plugin that blocks any conditional comments, scripts etc within a video element.
- Added new content_security_policy option allows you to set custom policy for iframe contents. Patch contributed by Francois Chagnon.

### Fixed
- Fixed bug where activate/deactivate events wasn't firing properly when switching between editors.
- Fixed bug where placing the caret on iOS was difficult due to a WebKit bug with touch events.
- Fixed bug where the resize helper wouldn't render properly on older IE versions.
- Fixed bug where resizing images inside tables on older IE versions would sometimes fail depending mouse position.
- Fixed bug where editor.insertContent would produce an exception when inserting select/option elements.
- Fixed bug where extra empty paragraphs would be produced if block elements where inserted inside span elements.
- Fixed bug where the spellchecker menu item wouldn't be properly checked if spell checking was started before it was rendered.
- Fixed bug where the DomQuery filter function wouldn't remove non elements from collection.
- Fixed bug where document with custom document.domain wouldn't properly render the editor.
- Fixed bug where IE 8 would throw exception when trying to enter invalid color values into colorboxes.
- Fixed bug where undo manager could incorrectly add an extra undo level when custom resize handles was removed.
- Fixed bug where it wouldn't be possible to alter cell properties properly on table cells on IE 8.
- Fixed so the color picker button in table dialog isn't shown unless you include the colorpicker plugin or add your own custom color picker.
- Fixed so activate/deactivate events fire when windowManager opens a window since.
- Fixed so the table advtab options isn't separated by an underscore to normalize naming with image_advtab option.
- Fixed so the table cell dialog has proper padding when the advanced tab in disabled.

## 4.1.3 - 2014-07-29

### Added
- Added event binding logic to tinymce.util.XHR making it possible to override headers and settings before any request is made.

### Fixed
- Fixed bug where drag events wasn't fireing properly on older IE versions since the event handlers where bound to document.
- Fixed bug where drag/dropping contents within the editor on IE would force the contents into plain text mode even if it was internal content.
- Fixed bug where IE 7 wouldn't open menus properly due to a resize bug in the browser auto closing them immediately.
- Fixed bug where the DOMUtils getPos logic wouldn't produce a valid coordinate inside the body if the body was positioned non static.
- Fixed bug where the element path and format state wasn't properly updated if you had the wordcount plugin enabled.
- Fixed bug where a comment at the beginning of source would produce an exception in the formatter logic.
- Fixed bug where setAttrib/getAttrib on null would throw exception together with any hooked attributes like style.
- Fixed bug where table sizes wasn't properly retained when copy/pasting on WebKit/Blink.
- Fixed bug where WebKit/Blink would produce colors in RGB format instead of the forced HEX format when deleting contents.
- Fixed bug where the width attribute wasn't updated on tables if you changed the size inside the table dialog.
- Fixed bug where control selection wasn't properly handled when the caret was placed directly after an image.
- Fixed bug where selecting the contents of table cells using the selection.select method wouldn't place the caret properly.
- Fixed bug where the selection state for images wasn't removed when placing the caret right after an image on WebKit/Blink.
- Fixed bug where all events wasn't properly unbound when and editor instance was removed or destroyed by some external innerHTML call.
- Fixed bug where it wasn't possible or very hard to select images on iOS when the onscreen keyboard was visible.
- Fixed so auto_focus can take a boolean argument this will auto focus the last initialized editor might be useful for single inits.
- Fixed so word auto detect lists logic works better for faked lists that doesn't have specific markup.
- Fixed so nodeChange gets fired on mouseup as it used to before 4.1.1 we optimized that event to fire less often.

### Removed
- Removed the finish menu item from spellchecker menu since it's redundant you can stop spellchecking by toggling menu item or button.

## 4.1.2 - 2014-07-15

### Added
- Added offset/grep to DomQuery class works basically the same as it's jQuery equivalent.

### Fixed
- Fixed bug where backspace/delete or setContent with an empty string would remove header data when using the fullpage plugin.
- Fixed bug where tinymce.remove with a selector not matching any editors would remove all editors.
- Fixed bug where resizing of the editor didn't work since the theme was calling setStyles instead of setStyle.
- Fixed bug where IE 7 would fail to append html fragments to iframe document when using DomQuery.
- Fixed bug where the getStyle DOMUtils method would produce an exception if it was called with null as it's element.
- Fixed bug where the paste plugin would remove the element if the none of the paste_webkit_styles rules matched the current style.
- Fixed bug where contextmenu table items wouldn't work properly on IE since it would some times fire an incorrect selection change.
- Fixed bug where the padding/border values wasn't used in the size calculation for the body size when using autoresize. Patch contributed by Matt Whelan.
- Fixed bug where conditional word comments wouldn't be properly removed when pasting plain text.
- Fixed bug where resizing would sometime fail on IE 11 when the mouseup occurred inside the resizable element.
- Fixed so the iframe gets initialized without any inline event handlers for better CSP support. Patch contributed by Matt Whelan.
- Fixed so the tinymce.dom.Sizzle is the latest version of sizzle this resolves the document context bug.

## 4.1.1 - 2014-07-08

### Fixed
- Fixed bug where pasting plain text on some WebKit versions would result in an empty line.
- Fixed bug where resizing images inside tables on IE 11 wouldn't work properly.
- Fixed bug where IE 11 would sometimes throw "Invalid argument" exception when editor contents was set to an empty string.
- Fixed bug where document.activeElement would throw exceptions on IE 9 when that element was hidden or removed from dom.
- Fixed bug where WebKit/Blink sometimes produced br elements with the Apple-interchange-newline class.
- Fixed bug where table cell selection wasn't properly removed when copy/pasting table cells.
- Fixed bug where pasting nested list items from Word wouldn't produce proper semantic nested lists.
- Fixed bug where right clicking using the contextmenu plugin on WebKit/Blink on Mac OS X would select the target current word or line.
- Fixed bug where it wasn't possible to alter table cell properties on IE 8 using the context menu.
- Fixed bug where the resize helper wouldn't be correctly positioned on older IE versions.
- Fixed bug where fullpage plugin would produce an error if you didn't specify a doctype encoding.
- Fixed bug where anchor plugin would get the name/id of the current element even if it wasn't anchor element.
- Fixed bug where visual aids for tables wouldn't be properly disabled when changing the border size.
- Fixed bug where some control selection events wasn't properly fired on older IE versions.
- Fixed bug where table cell selection on older IE versions would prevent resizing of images.
- Fixed bug with paste_data_images paste option not working properly on modern IE versions.
- Fixed bug where custom elements with underscores in the name wasn't properly parsed/serialized.
- Fixed bug where applying inline formats to nested list elements would produce an incorrect formatting result.
- Fixed so it's possible to hide items from elements path by using preventDefault/stopPropagation.
- Fixed so inline mode toolbar gets rendered right aligned if the editable element positioned to the documents right edge.
- Fixed so empty inline elements inside empty block elements doesn't get removed if configured to be kept intact.
- Fixed so DomQuery parentsUntil/prevUntil/nextUntil supports selectors/elements/filters etc.
- Fixed so legacyoutput plugin overrides fontselect and fontsizeselect controls and handles font elements properly.

## 4.1.0 - 2014-06-18

### Added
- Added new file_picker_callback option to replace the old file_browser_callback the latter will still work though.
- Added new custom colors to textcolor plugin will be displayed if a color picker is provided also shows the latest colors.
- Added new color_picker_callback option to enable you to add custom color pickers to the editor.
- Added new advanced tabs to table/cell/row dialogs to enable you to select colors for border/background.
- Added new colorpicker plugin that lets you select colors from a hsv color picker.
- Added new tinymce.util.Color class to handle color parsing and converting.
- Added new colorpicker UI widget element lets you add a hsv color picker to any form/window.
- Added new textpattern plugin that allows you to use markdown like text patterns to format contents.
- Added new resize helper element that shows the current width & height while resizing.
- Added new "once" method to Editor and EventDispatcher enables since callback execution events.
- Added new jQuery like class under tinymce.dom.DomQuery it's exposed on editor instances (editor.$) and globally under (tinymce.$).

### Fixed
- Fixed so the default resize method for images are proportional shift/ctrl can be used to make an unproportional size.
- Fixed bug where the image_dimensions option of the image plugin would cause exceptions when it tried to update the size.
- Fixed bug where table cell dialog class field wasn't properly updated when editing an a table cell with an existing class.
- Fixed bug where Safari on Mac would produce webkit-fake-url for pasted images so these are now removed.
- Fixed bug where the nodeChange event would get fired before the selection was changed when clicking inside the current selection range.
- Fixed bug where valid_classes option would cause exception when it removed internal prefixed classes like mce-item-.
- Fixed bug where backspace would cause navigation in IE 8 on an inline element and after a caret formatting was applied.
- Fixed so placeholder images produced by the media plugin gets selected when inserted/edited.
- Fixed so it's possible to drag in images when the paste_data_images option is enabled. Might be useful for mail clients.
- Fixed so images doesn't get a width/height applied if the image_dimensions option is set to false useful for responsive contents.
- Fixed so it's possible to pass in an optional arguments object for the nodeChanged function to be passed to all nodechange event listeners.
- Fixed bug where media plugin embed code didn't update correctly.<|MERGE_RESOLUTION|>--- conflicted
+++ resolved
@@ -6,7 +6,6 @@
 
 ## Unreleased
 
-<<<<<<< HEAD
 ### Added
 - New `label` component available in the `buttons` header of the `View` UI API, along with two size options (`normal` and `large`). #TINY-10339
 
@@ -15,10 +14,7 @@
 - Heading formatting would be partially applied to the content within the `summary` element when the caret was positioned between words. #TINY-10312
 - Moving focus to the outside of the editor after having clicked a menu would not fire a `blur` event as expected. #TINY-10310
 
-## 6.8.2 - TBA
-=======
 ## 6.8.2 - 2023-12-11
->>>>>>> cc69eff2
 
 ### Fixed
 - Bespoke select toolbar buttons including `fontfamily`, `fontsize`, `blocks`, and `styles` incorrectly used plural words in their accessible names. #TINY-10426
