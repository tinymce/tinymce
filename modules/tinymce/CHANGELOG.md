# Changelog
All notable changes to this project will be documented in this file.

The format is based on [Keep a Changelog](https://keepachangelog.com/en/1.0.0/),
and this project adheres to [Semantic Versioning](https://semver.org/spec/v2.0.0.html).

## Unreleased

### Added
- renderUI property in the `Theme` type can now return a `Promise<RenderResult>` instead of `RenderResult`. #TINY-9556
- New `isEditable` API to `editor.selection` that returns true or false if the current selection is editable. #TINY-9462
- New `isEditable` API to `editor.dom` that returns true or false if the specified node is editable. #TINY-9462
- New `setText` and `setIcon` methods added to menu button and toolbar button apis. #TINY-9268
- New `highlight_on_focus` option which enables highlighting the content area on focus. #TINY-9277
- New `fontsizeinput` toolbar item which allows the user to set the size via input and also increase and decrease it with `+` and `-` buttons. #TINY-9429
- Added `skipFocus` option to the `ToggleToolbarDrawer` command to preserve focus. #TINY-9337
- Added `common/space/delBetweenExclamationMarks` to remove spaces between exclamation marks. #TINY-9398
- New `font_size_input_default_unit` option allow to use of numbers without a unit in `fontsizeinput` and have them parsed with the default unit, if it is not defined the default is `pt` #TINY-9585

### Improved
- Direct invalid child text nodes of list elements will be wrapped in list item elements. #TINY-4818
<<<<<<< HEAD
- Templates will be parsed before preview and insertion to make preview consistent with inserted template content and prevent XSS. #TINY-9244
=======
- Pressing backspace in an empty line now preserves formatting in a previous empty line. #TINY-9454
>>>>>>> 33f7b3a6

### Changed
- The `link` plugins context menu items will no longer appear for noneditable links. #TINY-9491
- The formatting of `contenteditable="false"` elements are no longer cloned to new cells while creating new table rows. #TINY-9449
- Changed the color of `@dialog-table-border-color`, and added right padding to the first cell of dialog table. #TINY-9380

### Fixed
- Sometimes the editor would finish initializing before the silver theme would have finished loading. #TINY-9556
- The searchreplace modal would close incorrectly when clicking outside of the alert that pops up when no match is found. #TINY-9443
- Color picker on toolbar would not update when changing forecolor or backcolor from menu. #TINY-9439
- The `onSetup` api function would not run when defining custom group toolbar button. #TINY-9496
- An element could be dropped onto the decendants of a noneditable element. #TINY-9364
- Checkmark did not show in menu colorswatches. #TINY-9395
- Toolbar split buttons in advlist plugin to show the correct state when the cursor is in a checklist. #TINY-5167
- Dragging transparent elements into transparent blocks elements could produce invalid nesting of transparents. #TINY-9231
- The `editor.insertContent` API would insert contents inside noneditable elements if the selection was inside the element. #TINY-9462
- Closing a dialog would scroll down the document in Safari. #TINY-9148
- Quick toolbars were incorrectly rendered during the dragging of `contenteditable="false"` elements. #TINY-9305
- Selection of images, hrs, tables or noneditable elements was possible if they were within a noneditable element. #TINY-9473
- Ranged deletion of formatted text using selection or keyboard shortcut would sometimes cause Blink and Webkit browsers to insert interpreted tags upon typing, which may result in inconsistent tags. #TINY-9302
- Visual characters were rendered inside noneditable elements. #TINY-9474
- Removed a workaround for ensuring stylesheets are loaded in an outdated version of webkit. #TINY-9433
- Lists in a noneditable root were incorrectly editable using list API commands, toolbar buttons and menu items. #TINY-9458
- Color picker dialog would not update the preview color if the hex input value was prefixed with `#` symbol. #TINY-9457
- Table cell selection was possible even if the element was in a noneditable root element. #TINY-9459
- Table commands were modifying tables in a noneditable root element. #TINY-9459
- Fake carets were rendered for noneditable elements and tables in a noneditable root element. #TINY-9459
- Textareas with scrollbars in dialogs would not render rounded corners correctly on some browsers. #TINY-9331
- It was possible to open links inside the editor if the editor root was noneditable. #TINY-9470
- Inline boundary was rendered for noneditable inline boundary elements. #TINY-9471
- Clicking on a disabled split button will no longer call the `onAction` callback. #TINY-9504
- The "Edit Link" dialog incorrectly retrieved the URL value when opened immediately after the link insertion. #TINY-7993
- Inserting newlines inside an editable element inside a noneditable root would sometimes try to split the editable element. #TINY-9461
- Creating a list in a table cell when the caret is in front of an anchor element would not properly include the anchor in the list. #TINY-6853

## 6.3.1 - 2022-12-06

### Fixed
- HTML in messages for the `WindowManager.alert` and `WindowManager.confirm` APIs were not properly sanitized. #TINY-3548

## 6.3.0 - 2022-11-23

### Added
- New `expand` function added to `tinymce.selection` which expands the selection around the nearest word. #TINY-9001
- New `expand` function added to `tinymce.dom.RangeUtils` to return a new range expanded around the nearest word. #TINY-9001
- New `color_map_background` and `color_map_foreground` options which set the base colors used in the `backcolor` and `forecolor` toolbar buttons and menu items. #TINY-9184
- Added optional `storageKey` property to `colorinput` component and `colorswatch` fancy menu item. #TINY-9184
- New `addView` function added to `editor.ui.registry` which makes it possible to register custom editor views. #TINY-9210
- New `ToggleView` command which makes it possible to hide or show registered custom views. #TINY-9210
- New `color_default_foreground` and `color_default_background` options to set the initial default color for the `forecolor` and `backcolor` toolbar buttons and menu items. #TINY-9183
- New `getTransparentElements` function added to `tinymce.html.Schema` to return a map object of transparent HTML elements. #TINY-9172
- Added `ToggleToolbarDrawer` event to subscribe to toolbar’s opening and closing. #TINY-9271

### Changed
- Transparent elements, like anchors, are now allowed in the root of the editor body if they contain blocks. #TINY-9172
- Colorswatch keyboard navigation now starts on currently selected color if present in the colorswatch. #TINY-9283
- `setContent` is now allowed to accept any custom keys and values as a second options argument. #TINY-9143

### Improved
- Transparent elements, like anchors, can now contain block elements. #TINY-9172
- Colorswatch now displays a checkmark for selected color. #TINY-9283
- Color picker dialog now starts on the appropriate color for the cursor position. #TINY-9213

### Fixed
- Parsing media content would cause a memory leak, which for example occurred when using the `getContent` API. #TINY-9186
- Dragging a noneditable element toward the bottom edge would cause the page to scroll up. #TINY-9025
- Range expanding capabilities would behave inconsistently depending on where the cursor was placed. #TINY-9029
- Compilation errors were thrown when using TypeScript 4.8. #TINY-9161
- Line separator scrolling in floating toolbars. #TINY-8948
- A double bottom border appeared on inline mode editor for the `tinymce-5` skin. #TINY-9108
- The editor header showed up even with no menubar and toolbar configured. #TINY-8819
- Inline text pattern no longer triggers if it matches only the end but not the start. #TINY-8947
- Matches of inline text patterns that are similar are now managed correctly. #TINY-8949
- Using `editor.selection.getContent({ format: 'text' })` or `editor.getContent({ format: 'text' })` would sometimes deselect selected radio buttons. #TINY-9213
- The context toolbar prevented the user from placing the cursor at the edges of the editor. #TINY-8890
- The Quick Insert context toolbar provided by the `quickbars` plugin showed when the cursor was in a fake block caret. #TINY-9190
- The `editor.selection.getRng()` API was not returning a proper range on hidden editors in Firefox. #TINY-9259
- The `editor.selection.getBookmark()` API was not returning a proper bookmark on hidden editors in Firefox. #TINY-9259
- Dragging a noneditable element before or after another noneditable element now works correctly. #TINY-9253
- The restored selection after a redo or undo action was not scrolled into view. #TINY-9222
- A newline could not be inserted when the selection was restored from a bookmark after an inline element with a `contenteditable="false"` attribute. #TINY-9194
- The global `tinymce.dom.styleSheetLoader` was not affected by the `content_css_cors` option. #TINY-6037
- The caret was moved to the previous line when a text pattern executed a `mceInsertContent` command on Enter key when running on Firefox. #TINY-9193
- The `autoresize` plugin used to cause infinite resize when `content_css` is set to `document`. #TINY-8872

## 6.2.0 - 2022-09-08

### Added
- New `text_patterns_lookup` option to provide additional text patterns dynamically. #TINY-8778
- New promotion element has been added to the default UI. It can be disabled using the new `promotion` option. #TINY-8840
- New `format_noneditable_selector` option to specify the `contenteditable="false"` elements that can be wrapped in a format. #TINY-8905
- Added `allow` as a valid attribute for the `iframe` element in the editor schema. #TINY-8939
- New `search` field in the `MenuButton` that shows a search field at the top of the menu, and refetches items when the search field updates. #TINY-8952

### Improved
- The formatter can now apply a format to a `contenteditable="false"` element by wrapping it. Configurable using the `format_noneditable_selector` option. #TINY-8905
- The autocompleter now supports a multiple character trigger using the new `trigger` configuration. #TINY-8887
- The formatter now applies some inline formats, such as color and font size, to list item elements when the entire item content is selected. #TINY-8961
- The installed and available plugin lists in the Help dialog are now sorted alphabetically. #TINY-9019
- Alignment can now be applied to more types of embedded media elements. #TINY-8687

### Changed
- The `@menubar-row-separator-color` oxide variable no longer affects the divider between the Menubar and Toolbar. It only controls the color of the separator lines drawn in multiline Menubars. #TINY-8632
- The `@toolbar-separator-color` oxide variable now affects the color of the separator between the Menubar and Toolbar only. #TINY-8632
- Available Premium plugins, which are listed by name in the Help dialog, are no longer translated. #TINY-9019

### Fixed
- The Autolink plugin did not work when text nodes in the content were fragmented. #TINY-3723
- Fixed multiple incorrect types on public APIs found while enabling TypeScript strict mode. #TINY-8806
- The number of blank lines returned from `editor.getContent({format: 'text'})` differed between browsers. #TINY-8579
- The editor focused via the `auto_focus` option was not scrolled into the viewport. #TINY-8785
- Adding spaces immediately after a `contenteditable="false"` block did not work properly in some circumstances. #TINY-8814
- Elements with only `data-*` custom attributes were sometimes removed when they should not be removed. #TINY-8755
- Selecting a figure with `class="image"` incorrectly highlighted the link toolbar button. #TINY-8832
- Specifying a single, non-default list style for the `advlist_bullet_styles` and `advlist_number_styles` options was not respected. #TINY-8721
- Fixed multiple issues that occurred when formatting `contenteditable` elements. #TINY-8905
- Spaces could be incorrectly added to `urlinput` dialog components (commonly but not exclusively presented in the *Insert/Edit Link* dialog) in certain cases. #TINY-8775
- The text patterns logic threw an error when there were fragmented text nodes in a paragraph. #TINY-8779
- Dragging a `contentEditable=false` element towards a document’s edge did not cause scrolling. #TINY-8874
- Parsing large documents no longer throws a `Maximum call stack size exceeded` exception. #TINY-6945
- DomParser filter matching was not checked between filters, which could lead to an exception in the parser. #TINY-8888
- `contenteditable="false"` lists can no longer be toggled; and `contenteditable="true"` list elements within these lists can no longer be indented, split into another list element, or appended to the previous list element by deletion. #TINY-8920
- Removed extra bottom padding in the context toolbar of the `tinymce-5` skin. #TINY-8980
- Fixed a regression where pressing **Enter** added or deleted content outside the selection. #TINY-9101
- Fixed a bug where pressing **Enter** deleted selected `contenteditable="false"` `<pre>` elements. #TINY-9101
- The `editor.insertContent()` API did not respect the `no_events` argument. #TINY-9140

### Deprecated
- The autocompleter configuration property, `ch`, has been deprecated. It will be removed in the next major release. Use the `trigger` property instead. #TINY-8887

## 6.1.2 - 2022-07-29

### Fixed
- Reverted the undo level fix in the `autolink` plugin as it caused duplicated content in some edge cases. #TINY-8936

## 6.1.1 - 2022-07-27

### Fixed
- Invalid special elements were not cleaned up correctly during sanitization. #TINY-8780
- An exception was thrown when deleting all content if the start or end of the document had a `contenteditable="false"` element. #TINY-8877
- When a sidebar was opened using the `sidebar_show` option, its associated toolbar button was not highlighted. #TINY-8873
- When converting a URL to a link, the `autolink` plugin did not fire an `ExecCommand` event, nor did it create an undo level. #TINY-8896
- Worked around a Firefox bug which resulted in cookies not being available inside the editor content. #TINY-8916
- `<pre>` content pasted into a `<pre>` block that had inline styles or was `noneditable` now merges correctly with the surrounding content. #TINY-8860
- After a `codesample` was pasted, the insertion point was placed incorrectly. #TINY-8861

## 6.1.0 - 2022-06-29

### Added
- New `sidebar_show` option to show the specified sidebar on initialization. #TINY-8710
- New `newline_behavior` option controls what happens when the Return or Enter key is pressed or the `mceInsertNewLine` command is used. #TINY-8458
- New `iframe_template_callback` option in the Media plugin. Patch provided by Namstel. #TINY-8684
- New `transparent` property for `iframe` dialog component. #TINY-8534
- New `removeAttributeFilter` and `removeNodeFilter` functions added to the DomParser and DOM Serializer APIs. #TINY-7847
- New `dispatchChange` function added to the UndoManager API to fire the change with current editor status as level and current undoManager layer as lastLevel. #TINY-8641

### Improved
- Clearer focus states for buttons while navigating with a keyboard. #TINY-8557
- Support annotating certain block elements directly when using the editor's Annotation API. #TINY-8698
- The `mceLink` command can now take the value `{ dialog: true }` to always open the link dialog. #TINY-8057
- All help dialog links to `https://www.tiny.cloud` now include `rel="noopener"` to avoid potential security issues. #TINY-8834

### Changed
- The `end_container_on_empty_block` option can now take a string of blocks, allowing the exiting of a blockquote element by pressing Enter or Return twice. #TINY-6559
- The default value for `end_container_on_empty_block` option has been changed to `'blockquote'`. #TINY-6559
- Link menu and toolbar buttons now always execute the `mceLink` command. #TINY-8057
- Toggling fullscreen mode when using the Fullscreen plugin now also fires the `ResizeEditor` event. #TINY-8701
- Getting the editor's text content now returns newlines instead of an empty string if more than one empty paragraph exists. #TINY-8578
- Custom elements are now treated as non-empty elements by the schema. #TINY-4784
- The autocompleter's menu HTML element is now positioned instead of the wrapper. #TINY-6476
- Choice menu items will now use the `'menuitemradio'` aria role to better reflect that only a single item can be active. #TINY-8602

### Fixed
- Some Template plugin option values were not escaped properly when doing replacement lookups with Regular Expressions. #TINY-7433
- Copy events were not dispatched in readonly mode. #TINY-6800
- `<pre>` tags were not preserved when copying and pasting. #TINY-7719
- The URL detection used for autolink and smart paste did not work if a path segment contained valid characters such as `!` and `:`. #TINY-8069
- In some cases pressing the Backspace or Delete key would incorrectly step into tables rather than remain outside. #TINY-8592
- Links opened when Alt+Enter or Option+Return was typed even when `preventDefault()` was called on the keydown event. #TINY-8661
- Inconsistent visual behavior between choosing Edit -> Select All and typing Ctrl+A or Cmd+A when a document contained an image. #TINY-4550
- Ctrl+Shift+Home/End or Cmd+Shift+Up-arrow/Down-arrow did not expand the selection to a `contenteditable="false"` element if the element was at the beginning or end of a document. #TINY-7795
- Triple-clicking did not select a paragraph in Google Chrome in some circumstances. #TINY-8215
- Images were not showing as selected when selected along with other content. #TINY-5947
- Selection direction was not stored or restored when getting or setting selection bookmarks. #TINY-8599
- When text within an inline boundary element was selected and the right-arrow key was pressed, the insertion point incorrectly moved to the left. #TINY-8601
- In some versions of Safari, the `editor.selection.isForward()` API could throw an exception due to an invalid selection. #TINY-8686
- The selection is no longer incorrectly moved inside a comment by the `editor.selection.normalize()` API. #TINY-7817
- The `InsertParagraph` or `mceInsertNewLine` commands did not delete the current selection like the native command does. #TINY-8606
- The `InsertLineBreak` command did not replace selected content. #TINY-8458
- If selected content straddled a parent and nested list, cutting the selection did not always set the list style to `'none'` on the parent list. #TINY-8078
- Delete operations could behave incorrectly if the selection contains a `contenteditable="false"` element located at the edge of content. #TINY-8729
- Spaces were not added correctly on some browsers when the insertion point was immediately before or after a `contenteditable="false"` block element. #TINY-8588
- Images that used a Data URI were corrupted when the data wasn't base64 encoded. #TINY-8337
- `uploadImages` no longer triggers two change events if there is a removal of images on upload. #TINY-8641
- Preview and Insert Template dialogs now display the correct content background color when using dark skins. #TINY-8534
- Dialogs no longer exceed window height on smaller screens. #TINY-8146
- UI components, such as dialogs, would in some cases cause the Esc keyup event to incorrectly trigger inside the editor. #TINY-7005
- Fixed incorrect word breaks in menus when the menu presented with a scrollbar. #TINY-8572
- Notifications did not properly reposition when toggling fullscreen mode. #TINY-8701
- Text alignments, such as flush left and centered, could not be applied to `<pre>` elements. #TINY-7715
- Indenting or outdenting list items inside a block element that was inside another list item did not work. #TINY-7209
- Changing the list type of a list within another block element altered the parent element that contained that list. #TINY-8068
- Pasting columns in tables could, in some circumstances, result in an invalid table. #TINY-8040
- Copying columns in tables could sometimes result in an invalid copy. #TINY-8040
- Changing table properties with the `table_style_by_css` option set to `false` would sometimes reset the table width. #TINY-8758
- Custom elements added to otherwise blank lines were removed during serialization. #TINY-4784
- The editor's autocompleter was not triggered at the start of nested list items. #TINY-8759
- Some function types in the TreeWalker API missed that it could return `undefined`. #TINY-8592
- Nuget packages for .NET and .NET Core are now configured to copy TinyMCE into `/wwwroot/lib/` when TinyMCE is installed into a project. #TINY-8611

## 6.0.3 - 2022-05-25

### Fixed
- Could not remove values when multiple cells were selected with the cell properties dialog. #TINY-8625
- Could not remove values when multiple rows were selected with the row properties dialog. #TINY-8625
- Empty lines that were formatted in a ranged selection using the `format_empty_lines` option were not kept in the serialized content. #TINY-8639
- The `s` element was missing from the default schema text inline elements. #TINY-8639
- Some text inline elements specified via the schema were not removed when empty by default. #TINY-8639

## 6.0.2 - 2022-04-27

### Fixed
- Some media elements wouldn't update when changing the source URL. #TINY-8660
- Inline toolbars flickered when switching between editors. #TINY-8594
- Multiple inline toolbars were shown if focused too quickly. #TINY-8503
- Added background and additional spacing for the text labeled buttons in the toolbar to improve visual clarity. #TINY-8617
- Toolbar split buttons with text used an incorrect width on touch devices. #TINY-8647

## 6.0.1 - 2022-03-23

### Fixed
- Fixed the dev ZIP missing the required `bin` scripts to build from the source. #TINY-8542
- Fixed a regression whereby text patterns couldn't be updated at runtime. #TINY-8540
- Fixed an issue where tables with colgroups could be copied incorrectly in some cases. #TINY-8568
- Naked buttons better adapt to various background colors, improved text contrast in notifications. #TINY-8533
- The autocompleter would not fire the `AutocompleterStart` event nor close the menu in some cases. #TINY-8552
- It wasn't possible to select text right after an inline noneditable element. #TINY-8567
- Fixed a double border showing for the `tinymce-5` skin when using `toolbar_location: 'bottom'`. #TINY-8564
- Clipboard content was not generated correctly when cutting and copying `contenteditable="false"` elements. #TINY-8563
- Fixed the box-shadow getting clipped in autocompletor popups. #TINY-8573
- The `buttonType` property did not work for dialog footer buttons. #TINY-8582
- Fix contrast ratio for error messages. #TINY-8586

## 6.0.0 - 2022-03-03

### Added
- New `editor.options` API to replace the old `editor.settings` and `editor.getParam` APIs. #TINY-8206
- New `editor.annotator.removeAll` API to remove all annotations by name. #TINY-8195
- New `Resource.unload` API to make it possible to unload resources. #TINY-8431
- New `FakeClipboard` API on the `tinymce` global. #TINY-8353
- New `dispatch()` function to replace the now deprecated `fire()` function in various APIs. #TINY-8102
- New `AutocompleterStart`, `AutocompleterUpdate` and `AutocompleterEnd` events. #TINY-8279
- New `mceAutocompleterClose`, `mceAutocompleterReload` commands. #TINY-8279
- New `mceInsertTableDialog` command to open the insert table dialog. #TINY-8273
- New `slider` dialog component. #TINY-8304
- New `imagepreview` dialog component, allowing preview and zoom of any image URL. #TINY-8333
- New `buttonType` property on dialog button components, supporting `toolbar` style in addition to `primary` and `secondary`. #TINY-8304
- The `tabindex` attribute is now copied from the target element to the iframe. #TINY-8315

### Improved
- New default theme styling for TinyMCE 6 facelift with old skin available as `tinymce-5` and `tinymce-5-dark`. #TINY-8373
- The default height of editor has been increased from `200px` to `400px` to improve the usability of the editor. #TINY-6860
- The upload results returned from the `editor.uploadImages()` API now includes a `removed` flag, reflecting if the image was removed after a failed upload. #TINY-7735
- The `ScriptLoader`, `StyleSheetLoader`, `AddOnManager`, `PluginManager` and `ThemeManager` APIs will now return a `Promise` when loading resources instead of using callbacks. #TINY-8325
- A `ThemeLoadError` event is now fired if the theme fails to load. #TINY-8325
- The `BeforeSetContent` event will now include the actual serialized content when passing in an `AstNode` to the `editor.setContent` API. #TINY-7996
- Improved support for placing the caret before or after noneditable elements within the editor. #TINY-8169
- Calls to `editor.selection.setRng` now update the caret position bookmark used when focus is returned to the editor. #TINY-8450
- The `emoticon` plugin dialog, toolbar and menu item has been updated to use the more accurate `Emojis` term. #TINY-7631
- The dialog `redial` API will now only rerender the changed components instead of the whole dialog. #TINY-8334
- The dialog API `setData` method now uses a deep merge algorithm to support partial nested objects. #TINY-8333
- The dialog spec `initialData` type is now `Partial<T>` to match the underlying implementation details. #TINY-8334
- Notifications no longer require a timeout to disable the close button. #TINY-6679
- The editor theme is now fetched in parallel with the icons, language pack and plugins. #TINY-8453

### Changed
- TinyMCE is now MIT licensed. #TINY-2316
- Moved the `paste` plugin's functionality to TinyMCE core. #TINY-8310
- The `paste_data_images` option now defaults to `true`. #TINY-8310
- Moved the `noneditable` plugin to TinyMCE core. #TINY-8311
- Renamed the `noneditable_noneditable_class` option to `noneditable_class`. #TINY-8311
- Renamed the `noneditable_editable_class` option to `editable_class`. #TINY-8311
- Moved the `textpattern` plugin to TinyMCE core. #TINY-8312
- Renamed the `textpattern_patterns` option to `text_patterns`. #TINY-8312
- Moved the `hr` plugin's functionality to TinyMCE core. #TINY-8313
- Moved the `print` plugin's functionality to TinyMCE core. #TINY-8314
- Moved non-UI table functionality to core. #TINY-8273
- The `DomParser` API no longer uses a custom parser internally and instead uses the native `DOMParser` API. #TINY-4627
- The `editor.getContent()` API can provide custom content by preventing and overriding `content` in the `BeforeGetContent` event. This makes it consistent with the `editor.selection.getContent()` API. #TINY-8018
- The `editor.setContent()` API can now be prevented using the `BeforeSetContent` event. This makes it consistent with the `editor.selection.setContent()` API. #TINY-8018
- Add-ons such as plugins and themes are no longer constructed using the `new` operator. #TINY-8256
- A number of APIs that were not proper classes, are no longer constructed using the `new` operator. #TINY-8322
- The Editor commands APIs will no longer fallback to executing the browsers native command functionality. #TINY-7829
- The Editor query command APIs will now return `false` or an empty string on removed editors. #TINY-7829
- The `mceAddEditor` and `mceToggleEditor` commands now take an object as their value to specify the id and editor options. #TINY-8138
- The `mceInsertTable` command can no longer open the insert table dialog. Use the `mceInsertTableDialog` command instead. #TINY-8273
- The `plugins` option now returns a `string` array instead of a space separated string. #TINY-8455
- The `media` plugin no longer treats `iframe`, `video`, `audio` or `object` elements as "special" and will validate the contents against the schema. #TINY-8382
- The `images_upload_handler` option is no longer passed a `success` or `failure` callback and instead requires a `Promise` to be returned with the upload result. #TINY-8325
- The `tinymce.settings` global property is no longer set upon initialization. #TINY-7359
- The `change` event is no longer fired on first modification. #TINY-6920
- The `GetContent` event will now always pass a `string` for the `content` property. #TINY-7996
- Changed the default tag for the strikethrough format to the `s` tag when using a html 5 schema. #TINY-8262
- The `strike` tag is automatically converted to the `s` tag when using a html 5 schema. #TINY-8262
- Aligning a table to the left or right will now use margin styling instead of float styling. #TINY-6558
- The `:` control character has been changed to `~` for the schema `valid_elements` and `extended_valid_elements` options. #TINY-6726
- The `primary` property on dialog buttons has been deprecated. Use the new `buttonType` property instead. #TINY-8304
- Changed the default statusbar element path delimiter from `»` to `›`. #TINY-8372
- Replaced the `Powered by Tiny` branding text with the Tiny logo. #TINY-8371
- The default minimum height of editor has been changed to 100px to prevent the UI disappearing while resizing. #TINY-6860
- RGB colors are no longer converted to hex values when parsing or serializing content. #TINY-8163
- Replaced the `isDisabled()` function with an `isEnabled()` function for various APIs. #TINY-8101
- Replaced the `enable()` and `disable()` functions with a `setEnabled(state)` function in various APIs. #TINY-8101
- Replaced the `disabled` property with an `enabled` property in various APIs. #TINY-8101
- Replaced the `disable(name)` and `enable(name)` functions with a `setEnabled(name, state)` function in the Dialog APIs. #TINY-8101
- Renamed the `tinymce.Env.os.isOSX` API to `tinymce.Env.os.isMacOS`. #TINY-8175
- Renamed the `tinymce.Env.browser.isChrome` API to `tinymce.Env.browser.isChromium` to better reflect its functionality. #TINY-8300
- Renamed the `getShortEndedElements` Schema API to `getVoidElements`. #TINY-8344
- Renamed the `font_formats` option to `font_family_formats`. #TINY-8328
- Renamed the `fontselect` toolbar button and `fontformats` menu item to `fontfamily`. #TINY-8328
- Renamed the `fontsize_formats` option to `font_size_formats`. #TINY-8328
- Renamed the `fontsizeselect` toolbar button and `fontsizes` menu item to `fontsize`. #TINY-8328
- Renamed the `formatselect` toolbar button and `blockformats` menu item to `blocks`. #TINY-8328
- Renamed the `styleselect` toolbar button and `formats` menu item to `styles`. #TINY-8328
- Renamed the `lineheight_formats` option to `line_height_formats`. #TINY-8328
- Renamed the `getWhiteSpaceElements()` function to `getWhitespaceElements()` in the `Schema` API. #TINY-8102
- Renamed the `mceInsertClipboardContent` command `content` property to `html` to better reflect what data is passed. #TINY-8310
- Renamed the `default_link_target` option to `link_default_target` for both `link` and `autolink` plugins. #TINY-4603
- Renamed the `rel_list` option to `link_rel_list` for the `link` plugin. #TINY-4603
- Renamed the `target_list` option to `link_target_list` for the `link` plugin. #TINY-4603
- The default value for the `link_default_protocol` option has been changed to `https` instead of `http`. #TINY-7824
- The default value for the `element_format` option has been changed to `html`. #TINY-8263
- The default value for the `schema` option has been changed to `html5`. #TINY-8261
- The default value for the `table_style_by_css` option has been changed to `true`. #TINY-8259
- The default value for the `table_use_colgroups` option has been changed to `true`. #TINY-8259

### Fixed
- The object returned from the `editor.fire()` API was incorrect if the editor had been removed. #TINY-8018
- The `editor.selection.getContent()` API did not respect the `no_events` argument. #TINY-8018
- The `editor.annotator.remove` API did not keep selection when removing the annotation. #TINY-8195
- The `GetContent` event was not fired when getting `tree` or `text` formats using the `editor.selection.getContent()` API. #TINY-8018
- The `beforeinput` and `input` events would sometimes not fire as expected when deleting content. #TINY-8168 #TINY-8329
- The `table` plugin would sometimes not correctly handle headers in the `tfoot` section. #TINY-8104
- The `silver` theme UI was incorrectly rendered before plugins had initialized. #TINY-8288
- The aria labels for the color picker dialog were not translated. #TINY-8381
- Fixed sub-menu items not read by screen readers. Patch contributed by westonkd. #TINY-8417
- Dialog labels and other text-based UI properties did not escape HTML markup. #TINY-7524
- Anchor elements would render incorrectly when using the `allow_html_in_named_anchor` option. #TINY-3799
- The `AstNode` HTML serializer did not serialize `pre` or `textarea` elements correctly when they contained newlines. #TINY-8446
- Fixed sub-menu items not read by screen readers. Patch contributed by westonkd. #TINY-8417
- The Home or End keys would move out of a editable element contained within a noneditable element. #TINY-8201
- Dialogs could not be opened in inline mode before the editor had been rendered. #TINY-8397
- Clicking on menu items could cause an unexpected console warning if the `onAction` function caused the menu to close. #TINY-8513
- Fixed various color and contrast issues for the dark skins. #TINY-8527

### Removed
- Removed support for Microsoft Internet Explorer 11. #TINY-8194 #TINY-8241
- Removed support for Microsoft Word from the opensource paste functionality. #TINY-7493
- Removed support for the `plugins` option allowing a mixture of a string array and of space separated strings. #TINY-8399
- Removed support for the deprecated `false` value for the `forced_root_block` option. #TINY-8260
- Removed the jQuery integration. #TINY-4519
- Removed the `imagetools` plugin, which is now classified as a Premium plugin. #TINY-8209
- Removed the `imagetools` dialog component. #TINY-8333
- Removed the `toc` plugin, which is now classified as a Premium plugin. #TINY-8250
- Removed the `tabfocus` plugin. #TINY-8315
- Removed the `textpattern` plugin's API as part of moving it to core. #TINY-8312
- Removed the `table` plugin's API. #TINY-8273
- Removed the callback for the `EditorUpload` API. #TINY-8325
- Removed the legacy browser detection properties from the `Env` API. #TINY-8162
- Removed the `filterNode` method from the `DomParser` API. #TINY-8249
- Removed the `SaxParser` API. #TINY-8218
- Removed the `tinymce.utils.Promise` API. #TINY-8241
- Removed the `toHex` function for the `DOMUtils` and `Styles` APIs. #TINY-8163
- Removed the `execCommand` handler function from the plugin and theme interfaces. #TINY-7829
- Removed the `editor.settings` property as it has been replaced by the new Options API. #TINY-8236
- Removed the `shortEnded` and `fixed` properties on `tinymce.html.Node` class. #TINY-8205
- Removed the `mceInsertRawHTML` command. #TINY-8214
- Removed the style field from the `image` plugin dialog advanced tab. #TINY-3422
- Removed the `paste_filter_drop` option as native drag and drop handling is no longer supported. #TINY-8511
- Removed the legacy `mobile` theme. #TINY-7832
- Removed the deprecated `$`, `Class`, `DomQuery` and `Sizzle` APIs. #TINY-4520 #TINY-8326
- Removed the deprecated `Color`, `JSON`, `JSONP` and `JSONRequest`. #TINY-8162
- Removed the deprecated `XHR` API. #TINY-8164
- Removed the deprecated `setIconStroke` Split Toolbar Button API. #TINY-8162
- Removed the deprecated `editors` property from `EditorManager`. #TINY-8162
- Removed the deprecated `execCallback` and `setMode` APIs from `Editor`. #TINY-8162
- Removed the deprecated `addComponents` and `dependencies` APIs from `AddOnManager`. #TINY-8162
- Removed the deprecated `clearInterval`, `clearTimeout`, `debounce`, `requestAnimationFrame`, `setInterval`, `setTimeout` and `throttle` APIs from `Delay`. #TINY-8162
- Removed the deprecated `Schema` options. #TINY-7821
- Removed the deprecated `file_browser_callback_types`, `force_hex_style_colors` and `images_dataimg_filter` options. #TINY-7823
- Removed the deprecated `filepicker_validator_handler`, `force_p_newlines`, `gecko_spellcheck`, `tab_focus`, `table_responsive_width` and `toolbar_drawer` options. #TINY-7820
- Removed the deprecated `media_scripts` option in the `media` plugin. #TINY-8421
- Removed the deprecated `editor_deselector`, `editor_selector`, `elements`, `mode` and `types` legacy TinyMCE init options. #TINY-7822
- Removed the deprecated `content_editable_state` and `padd_empty_with_br` options. #TINY-8400
- Removed the deprecated `autoresize_on_init` option from the `autoresize` plugin. #TINY-8400
- Removed the deprecated `fullpage`, `spellchecker`, `bbcode`, `legacyoutput`, `colorpicker`, `contextmenu` and `textcolor` plugins. #TINY-8192
- Removed the undocumented `editor.editorCommands.hasCustomCommand` API. #TINY-7829
- Removed the undocumented `mceResetDesignMode`, `mceRepaint` and `mceBeginUndoLevel` commands. #TINY-7829

### Deprecated
- The dialog button component's `primary` property has been deprecated and will be removed in the next major release. Use the new `buttonType` property instead. #TINY-8304
- The `fire()` function of `tinymce.Editor`, `tinymce.dom.EventUtils`, `tinymce.dom.DOMUtils`, `tinymce.util.Observable` and `tinymce.util.EventDispatcher` has been deprecated and will be removed in the next major release. Use the `dispatch()` function instead. #TINY-8102
- The `content` property on the `SetContent` event has been deprecated and will be removed in the next major release. #TINY-8457
- The return value of the `editor.setContent` API has been deprecated and will be removed in the next major release. #TINY-8457

## 5.10.3 - 2022-02-09

### Fixed
- Alignment would sometimes be removed on parent elements when changing alignment on certain inline nodes, such as images. #TINY-8308
- The `fullscreen` plugin would reset the scroll position when exiting fullscreen mode. #TINY-8418

## 5.10.2 - 2021-11-17

### Fixed
- Internal selectors were appearing in the style list when using the `importcss` plugin. #TINY-8238

## 5.10.1 - 2021-11-03

### Fixed
- The iframe aria help text was not read by some screen readers. #TINY-8171
- Clicking the `forecolor` or `backcolor` toolbar buttons would do nothing until selecting a color. #TINY-7836
- Crop functionality did not work in the `imagetools` plugin when the editor was rendered in a shadow root. #TINY-6387
- Fixed an exception thrown on Safari when closing the `searchreplace` plugin dialog. #TINY-8166
- The `autolink` plugin did not convert URLs to links when starting with a bracket. #TINY-8091
- The `autolink` plugin incorrectly created nested links in some cases. #TINY-8091
- Tables could have an incorrect height set on rows when rendered outside of the editor. #TINY-7699
- In certain circumstances, the table of contents plugin would incorrectly add an extra empty list item. #TINY-4636
- The insert table grid menu displayed an incorrect size when re-opening the grid. #TINY-6532
- The word count plugin was treating the zero width space character (`&#8203;`) as a word. #TINY-7484

## 5.10.0 - 2021-10-11

### Added
- Added a new `URI.isDomSafe(uri)` API to check if a URI is considered safe to be inserted into the DOM. #TINY-7998
- Added the `ESC` key code constant to the `VK` API. #TINY-7917
- Added a new `deprecation_warnings` setting for turning off deprecation console warning messages. #TINY-8049

### Improved
- The `element` argument of the `editor.selection.scrollIntoView()` API is now optional, and if it is not provided the current selection will be scrolled into view. #TINY-7291

### Changed
- The deprecated `scope` attribute is no longer added to `td` cells when converting a row to a header row. #TINY-7731
- The number of `col` elements is normalized to match the number of columns in a table after a table action. #TINY-8011

### Fixed
- Fixed a regression that caused block wrapper formats to apply and remove incorrectly when using a collapsed selection with multiple words. #TINY-8036
- Resizing table columns in some scenarios would resize the column to an incorrect position. #TINY-7731
- Inserting a table where the parent element had padding would cause the table width to be incorrect. #TINY-7991
- The resize backdrop element did not have the `data-mce-bogus="all"` attribute set to prevent it being included in output. #TINY-7854
- Resize handles appeared on top of dialogs and menus when using an inline editor. #TINY-3263
- Fixed the `autoresize` plugin incorrectly scrolling to the top of the editor content in some cases when changing content. #TINY-7291
- Fixed the `editor.selection.scrollIntoView()` type signature, as it incorrectly required an `Element` instead of `HTMLElement`. #TINY-7291
- Table cells that were both row and column headers did not retain the correct state when converting back to a regular row or column. #TINY-7709
- Clicking beside a non-editable element could cause the editor to incorrectly scroll to the top of the content. #TINY-7062
- Clicking in a table cell, with a non-editable element in an adjacent cell, incorrectly caused the non-editable element to be selected. #TINY-7736
- Split toolbar buttons incorrectly had nested `tabindex="-1"` attributes. #TINY-7879
- Fixed notifications rendering in the wrong place initially and when the page was scrolled. #TINY-7894
- Fixed an exception getting thrown when the number of `col` elements didn't match the number of columns in a table. #TINY-7041 #TINY-8011
- The table selection state could become incorrect after selecting a noneditable table cell. #TINY-8053
- As of Mozilla Firefox 91, toggling fullscreen mode with `toolbar_sticky` enabled would cause the toolbar to disappear. #TINY-7873
- Fixed URLs not cleaned correctly in some cases in the `link` and `image` plugins. #TINY-7998
- Fixed the `image` and `media` toolbar buttons incorrectly appearing to be in an inactive state in some cases. #TINY-3463
- Fixed the `editor.selection.selectorChanged` API not firing if the selector matched the current selection when registered in some cases. #TINY-3463
- Inserting content into a `contenteditable="true"` element that was contained within a `contenteditable="false"` element would move the selection to an incorrect location. #TINY-7842
- Dragging and dropping `contenteditable="false"` elements could result in the element being placed in an unexpected location. #TINY-7917
- Pressing the Escape key would not cancel a drag action that started on a `contenteditable="false"` element within the editor. #TINY-7917
- `video` and `audio` elements were unable to be played when the `media` plugin live embeds were enabled in some cases. #TINY-7674
- Pasting images would throw an exception if the clipboard `items` were not files (for example, screenshots taken from gnome-software). Patch contributed by cedric-anne. #TINY-8079

### Deprecated
- Several APIs have been deprecated. See the release notes section for information. #TINY-8023 #TINY-8063
- Several Editor settings have been deprecated. See the release notes section for information. #TINY-8086
- The Table of Contents and Image Tools plugins will be classified as Premium plugins in the next major release. #TINY-8087
- Word support in the `paste` plugin has been deprecated and will be removed in the next major release. #TINY-8087

## 5.9.2 - 2021-09-08

### Fixed
- Fixed an exception getting thrown when disabling events and setting content. #TINY-7956
- Delete operations could behave incorrectly if the selection crossed a table boundary. #TINY-7596

## 5.9.1 - 2021-08-27

### Fixed
- Published TinyMCE types failed to compile in strict mode. #TINY-7915
- The `TableModified` event sometimes didn't fire when performing certain table actions. #TINY-7916

## 5.9.0 - 2021-08-26

### Added
- Added a new `mceFocus` command that focuses the editor. Equivalent to using `editor.focus()`. #TINY-7373
- Added a new `mceTableToggleClass` command which toggles the provided class on the currently selected table. #TINY-7476
- Added a new `mceTableCellToggleClass` command which toggles the provided class on the currently selected table cells. #TINY-7476
- Added a new `tablecellvalign` toolbar button and menu item for vertical table cell alignment. #TINY-7477
- Added a new `tablecellborderwidth` toolbar button and menu item to change table cell border width. #TINY-7478
- Added a new `tablecellborderstyle` toolbar button and menu item to change table cell border style. #TINY-7478
- Added a new `tablecaption` toolbar button and menu item to toggle captions on tables. #TINY-7479
- Added a new `mceTableToggleCaption` command that toggles captions on a selected table. #TINY-7479
- Added a new `tablerowheader` toolbar button and menu item to toggle the header state of row cells. #TINY-7478
- Added a new `tablecolheader` toolbar button and menu item to toggle the header state of column cells. #TINY-7482
- Added a new `tablecellbordercolor` toolbar button and menu item to select table cell border colors, with an accompanying setting `table_border_color_map` to customize the available values. #TINY-7480
- Added a new `tablecellbackgroundcolor` toolbar button and menu item to select table cell background colors, with an accompanying setting `table_background_color_map` to customize the available values. #TINY-7480
- Added a new `language` menu item and toolbar button to add `lang` attributes to content, with an accompanying `content_langs` setting to specify the languages available. #TINY-6149
- A new `lang` format is now available that can be used with `editor.formatter`, or applied with the `Lang` editor command. #TINY-6149
- Added a new `language` icon for the `language` toolbar button. #TINY-7670
- Added a new `table-row-numbering` icon. #TINY-7327
- Added new plugin commands: `mceEmoticons` (Emoticons), `mceWordCount` (Word Count), and `mceTemplate` (Template). #TINY-7619
- Added a new `iframe_aria_text` setting to set the iframe title attribute. #TINY-1264
- Added a new DomParser `Node.children()` API to return all the children of a `Node`. #TINY-7756

### Improved
- Sticky toolbars can now be offset from the top of the page using the new `toolbar_sticky_offset` setting. #TINY-7337
- Fancy menu items now accept an `initData` property to allow custom initialization data. #TINY-7480
- Improved the load time of the `fullpage` plugin by using the existing editor schema rather than creating a new one. #TINY-6504
- Improved the performance when UI components are rendered. #TINY-7572
- The context toolbar no longer unnecessarily repositions to the top of large elements when scrolling. #TINY-7545
- The context toolbar will now move out of the way when it overlaps with the selection, such as in table cells. #TINY-7192
- The context toolbar now uses a short animation when transitioning between different locations. #TINY-7740
- `Env.browser` now uses the User-Agent Client Hints API where it is available. #TINY-7785
- Icons with a `-rtl` suffix in their name will now automatically be used when the UI is rendered in right-to-left mode. #TINY-7782
- The `formatter.match` API now accepts an optional `similar` parameter to check if the format partially matches. #TINY-7712
- The `formatter.formatChanged` API now supports providing format variables when listening for changes. #TINY-7713
- The formatter will now fire `FormatApply` and `FormatRemove` events for the relevant actions. #TINY-7713
- The `autolink` plugin link detection now permits custom protocols. #TINY-7714
- The `autolink` plugin valid link detection has been improved. #TINY-7714

### Changed
- Changed the load order so content CSS is loaded before the editor is populated with content. #TINY-7249
- Changed the `emoticons`, `wordcount`, `code`, `codesample`, and `template` plugins to open dialogs using commands. #TINY-7619
- The context toolbar will no longer show an arrow when it overlaps the content, such as in table cells. #TINY-7665
- The context toolbar will no longer overlap the statusbar for toolbars using `node` or `selection` positions. #TINY-7666

### Fixed
- The `editor.fire` API was incorrectly mutating the original `args` provided. #TINY-3254
- Unbinding an event handler did not take effect immediately while the event was firing. #TINY-7436
- Binding an event handler incorrectly took effect immediately while the event was firing. #TINY-7436
- Unbinding a native event handler inside the `remove` event caused an exception that blocked editor removal. #TINY-7730
- The `SetContent` event contained the incorrect `content` when using the `editor.selection.setContent()` API. #TINY-3254
- The editor content could be edited after calling `setProgressState(true)` in iframe mode. #TINY-7373
- Tabbing out of the editor after calling `setProgressState(true)` behaved inconsistently in iframe mode. #TINY-7373
- Flash of unstyled content while loading the editor because the content CSS was loaded after the editor content was rendered. #TINY-7249
- Partially transparent RGBA values provided in the `color_map` setting were given the wrong hex value. #TINY-7163
- HTML comments with mismatched quotes were parsed incorrectly under certain circumstances. #TINY-7589
- The editor could crash when inserting certain HTML content. #TINY-7756
- Inserting certain HTML content into the editor could result in invalid HTML once parsed. #TINY-7756
- Links in notification text did not show the correct mouse pointer. #TINY-7661
- Using the Tab key to navigate into the editor on Microsoft Internet Explorer 11 would incorrectly focus the toolbar. #TINY-3707
- The editor selection could be placed in an incorrect location when undoing or redoing changes in a document containing `contenteditable="false"` elements. #TINY-7663
- Menus and context menus were not closed when clicking into a different editor. #TINY-7399
- Context menus on Android were not displayed when more than one HTML element was selected. #TINY-7688
- Disabled nested menu items could still be opened. #TINY-7700
- The nested menu item chevron icon was not fading when the menu item was disabled. #TINY-7700
- `imagetools` buttons were incorrectly enabled for remote images without `imagetools_proxy` set. #TINY-7772
- Only table content would be deleted when partially selecting a table and content outside the table. #TINY-6044
- The table cell selection handling was incorrect in some cases when dealing with nested tables. #TINY-6298
- Removing a table row or column could result in the cursor getting placed in an invalid location. #TINY-7695
- Pressing the Tab key to navigate through table cells did not skip noneditable cells. #TINY-7705
- Clicking on a noneditable table cell did not show a visual selection like other noneditable elements. #TINY-7724
- Some table operations would incorrectly cause table row attributes and styles to be lost. #TINY-6666
- The selection was incorrectly lost when using the `mceTableCellType` and `mceTableRowType` commands. #TINY-6666
- The `mceTableRowType` was reversing the order of the rows when converting multiple header rows back to body rows. #TINY-6666
- The table dialog did not always respect the `table_style_with_css` option. #TINY-4926
- Pasting into a table with multiple cells selected could cause the content to be pasted in the wrong location. #TINY-7485
- The `TableModified` event was not fired when pasting cells into a table. #TINY-6939
- The table paste column before and after icons were not flipped in RTL mode. #TINY-7851
- Fixed table corruption when deleting a `contenteditable="false"` cell. #TINY-7891
- The `dir` attribute was being incorrectly applied to list items. #TINY-4589
- Applying selector formats would sometimes not apply the format correctly to elements in a list. #TINY-7393
- For formats that specify an attribute or style that should be removed, the formatter `match` API incorrectly returned `false`. #TINY-6149
- The type signature on the `formatter.matchNode` API had the wrong return type (was `boolean` but should have been `Formatter | undefined`). #TINY-6149
- The `formatter.formatChanged` API would ignore the `similar` parameter if another callback had already been registered for the same format. #TINY-7713
- The `formatter.formatChanged` API would sometimes not run the callback the first time the format was removed. #TINY-7713
- Base64 encoded images with spaces or line breaks in the data URI were not displayed correctly. Patch contributed by RoboBurned.

### Deprecated
- The `bbcode`, `fullpage`, `legacyoutput`, and `spellchecker` plugins have been deprecated and marked for removal in the next major release. #TINY-7260

## 5.8.2 - 2021-06-23

### Fixed
- Fixed an issue when pasting cells from tables containing `colgroup`s into tables without `colgroup`s. #TINY-6675
- Fixed an issue that could cause an invalid toolbar button state when multiple inline editors were on a single page. #TINY-6297

## 5.8.1 - 2021-05-20

### Fixed
- An unexpected exception was thrown when switching to readonly mode and adjusting the editor width. #TINY-6383
- Content could be lost when the `pagebreak_split_block` setting was enabled. #TINY-3388
- The `list-style-type: none;` style on nested list items was incorrectly removed when clearing formatting. #TINY-6264
- URLs were not always detected when pasting over a selection. Patch contributed by jwcooper. #TINY-6997
- Properties on the `OpenNotification` event were incorrectly namespaced. #TINY-7486

## 5.8.0 - 2021-05-06

### Added
- Added the `PAGE_UP` and `PAGE_DOWN` key code constants to the `VK` API. #TINY-4612
- The editor resize handle can now be controlled using the keyboard. #TINY-4823
- Added a new `fixed_toolbar_container_target` setting which renders the toolbar in the specified `HTMLElement`. Patch contributed by pvrobays.

### Improved
- The `inline_boundaries` feature now supports the `home`, `end`, `pageup`, and `pagedown` keys. #TINY-4612
- Updated the `formatter.matchFormat` API to support matching formats with variables in the `classes` property. #TINY-7227
- Added HTML5 `audio` and `video` elements to the default alignment formats. #TINY-6633
- Added support for alpha list numbering to the list properties dialog. #TINY-6891

### Changed
- Updated the `image` dialog to display the class list dropdown as full-width if the caption checkbox is not present. #TINY-6400
- Renamed the "H Align" and "V Align" input labels in the Table Cell Properties dialog to "Horizontal align" and "Vertical align" respectively. #TINY-7285

### Deprecated
- The undocumented `setIconStroke` Split Toolbar Button API has been deprecated and will be removed in a future release. #TINY-3551

### Fixed
- Fixed a bug where it wasn't possible to align nested list items. #TINY-6567
- The RGB fields in the color picker dialog were not staying in sync with the color palette and hue slider. #TINY-6952
- The color preview box in the color picker dialog was not correctly displaying the saturation and value of the chosen color. #TINY-6952
- The color picker dialog will now show an alert if it is submitted with an invalid hex color code. #TINY-2814
- Fixed a bug where the `TableModified` event was not fired when adding a table row with the Tab key. #TINY-7006
- Added missing `images_file_types` setting to the exported TypeScript types. #GH-6607
- Fixed a bug where lists pasted from Word with Roman numeral markers were not displayed correctly. Patch contributed by aautio. #GH-6620
- The `editor.insertContent` API was incorrectly handling nested `span` elements with matching styles. #TINY-6263
- The HTML5 `small` element could not be removed when clearing text formatting. #TINY-6633
- The Oxide button text transform variable was incorrectly using `capitalize` instead of `none`. Patch contributed by dakur. #GH-6341
- Fix dialog button text that was using title-style capitalization. #TINY-6816
- Table plugin could perform operations on tables containing the inline editor. #TINY-6625
- Fixed Tab key navigation inside table cells with a ranged selection. #TINY-6638
- The foreground and background toolbar button color indicator is no longer blurry. #TINY-3551
- Fixed a regression in the `tinymce.create()` API that caused issues when multiple objects were created. #TINY-7358
- Fixed the `LineHeight` command causing the `change` event to be fired inconsistently. #TINY-7048

## 5.7.1 - 2021-03-17

### Fixed
- Fixed the `help` dialog incorrectly linking to the changelog of TinyMCE 4 instead of TinyMCE 5. #TINY-7031
- Fixed a bug where error messages were displayed incorrectly in the image dialog. #TINY-7099
- Fixed an issue where URLs were not correctly filtered in some cases. #TINY-7025
- Fixed a bug where context menu items with names that contained uppercase characters were not displayed. #TINY-7072
- Fixed context menu items lacking support for the `disabled` and `shortcut` properties. #TINY-7073
- Fixed a regression where the width and height were incorrectly set when embedding content using the `media` dialog. #TINY-7074

## 5.7.0 - 2021-02-10

### Added
- Added IPv6 address support to the URI API. Patch contributed by dev7355608. #GH-4409
- Added new `structure` and `style` properties to the `TableModified` event to indicate what kinds of modifications were made. #TINY-6643
- Added `video` and `audio` live embed support for the `media` plugin. #TINY-6229
- Added the ability to resize `video` and `iframe` media elements. #TINY-6229
- Added a new `font_css` setting for adding fonts to both the editor and the parent document. #TINY-6199
- Added a new `ImageUploader` API to simplify uploading image data to the configured `images_upload_url` or `images_upload_handler`. #TINY-4601
- Added an Oxide variable to define the container background color in fullscreen mode. #TINY-6903
- Added Oxide variables for setting the toolbar background colors for inline and sticky toolbars. #TINY-6009
- Added a new `AfterProgressState` event that is fired after `editor.setProgressState` calls complete. #TINY-6686
- Added support for `table_column_resizing` when inserting or deleting columns. #TINY-6711

### Changed
- Changed table and table column copy behavior to retain an appropriate width when pasted. #TINY-6664
- Changed the `lists` plugin to apply list styles to all text blocks within a selection. #TINY-3755
- Changed the `advlist` plugin to log a console error message when the `list` plugin isn't enabled. #TINY-6585
- Changed the z-index of the `setProgressState(true)` throbber so it does not hide notifications. #TINY-6686
- Changed the type signature for `editor.selection.getRng()` incorrectly returning `null`. #TINY-6843
- Changed some `SaxParser` regular expressions to improve performance. #TINY-6823
- Changed `editor.setProgressState(true)` to close any open popups. #TINY-6686

### Fixed
- Fixed `codesample` highlighting performance issues for some languages. #TINY-6996
- Fixed an issue where cell widths were lost when merging table cells. #TINY-6901
- Fixed `col` elements incorrectly transformed to `th` elements when converting columns to header columns. #TINY-6715
- Fixed a number of table operations not working when selecting 2 table cells on Mozilla Firefox. #TINY-3897
- Fixed a memory leak by backporting an upstream Sizzle fix. #TINY-6859
- Fixed table `width` style was removed when copying. #TINY-6664
- Fixed focus lost while typing in the `charmap` or `emoticons` dialogs when the editor is rendered in a shadow root. #TINY-6904
- Fixed corruption of base64 URLs used in style attributes when parsing HTML. #TINY-6828
- Fixed the order of CSS precedence of `content_style` and `content_css` in the `preview` and `template` plugins. `content_style` now has precedence. #TINY-6529
- Fixed an issue where the image dialog tried to calculate image dimensions for an empty image URL. #TINY-6611
- Fixed an issue where `scope` attributes on table cells would not change as expected when merging or unmerging cells. #TINY-6486
- Fixed the plugin documentation links in the `help` plugin. #DOC-703
- Fixed events bound using `DOMUtils` not returning the correct result for `isDefaultPrevented` in some cases. #TINY-6834
- Fixed the "Dropped file type is not supported" notification incorrectly showing when using an inline editor. #TINY-6834
- Fixed an issue with external styles bleeding into TinyMCE. #TINY-6735
- Fixed an issue where parsing malformed comments could cause an infinite loop. #TINY-6864
- Fixed incorrect return types on `editor.selection.moveToBookmark`. #TINY-6504
- Fixed the type signature for `editor.selection.setCursorLocation()` incorrectly allowing a node with no `offset`. #TINY-6843
- Fixed incorrect behavior when editor is destroyed while loading stylesheets. #INT-2282
- Fixed figure elements incorrectly splitting from a valid parent element when editing the image within. #TINY-6592
- Fixed inserting multiple rows or columns in a table cloning from the incorrect source row or column. #TINY-6906
- Fixed an issue where new lines were not scrolled into view when pressing Shift+Enter or Shift+Return. #TINY-6964
- Fixed an issue where list elements would not be removed when outdenting using the Enter or Return key. #TINY-5974
- Fixed an issue where file extensions with uppercase characters were treated as invalid. #TINY-6940
- Fixed dialog block messages were not passed through TinyMCE's translation system. #TINY-6971

## 5.6.2 - 2020-12-08

### Fixed
- Fixed a UI rendering regression when the document body is using `display: flex`. #TINY-6783

## 5.6.1 - 2020-11-25

### Fixed
- Fixed the `mceTableRowType` and `mceTableCellType` commands were not firing the `newCell` event. #TINY-6692
- Fixed the HTML5 `s` element was not recognized when editing or clearing text formatting. #TINY-6681
- Fixed an issue where copying and pasting table columns resulted in invalid HTML when using colgroups. #TINY-6684
- Fixed an issue where the toolbar would render with the wrong width for inline editors in some situations. #TINY-6683

## 5.6.0 - 2020-11-18

### Added
- Added new `BeforeOpenNotification` and `OpenNotification` events which allow internal notifications to be captured and modified before display. #TINY-6528
- Added support for `block` and `unblock` methods on inline dialogs. #TINY-6487
- Added new `TableModified` event which is fired whenever changes are made to a table. #TINY-6629
- Added new `images_file_types` setting to determine which image file formats will be automatically processed into `img` tags on paste when using the `paste` plugin. #TINY-6306
- Added support for `images_file_types` setting in the image file uploader to determine which image file extensions are valid for upload. #TINY-6224
- Added new `format_empty_lines` setting to control if empty lines are formatted in a ranged selection. #TINY-6483
- Added template support to the `autocompleter` for customizing the autocompleter items. #TINY-6505
- Added new user interface `enable`, `disable`, and `isDisabled` methods. #TINY-6397
- Added new `closest` formatter API to get the closest matching selection format from a set of formats. #TINY-6479
- Added new `emojiimages` emoticons database that uses the twemoji CDN by default. #TINY-6021
- Added new `emoticons_database` setting to configure which emoji database to use. #TINY-6021
- Added new `name` field to the `style_formats` setting object to enable specifying a name for the format. #TINY-4239

### Changed
- Changed `readonly` mode to allow hyperlinks to be clickable. #TINY-6248

### Fixed
- Fixed the `change` event not firing after a successful image upload. #TINY-6586
- Fixed the type signature for the `entity_encoding` setting not accepting delimited lists. #TINY-6648
- Fixed layout issues when empty `tr` elements were incorrectly removed from tables. #TINY-4679
- Fixed image file extensions lost when uploading an image with an alternative extension, such as `.jfif`. #TINY-6622
- Fixed a security issue where URLs in attributes weren't correctly sanitized. #TINY-6518
- Fixed `DOMUtils.getParents` incorrectly including the shadow root in the array of elements returned. #TINY-6540
- Fixed an issue where the root document could be scrolled while an editor dialog was open inside a shadow root. #TINY-6363
- Fixed `getContent` with text format returning a new line when the editor is empty. #TINY-6281
- Fixed table column and row resizers not respecting the `data-mce-resize` attribute. #TINY-6600
- Fixed inserting a table via the `mceInsertTable` command incorrectly creating 2 undo levels. #TINY-6656
- Fixed nested tables with `colgroup` elements incorrectly always resizing the inner table. #TINY-6623
- Fixed the `visualchars` plugin causing the editor to steal focus when initialized. #TINY-6282
- Fixed `fullpage` plugin altering text content in `editor.getContent()`. #TINY-6541
- Fixed `fullscreen` plugin not working correctly with multiple editors and shadow DOM. #TINY-6280
- Fixed font size keywords such as `medium` not displaying correctly in font size menus. #TINY-6291
- Fixed an issue where some attributes in table cells were not copied over to new rows or columns. #TINY-6485
- Fixed incorrectly removing formatting on adjacent spaces when removing formatting on a ranged selection. #TINY-6268
- Fixed the `Cut` menu item not working in the latest version of Mozilla Firefox. #TINY-6615
- Fixed some incorrect types in the new TypeScript declaration file. #TINY-6413
- Fixed a regression where a fake offscreen selection element was incorrectly created for the editor root node. #TINY-6555
- Fixed an issue where menus would incorrectly collapse in small containers. #TINY-3321
- Fixed an issue where only one table column at a time could be converted to a header. #TINY-6326
- Fixed some minor memory leaks that prevented garbage collection for editor instances. #TINY-6570
- Fixed resizing a `responsive` table not working when using the column resize handles. #TINY-6601
- Fixed incorrectly calculating table `col` widths when resizing responsive tables. #TINY-6646
- Fixed an issue where spaces were not preserved in pre-blocks when getting text content. #TINY-6448
- Fixed a regression that caused the selection to be difficult to see in tables with backgrounds. #TINY-6495
- Fixed content pasted multiple times in the editor when using Microsoft Internet Explorer 11. Patch contributed by mattford. #GH-4905

## 5.5.1 - 2020-10-01

### Fixed
- Fixed pressing the down key near the end of a document incorrectly raising an exception. #TINY-6471
- Fixed incorrect Typescript types for the `Tools` API. #TINY-6475

## 5.5.0 - 2020-09-29

### Added
- Added a TypeScript declaration file to the bundle output for TinyMCE core. #TINY-3785
- Added new `table_column_resizing` setting to control how table columns are resized when using the resize bars. #TINY-6001
- Added the ability to remove images on a failed upload using the `images_upload_handler` failure callback. #TINY-6011
- Added `hasPlugin` function to the editor API to determine if a plugin exists or not. #TINY-766
- Added new `ToggleToolbarDrawer` command and query state handler to allow the toolbar drawer to be programmatically toggled and the toggle state to be checked. #TINY-6032
- Added the ability to use `colgroup` elements in tables. #TINY-6050
- Added a new setting `table_use_colgroups` for toggling whether colgroups are used in new tables. #TINY-6050
- Added the ability to delete and navigate HTML media elements without the `media` plugin. #TINY-4211
- Added `fullscreen_native` setting to the `fullscreen` plugin to enable use of the entire monitor. #TINY-6284
- Added table related oxide variables to the Style API for more granular control over table cell selection appearance. #TINY-6311
- Added new `toolbar_persist` setting to control the visibility of the inline toolbar. #TINY-4847
- Added new APIs to allow for programmatic control of the inline toolbar visibility. #TINY-4847
- Added the `origin` property to the `ObjectResized` and `ObjectResizeStart` events, to specify which handle the resize was performed on. #TINY-6242
- Added new StyleSheetLoader `unload` and `unloadAll` APIs to allow loaded stylesheets to be removed. #TINY-3926
- Added the `LineHeight` query command and action to the editor. #TINY-4843
- Added the `lineheight` toolbar and menu items, and added `lineheight` to the default format menu. #TINY-4843
- Added a new `contextmenu_avoid_overlap` setting to allow context menus to avoid overlapping matched nodes. #TINY-6036
- Added new listbox dialog UI component for rendering a dropdown that allows nested options. #TINY-2236
- Added back the ability to use nested items in the `image_class_list`, `link_class_list`, `link_list`, `table_class_list`, `table_cell_class_list`, and `table_row_class_list` settings. #TINY-2236

### Changed
- Changed how CSS manipulates table cells when selecting multiple cells to achieve a semi-transparent selection. #TINY-6311
- Changed the `target` property on fired events to use the native event target. The original target for an open shadow root can be obtained using `event.getComposedPath()`. #TINY-6128
- Changed the editor to clean-up loaded CSS stylesheets when all editors using the stylesheet have been removed. #TINY-3926
- Changed `imagetools` context menu icon for accessing the `image` dialog to use the `image` icon. #TINY-4141
- Changed the `editor.insertContent()` and `editor.selection.setContent()` APIs to retain leading and trailing whitespace. #TINY-5966
- Changed the `table` plugin `Column` menu to include the cut, copy and paste column menu items. #TINY-6374
- Changed the default table styles in the content CSS files to better support the styling options available in the `table` dialog. #TINY-6179

### Deprecated
- Deprecated the `Env.experimentalShadowDom` flag. #TINY-6128

### Fixed
- Fixed tables with no borders displaying with the default border styles in the `preview` dialog. #TINY-6179
- Fixed loss of whitespace when inserting content after a non-breaking space. #TINY-5966
- Fixed the `event.getComposedPath()` function throwing an exception for events fired from the editor. #TINY-6128
- Fixed notifications not appearing when the editor is within a ShadowRoot. #TINY-6354
- Fixed focus issues with inline dialogs when the editor is within a ShadowRoot. #TINY-6360
- Fixed the `template` plugin previews missing some content styles. #TINY-6115
- Fixed the `media` plugin not saving the alternative source url in some situations. #TINY-4113
- Fixed an issue where column resizing using the resize bars was inconsistent between fixed and relative table widths. #TINY-6001
- Fixed an issue where dragging and dropping within a table would select table cells. #TINY-5950
- Fixed up and down keyboard navigation not working for inline `contenteditable="false"` elements. #TINY-6226
- Fixed dialog not retrieving `close` icon from icon pack. #TINY-6445
- Fixed the `unlink` toolbar button not working when selecting multiple links. #TINY-4867
- Fixed the `link` dialog not showing the "Text to display" field in some valid cases. #TINY-5205
- Fixed the `DOMUtils.split()` API incorrectly removing some content. #TINY-6294
- Fixed pressing the escape key not focusing the editor when using multiple toolbars. #TINY-6230
- Fixed the `dirty` flag not being correctly set during an `AddUndo` event. #TINY-4707
- Fixed `editor.selection.setCursorLocation` incorrectly placing the cursor outside `pre` elements in some circumstances. #TINY-4058
- Fixed an exception being thrown when pressing the enter key inside pre elements while `br_in_pre` setting is false. #TINY-4058

## 5.4.2 - 2020-08-17

### Fixed
- Fixed the editor not resizing when resizing the browser window in fullscreen mode. #TINY-3511
- Fixed clicking on notifications causing inline editors to hide. #TINY-6058
- Fixed an issue where link URLs could not be deleted or edited in the link dialog in some cases. #TINY-4706
- Fixed a regression where setting the `anchor_top` or `anchor_bottom` options to `false` was not working. #TINY-6256
- Fixed the `anchor` plugin not supporting the `allow_html_in_named_anchor` option. #TINY-6236
- Fixed an exception thrown when removing inline formats that contained additional styles or classes. #TINY-6288
- Fixed an exception thrown when positioning the context toolbar on Internet Explorer 11 in some edge cases. #TINY-6271
- Fixed inline formats not removed when more than one `removeformat` format rule existed. #TINY-6216
- Fixed an issue where spaces were sometimes removed when removing formating on nearby text. #TINY-6251
- Fixed the list toolbar buttons not showing as active when a list is selected. #TINY-6286
- Fixed an issue where the UI would sometimes not be shown or hidden when calling the show or hide API methods on the editor. #TINY-6048
- Fixed the list type style not retained when copying list items. #TINY-6289
- Fixed the Paste plugin converting tabs in plain text to a single space character. A `paste_tab_spaces` option has been included for setting the number of spaces used to replace a tab character. #TINY-6237

## 5.4.1 - 2020-07-08

### Fixed
- Fixed the Search and Replace plugin incorrectly including zero-width caret characters in search results. #TINY-4599
- Fixed dragging and dropping unsupported files navigating the browser away from the editor. #TINY-6027
- Fixed undo levels not created on browser handled drop or paste events. #TINY-6027
- Fixed content in an iframe element parsing as DOM elements instead of text content. #TINY-5943
- Fixed Oxide checklist styles not showing when printing. #TINY-5139
- Fixed bug with `scope` attribute not being added to the cells of header rows. #TINY-6206

## 5.4.0 - 2020-06-30

### Added
- Added keyboard navigation support to menus and toolbars when the editor is in a ShadowRoot. #TINY-6152
- Added the ability for menus to be clicked when the editor is in an open shadow root. #TINY-6091
- Added the `Editor.ui.styleSheetLoader` API for loading stylesheets within the Document or ShadowRoot containing the editor UI. #TINY-6089
- Added the `StyleSheetLoader` module to the public API. #TINY-6100
- Added Oxide variables for styling the `select` element and headings in dialog content. #TINY-6070
- Added icons for `table` column and row cut, copy, and paste toolbar buttons. #TINY-6062
- Added all `table` menu items to the UI registry, so they can be used by name in other menus. #TINY-4866
- Added new `mceTableApplyCellStyle` command to the `table` plugin. #TINY-6004
- Added new `table` cut, copy, and paste column editor commands and menu items. #TINY-6006
- Added font related Oxide variables for secondary buttons, allowing for custom styling. #TINY-6061
- Added new `table_header_type` setting to control how table header rows are structured. #TINY-6007
- Added new `table_sizing_mode` setting to replace the `table_responsive_width` setting, which has now been deprecated. #TINY-6051
- Added new `mceTableSizingMode` command for changing the sizing mode of a table. #TINY-6000
- Added new `mceTableRowType`, `mceTableColType`, and `mceTableCellType` commands and value queries. #TINY-6150

### Changed
- Changed `advlist` toolbar buttons to only show a dropdown list if there is more than one option. #TINY-3194
- Changed `mceInsertTable` command and `insertTable` API method to take optional header rows and columns arguments. #TINY-6012
- Changed stylesheet loading, so that UI skin stylesheets can load in a ShadowRoot if required. #TINY-6089
- Changed the DOM location of menus so that they display correctly when the editor is in a ShadowRoot. #TINY-6093
- Changed the table plugin to correctly detect all valid header row structures. #TINY-6007

### Fixed
- Fixed tables with no defined width being converted to a `fixed` width table when modifying the table. #TINY-6051
- Fixed the `autosave` `isEmpty` API incorrectly detecting non-empty content as empty. #TINY-5953
- Fixed table `Paste row after` and `Paste row before` menu items not disabled when nothing was available to paste. #TINY-6006
- Fixed a selection performance issue with large tables on Microsoft Internet Explorer and Edge. #TINY-6057
- Fixed filters for screening commands from the undo stack to be case-insensitive. #TINY-5946
- Fixed `fullscreen` plugin now removes all classes when the editor is closed. #TINY-4048
- Fixed handling of mixed-case icon identifiers (names) for UI elements. #TINY-3854
- Fixed leading and trailing spaces lost when using `editor.selection.getContent({ format: 'text' })`. #TINY-5986
- Fixed an issue where changing the URL with the quicklink toolbar caused unexpected undo behavior. #TINY-5952
- Fixed an issue where removing formatting within a table cell would cause Internet Explorer 11 to scroll to the end of the table. #TINY-6049
- Fixed an issue where the `allow_html_data_urls` setting was not correctly applied. #TINY-5951
- Fixed the `autolink` feature so that it no longer treats a string with multiple "@" characters as an email address. #TINY-4773
- Fixed an issue where removing the editor would leave unexpected attributes on the target element. #TINY-4001
- Fixed the `link` plugin now suggest `mailto:` when the text contains an '@' and no slashes (`/`). #TINY-5941
- Fixed the `valid_children` check of custom elements now allows a wider range of characters in names. #TINY-5971

## 5.3.2 - 2020-06-10

### Fixed
- Fixed a regression introduced in 5.3.0, where `images_dataimg_filter` was no-longer called. #TINY-6086

## 5.3.1 - 2020-05-27

### Fixed
- Fixed the image upload error alert also incorrectly closing the image dialog. #TINY-6020
- Fixed editor content scrolling incorrectly on focus in Firefox by reverting default content CSS html and body heights added in 5.3.0. #TINY-6019

## 5.3.0 - 2020-05-21

### Added
- Added html and body height styles to the default oxide content CSS. #TINY-5978
- Added `uploadUri` and `blobInfo` to the data returned by `editor.uploadImages()`. #TINY-4579
- Added a new function to the `BlobCache` API to lookup a blob based on the base64 data and mime type. #TINY-5988
- Added the ability to search and replace within a selection. #TINY-4549
- Added the ability to set the list start position for ordered lists and added new `lists` context menu item. #TINY-3915
- Added `icon` as an optional config option to the toggle menu item API. #TINY-3345
- Added `auto` mode for `toolbar_location` which positions the toolbar and menu bar at the bottom if there is no space at the top. #TINY-3161

### Changed
- Changed the default `toolbar_location` to `auto`. #TINY-3161
- Changed toggle menu items and choice menu items to have a dedicated icon with the checkmark displayed on the far right side of the menu item. #TINY-3345
- Changed the `link`, `image`, and `paste` plugins to use Promises to reduce the bundle size. #TINY-4710
- Changed the default icons to be lazy loaded during initialization. #TINY-4729
- Changed the parsing of content so base64 encoded urls are converted to blob urls. #TINY-4727
- Changed context toolbars so they concatenate when more than one is suitable for the current selection. #TINY-4495
- Changed inline style element formats (strong, b, em, i, u, strike) to convert to a span on format removal if a `style` or `class` attribute is present. #TINY-4741

### Fixed
- Fixed the `selection.setContent()` API not running parser filters. #TINY-4002
- Fixed formats incorrectly applied or removed when table cells were selected. #TINY-4709
- Fixed the `quickimage` button not restricting the file types to images. #TINY-4715
- Fixed search and replace ignoring text in nested contenteditable elements. #TINY-5967
- Fixed resize handlers displaying in the wrong location sometimes for remote images. #TINY-4732
- Fixed table picker breaking in Firefox on low zoom levels. #TINY-4728
- Fixed issue with loading or pasting contents with large base64 encoded images on Safari. #TINY-4715
- Fixed supplementary special characters being truncated when inserted into the editor. Patch contributed by mlitwin. #TINY-4791
- Fixed toolbar buttons not set to disabled when the editor is in readonly mode. #TINY-4592
- Fixed the editor selection incorrectly changing when removing caret format containers. #TINY-3438
- Fixed bug where title, width, and height would be set to empty string values when updating an image and removing those attributes using the image dialog. #TINY-4786
- Fixed `ObjectResized` event firing when an object wasn't resized. #TINY-4161
- Fixed `ObjectResized` and `ObjectResizeStart` events incorrectly fired when adding or removing table rows and columns. #TINY-4829
- Fixed the placeholder not hiding when pasting content into the editor. #TINY-4828
- Fixed an issue where the editor would fail to load if local storage was disabled. #TINY-5935
- Fixed an issue where an uploaded image would reuse a cached image with a different mime type. #TINY-5988
- Fixed bug where toolbars and dialogs would not show if the body element was replaced (e.g. with Turbolinks). Patch contributed by spohlenz. #GH-5653
- Fixed an issue where multiple formats would be removed when removing a single format at the end of lines or on empty lines. #TINY-1170
- Fixed zero-width spaces incorrectly included in the `wordcount` plugin character count. #TINY-5991
- Fixed a regression introduced in 5.2.0 whereby the desktop `toolbar_mode` setting would incorrectly override the mobile default setting. #TINY-5998
- Fixed an issue where deleting all content in a single cell table would delete the entire table. #TINY-1044

## 5.2.2 - 2020-04-23

### Fixed
- Fixed an issue where anchors could not be inserted on empty lines. #TINY-2788
- Fixed text decorations (underline, strikethrough) not consistently inheriting the text color. #TINY-4757
- Fixed `format` menu alignment buttons inconsistently applying to images. #TINY-4057
- Fixed the floating toolbar drawer height collapsing when the editor is rendered in modal dialogs or floating containers. #TINY-4837
- Fixed `media` embed content not processing safely in some cases. #TINY-4857

## 5.2.1 - 2020-03-25

### Fixed
- Fixed the "is decorative" checkbox in the image dialog clearing after certain dialog events. #FOAM-11
- Fixed possible uncaught exception when a `style` attribute is removed using a content filter on `setContent`. #TINY-4742
- Fixed the table selection not functioning correctly in Microsoft Edge 44 or higher. #TINY-3862
- Fixed the table resize handles not functioning correctly in Microsoft Edge 44 or higher. #TINY-4160
- Fixed the floating toolbar drawer disconnecting from the toolbar when adding content in inline mode. #TINY-4725 #TINY-4765
- Fixed `readonly` mode not returning the appropriate boolean value. #TINY-3948
- Fixed the `forced_root_block_attrs` setting not applying attributes to new blocks consistently. #TINY-4564
- Fixed the editor incorrectly stealing focus during initialization in Microsoft Internet Explorer. #TINY-4697
- Fixed dialogs stealing focus when opening an alert or confirm dialog using an `onAction` callback. #TINY-4014
- Fixed inline dialogs incorrectly closing when clicking on an opened alert or confirm dialog. #TINY-4012
- Fixed the context toolbar overlapping the menu bar and toolbar. #TINY-4586
- Fixed notification and inline dialog positioning issues when using `toolbar_location: 'bottom'`. #TINY-4586
- Fixed the `colorinput` popup appearing offscreen on mobile devices. #TINY-4711
- Fixed special characters not being found when searching by "whole words only". #TINY-4522
- Fixed an issue where dragging images could cause them to be duplicated. #TINY-4195
- Fixed context toolbars activating without the editor having focus. #TINY-4754
- Fixed an issue where removing the background color of text did not always work. #TINY-4770
- Fixed an issue where new rows and columns in a table did not retain the style of the previous row or column. #TINY-4788

## 5.2.0 - 2020-02-13

### Added
- Added the ability to apply formats to spaces. #TINY-4200
- Added new `toolbar_location` setting to allow for positioning the menu and toolbar at the bottom of the editor. #TINY-4210
- Added new `toolbar_groups` setting to allow a custom floating toolbar group to be added to the toolbar when using `floating` toolbar mode. #TINY-4229
- Added new `link_default_protocol` setting to `link` and `autolink` plugin to allow a protocol to be used by default. #TINY-3328
- Added new `placeholder` setting to allow a placeholder to be shown when the editor is empty. #TINY-3917
- Added new `tinymce.dom.TextSeeker` API to allow searching text across different DOM nodes. #TINY-4200
- Added a drop shadow below the toolbar while in sticky mode and introduced Oxide variables to customize it when creating a custom skin. #TINY-4343
- Added `quickbars_image_toolbar` setting to allow for the image quickbar to be turned off. #TINY-4398
- Added iframe and img `loading` attribute to the default schema. Patch contributed by ataylor32. #GH-5112
- Added new `getNodeFilters`/`getAttributeFilters` functions to the `editor.serializer` instance. #TINY-4344
- Added new `a11y_advanced_options` setting to allow additional accessibility options to be added. #FOAM-11
- Added new accessibility options and behaviours to the image dialog using `a11y_advanced_options`. #FOAM-11
- Added the ability to use the window `PrismJS` instance for the `codesample` plugin instead of the bundled version to allow for styling custom languages. #TINY-4504
- Added error message events that fire when a resource loading error occurs. #TINY-4509

### Changed
- Changed the default schema to disallow `onchange` for select elements. #TINY-4614
- Changed default `toolbar_mode` value from false to `wrap`. The value false has been deprecated. #TINY-4617
- Changed `toolbar_drawer` setting to `toolbar_mode`. `toolbar_drawer` has been deprecated. #TINY-4416
- Changed iframe mode to set selection on content init if selection doesn't exist. #TINY-4139
- Changed table related icons to align them with the visual style of the other icons. #TINY-4341
- Changed and improved the visual appearance of the color input field. #TINY-2917
- Changed fake caret container to use `forced_root_block` when possible. #TINY-4190
- Changed the `requireLangPack` API to wait until the plugin has been loaded before loading the language pack. #TINY-3716
- Changed the formatter so `style_formats` are registered before the initial content is loaded into the editor. #TINY-4238
- Changed media plugin to use https protocol for media urls by default. #TINY-4577
- Changed the parser to treat CDATA nodes as bogus HTML comments to match the HTML parsing spec. A new `preserve_cdata` setting has been added to preserve CDATA nodes if required. #TINY-4625

### Fixed
- Fixed incorrect parsing of malformed/bogus HTML comments. #TINY-4625
- Fixed `quickbars` selection toolbar appearing on non-editable elements. #TINY-4359
- Fixed bug with alignment toolbar buttons sometimes not changing state correctly. #TINY-4139
- Fixed the `codesample` toolbar button not toggling when selecting code samples other than HTML. #TINY-4504
- Fixed content incorrectly scrolling to the top or bottom when pressing enter if when the content was already in view. #TINY-4162
- Fixed `scrollIntoView` potentially hiding elements behind the toolbar. #TINY-4162
- Fixed editor not respecting the `resize_img_proportional` setting due to legacy code. #TINY-4236
- Fixed flickering floating toolbar drawer in inline mode. #TINY-4210
- Fixed an issue where the template plugin dialog would be indefinitely blocked on a failed template load. #TINY-2766
- Fixed the `mscontrolselect` event not being unbound on IE/Edge. #TINY-4196
- Fixed Confirm dialog footer buttons so only the "Yes" button is highlighted. #TINY-4310
- Fixed `file_picker_callback` functionality for Image, Link and Media plugins. #TINY-4163
- Fixed issue where floating toolbar drawer sometimes would break if the editor is resized while the drawer is open. #TINY-4439
- Fixed incorrect `external_plugins` loading error message. #TINY-4503
- Fixed resize handler was not hidden for ARIA purposes. Patch contributed by Parent5446. #GH-5195
- Fixed an issue where content could be lost if a misspelled word was selected and spellchecking was disabled. #TINY-3899
- Fixed validation errors in the CSS where certain properties had the wrong default value. #TINY-4491
- Fixed an issue where forced root block attributes were not applied when removing a list. #TINY-4272
- Fixed an issue where the element path isn't being cleared when there are no parents. #TINY-4412
- Fixed an issue where width and height in svg icons containing `rect` elements were overridden by the CSS reset. #TINY-4408
- Fixed an issue where uploading images with `images_reuse_filename` enabled and that included a query parameter would generate an invalid URL. #TINY-4638
- Fixed the `closeButton` property not working when opening notifications. #TINY-4674
- Fixed keyboard flicker when opening a context menu on mobile. #TINY-4540
- Fixed issue where plus icon svg contained strokes. #TINY-4681

## 5.1.6 - 2020-01-28

### Fixed
- Fixed `readonly` mode not blocking all clicked links. #TINY-4572
- Fixed legacy font sizes being calculated inconsistently for the `FontSize` query command value. #TINY-4555
- Fixed changing a tables row from `Header` to `Body` incorrectly moving the row to the bottom of the table. #TINY-4593
- Fixed the context menu not showing in certain cases with hybrid devices. #TINY-4569
- Fixed the context menu opening in the wrong location when the target is the editor body. #TINY-4568
- Fixed the `image` plugin not respecting the `automatic_uploads` setting when uploading local images. #TINY-4287
- Fixed security issue related to parsing HTML comments and CDATA. #TINY-4544

## 5.1.5 - 2019-12-19

### Fixed
- Fixed the UI not working with hybrid devices that accept both touch and mouse events. #TNY-4521
- Fixed the `charmap` dialog initially focusing the first tab of the dialog instead of the search input field. #TINY-4342
- Fixed an exception being raised when inserting content if the caret was directly before or after a `contenteditable="false"` element. #TINY-4528
- Fixed a bug with pasting image URLs when paste as text is enabled. #TINY-4523

## 5.1.4 - 2019-12-11

### Fixed
- Fixed dialog contents disappearing when clicking a checkbox for right-to-left languages. #TINY-4518
- Fixed the `legacyoutput` plugin registering legacy formats after editor initialization, causing legacy content to be stripped on the initial load. #TINY-4447
- Fixed search and replace not cycling through results when searching using special characters. #TINY-4506
- Fixed the `visualchars` plugin converting HTML-like text to DOM elements in certain cases. #TINY-4507
- Fixed an issue with the `paste` plugin not sanitizing content in some cases. #TINY-4510
- Fixed HTML comments incorrectly being parsed in certain cases. #TINY-4511

## 5.1.3 - 2019-12-04

### Fixed
- Fixed sticky toolbar not undocking when fullscreen mode is activated. #TINY-4390
- Fixed the "Current Window" target not applying when updating links using the link dialog. #TINY-4063
- Fixed disabled menu items not highlighting when focused. #TINY-4339
- Fixed touch events passing through dialog collection items to the content underneath on Android devices. #TINY-4431
- Fixed keyboard navigation of the Help dialog's Keyboard Navigation tab. #TINY-4391
- Fixed search and replace dialog disappearing when finding offscreen matches on iOS devices. #TINY-4350
- Fixed performance issues where sticky toolbar was jumping while scrolling on slower browsers. #TINY-4475

## 5.1.2 - 2019-11-19

### Fixed
- Fixed desktop touch devices using `mobile` configuration overrides. #TINY-4345
- Fixed unable to disable the new scrolling toolbar feature. #TINY-4345
- Fixed touch events passing through any pop-up items to the content underneath on Android devices. #TINY-4367
- Fixed the table selector handles throwing JavaScript exceptions for non-table selections. #TINY-4338
- Fixed `cut` operations not removing selected content on Android devices when the `paste` plugin is enabled. #TINY-4362
- Fixed inline toolbar not constrained to the window width by default. #TINY-4314
- Fixed context toolbar split button chevrons pointing right when they should be pointing down. #TINY-4257
- Fixed unable to access the dialog footer in tabbed dialogs on small screens. #TINY-4360
- Fixed mobile table selectors were hard to select with touch by increasing the size. #TINY-4366
- Fixed mobile table selectors moving when moving outside the editor. #TINY-4366
- Fixed inline toolbars collapsing when using sliding toolbars. #TINY-4389
- Fixed block textpatterns not treating NBSPs as spaces. #TINY-4378
- Fixed backspace not merging blocks when the last element in the preceding block was a `contenteditable="false"` element. #TINY-4235
- Fixed toolbar buttons that only contain text labels overlapping on mobile devices. #TINY-4395
- Fixed quickbars quickimage picker not working on mobile. #TINY-4377
- Fixed fullscreen not resizing in an iOS WKWebView component. #TINY-4413

## 5.1.1 - 2019-10-28

### Fixed
- Fixed font formats containing spaces being wrapped in `&quot;` entities instead of single quotes. #TINY-4275
- Fixed alert and confirm dialogs losing focus when clicked. #TINY-4248
- Fixed clicking outside a modal dialog focusing on the document body. #TINY-4249
- Fixed the context toolbar not hiding when scrolled out of view. #TINY-4265

## 5.1.0 - 2019-10-17

### Added
- Added touch selector handles for table selections on touch devices. #TINY-4097
- Added border width field to Table Cell dialog. #TINY-4028
- Added touch event listener to media plugin to make embeds playable. #TINY-4093
- Added oxide styling options to notifications and tweaked the default variables. #TINY-4153
- Added additional padding to split button chevrons on touch devices, to make them easier to interact with. #TINY-4223
- Added new platform detection functions to `Env` and deprecated older detection properties. #TINY-4184
- Added `inputMode` config field to specify inputmode attribute of `input` dialog components. #TINY-4062
- Added new `inputMode` property to relevant plugins/dialogs. #TINY-4102
- Added new `toolbar_sticky` setting to allow the iframe menubar/toolbar to stick to the top of the window when scrolling. #TINY-3982

### Changed
- Changed default setting for `toolbar_drawer` to `floating`. #TINY-3634
- Changed mobile phones to use the `silver` theme by default. #TINY-3634
- Changed some editor settings to default to `false` on touch devices:
  - `menubar`(phones only). #TINY-4077
  - `table_grid`. #TINY-4075
  - `resize`. #TINY-4157
  - `object_resizing`. #TINY-4157
- Changed toolbars and context toolbars to sidescroll on mobile. #TINY-3894 #TINY-4107
- Changed context menus to render as horizontal menus on touch devices. #TINY-4107
- Changed the editor to use the `VisualViewport` API of the browser where possible. #TINY-4078
- Changed visualblocks toolbar button icon and renamed `paragraph` icon to `visualchars`. #TINY-4074
- Changed Oxide default for `@toolbar-button-chevron-color` to follow toolbar button icon color. #TINY-4153
- Changed the `urlinput` dialog component to use the `url` type attribute. #TINY-4102

### Fixed
- Fixed Safari desktop visual viewport fires resize on fullscreen breaking the restore function. #TINY-3976
- Fixed scroll issues on mobile devices. #TINY-3976
- Fixed context toolbar unable to refresh position on iOS12. #TINY-4107
- Fixed ctrl+left click not opening links on readonly mode and the preview dialog. #TINY-4138
- Fixed Slider UI component not firing `onChange` event on touch devices. #TINY-4092
- Fixed notifications overlapping instead of stacking. #TINY-3478
- Fixed inline dialogs positioning incorrectly when the page is scrolled. #TINY-4018
- Fixed inline dialogs and menus not repositioning when resizing. #TINY-3227
- Fixed inline toolbar incorrectly stretching to the full width when a width value was provided. #TINY-4066
- Fixed menu chevrons color to follow the menu text color. #TINY-4153
- Fixed table menu selection grid from staying black when using dark skins, now follows border color. #TINY-4153
- Fixed Oxide using the wrong text color variable for menubar button focused state. #TINY-4146
- Fixed the autoresize plugin not keeping the selection in view when resizing. #TINY-4094
- Fixed textpattern plugin throwing exceptions when using `forced_root_block: false`. #TINY-4172
- Fixed missing CSS fill styles for toolbar button icon active state. #TINY-4147
- Fixed an issue where the editor selection could end up inside a short ended element (such as `br`). #TINY-3999
- Fixed browser selection being lost in inline mode when opening split dropdowns. #TINY-4197
- Fixed backspace throwing an exception when using `forced_root_block: false`. #TINY-4099
- Fixed floating toolbar drawer expanding outside the bounds of the editor. #TINY-3941
- Fixed the autocompleter not activating immediately after a `br` or `contenteditable=false` element. #TINY-4194
- Fixed an issue where the autocompleter would incorrectly close on IE 11 in certain edge cases. #TINY-4205

## 5.0.16 - 2019-09-24

### Added
- Added new `referrer_policy` setting to add the `referrerpolicy` attribute when loading scripts or stylesheets. #TINY-3978
- Added a slight background color to dialog tab links when focused to aid keyboard navigation. #TINY-3877

### Fixed
- Fixed media poster value not updating on change. #TINY-4013
- Fixed openlink was not registered as a toolbar button. #TINY-4024
- Fixed failing to initialize if a script tag was used inside a SVG. #TINY-4087
- Fixed double top border showing on toolbar without menubar when toolbar_drawer is enabled. #TINY-4118
- Fixed unable to drag inline dialogs to the bottom of the screen when scrolled. #TINY-4154
- Fixed notifications appearing on top of the toolbar when scrolled in inline mode. #TINY-4159
- Fixed notifications displaying incorrectly on IE 11. #TINY-4169

## 5.0.15 - 2019-09-02

### Added
- Added a dark `content_css` skin to go with the dark UI skin. #TINY-3743

### Changed
- Changed the enabled state on toolbar buttons so they don't get the hover effect. #TINY-3974

### Fixed
- Fixed missing CSS active state on toolbar buttons. #TINY-3966
- Fixed `onChange` callback not firing for the colorinput dialog component. #TINY-3968
- Fixed context toolbars not showing in fullscreen mode. #TINY-4023

## 5.0.14 - 2019-08-19

### Added
- Added an API to reload the autocompleter menu with additional fetch metadata #MENTIONS-17

### Fixed
- Fixed missing toolbar button border styling options. #TINY-3965
- Fixed image upload progress notification closing before the upload is complete. #TINY-3963
- Fixed inline dialogs not closing on escape when no dialog component is in focus. #TINY-3936
- Fixed plugins not being filtered when defaulting to mobile on phones. #TINY-3537
- Fixed toolbar more drawer showing the content behind it when transitioning between opened and closed states. #TINY-3878
- Fixed focus not returning to the dialog after pressing the "Replace all" button in the search and replace dialog. #TINY-3961

### Removed
- Removed Oxide variable `@menubar-select-disabled-border-color` and replaced it with `@menubar-select-disabled-border`. #TINY-3965

## 5.0.13 - 2019-08-06

### Changed
- Changed modal dialogs to prevent dragging by default and added new `draggable_modal` setting to restore dragging. #TINY-3873
- Changed the nonbreaking plugin to insert nbsp characters wrapped in spans to aid in filtering. This can be disabled using the `nonbreaking_wrap` setting. #TINY-3647
- Changed backspace behaviour in lists to outdent nested list items when the cursor is at the start of the list item. #TINY-3651

### Fixed
- Fixed sidebar growing beyond editor bounds in IE 11. #TINY-3937
- Fixed issue with being unable to keyboard navigate disabled toolbar buttons. #TINY-3350
- Fixed issues with backspace and delete in nested contenteditable true and false elements. #TINY-3868
- Fixed issue with losing keyboard navigation in dialogs due to disabled buttons. #TINY-3914
- Fixed `MouseEvent.mozPressure is deprecated` warning in Firefox. #TINY-3919
- Fixed `default_link_target` not being respected when `target_list` is disabled. #TINY-3757
- Fixed mobile plugin filter to only apply to the mobile theme, rather than all mobile platforms. #TINY-3405
- Fixed focus switching to another editor during mode changes. #TINY-3852
- Fixed an exception being thrown when clicking on an uninitialized inline editor. #TINY-3925
- Fixed unable to keyboard navigate to dialog menu buttons. #TINY-3933
- Fixed dialogs being able to be dragged outside the window viewport. #TINY-3787
- Fixed inline dialogs appearing above modal dialogs. #TINY-3932

## 5.0.12 - 2019-07-18

### Added
- Added ability to utilize UI dialog panels inside other panels. #TINY-3305
- Added help dialog tab explaining keyboard navigation of the editor. #TINY-3603

### Changed
- Changed the "Find and Replace" design to an inline dialog. #TINY-3054

### Fixed
- Fixed issue where autolink spacebar event was not being fired on Edge. #TINY-3891
- Fixed table selection missing the background color. #TINY-3892
- Fixed removing shortcuts not working for function keys. #TINY-3871
- Fixed non-descriptive UI component type names. #TINY-3349
- Fixed UI registry components rendering as the wrong type when manually specifying a different type. #TINY-3385
- Fixed an issue where dialog checkbox, input, selectbox, textarea and urlinput components couldn't be disabled. #TINY-3708
- Fixed the context toolbar not using viable screen space in inline/distraction free mode. #TINY-3717
- Fixed the context toolbar overlapping the toolbar in various conditions. #TINY-3205
- Fixed IE11 edge case where items were being inserted into the wrong location. #TINY-3884

## 5.0.11 - 2019-07-04

### Fixed
- Fixed packaging errors caused by a rollup treeshaking bug (https://github.com/rollup/rollup/issues/2970). #TINY-3866
- Fixed the customeditor component not able to get data from the dialog api. #TINY-3866
- Fixed collection component tooltips not being translated. #TINY-3855

## 5.0.10 - 2019-07-02

### Added
- Added support for all HTML color formats in `color_map` setting. #TINY-3837

### Changed
- Changed backspace key handling to outdent content in appropriate circumstances. #TINY-3685
- Changed default palette for forecolor and backcolor to include some lighter colors suitable for highlights. #TINY-2865
- Changed the search and replace plugin to cycle through results. #TINY-3800

### Fixed
- Fixed inconsistent types causing some properties to be unable to be used in dialog components. #TINY-3778
- Fixed an issue in the Oxide skin where dialog content like outlines and shadows were clipped because of overflow hidden. #TINY-3566
- Fixed the search and replace plugin not resetting state when changing the search query. #TINY-3800
- Fixed backspace in lists not creating an undo level. #TINY-3814
- Fixed the editor to cancel loading in quirks mode where the UI is not supported. #TINY-3391
- Fixed applying fonts not working when the name contained spaces and numbers. #TINY-3801
- Fixed so that initial content is retained when initializing on list items. #TINY-3796
- Fixed inefficient font name and font size current value lookup during rendering. #TINY-3813
- Fixed mobile font copied into the wrong folder for the oxide-dark skin. #TINY-3816
- Fixed an issue where resizing the width of tables would produce inaccurate results. #TINY-3827
- Fixed a memory leak in the Silver theme. #TINY-3797
- Fixed alert and confirm dialogs using incorrect markup causing inconsistent padding. #TINY-3835
- Fixed an issue in the Table plugin with `table_responsive_width` not enforcing units when resizing. #TINY-3790
- Fixed leading, trailing and sequential spaces being lost when pasting plain text. #TINY-3726
- Fixed exception being thrown when creating relative URIs. #TINY-3851
- Fixed focus is no longer set to the editor content during mode changes unless the editor already had focus. #TINY-3852

## 5.0.9 - 2019-06-26

### Fixed
- Fixed print plugin not working in Firefox. #TINY-3834

## 5.0.8 - 2019-06-18

### Added
- Added back support for multiple toolbars. #TINY-2195
- Added support for .m4a files to the media plugin. #TINY-3750
- Added new base_url and suffix editor init options. #TINY-3681

### Fixed
- Fixed incorrect padding for select boxes with visible values. #TINY-3780
- Fixed selection incorrectly changing when programmatically setting selection on contenteditable false elements. #TINY-3766
- Fixed sidebar background being transparent. #TINY-3727
- Fixed the build to remove duplicate iife wrappers. #TINY-3689
- Fixed bogus autocompleter span appearing in content when the autocompleter menu is shown. #TINY-3752
- Fixed toolbar font size select not working with legacyoutput plugin. #TINY-2921
- Fixed the legacyoutput plugin incorrectly aligning images. #TINY-3660
- Fixed remove color not working when using the legacyoutput plugin. #TINY-3756
- Fixed the font size menu applying incorrect sizes when using the legacyoutput plugin. #TINY-3773
- Fixed scrollIntoView not working when the parent window was out of view. #TINY-3663
- Fixed the print plugin printing from the wrong window in IE11. #TINY-3762
- Fixed content CSS loaded over CORS not loading in the preview plugin with content_css_cors enabled. #TINY-3769
- Fixed the link plugin missing the default "None" option for link list. #TINY-3738
- Fixed small dot visible with menubar and toolbar disabled in inline mode. #TINY-3623
- Fixed space key properly inserts a nbsp before/after block elements. #TINY-3745
- Fixed native context menu not showing with images in IE11. #TINY-3392
- Fixed inconsistent browser context menu image selection. #TINY-3789

## 5.0.7 - 2019-06-05

### Added
- Added new toolbar button and menu item for inserting tables via dialog. #TINY-3636
- Added new API for adding/removing/changing tabs in the Help dialog. #TINY-3535
- Added highlighting of matched text in autocompleter items. #TINY-3687
- Added the ability for autocompleters to work with matches that include spaces. #TINY-3704
- Added new `imagetools_fetch_image` callback to allow custom implementations for cors loading of images. #TINY-3658
- Added `'http'` and `https` options to `link_assume_external_targets` to prepend `http://` or `https://` prefixes when URL does not contain a protocol prefix. Patch contributed by francoisfreitag. #GH-4335

### Changed
- Changed annotations navigation to work the same as inline boundaries. #TINY-3396
- Changed tabpanel API by adding a `name` field and changing relevant methods to use it. #TINY-3535

### Fixed
- Fixed text color not updating all color buttons when choosing a color. #TINY-3602
- Fixed the autocompleter not working with fragmented text. #TINY-3459
- Fixed the autosave plugin no longer overwrites window.onbeforeunload. #TINY-3688
- Fixed infinite loop in the paste plugin when IE11 takes a long time to process paste events. Patch contributed by lRawd. #GH-4987
- Fixed image handle locations when using `fixed_toolbar_container`. Patch contributed by t00. #GH-4966
- Fixed the autoresize plugin not firing `ResizeEditor` events. #TINY-3587
- Fixed editor in fullscreen mode not extending to the bottom of the screen. #TINY-3701
- Fixed list removal when pressing backspace after the start of the list item. #TINY-3697
- Fixed autocomplete not triggering from compositionend events. #TINY-3711
- Fixed `file_picker_callback` could not set the caption field on the insert image dialog. #TINY-3172
- Fixed the autocompleter menu showing up after a selection had been made. #TINY-3718
- Fixed an exception being thrown when a file or number input has focus during initialization. Patch contributed by t00. #GH-2194

## 5.0.6 - 2019-05-22

### Added
- Added `icons_url` editor settings to enable icon packs to be loaded from a custom url. #TINY-3585
- Added `image_uploadtab` editor setting to control the visibility of the upload tab in the image dialog. #TINY-3606
- Added new api endpoints to the wordcount plugin and improved character count logic. #TINY-3578

### Changed
- Changed plugin, language and icon loading errors to log in the console instead of a notification. #TINY-3585

### Fixed
- Fixed the textpattern plugin not working with fragmented text. #TINY-3089
- Fixed various toolbar drawer accessibility issues and added an animation. #TINY-3554
- Fixed issues with selection and ui components when toggling readonly mode. #TINY-3592
- Fixed so readonly mode works with inline editors. #TINY-3592
- Fixed docked inline toolbar positioning when scrolled. #TINY-3621
- Fixed initial value not being set on bespoke select in quickbars and toolbar drawer. #TINY-3591
- Fixed so that nbsp entities aren't trimmed in white-space: pre-line elements. #TINY-3642
- Fixed `mceInsertLink` command inserting spaces instead of url encoded characters. #GH-4990
- Fixed text content floating on top of dialogs in IE11. #TINY-3640

## 5.0.5 - 2019-05-09

### Added
- Added menu items to match the forecolor/backcolor toolbar buttons. #TINY-2878
- Added default directionality based on the configured language. #TINY-2621
- Added styles, icons and tests for rtl mode. #TINY-2621

### Fixed
- Fixed autoresize not working with floating elements or when media elements finished loading. #TINY-3545
- Fixed incorrect vertical caret positioning in IE 11. #TINY-3188
- Fixed submenu anchoring hiding overflowed content. #TINY-3564

### Removed
- Removed unused and hidden validation icons to avoid displaying phantom tooltips. #TINY-2329

## 5.0.4 - 2019-04-23

### Added
- Added back URL dialog functionality, which is now available via `editor.windowManager.openUrl()`. #TINY-3382
- Added the missing throbber functionality when calling `editor.setProgressState(true)`. #TINY-3453
- Added function to reset the editor content and undo/dirty state via `editor.resetContent()`. #TINY-3435
- Added the ability to set menu buttons as active. #TINY-3274
- Added `editor.mode` API, featuring a custom editor mode API. #TINY-3406
- Added better styling to floating toolbar drawer. #TINY-3479
- Added the new premium plugins to the Help dialog plugins tab. #TINY-3496
- Added the linkchecker context menu items to the default configuration. #TINY-3543

### Fixed
- Fixed image context menu items showing on placeholder images. #TINY-3280
- Fixed dialog labels and text color contrast within notifications/alert banners to satisfy WCAG 4.5:1 contrast ratio for accessibility. #TINY-3351
- Fixed selectbox and colorpicker items not being translated. #TINY-3546
- Fixed toolbar drawer sliding mode to correctly focus the editor when tabbing via keyboard navigation. #TINY-3533
- Fixed positioning of the styleselect menu in iOS while using the mobile theme. #TINY-3505
- Fixed the menubutton `onSetup` callback to be correctly executed when rendering the menu buttons. #TINY-3547
- Fixed `default_link_target` setting to be correctly utilized when creating a link. #TINY-3508
- Fixed colorpicker floating marginally outside its container. #TINY-3026
- Fixed disabled menu items displaying as active when hovered. #TINY-3027

### Removed
- Removed redundant mobile wrapper. #TINY-3480

## 5.0.3 - 2019-03-19

### Changed
- Changed empty nested-menu items within the style formats menu to be disabled or hidden if the value of `style_formats_autohide` is `true`. #TINY-3310
- Changed the entire phrase 'Powered by Tiny' in the status bar to be a link instead of just the word 'Tiny'. #TINY-3366
- Changed `formatselect`, `styleselect` and `align` menus to use the `mceToggleFormat` command internally. #TINY-3428

### Fixed
- Fixed toolbar keyboard navigation to work as expected when `toolbar_drawer` is configured. #TINY-3432
- Fixed text direction buttons to display the correct pressed state in selections that have no explicit `dir` property. #TINY-3138
- Fixed the mobile editor to clean up properly when removed. #TINY-3445
- Fixed quickbar toolbars to add an empty box to the screen when it is set to `false`. #TINY-3439
- Fixed an issue where pressing the **Delete/Backspace** key at the edge of tables was creating incorrect selections. #TINY-3371
- Fixed an issue where dialog collection items (emoticon and special character dialogs) couldn't be selected with touch devices. #TINY-3444
- Fixed a type error introduced in TinyMCE version 5.0.2 when calling `editor.getContent()` with nested bookmarks. #TINY-3400
- Fixed an issue that prevented default icons from being overridden. #TINY-3449
- Fixed an issue where **Home/End** keys wouldn't move the caret correctly before or after `contenteditable=false` inline elements. #TINY-2995
- Fixed styles to be preserved in IE 11 when editing via the `fullpage` plugin. #TINY-3464
- Fixed the `link` plugin context toolbar missing the open link button. #TINY-3461
- Fixed inconsistent dialog component spacing. #TINY-3436

## 5.0.2 - 2019-03-05

### Added
- Added presentation and document presets to `htmlpanel` dialog component. #TINY-2694
- Added missing fixed_toolbar_container setting has been reimplemented in the Silver theme. #TINY-2712
- Added a new toolbar setting `toolbar_drawer` that moves toolbar groups which overflow the editor width into either a `sliding` or `floating` toolbar section. #TINY-2874

### Changed
- Updated the build process to include package lock files in the dev distribution archive. #TINY-2870

### Fixed
- Fixed inline dialogs did not have aria attributes. #TINY-2694
- Fixed default icons are now available in the UI registry, allowing use outside of toolbar buttons. #TINY-3307
- Fixed a memory leak related to select toolbar items. #TINY-2874
- Fixed a memory leak due to format changed listeners that were never unbound. #TINY-3191
- Fixed an issue where content may have been lost when using permanent bookmarks. #TINY-3400
- Fixed the quicklink toolbar button not rendering in the quickbars plugin. #TINY-3125
- Fixed an issue where menus were generating invalid HTML in some cases. #TINY-3323
- Fixed an issue that could cause the mobile theme to show a blank white screen when the editor was inside an `overflow:hidden` element. #TINY-3407
- Fixed mobile theme using a transparent background and not taking up the full width on iOS. #TINY-3414
- Fixed the template plugin dialog missing the description field. #TINY-3337
- Fixed input dialog components using an invalid default type attribute. #TINY-3424
- Fixed an issue where backspace/delete keys after/before pagebreak elements wouldn't move the caret. #TINY-3097
- Fixed an issue in the table plugin where menu items and toolbar buttons weren't showing correctly based on the selection. #TINY-3423
- Fixed inconsistent button focus styles in Firefox. #TINY-3377
- Fixed the resize icon floating left when all status bar elements were disabled. #TINY-3340
- Fixed the resize handle to not show in fullscreen mode. #TINY-3404

## 5.0.1 - 2019-02-21

### Added
- Added H1-H6 toggle button registration to the silver theme. #TINY-3070
- Added code sample toolbar button will now toggle on when the cursor is in a code section. #TINY-3040
- Added new settings to the emoticons plugin to allow additional emoticons to be added. #TINY-3088

### Fixed
- Fixed an issue where adding links to images would replace the image with text. #TINY-3356
- Fixed an issue where the inline editor could use fractional pixels for positioning. #TINY-3202
- Fixed an issue where uploading non-image files in the Image Plugin upload tab threw an error. #TINY-3244
- Fixed an issue in the media plugin that was causing the source url and height/width to be lost in certain circumstances. #TINY-2858
- Fixed an issue with the Context Toolbar not being removed when clicking outside of the editor. #TINY-2804
- Fixed an issue where clicking 'Remove link' wouldn't remove the link in certain circumstances. #TINY-3199
- Fixed an issue where the media plugin would fail when parsing dialog data. #TINY-3218
- Fixed an issue where retrieving the selected content as text didn't create newlines. #TINY-3197
- Fixed incorrect keyboard shortcuts in the Help dialog for Windows. #TINY-3292
- Fixed an issue where JSON serialization could produce invalid JSON. #TINY-3281
- Fixed production CSS including references to source maps. #TINY-3920
- Fixed development CSS was not included in the development zip. #TINY-3920
- Fixed the autocompleter matches predicate not matching on the start of words by default. #TINY-3306
- Fixed an issue where the page could be scrolled with modal dialogs open. #TINY-2252
- Fixed an issue where autocomplete menus would show an icon margin when no items had icons. #TINY-3329
- Fixed an issue in the quickbars plugin where images incorrectly showed the text selection toolbar. #TINY-3338
- Fixed an issue that caused the inline editor to fail to render when the target element already had focus. #TINY-3353

### Removed
- Removed paste as text notification banner and paste_plaintext_inform setting. #POW-102

## 5.0.0 - 2019-02-04

Full documentation for the version 5 features and changes is available at https://www.tiny.cloud/docs/tinymce/5/release-notes/release-notes50/

### Added
- Added links and registered names with * to denote premium plugins in Plugins tab of Help dialog. #TINY-3223

### Changed
- Changed Tiny 5 mobile skin to look more uniform with desktop. #TINY-2650
- Blacklisted table, th and td as inline editor target. #TINY-717

### Fixed
- Fixed an issue where tab panel heights weren't sizing properly on smaller screens and weren't updating on resize. #TINY-3242
- Fixed image tools not having any padding between the label and slider. #TINY-3220
- Fixed context toolbar toggle buttons not showing the correct state. #TINY-3022
- Fixed missing separators in the spellchecker context menu between the suggestions and actions. #TINY-3217
- Fixed notification icon positioning in alert banners. #TINY-2196
- Fixed a typo in the word count plugin name. #TINY-3062
- Fixed charmap and emoticons dialogs not having a primary button. #TINY-3233
- Fixed an issue where resizing wouldn't work correctly depending on the box-sizing model. #TINY-3278

## 5.0.0-rc-2 - 2019-01-22

### Added
- Added screen reader accessibility for sidebar and statusbar. #TINY-2699

### Changed
- Changed formatting menus so they are registered and made the align toolbar button use an icon instead of text. #TINY-2880
- Changed checkboxes to use a boolean for its state, instead of a string. #TINY-2848
- Updated the textpattern plugin to properly support nested patterns and to allow running a command with a value for a pattern with a start and an end. #TINY-2991
- Updated Emoticons and Charmap dialogs to be screen reader accessible. #TINY-2693

### Fixed
- Fixed the link dialog such that it will now retain class attributes when updating links. #TINY-2825
- Fixed "Find and replace" not showing in the "Edit" menu by default. #TINY-3061
- Fixed dropdown buttons missing the 'type' attribute, which could cause forms to be incorrectly submitted. #TINY-2826
- Fixed emoticon and charmap search not returning expected results in certain cases. #TINY-3084
- Fixed blank rel_list values throwing an exception in the link plugin. #TINY-3149

### Removed
- Removed unnecessary 'flex' and unused 'colspan' properties from the new dialog APIs. #TINY-2973

## 5.0.0-rc-1 - 2019-01-08

### Added
- Added editor settings functionality to specify title attributes for toolbar groups. #TINY-2690
- Added icons instead of button text to improve Search and Replace dialog footer appearance. #TINY-2654
- Added `tox-dialog__table` instead of `mce-table-striped` class to enhance Help dialog appearance. #TINY-2360
- Added title attribute to iframes so, screen readers can announce iframe labels. #TINY-2692
- Added a wordcount menu item, that defaults to appearing in the tools menu. #TINY-2877

### Changed
- Updated the font select dropdown logic to try to detect the system font stack and show "System Font" as the font name. #TINY-2710
- Updated the autocompleter to only show when it has matched items. #TINY-2350
- Updated SizeInput labels to "Height" and "Width" instead of Dimensions. #TINY-2833
- Updated the build process to minify and generate ASCII only output for the emoticons database. #TINY-2744

### Fixed
- Fixed readonly mode not fully disabling editing content. #TINY-2287
- Fixed accessibility issues with the font select, font size, style select and format select toolbar dropdowns. #TINY-2713
- Fixed accessibility issues with split dropdowns. #TINY-2697
- Fixed the legacyoutput plugin to be compatible with TinyMCE 5.0. #TINY-2301
- Fixed icons not showing correctly in the autocompleter popup. #TINY-3029
- Fixed an issue where preview wouldn't show anything in Edge under certain circumstances. #TINY-3035
- Fixed the height being incorrectly calculated for the autoresize plugin. #TINY-2807

## 5.0.0-beta-1 - 2018-11-30

### Added
- Added a new `addNestedMenuItem()` UI registry function and changed all nested menu items to use the new registry functions. #TINY-2230
- Added title attribute to color swatch colors. #TINY-2669
- Added anchorbar component to anchor inline toolbar dialogs to instead of the toolbar. #TINY-2040
- Added support for toolbar<n> and toolbar array config options to be squashed into a single toolbar and not create multiple toolbars. #TINY-2195
- Added error handling for when forced_root_block config option is set to true. #TINY-2261
- Added functionality for the removed_menuitems config option. #TINY-2184
- Added the ability to use a string to reference menu items in menu buttons and submenu items. #TINY-2253

### Changed
- Changed the name of the "inlite" plugin to "quickbars". #TINY-2831
- Changed the background color icon to highlight background icon. #TINY-2258
- Changed Help dialog to be accessible to screen readers. #TINY-2687
- Changed the color swatch to save selected custom colors to local storage for use across sessions. #TINY-2722
- Changed `WindowManager` API - methods `getParams`, `setParams` and `getWindows`, and the legacy `windows` property, have been removed. `alert` and `confirm` dialogs are no longer tracked in the window list. #TINY-2603

### Fixed
- Fixed an inline mode issue where the save plugin upon saving can cause content loss. #TINY-2659
- Fixed an issue in IE 11 where calling selection.getContent() would return an empty string when the editor didn't have focus. #TINY-2325

### Removed
- Removed compat3x plugin. #TINY-2815

## 5.0.0-preview-4 - 2018-11-12

### Added
- Added width and height placeholder text to image and media dialog dimensions input. #AP-296
- Added the ability to keyboard navigate through menus, toolbars, sidebar and the status bar sequentially. #AP-381
- Added translation capability back to the editor's UI. #AP-282
- Added `label` component type for dialogs to group components under a label.

### Changed
- Changed the editor resize handle so that it should be disabled when the autoresize plugin is turned on. #AP-424
- Changed UI text for microcopy improvements. #TINY-2281

### Fixed
- Fixed distraction free plugin. #AP-470
- Fixed contents of the input field being selected on focus instead of just recieving an outline highlight. #AP-464
- Fixed styling issues with dialogs and menus in IE 11. #AP-456
- Fixed custom style format control not honoring custom formats. #AP-393
- Fixed context menu not appearing when clicking an image with a caption. #AP-382
- Fixed directionality of UI when using an RTL language. #AP-423
- Fixed page responsiveness with multiple inline editors. #AP-430
- Fixed empty toolbar groups appearing through invalid configuration of the `toolbar` property. #AP-450
- Fixed text not being retained when updating links through the link dialog. #AP-293
- Fixed edit image context menu, context toolbar and toolbar items being incorrectly enabled when selecting invalid images. #AP-323
- Fixed emoji type ahead being shown when typing URLs. #AP-366
- Fixed toolbar configuration properties incorrectly expecting string arrays instead of strings. #AP-342
- Fixed the block formatting toolbar item not showing a "Formatting" title when there is no selection. #AP-321
- Fixed clicking disabled toolbar buttons hiding the toolbar in inline mode. #AP-380
- Fixed `EditorResize` event not being fired upon editor resize. #AP-327
- Fixed tables losing styles when updating through the dialog. #AP-368
- Fixed context toolbar positioning to be more consistent near the edges of the editor. #AP-318
- Fixed table of contents plugin now works with v5 toolbar APIs correctly. #AP-347
- Fixed the `link_context_toolbar` configuration not disabling the context toolbar. #AP-458
- Fixed the link context toolbar showing incorrect relative links. #AP-435
- Fixed the alignment of the icon in alert banner dialog components. #TINY-2220
- Fixed the visual blocks and visual char menu options not displaying their toggled state. #TINY-2238
- Fixed the editor not displaying as fullscreen when toggled. #TINY-2237

### Removed
- Removed the tox-custom-editor class that was added to the wrapping element of codemirror. #TINY-2211

## 5.0.0-preview-3 - 2018-10-18

### Changed
- Changed editor layout to use modern CSS properties over manually calculating dimensions. #AP-324
- Changed `autoresize_min_height` and `autoresize_max_height` configurations to `min_height` and `max_height`. #AP-324
- Changed `Whole word` label in Search and Replace dialog to `Find whole words only`. #AP-387

### Fixed
- Fixed bugs with editor width jumping when resizing and the iframe not resizing to smaller than 150px in height. #AP-324
- Fixed mobile theme bug that prevented the editor from loading. #AP-404
- Fixed long toolbar groups extending outside of the editor instead of wrapping.
- Fixed dialog titles so they are now proper case. #AP-384
- Fixed color picker default to be #000000 instead of #ff00ff. #AP-216
- Fixed "match case" option on the Find and Replace dialog is no longer selected by default. #AP-298
- Fixed vertical alignment of toolbar icons. #DES-134
- Fixed toolbar icons not appearing on IE11. #DES-133

## 5.0.0-preview-2 - 2018-10-10

### Added
- Added swatch is now shown for colorinput fields, instead of the colorpicker directly. #AP-328
- Added fontformats and fontsizes menu items. #AP-390

### Changed
- Changed configuration of color options has been simplified to `color_map`, `color_cols`, and `custom_colors`. #AP-328
- Changed `height` configuration to apply to the editor frame (including menubar, toolbar, status bar) instead of the content area. #AP-324

### Fixed
- Fixed styleselect not updating the displayed item as the cursor moved. #AP-388
- Fixed preview iframe not expanding to the dialog size. #AP-252
- Fixed 'meta' shortcuts not translated into platform-specific text. #AP-270
- Fixed tabbed dialogs (Charmap and Emoticons) shrinking when no search results returned.
- Fixed a bug where alert banner icons were not retrieved from icon pack. #AP-330
- Fixed component styles to flex so they fill large dialogs. #AP-252
- Fixed editor flashing unstyled during load (still in progress). #AP-349

### Removed
- Removed `colorpicker` plugin, it is now in the theme. #AP-328
- Removed `textcolor` plugin, it is now in the theme. #AP-328

## 5.0.0-preview-1 - 2018-10-01

Developer preview 1.

Initial list of features and changes is available at https://www.tiny.cloud/docs/tinymce/5/release-notes/release-notes50/.

## 4.9.11 - 2020-07-13

### Fixed
- Fixed the `selection.setContent()` API not running parser filters. #TINY-4002
- Fixed content in an iframe element parsing as DOM elements instead of text content. #TINY-5943
- Fixed up and down keyboard navigation not working for inline `contenteditable="false"` elements. #TINY-6226

## 4.9.10 - 2020-04-23

### Fixed
- Fixed an issue where the editor selection could end up inside a short ended element (eg br). #TINY-3999
- Fixed a security issue related to CDATA sanitization during parsing. #TINY-4669
- Fixed `media` embed content not processing safely in some cases. #TINY-4857

## 4.9.9 - 2020-03-25

### Fixed
- Fixed the table selection not functioning correctly in Microsoft Edge 44 or higher. #TINY-3862
- Fixed the table resize handles not functioning correctly in Microsoft Edge 44 or higher. #TINY-4160
- Fixed the `forced_root_block_attrs` setting not applying attributes to new blocks consistently. #TINY-4564
- Fixed the editor failing to initialize if a script tag was used inside an SVG. #TINY-4087

## 4.9.8 - 2020-01-28

### Fixed
- Fixed the `mobile` theme failing to load due to a bundling issue. #TINY-4613
- Fixed security issue related to parsing HTML comments and CDATA. #TINY-4544

## 4.9.7 - 2019-12-19

### Fixed
- Fixed the `visualchars` plugin converting HTML-like text to DOM elements in certain cases. #TINY-4507
- Fixed an issue with the `paste` plugin not sanitizing content in some cases. #TINY-4510
- Fixed HTML comments incorrectly being parsed in certain cases. #TINY-4511

## 4.9.6 - 2019-09-02

### Fixed
- Fixed image browse button sometimes displaying the browse window twice. #TINY-3959

## 4.9.5 - 2019-07-02

### Changed
- Changed annotations navigation to work the same as inline boundaries. #TINY-3396

### Fixed
- Fixed the print plugin printing from the wrong window in IE11. #TINY-3762
- Fixed an exception being thrown when a file or number input has focus during initialization. Patch contributed by t00. #GH-2194
- Fixed positioning of the styleselect menu in iOS while using the mobile theme. #TINY-3505
- Fixed native context menu not showing with images in IE11. #TINY-3392
- Fixed selection incorrectly changing when programmatically setting selection on contenteditable false elements. #TINY-3766
- Fixed image browse button not working on touch devices. #TINY-3751
- Fixed so that nbsp entities aren't trimmed in white-space: pre-line elements. #TINY-3642
- Fixed space key properly inserts a nbsp before/after block elements. #TINY-3745
- Fixed infinite loop in the paste plugin when IE11 takes a long time to process paste events. Patch contributed by lRawd. #GH-4987

## 4.9.4 - 2019-03-20

### Fixed
- Fixed an issue where **Home/End** keys wouldn't move the caret correctly before or after `contenteditable=false` inline elements. #TINY-2995
- Fixed an issue where content may have been lost when using permanent bookmarks. #TINY-3400
- Fixed the mobile editor to clean up properly when removed. #TINY-3445
- Fixed an issue where retrieving the selected content as text didn't create newlines. #TINY-3197
- Fixed an issue where typing space between images would cause issues with nbsp not being inserted. #TINY-3346

## 4.9.3 - 2019-01-31

### Added
- Added a visualchars_default_state setting to the Visualchars Plugin. Patch contributed by mat3e.

### Fixed
- Fixed a bug where scrolling on a page with more than one editor would cause a ResizeWindow event to fire. #TINY-3247
- Fixed a bug where if a plugin threw an error during initialisation the whole editor would fail to load. #TINY-3243
- Fixed a bug where getContent would include bogus elements when valid_elements setting was set up in a specific way. #TINY-3213
- Fixed a bug where only a few function key names could be used when creating keyboard shortcuts. #TINY-3146
- Fixed a bug where it wasn't possible to enter spaces into an editor after pressing shift+enter. #TINY-3099
- Fixed a bug where no caret would be rendered after backspacing to a contenteditable false element. #TINY-2998
- Fixed a bug where deletion to/from indented lists would leave list fragments in the editor. #TINY-2981

## 4.9.2 - 2018-12-17

### Fixed
- Fixed a bug with pressing the space key on IE 11 would result in nbsp characters being inserted between words at the end of a block. #TINY-2996
- Fixed a bug where character composition using quote and space on US International keyboards would produce a space instead of a quote. #TINY-2999
- Fixed a bug where remove format wouldn't remove the inner most inline element in some situations. #TINY-2982
- Fixed a bug where outdenting an list item would affect attributes on other list items within the same list. #TINY-2971
- Fixed a bug where the DomParser filters wouldn't be applied for elements created when parsing invalid html. #TINY-2978
- Fixed a bug where setProgressState wouldn't automatically close floating ui elements like menus. #TINY-2896
- Fixed a bug where it wasn't possible to navigate out of a figcaption element using the arrow keys. #TINY-2894
- Fixed a bug where enter key before an image inside a link would remove the image. #TINY-2780

## 4.9.1 - 2018-12-04

### Added
- Added functionality to insert html to the replacement feature of the Textpattern Plugin. #TINY-2839

### Fixed
- Fixed a bug where `editor.selection.getContent({format: 'text'})` didn't work as expected in IE11 on an unfocused editor. #TINY-2862
- Fixed a bug in the Textpattern Plugin where the editor would get an incorrect selection after inserting a text pattern on Safari. #TINY-2838
- Fixed a bug where the space bar didn't work correctly in editors with the forced_root_block setting set to false. #TINY-2816

## 4.9.0 - 2018-11-27

### Added
- Added a replace feature to the Textpattern Plugin. #TINY-1908
- Added functionality to the Lists Plugin that improves the indentation logic. #TINY-1790

### Fixed
- Fixed a bug where it wasn't possible to delete/backspace when the caret was between a contentEditable=false element and a BR. #TINY-2372
- Fixed a bug where copying table cells without a text selection would fail to copy anything. #TINY-1789
- Implemented missing `autosave_restore_when_empty` functionality in the Autosave Plugin. Patch contributed by gzzo. #GH-4447
- Reduced insertion of unnecessary nonbreaking spaces in the editor. #TINY-1879

## 4.8.5 - 2018-10-30

### Added
- Added a content_css_cors setting to the editor that adds the crossorigin="anonymous" attribute to link tags added by the StyleSheetLoader. #TINY-1909

### Fixed
- Fixed a bug where trying to remove formatting with a collapsed selection range would throw an exception. #GH-4636
- Fixed a bug in the image plugin that caused updating figures to split contenteditable elements. #GH-4563
- Fixed a bug that was causing incorrect viewport calculations for fixed position UI elements. #TINY-1897
- Fixed a bug where inline formatting would cause the delete key to do nothing. #TINY-1900

## 4.8.4 - 2018-10-23

### Added
- Added support for the HTML5 `main` element. #TINY-1877

### Changed
- Changed the keyboard shortcut to move focus to contextual toolbars to Ctrl+F9. #TINY-1812

### Fixed
- Fixed a bug where content css could not be loaded from another domain. #TINY-1891
- Fixed a bug on FireFox where the cursor would get stuck between two contenteditable false inline elements located inside of the same block element divided by a BR. #TINY-1878
- Fixed a bug with the insertContent method where nonbreaking spaces would be inserted incorrectly. #TINY-1868
- Fixed a bug where the toolbar of the inline editor would not be visible in some scenarios. #TINY-1862
- Fixed a bug where removing the editor while more than one notification was open would throw an error. #TINY-1845
- Fixed a bug where the menubutton would be rendered on top of the menu if the viewport didn't have enough height. #TINY-1678
- Fixed a bug with the annotations api where annotating collapsed selections caused problems. #TBS-2449
- Fixed a bug where wbr elements were being transformed into whitespace when using the Paste Plugin's paste as text setting. #GH-4638
- Fixed a bug where the Search and Replace didn't replace spaces correctly. #GH-4632
- Fixed a bug with sublist items not persisting selection. #GH-4628
- Fixed a bug with mceInsertRawHTML command not working as expected. #GH-4625

## 4.8.3 - 2018-09-13

### Fixed
- Fixed a bug where the Wordcount Plugin didn't correctly count words within tables on IE11. #TINY-1770
- Fixed a bug where it wasn't possible to move the caret out of a table on IE11 and Firefox. #TINY-1682
- Fixed a bug where merging empty blocks didn't work as expected, sometimes causing content to be deleted. #TINY-1781
- Fixed a bug where the Textcolor Plugin didn't show the correct current color. #TINY-1810
- Fixed a bug where clear formatting with a collapsed selection would sometimes clear formatting from more content than expected. #TINY-1813 #TINY-1821
- Fixed a bug with the Table Plugin where it wasn't possible to keyboard navigate to the caption. #TINY-1818

## 4.8.2 - 2018-08-09

### Changed
- Moved annotator from "experimental" to "annotator" object on editor. #TBS-2398
- Improved the multiclick normalization across browsers. #TINY-1788

### Fixed
- Fixed a bug where running getSelectedBlocks with a collapsed selection between block elements would produce incorrect results. #TINY-1787
- Fixed a bug where the ScriptLoaders loadScript method would not work as expected in FireFox when loaded on the same page as a ShadowDOM polyfill. #TINY-1786
- Removed reference to ShadowDOM event.path as Blink based browsers now support event.composedPath. #TINY-1785
- Fixed a bug where a reference to localStorage would throw an "access denied" error in IE11 with strict security settings. #TINY-1782
- Fixed a bug where pasting using the toolbar button on an inline editor in IE11 would cause a looping behaviour. #TINY-1768

## 4.8.1 - 2018-07-26

### Fixed
- Fixed a bug where the content of inline editors was being cleaned on every call of `editor.save()`. #TINY-1783
- Fixed a bug where the arrow of the Inlite Theme toolbar was being rendered incorrectly in RTL mode. #TINY-1776
- Fixed a bug with the Paste Plugin where pasting after inline contenteditable false elements moved the caret to the end of the line. #TINY-1758

## 4.8.0 - 2018-06-27

### Added
- Added new "experimental" object in editor, with initial Annotator API. #TBS-2374

### Fixed
- Fixed a bug where deleting paragraphs inside of table cells would delete the whole table cell. #TINY-1759
- Fixed a bug in the Table Plugin where removing row height set on the row properties dialog did not update the table. #TINY-1730
- Fixed a bug with the font select toolbar item didn't update correctly. #TINY-1683
- Fixed a bug where all bogus elements would not be deleted when removing an inline editor. #TINY-1669

## 4.7.13 - 2018-05-16

### Added
- Added missing code menu item from the default menu config. #TINY-1648
- Added new align button for combining the separate align buttons into a menu button. #TINY-1652

### Fixed
- Fixed a bug where Edge 17 wouldn't be able to select images or tables. #TINY-1679
- Fixed issue where whitespace wasn't preserved when the editor was initialized on pre elements. #TINY-1649
- Fixed a bug with the fontselect dropdowns throwing an error if the editor was hidden in Firefox. #TINY-1664
- Fixed a bug where it wasn't possible to merge table cells on IE 11. #TINY-1671
- Fixed a bug where textcolor wasn't applying properly on IE 11 in some situations. #TINY-1663
- Fixed a bug where the justifyfull command state wasn't working correctly. #TINY-1677
- Fixed a bug where the styles wasn't updated correctly when resizing some tables. #TINY-1668

## 4.7.12 - 2018-05-03

### Added
- Added an option to filter out image svg data urls.
- Added support for html5 details and summary elements.

### Changed
- Changed so the mce-abs-layout-item css rule targets html instead of body. Patch contributed by nazar-pc.

### Fixed
- Fixed a bug where the "read" step on the mobile theme was still present on android mobile browsers.
- Fixed a bug where all images in the editor document would reload on any editor change.
- Fixed a bug with the Table Plugin where ObjectResized event wasn't being triggered on column resize.
- Fixed so the selection is set to the first suitable caret position after editor.setContent called.
- Fixed so links with xlink:href attributes are filtered correctly to prevent XSS.
- Fixed a bug on IE11 where pasting content into an inline editor initialized on a heading element would create new editable elements.
- Fixed a bug where readonly mode would not work as expected when the editor contained contentEditable=true elements.
- Fixed a bug where the Link Plugin would throw an error when used together with the webcomponents polyfill. Patch contributed by 4esnog.
- Fixed a bug where the "Powered by TinyMCE" branding link would break on XHTML pages. Patch contributed by tistre.
- Fixed a bug where the same id would be used in the blobcache for all pasted images. Patch contributed by thorn0.

## 4.7.11 - 2018-04-11

### Added
- Added a new imagetools_credentials_hosts option to the Imagetools Plugin.

### Fixed
- Fixed a bug where toggling a list containing empty LIs would throw an error. Patch contributed by bradleyke.
- Fixed a bug where applying block styles to a text with the caret at the end of the paragraph would select all text in the paragraph.
- Fixed a bug where toggling on the Spellchecker Plugin would trigger isDirty on the editor.
- Fixed a bug where it was possible to enter content into selection bookmark spans.
- Fixed a bug where if a non paragraph block was configured in forced_root_block the editor.getContent method would return incorrect values with an empty editor.
- Fixed a bug where dropdown menu panels stayed open and fixed in position when dragging dialog windows.
- Fixed a bug where it wasn't possible to extend table cells with the space button in Safari.
- Fixed a bug where the setupeditor event would thrown an error when using the Compat3x Plugin.
- Fixed a bug where an error was thrown in FontInfo when called on a detached element.

## 4.7.10 - 2018-04-03

### Added
- Added normalization of triple clicks across browsers in the editor.
- Added a `hasFocus` method to the editor that checks if the editor has focus.
- Added correct icon to the Nonbreaking Plugin menu item.

### Fixed
- Fixed so the `getContent`/`setContent` methods work even if the editor is not initialized.
- Fixed a bug with the Media Plugin where query strings were being stripped from youtube links.
- Fixed a bug where image styles were changed/removed when opening and closing the Image Plugin dialog.
- Fixed a bug in the Table Plugin where some table cell styles were not correctly added to the content html.
- Fixed a bug in the Spellchecker Plugin where it wasn't possible to change the spellchecker language.
- Fixed so the the unlink action in the Link Plugin has a menu item and can be added to the contextmenu.
- Fixed a bug where it wasn't possible to keyboard navigate to the start of an inline element on a new line within the same block element.
- Fixed a bug with the Text Color Plugin where if used with an inline editor located at the bottom of the screen the colorpicker could appear off screen.
- Fixed a bug with the UndoManager where undo levels were being added for nbzwsp characters.
- Fixed a bug with the Table Plugin where the caret would sometimes be lost when keyboard navigating up through a table.
- Fixed a bug where FontInfo.getFontFamily would throw an error when called on a removed editor.
- Fixed a bug in Firefox where undo levels were not being added correctly for some specific operations.
- Fixed a bug where initializing an inline editor inside of a table would make the whole table resizeable.
- Fixed a bug where the fake cursor that appears next to tables on Firefox was positioned incorrectly when switching to fullscreen.
- Fixed a bug where zwsp's weren't trimmed from the output from `editor.getContent({ format: 'text' })`.
- Fixed a bug where the fontsizeselect/fontselect toolbar items showed the body info rather than the first possible caret position info on init.
- Fixed a bug where it wasn't possible to select all content if the editor only contained an inline boundary element.
- Fixed a bug where `content_css` urls with query strings wasn't working.
- Fixed a bug in the Table Plugin where some table row styles were removed when changing other styles in the row properties dialog.

### Removed
- Removed the "read" step from the mobile theme.

## 4.7.9 - 2018-02-27

### Fixed
- Fixed a bug where the editor target element didn't get the correct style when removing the editor.

## 4.7.8 - 2018-02-26

### Fixed
- Fixed an issue with the Help Plugin where the menuitem name wasn't lowercase.
- Fixed an issue on MacOS where text and bold text did not have the same line-height in the autocomplete dropdown in the Link Plugin dialog.
- Fixed a bug where the "paste as text" option in the Paste Plugin didn't work.
- Fixed a bug where dialog list boxes didn't get positioned correctly in documents with scroll.
- Fixed a bug where the Inlite Theme didn't use the Table Plugin api to insert correct tables.
- Fixed a bug where the Inlite Theme panel didn't hide on blur in a correct way.
- Fixed a bug where placing the cursor before a table in Firefox would scroll to the bottom of the table.
- Fixed a bug where selecting partial text in table cells with rowspans and deleting would produce faulty tables.
- Fixed a bug where the Preview Plugin didn't work on Safari due to sandbox security.
- Fixed a bug where table cell selection using the keyboard threw an error.
- Fixed so the font size and font family doesn't toggle the text but only sets the selected format on the selected text.
- Fixed so the built-in spellchecking on Chrome and Safari creates an undo level when replacing words.

## 4.7.7 - 2018-02-19

### Added
- Added a border style selector to the advanced tab of the Image Plugin.
- Added better controls for default table inserted by the Table Plugin.
- Added new `table_responsive_width` option to the Table Plugin that controls whether to use pixel or percentage widths.

### Fixed
- Fixed a bug where the Link Plugin text didn't update when a URL was pasted using the context menu.
- Fixed a bug with the Spellchecker Plugin where using "Add to dictionary" in the context menu threw an error.
- Fixed a bug in the Media Plugin where the preview node for iframes got default width and height attributes that interfered with width/height styles.
- Fixed a bug where backslashes were being added to some font family names in Firefox in the fontselect toolbar item.
- Fixed a bug where errors would be thrown when trying to remove an editor that had not yet been fully initialized.
- Fixed a bug where the Imagetools Plugin didn't update the images atomically.
- Fixed a bug where the Fullscreen Plugin was throwing errors when being used on an inline editor.
- Fixed a bug where drop down menus weren't positioned correctly in inline editors on scroll.
- Fixed a bug with a semicolon missing at the end of the bundled javascript files.
- Fixed a bug in the Table Plugin with cursor navigation inside of tables where the cursor would sometimes jump into an incorrect table cells.
- Fixed a bug where indenting a table that is a list item using the "Increase indent" button would create a nested table.
- Fixed a bug where text nodes containing only whitespace were being wrapped by paragraph elements.
- Fixed a bug where whitespace was being inserted after br tags inside of paragraph tags.
- Fixed a bug where converting an indented paragraph to a list item would cause the list item to have extra padding.
- Fixed a bug where Copy/Paste in an editor with a lot of content would cause the editor to scroll to the top of the content in IE11.
- Fixed a bug with a memory leak in the DragHelper. Path contributed by ben-mckernan.
- Fixed a bug where the advanced tab in the Media Plugin was being shown even if it didn't contain anything. Patch contributed by gabrieeel.
- Fixed an outdated eventname in the EventUtils. Patch contributed by nazar-pc.
- Fixed an issue where the Json.parse function would throw an error when being used on a page with strict CSP settings.
- Fixed so you can place the curser before and after table elements within the editor in Firefox and Edge/IE.

## 4.7.6 - 2018-01-29

### Fixed
- Fixed a bug in the jquery integration where it threw an error saying that "global is not defined".
- Fixed a bug where deleting a table cell whose previous sibling was set to contenteditable false would create a corrupted table.
- Fixed a bug where highlighting text in an unfocused editor did not work correctly in IE11/Edge.
- Fixed a bug where the table resize handles were not being repositioned when activating the Fullscreen Plugin.
- Fixed a bug where the Imagetools Plugin dialog didn't honor editor RTL settings.
- Fixed a bug where block elements weren't being merged correctly if you deleted from after a contenteditable false element to the beginning of another block element.
- Fixed a bug where TinyMCE didn't work with module loaders like webpack.

## 4.7.5 - 2018-01-22

### Fixed
- Fixed bug with the Codesample Plugin where it wasn't possible to edit codesamples when the editor was in inline mode.
- Fixed bug where focusing on the status bar broke the keyboard navigation functionality.
- Fixed bug where an error would be thrown on Edge by the Table Plugin when pasting using the PowerPaste Plugin.
- Fixed bug in the Table Plugin where selecting row border style from the dropdown menu in advanced row properties would throw an error.
- Fixed bug with icons being rendered incorrectly on Chrome on Mac OS.
- Fixed bug in the Textcolor Plugin where the font color and background color buttons wouldn't trigger an ExecCommand event.
- Fixed bug in the Link Plugin where the url field wasn't forced LTR.
- Fixed bug where the Nonbreaking Plugin incorrectly inserted spaces into tables.
- Fixed bug with the inline theme where the toolbar wasn't repositioned on window resize.

## 4.7.4 - 2017-12-05

### Fixed
- Fixed bug in the Nonbreaking Plugin where the nonbreaking_force_tab setting was being ignored.
- Fixed bug in the Table Plugin where changing row height incorrectly converted column widths to pixels.
- Fixed bug in the Table Plugin on Edge and IE11 where resizing the last column after resizing the table would cause invalid column heights.
- Fixed bug in the Table Plugin where keyboard navigation was not normalized between browsers.
- Fixed bug in the Table Plugin where the colorpicker button would show even without defining the colorpicker_callback.
- Fixed bug in the Table Plugin where it wasn't possible to set the cell background color.
- Fixed bug where Firefox would throw an error when intialising an editor on an element that is hidden or not yet added to the DOM.
- Fixed bug where Firefox would throw an error when intialising an editor inside of a hidden iframe.

## 4.7.3 - 2017-11-23

### Added
- Added functionality to open the Codesample Plugin dialog when double clicking on a codesample. Patch contributed by dakuzen.

### Fixed
- Fixed bug where undo/redo didn't work correctly with some formats and caret positions.
- Fixed bug where the color picker didn't show up in Table Plugin dialogs.
- Fixed bug where it wasn't possible to change the width of a table through the Table Plugin dialog.
- Fixed bug where the Charmap Plugin couldn't insert some special characters.
- Fixed bug where editing a newly inserted link would not actually edit the link but insert a new link next to it.
- Fixed bug where deleting all content in a table cell made it impossible to place the caret into it.
- Fixed bug where the vertical alignment field in the Table Plugin cell properties dialog didn't do anything.
- Fixed bug where an image with a caption showed two sets of resize handles in IE11.
- Fixed bug where pressing the enter button inside of an h1 with contenteditable set to true would sometimes produce a p tag.
- Fixed bug with backspace not working as expected before a noneditable element.
- Fixed bug where operating on tables with invalid rowspans would cause an error to be thrown.
- Fixed so a real base64 representation of the image is available on the blobInfo that the images_upload_handler gets called with.
- Fixed so the image upload tab is available when the images_upload_handler is defined (and not only when the images_upload_url is defined).

## 4.7.2 - 2017-11-07

### Added
- Added newly rewritten Table Plugin.
- Added support for attributes with colon in valid_elements and addValidElements.
- Added support for dailymotion short url in the Media Plugin. Patch contributed by maat8.
- Added support for converting to half pt when converting font size from px to pt. Patch contributed by danny6514.
- Added support for location hash to the Autosave plugin to make it work better with SPAs using hash routing.
- Added support for merging table cells when pasting a table into another table.

### Changed
- Changed so the language packs are only loaded once. Patch contributed by 0xor1.
- Simplified the css for inline boundaries selection by switching to an attribute selector.

### Fixed
- Fixed bug where an error would be thrown on editor initialization if the window.getSelection() returned null.
- Fixed bug where holding down control or alt keys made the keyboard navigation inside an inline boundary not work as expected.
- Fixed bug where applying formats in IE11 produced extra, empty paragraphs in the editor.
- Fixed bug where the Word Count Plugin didn't count some mathematical operators correctly.
- Fixed bug where removing an inline editor removed the element that the editor had been initialized on.
- Fixed bug where setting the selection to the end of an editable container caused some formatting problems.
- Fixed bug where an error would be thrown sometimes when an editor was removed because of the selection bookmark was being stored asynchronously.
- Fixed a bug where an editor initialized on an empty list did not contain any valid cursor positions.
- Fixed a bug with the Context Menu Plugin and webkit browsers on Mac where right-clicking inside a table would produce an incorrect selection.
- Fixed bug where the Image Plugin constrain proportions setting wasn't working as expected.
- Fixed bug where deleting the last character in a span with decorations produced an incorrect element when typing.
- Fixed bug where focusing on inline editors made the toolbar flicker when moving between elements quickly.
- Fixed bug where the selection would be stored incorrectly in inline editors when the mouseup event was fired outside the editor body.
- Fixed bug where toggling bold at the end of an inline boundary would toggle off the whole word.
- Fixed bug where setting the skin to false would not stop the loading of some skin css files.
- Fixed bug in mobile theme where pinch-to-zoom would break after exiting the editor.
- Fixed bug where sublists of a fully selected list would not be switched correctly when changing list style.
- Fixed bug where inserting media by source would break the UndoManager.
- Fixed bug where inserting some content into the editor with a specific selection would replace some content incorrectly.
- Fixed bug where selecting all content with ctrl+a in IE11 caused problems with untoggling some formatting.
- Fixed bug where the Search and Replace Plugin left some marker spans in the editor when undoing and redoing after replacing some content.
- Fixed bug where the editor would not get a scrollbar when using the Fullscreen and Autoresize plugins together.
- Fixed bug where the font selector would stop working correctly after selecting fonts three times.
- Fixed so pressing the enter key inside of an inline boundary inserts a br after the inline boundary element.
- Fixed a bug where it wasn't possible to use tab navigation inside of a table that was inside of a list.
- Fixed bug where end_container_on_empty_block would incorrectly remove elements.
- Fixed bug where content_styles weren't added to the Preview Plugin iframe.
- Fixed so the beforeSetContent/beforeGetContent events are preventable.
- Fixed bug where changing height value in Table Plugin advanced tab didn't do anything.
- Fixed bug where it wasn't possible to remove formatting from content in beginning of table cell.

## 4.7.1 - 2017-10-09

### Fixed
- Fixed bug where theme set to false on an inline editor produced an extra div element after the target element.
- Fixed bug where the editor drag icon was misaligned with the branding set to false.
- Fixed bug where doubled menu items were not being removed as expected with the removed_menuitems setting.
- Fixed bug where the Table of contents plugin threw an error when initialized.
- Fixed bug where it wasn't possible to add inline formats to text selected right to left.
- Fixed bug where the paste from plain text mode did not work as expected.
- Fixed so the style previews do not set color and background color when selected.
- Fixed bug where the Autolink plugin didn't work as expected with some formats applied on an empty editor.
- Fixed bug where the Textpattern plugin were throwing errors on some patterns.
- Fixed bug where the Save plugin saved all editors instead of only the active editor. Patch contributed by dannoe.

## 4.7.0 - 2017-10-03

### Added
- Added new mobile ui that is specifically designed for mobile devices.

### Changed
- Updated the default skin to be more modern and white since white is preferred by most implementations.
- Restructured the default menus to be more similar to common office suites like Google Docs.

### Fixed
- Fixed so theme can be set to false on both inline and iframe editor modes.
- Fixed bug where inline editor would add/remove the visualblocks css multiple times.
- Fixed bug where selection wouldn't be properly restored when editor lost focus and commands where invoked.
- Fixed bug where toc plugin would generate id:s for headers even though a toc wasn't inserted into the content.
- Fixed bug where is wasn't possible to drag/drop contents within the editor if paste_data_images where set to true.
- Fixed bug where getParam and close in WindowManager would get the first opened window instead of the last opened window.
- Fixed bug where delete would delete between cells inside a table in Firefox.

## 4.6.7 - 2017-09-18

### Added
- Added some missing translations to Image, Link and Help plugins.

### Fixed
- Fixed bug where paste wasn't working in IOS.
- Fixed bug where the Word Count Plugin didn't count some mathematical operators correctly.
- Fixed bug where inserting a list in a table caused the cell to expand in height.
- Fixed bug where pressing enter in a list located inside of a table deleted list items instead of inserting new list item.
- Fixed bug where copy and pasting table cells produced inconsistent results.
- Fixed bug where initializing an editor with an ID of 'length' would throw an exception.
- Fixed bug where it was possible to split a non merged table cell.
- Fixed bug where copy and pasting a list with a very specific selection into another list would produce a nested list.
- Fixed bug where copy and pasting ordered lists sometimes produced unordered lists.
- Fixed bug where padded elements inside other elements would be treated as empty.
- Fixed so you can resize images inside a figure element.
- Fixed bug where an inline TinyMCE editor initialized on a table did not set selection on load in Chrome.
- Fixed the positioning of the inlite toolbar when the target element wasn't big enough to fit the toolbar.

## 4.6.6 - 2017-08-30

### Fixed
- Fixed so that notifications wrap long text content instead of bleeding outside the notification element.
- Fixed so the content_style css is added after the skin and custom stylesheets.
- Fixed bug where it wasn't possible to remove a table with the Cut button.
- Fixed bug where the center format wasn't getting the same font size as the other formats in the format preview.
- Fixed bug where the wordcount plugin wasn't counting hyphenated words correctly.
- Fixed bug where all content pasted into the editor was added to the end of the editor.
- Fixed bug where enter keydown on list item selection only deleted content and didn't create a new line.
- Fixed bug where destroying the editor while the content css was still loading caused error notifications on Firefox.
- Fixed bug where undoing cut operation in IE11 left some unwanted html in the editor content.
- Fixed bug where enter keydown would throw an error in IE11.
- Fixed bug where duplicate instances of an editor were added to the editors array when using the createEditor API.
- Fixed bug where the formatter applied formats on the wrong content when spellchecker was activated.
- Fixed bug where switching formats would reset font size on child nodes.
- Fixed bug where the table caption element weren't always the first descendant to the table tag.
- Fixed bug where pasting some content into the editor on chrome some newlines were removed.
- Fixed bug where it wasn't possible to remove a list if a list item was a table element.
- Fixed bug where copy/pasting partial selections of tables wouldn't produce a proper table.
- Fixed bug where the searchreplace plugin could not find consecutive spaces.
- Fixed bug where background color wasn't applied correctly on some partially selected contents.

## 4.6.5 - 2017-08-02

### Added
- Added new inline_boundaries_selector that allows you to specify the elements that should have boundaries.
- Added new local upload feature this allows the user to upload images directly from the image dialog.
- Added a new api for providing meta data for plugins. It will show up in the help dialog if it's provided.

### Fixed
- Fixed so that the notifications created by the notification manager are more screen reader accessible.
- Fixed bug where changing the list format on multiple selected lists didn't change all of the lists.
- Fixed bug where the nonbreaking plugin would insert multiple undo levels when pressing the tab key.
- Fixed bug where delete/backspace wouldn't render a caret when all editor contents where deleted.
- Fixed bug where delete/backspace wouldn't render a caret if the deleted element was a single contentEditable false element.
- Fixed bug where the wordcount plugin wouldn't count words correctly if word where typed after applying a style format.
- Fixed bug where the wordcount plugin would count mathematical formulas as multiple words for example 1+1=2.
- Fixed bug where formatting of triple clicked blocks on Chrome/Safari would result in styles being added outside the visual selection.
- Fixed bug where paste would add the contents to the end of the editor area when inline mode was used.
- Fixed bug where toggling off bold formatting on text entered in a new paragraph would add an extra line break.
- Fixed bug where autolink plugin would only produce a link on every other consecutive link on Firefox.
- Fixed bug where it wasn't possible to select all contents if the content only had one pre element.
- Fixed bug where sizzle would produce lagging behavior on some sites due to repaints caused by feature detection.
- Fixed bug where toggling off inline formats wouldn't include the space on selected contents with leading or trailing spaces.
- Fixed bug where the cut operation in UI wouldn't work in Chrome.
- Fixed bug where some legacy editor initialization logic would throw exceptions about editor settings not being defined.
- Fixed bug where it wasn't possible to apply text color to links if they where part of a non collapsed selection.
- Fixed bug where an exception would be thrown if the user selected a video element and then moved the focus outside the editor.
- Fixed bug where list operations didn't work if there where block elements inside the list items.
- Fixed bug where applying block formats to lists wrapped in block elements would apply to all elements in that wrapped block.

## 4.6.4 - 2017-06-13

### Fixed
- Fixed bug where the editor would move the caret when clicking on the scrollbar next to a content editable false block.
- Fixed bug where the text color select dropdowns wasn't placed correctly when they didn't fit the width of the screen.
- Fixed bug where the default editor line height wasn't working for mixed font size contents.
- Fixed bug where the content css files for inline editors were loaded multiple times for multiple editor instances.
- Fixed bug where the initial value of the font size/font family dropdowns wasn't displayed.
- Fixed bug where the I18n api was not supporting arrays as the translation replacement values.
- Fixed bug where chrome would display "The given range isn't in document." errors for invalid ranges passed to setRng.
- Fixed bug where the compat3x plugin wasn't working since the global tinymce references wasn't resolved correctly.
- Fixed bug where the preview plugin wasn't encoding the base url passed into the iframe contents producing a xss bug.
- Fixed bug where the dom parser/serializer wasn't handling some special elements like noframes, title and xmp.
- Fixed bug where the dom parser/serializer wasn't handling cdata sections with comments inside.
- Fixed bug where the editor would scroll to the top of the editable area if a dialog was closed in inline mode.
- Fixed bug where the link dialog would not display the right rel value if rel_list was configured.
- Fixed bug where the context menu would select images on some platforms but not others.
- Fixed bug where the filenames of images were not retained on dragged and drop into the editor from the desktop.
- Fixed bug where the paste plugin would misrepresent newlines when pasting plain text and having forced_root_block configured.
- Fixed so that the error messages for the imagetools plugin is more human readable.
- Fixed so the internal validate setting for the parser/serializer can't be set from editor initialization settings.

## 4.6.3 - 2017-05-30

### Fixed
- Fixed bug where the arrow keys didn't work correctly when navigating on nested inline boundary elements.
- Fixed bug where delete/backspace didn't work correctly on nested inline boundary elements.
- Fixed bug where image editing didn't work on subsequent edits of the same image.
- Fixed bug where charmap descriptions wouldn't properly wrap if they exceeded the width of the box.
- Fixed bug where the default image upload handler only accepted 200 as a valid http status code.
- Fixed so rel on target=_blank links gets forced with only noopener instead of both noopener and noreferrer.

## 4.6.2 - 2017-05-23

### Fixed
- Fixed bug where the SaxParser would run out of memory on very large documents.
- Fixed bug with formatting like font size wasn't applied to del elements.
- Fixed bug where various api calls would be throwing exceptions if they where invoked on a removed editor instance.
- Fixed bug where the branding position would be incorrect if the editor was inside a hidden tab and then later showed.
- Fixed bug where the color levels feature in the imagetools dialog wasn't working properly.
- Fixed bug where imagetools dialog wouldn't pre-load images from CORS domains, before trying to prepare them for editing.
- Fixed bug where the tab key would move the caret to the next table cell if being pressed inside a list inside a table.
- Fixed bug where the cut/copy operations would loose parent context like the current format etc.
- Fixed bug with format preview not working on invalid elements excluded by valid_elements.
- Fixed bug where blocks would be merged in incorrect order on backspace/delete.
- Fixed bug where zero length text nodes would cause issues with the undo logic if there where iframes present.
- Fixed bug where the font size/family select lists would throw errors if the first node was a comment.
- Fixed bug with csp having to allow local script evaluation since it was used to detect global scope.
- Fixed bug where CSP required a relaxed option for javascript: URLs in unsupported legacy browsers.
- Fixed bug where a fake caret would be rendered for td with the contenteditable=false.
- Fixed bug where typing would be blocked on IE 11 when within a nested contenteditable=true/false structure.

## 4.6.1 - 2017-05-10

### Added
- Added configuration option to list plugin to disable tab indentation.

### Fixed
- Fixed bug where format change on very specific content could cause the selection to change.
- Fixed bug where TinyMCE could not be lazyloaded through jquery integration.
- Fixed bug where entities in style attributes weren't decoded correctly on paste in webkit.
- Fixed bug where fontsize_formats option had been renamed incorrectly.
- Fixed bug with broken backspace/delete behaviour between contenteditable=false blocks.
- Fixed bug where it wasn't possible to backspace to the previous line with the inline boundaries functionality turned on.
- Fixed bug where is wasn't possible to move caret left and right around a linked image with the inline boundaries functionality turned on.
- Fixed bug where pressing enter after/before hr element threw exception. Patch contributed bradleyke.
- Fixed so the CSS in the visualblocks plugin doesn't overwrite background color. Patch contributed by Christian Rank.
- Fixed bug where multibyte characters weren't encoded correctly. Patch contributed by James Tarkenton.
- Fixed bug where shift-click to select within contenteditable=true fields wasn't working.

## 4.6.0 - 2017-05-04

### Added
- Added an inline boundary caret position feature that makes it easier to type at the beginning/end of links/code elements.
- Added a help plugin that adds a button and a dialog showing the editor shortcuts and loaded plugins.
- Added an inline_boundaries option that allows you to disable the inline boundary feature if it's not desired.
- Added a new ScrollIntoView event that allows you to override the default scroll to element behavior.
- Added role and aria- attributes as valid elements in the default valid elements config.
- Added new internal flag for PastePreProcess/PastePostProcess this is useful to know if the paste was coming from an external source.
- Added new ignore function to UndoManager this works similar to transact except that it doesn't add an undo level by default.

### Fixed
- Fixed so that urls gets retained for images when being edited. This url is then passed on to the upload handler.
- Fixed so that the editors would be initialized on readyState interactive instead of complete.
- Fixed so that the init event of the editor gets fired once all contentCSS files have been properly loaded.
- Fixed so that width/height of the editor gets taken from the textarea element if it's explicitly specified in styles.
- Fixed so that keep_styles set to false no longer clones class/style from the previous paragraph on enter.
- Fixed so that the default line-height is 1.2em to avoid zwnbsp characters from producing text rendering glitches on Windows.
- Fixed so that loading errors of content css gets presented by a notification message.
- Fixed so figure image elements can be linked when selected this wraps the figure image in a anchor element.
- Fixed bug where it wasn't possible to copy/paste rows with colspans by using the table copy/paste feature.
- Fixed bug where the protect setting wasn't properly applied to header/footer parts when using the fullpage plugin.
- Fixed bug where custom formats that specified upper case element names where not applied correctly.
- Fixed bug where some screen readers weren't reading buttons due to an aria specific fix for IE 8.
- Fixed bug where cut wasn't working correctly on iOS due to it's clipboard API not working correctly.
- Fixed bug where Edge would paste div elements instead of paragraphs when pasting plain text.
- Fixed bug where the textpattern plugin wasn't dealing with trailing punctuations correctly.
- Fixed bug where image editing would some times change the image format from jpg to png.
- Fixed bug where some UI elements could be inserted into the toolbar even if they where not registered.
- Fixed bug where it was possible to click the TD instead of the character in the character map and that caused an exception.
- Fixed bug where the font size/font family dropdowns would sometimes show an incorrect value due to css not being loaded in time.
- Fixed bug with the media plugin inserting undefined instead of retaining size when media_dimensions was set to false.
- Fixed bug with deleting images when forced_root_blocks where set to false.
- Fixed bug where input focus wasn't properly handled on nested content editable elements.
- Fixed bug where Chrome/Firefox would throw an exception when selecting images due to recent change of setBaseAndExtent support.
- Fixed bug where malformed blobs would throw exceptions now they are simply ignored.
- Fixed bug where backspace/delete wouldn't work properly in some cases where all contents was selected in WebKit.
- Fixed bug with Angular producing errors since it was expecting events objects to be patched with their custom properties.
- Fixed bug where the formatter would apply formatting to spellchecker errors now all bogus elements are excluded.
- Fixed bug with backspace/delete inside table caption elements wouldn't behave properly on IE 11.
- Fixed bug where typing after a contenteditable false inline element could move the caret to the end of that element.
- Fixed bug where backspace before/after contenteditable false blocks wouldn't properly remove the right element.
- Fixed bug where backspace before/after contenteditable false inline elements wouldn't properly empty the current block element.
- Fixed bug where vertical caret navigation with a custom line-height would sometimes match incorrect positions.
- Fixed bug with paste on Edge where character encoding wasn't handled properly due to a browser bug.
- Fixed bug with paste on Edge where extra fragment data was inserted into the contents when pasting.
- Fixed bug with pasting contents when having a whole block element selected on WebKit could cause WebKit spans to appear.
- Fixed bug where the visualchars plugin wasn't working correctly showing invisible nbsp characters.
- Fixed bug where browsers would hang if you tried to load some malformed html contents.
- Fixed bug where the init call promise wouldn't resolve if the specified selector didn't find any matching elements.
- Fixed bug where the Schema isValidChild function was case sensitive.

### Removed
- Dropped support for IE 8-10 due to market share and lack of support from Microsoft. See tinymce docs for details.

## 4.5.3 - 2017-02-01

### Added
- Added keyboard navigation for menu buttons when the menu is in focus.
- Added api to the list plugin for setting custom classes/attributes on lists.
- Added validation for the anchor plugin input field according to W3C id naming specifications.

### Fixed
- Fixed bug where media placeholders were removed after resize with the forced_root_block setting set to false.
- Fixed bug where deleting selections with similar sibling nodes sometimes deleted the whole document.
- Fixed bug with inlite theme where several toolbars would appear scrolling when more than one instance of the editor was in use.
- Fixed bug where the editor would throw error with the fontselect plugin on hidden editor instances in Firefox.
- Fixed bug where the background color would not stretch to the font size.
- Fixed bug where font size would be removed when changing background color.
- Fixed bug where the undomanager trimmed away whitespace between nodes on undo/redo.
- Fixed bug where media_dimensions=false in media plugin caused the editor to throw an error.
- Fixed bug where IE was producing font/u elements within links on paste.
- Fixed bug where some button tooltips were broken when compat3x was in use.
- Fixed bug where backspace/delete/typeover would remove the caption element.
- Fixed bug where powerspell failed to function when compat3x was enabled.
- Fixed bug where it wasn't possible to apply sub/sup on text with large font size.
- Fixed bug where pre tags with spaces weren't treated as content.
- Fixed bug where Meta+A would select the entire document instead of all contents in nested ce=true elements.

## 4.5.2 - 2017-01-04

### Fixed
- Added missing keyboard shortcut description for the underline menu item in the format menu.
- Fixed bug where external blob urls wasn't properly handled by editor upload logic. Patch contributed by David Oviedo.
- Fixed bug where urls wasn't treated as a single word by the wordcount plugin.
- Fixed bug where nbsp characters wasn't treated as word delimiters by the wordcount plugin.
- Fixed bug where editor instance wasn't properly passed to the format preview logic. Patch contributed by NullQuery.
- Fixed bug where the fake caret wasn't hidden when you moved selection to a cE=false element.
- Fixed bug where it wasn't possible to edit existing code sample blocks.
- Fixed bug where it wasn't possible to delete editor contents if the selection included an empty block.
- Fixed bug where the formatter wasn't expanding words on some international characters. Patch contributed by Martin Larochelle.
- Fixed bug where the open link feature wasn't working correctly on IE 11.
- Fixed bug where enter before/after a cE=false block wouldn't properly padd the paragraph with an br element.
- Fixed so font size and font family select boxes always displays a value by using the runtime style as a fallback.
- Fixed so missing plugins will be logged to console as warnings rather than halting the initialization of the editor.
- Fixed so splitbuttons become normal buttons in advlist plugin if styles are empty. Patch contributed by René Schleusner.
- Fixed so you can multi insert rows/cols by selecting table cells and using insert rows/columns.

## 4.5.1 - 2016-12-07

### Fixed
- Fixed bug where the lists plugin wouldn't initialize without the advlist plugins if served from cdn.
- Fixed bug where selectors with "*" would cause the style format preview to throw an error.
- Fixed bug with toggling lists off on lists with empty list items would throw an error.
- Fixed bug where editing images would produce non existing blob uris.
- Fixed bug where the offscreen toc selection would be treated as the real toc element.
- Fixed bug where the aria level attribute for element path would have an incorrect start index.
- Fixed bug where the offscreen selection of cE=false that where very wide would be shown onscreen. Patch contributed by Steven Bufton.
- Fixed so the default_link_target gets applied to links created by the autolink plugin.
- Fixed so that the name attribute gets removed by the anchor plugin if editing anchors.

## 4.5.0 - 2016-11-23

### Added
- Added new toc plugin allows you to insert table of contents based on editor headings.
- Added new auto complete menu to all url fields. Adds history, link to anchors etc.
- Added new sidebar api that allows you to add custom sidebar panels and buttons to toggle these.
- Added new insert menu button that allows you to have multiple insert functions under the same menu button.
- Added new open link feature to ctrl+click, alt+enter and context menu.
- Added new media_embed_handler option to allow the media plugin to be populated with custom embeds.
- Added new support for editing transparent images using the image tools dialog.
- Added new images_reuse_filename option to allow filenames of images to be retained for upload.
- Added new security feature where links with target="_blank" will by default get rel="noopener noreferrer".
- Added new allow_unsafe_link_target to allow you to opt-out of the target="_blank" security feature.
- Added new style_formats_autohide option to automatically hide styles based on context.
- Added new codesample_content_css option to specify where the code sample prism css is loaded from.
- Added new support for Japanese/Chinese word count following the unicode standards on this.
- Added new fragmented undo levels this dramatically reduces flicker on contents with iframes.
- Added new live previews for complex elements like table or lists.

### Fixed
- Fixed bug where it wasn't possible to properly tab between controls in a dialog with a disabled form item control.
- Fixed bug where firefox would generate a rectangle on elements produced after/before a cE=false elements.
- Fixed bug with advlist plugin not switching list element format properly in some edge cases.
- Fixed bug where col/rowspans wasn't correctly computed by the table plugin in some cases.
- Fixed bug where the table plugin would thrown an error if object_resizing was disabled.
- Fixed bug where some invalid markup would cause issues when running in XHTML mode. Patch contributed by Charles Bourasseau.
- Fixed bug where the fullscreen class wouldn't be removed properly when closing dialogs.
- Fixed bug where the PastePlainTextToggle event wasn't fired by the paste plugin when the state changed.
- Fixed bug where table the row type wasn't properly updated in table row dialog. Patch contributed by Matthias Balmer.
- Fixed bug where select all and cut wouldn't place caret focus back to the editor in WebKit. Patch contributed by Daniel Jalkut.
- Fixed bug where applying cell/row properties to multiple cells/rows would reset other unchanged properties.
- Fixed bug where some elements in the schema would have redundant/incorrect children.
- Fixed bug where selector and target options would cause issues if used together.
- Fixed bug where drag/drop of images from desktop on chrome would thrown an error.
- Fixed bug where cut on WebKit/Blink wouldn't add an undo level.
- Fixed bug where IE 11 would scroll to the cE=false elements when they where selected.
- Fixed bug where keys like F5 wouldn't work when a cE=false element was selected.
- Fixed bug where the undo manager wouldn't stop the typing state when commands where executed.
- Fixed bug where unlink on wrapped links wouldn't work properly.
- Fixed bug with drag/drop of images on WebKit where the image would be deleted form the source editor.
- Fixed bug where the visual characters mode would be disabled when contents was extracted from the editor.
- Fixed bug where some browsers would toggle of formats applied to the caret when clicking in the editor toolbar.
- Fixed bug where the custom theme function wasn't working correctly.
- Fixed bug where image option for custom buttons required you to have icon specified as well.
- Fixed bug where the context menu and contextual toolbars would be visible at the same time and sometimes overlapping.
- Fixed bug where the noneditable plugin would double wrap elements when using the noneditable_regexp option.
- Fixed bug where tables would get padding instead of margin when you used the indent button.
- Fixed bug where the charmap plugin wouldn't properly insert non breaking spaces.
- Fixed bug where the color previews in color input boxes wasn't properly updated.
- Fixed bug where the list items of previous lists wasn't merged in the right order.
- Fixed bug where it wasn't possible to drag/drop inline-block cE=false elements on IE 11.
- Fixed bug where some table cell merges would produce incorrect rowspan/colspan.
- Fixed so the font size of the editor defaults to 14px instead of 11px this can be overridden by custom css.
- Fixed so wordcount is debounced to reduce cpu hogging on larger texts.
- Fixed so tinymce global gets properly exported as a module when used with some module bundlers.
- Fixed so it's possible to specify what css properties you want to preview on specific formats.
- Fixed so anchors are contentEditable=false while within the editor.
- Fixed so selected contents gets wrapped in a inline code element by the codesample plugin.
- Fixed so conditional comments gets properly stripped independent of case. Patch contributed by Georgii Dolzhykov.
- Fixed so some escaped css sequences gets properly handled. Patch contributed by Georgii Dolzhykov.
- Fixed so notifications with the same message doesn't get displayed at the same time.
- Fixed so F10 can be used as an alternative key to focus to the toolbar.
- Fixed various api documentation issues and typos.

### Removed
- Removed layer plugin since it wasn't really ported from 3.x and there doesn't seem to be much use for it.
- Removed moxieplayer.swf from the media plugin since it wasn't used by the media plugin.
- Removed format state from the advlist plugin to be more consistent with common word processors.

## 4.4.3 - 2016-09-01

### Fixed
- Fixed bug where copy would produce an exception on Chrome.
- Fixed bug where deleting lists on IE 11 would merge in correct text nodes.
- Fixed bug where deleting partial lists with indentation wouldn't cause proper normalization.

## 4.4.2 - 2016-08-25

### Added
- Added new importcss_exclusive option to disable unique selectors per group.
- Added new group specific selector_converter option to importcss plugin.
- Added new codesample_languages option to apply custom languages to codesample plugin.
- Added new codesample_dialog_width/codesample_dialog_height options.

### Fixed
- Fixed bug where fullscreen button had an incorrect keyboard shortcut.
- Fixed bug where backspace/delete wouldn't work correctly from a block to a cE=false element.
- Fixed bug where smartpaste wasn't detecting links with special characters in them like tilde.
- Fixed bug where the editor wouldn't get proper focus if you clicked on a cE=false element.
- Fixed bug where it wasn't possible to copy/paste table rows that had merged cells.
- Fixed bug where merging cells could some times produce invalid col/rowspan attibute values.
- Fixed bug where getBody would sometimes thrown an exception now it just returns null if the iframe is clobbered.
- Fixed bug where drag/drop of cE=false element wasn't properly constrained to viewport.
- Fixed bug where contextmenu on Mac would collapse any selection to a caret.
- Fixed bug where rtl mode wasn't rendered properly when loading a language pack with the rtl flag.
- Fixed bug where Kamer word bounderies would be stripped from contents.
- Fixed bug where lists would sometimes render two dots or numbers on the same line.
- Fixed bug where the skin_url wasn't used by the inlite theme.
- Fixed so data attributes are ignored when comparing formats in the formatter.
- Fixed so it's possible to disable inline toolbars in the inlite theme.
- Fixed so template dialog gets resized if it doesn't fit the window viewport.

## 4.4.1 - 2016-07-26

### Added
- Added smart_paste option to paste plugin to allow disabling the paste behavior if needed.

### Fixed
- Fixed bug where png urls wasn't properly detected by the smart paste logic.
- Fixed bug where the element path wasn't working properly when multiple editor instances where used.
- Fixed bug with creating lists out of multiple paragraphs would just create one list item instead of multiple.
- Fixed bug where scroll position wasn't properly handled by the inlite theme to place the toolbar properly.
- Fixed bug where multiple instances of the editor using the inlite theme didn't render the toolbar properly.
- Fixed bug where the shortcut label for fullscreen mode didn't match the actual shortcut key.
- Fixed bug where it wasn't possible to select cE=false blocks using touch devices on for example iOS.
- Fixed bug where it was possible to select the child image within a cE=false on IE 11.
- Fixed so inserts of html containing lists doesn't merge with any existing lists unless it's a paste operation.

## 4.4.0 - 2016-06-30

### Added
- Added new inlite theme this is a more lightweight inline UI.
- Added smarter paste logic that auto detects urls in the clipboard and inserts images/links based on that.
- Added a better image resize algorithm for better image quality in the imagetools plugin.

### Fixed
- Fixed bug where it wasn't possible to drag/dropping cE=false elements on FF.
- Fixed bug where backspace/delete before/after a cE=false block would produce a new paragraph.
- Fixed bug where list style type css property wasn't preserved when indenting lists.
- Fixed bug where merging of lists where done even if the list style type was different.
- Fixed bug where the image_dataimg_filter function wasn't used when pasting images.
- Fixed bug where nested editable within a non editable element would cause scroll on focus in Chrome.
- Fixed so invalid targets for inline mode is blocked on initialization. We only support elements that can have children.

## 4.3.13 - 2016-06-08

### Added
- Added characters with a diacritical mark to charmap plugin. Patch contributed by Dominik Schilling.
- Added better error handling if the image proxy service would produce errors.

### Fixed
- Fixed issue with pasting list items into list items would produce nested list rather than a merged list.
- Fixed bug where table selection could get stuck in selection mode for inline editors.
- Fixed bug where it was possible to place the caret inside the resize grid elements.
- Fixed bug where it wasn't possible to place in elements horizontally adjacent cE=false blocks.
- Fixed bug where multiple notifications wouldn't be properly placed on screen.
- Fixed bug where multiple editor instance of the same id could be produces in some specific integrations.

## 4.3.12 - 2016-05-10

### Fixed
- Fixed bug where focus calls couldn't be made inside the editors PostRender event handler.
- Fixed bug where some translations wouldn't work as expected due to a bug in editor.translate.
- Fixed bug where the node change event could fire with a node out side the root of the editor.
- Fixed bug where Chrome wouldn't properly present the keyboard paste clipboard details when paste was clicked.
- Fixed bug where merged cells in tables couldn't be selected from right to left.
- Fixed bug where insert row wouldn't properly update a merged cells rowspan property.
- Fixed bug where the color input boxes preview field wasn't properly set on initialization.
- Fixed bug where IME composition inside table cells wouldn't work as expected on IE 11.
- Fixed so all shadow dom support is under and experimental flag due to flaky browser support.

## 4.3.11 - 2016-04-25

### Fixed
- Fixed bug where it wasn't possible to insert empty blocks though the API unless they where padded.
- Fixed bug where you couldn't type the Euro character on Windows.
- Fixed bug where backspace/delete from a cE=false element to a text block didn't work properly.
- Fixed bug where the text color default grid would render incorrectly.
- Fixed bug where the codesample plugin wouldn't load the css in the editor for multiple editors.
- Fixed so the codesample plugin textarea gets focused by default.

## 4.3.10 - 2016-04-12

### Fixed
- Fixed bug where the key "y" on WebKit couldn't be entered due to conflict with keycode for F10 on keypress.

## 4.3.9 - 2016-04-12

### Added
- Added support for focusing the contextual toolbars using keyboard.
- Added keyboard support for slider UI controls. You can no increase/decrease using arrow keys.
- Added url pattern matching for Dailymotion to media plugin. Patch contributed by Bertrand Darbon.
- Added body_class to template plugin preview. Patch contributed by Milen Petrinski.
- Added options to better override textcolor pickers with custom colors. Patch contributed by Xavier Boubert.
- Added visual arrows to inline contextual toolbars so that they point to the element being active.

### Changed
- Changed the Meta+Shift+F shortcut to Ctrl+Shift+F since Czech, Slovak, Polish languages used the first one for input.

### Fixed
- Fixed so toolbars for tables or other larger elements get better positioned below the scrollable viewport.
- Fixed bug where it was possible to click links inside cE=false blocks.
- Fixed bug where event targets wasn't properly handled in Safari Technical Preview.
- Fixed bug where drag/drop text in FF 45 would make the editor caret invisible.
- Fixed bug where the remove state wasn't properly set on editor instances when detected as clobbered.
- Fixed bug where offscreen selection of some cE=false elements would render onscreen. Patch contributed by Steven Bufton
- Fixed bug where enter would clone styles out side the root on editors inside a span. Patch contributed by ChristophKaser.
- Fixed bug where drag/drop of images into the editor didn't work correctly in FF.
- Fixed so the first item in panels for the imagetools dialog gets proper keyboard focus.

## 4.3.8 - 2016-03-15

### Fixed
- Fixed bug where inserting HR at the end of a block element would produce an extra empty block.
- Fixed bug where links would be clickable when readonly mode was enabled.
- Fixed bug where the formatter would normalize to the wrong node on very specific content.
- Fixed bug where some nested list items couldn't be indented properly.
- Fixed bug where links where clickable in the preview dialog.
- Fixed so the alt attribute doesn't get padded with an empty value by default.
- Fixed so nested alignment works more correctly. You will now alter the alignment to the closest block parent.

## 4.3.7 - 2016-03-02

### Fixed
- Fixed bug where incorrect icons would be rendered for imagetools edit and color levels.
- Fixed bug where navigation using arrow keys inside a SelectBox didn't move up/down.
- Fixed bug where the visualblocks plugin would render borders round internal UI elements.

## 4.3.6 - 2016-03-01

### Added
- Added new paste_remember_plaintext_info option to allow a global disable of the plain text mode notification.
- Added new PastePlainTextToggle event that fires when plain text mode toggles on/off.

### Fixed
- Fixed bug where it wasn't possible to select media elements since the drag logic would snap it to mouse cursor.
- Fixed bug where it was hard to place the caret inside nested cE=true elements when the outer cE=false element was focused.
- Fixed bug where editors wouldn't properly initialize if both selector and mode where used.
- Fixed bug where IME input inside table cells would switch the IME off.
- Fixed bug where selection inside the first table cell would cause the whole table cell to get selected.
- Fixed bug where error handling of images being uploaded wouldn't properly handle faulty statuses.
- Fixed bug where inserting contents before a HR would cause an exception to be thrown.
- Fixed bug where copy/paste of Excel data would be inserted as an image.
- Fixed caret position issues with copy/paste of inline block cE=false elements.
- Fixed issues with various menu item focus bugs in Chrome. Where the focused menu bar item wasn't properly blurred.
- Fixed so the notifications have a solid background since it would be hard to read if there where text under it.
- Fixed so notifications gets animated similar to the ones used by dialogs.
- Fixed so larger images that gets pasted is handled better.
- Fixed so the window close button is more uniform on various platform and also increased it's hit area.

## 4.3.5 - 2016-02-11

Npm version bump due to package not being fully updated.

## 4.3.4 - 2016-02-11

### Added
- Added new OpenWindow/CloseWindow events that gets fired when windows open/close.
- Added new NewCell/NewRow events that gets fired when table cells/rows are created.
- Added new Promise return value to tinymce.init makes it easier to handle initialization.

### Fixed
- Fixed various bugs with drag/drop of contentEditable:false elements.
- Fixed bug where deleting of very specific nested list items would result in an odd list.
- Fixed bug where lists would get merged with adjacent lists outside the editable inline root.
- Fixed bug where MS Edge would crash when closing a dialog then clicking a menu item.
- Fixed bug where table cell selection would add undo levels.
- Fixed bug where table cell selection wasn't removed when inline editor where removed.
- Fixed bug where table cell selection wouldn't work properly on nested tables.
- Fixed bug where table merge menu would be available when merging between thead and tbody.
- Fixed bug where table row/column resize wouldn't get properly removed when the editor was removed.
- Fixed bug where Chrome would scroll to the editor if there where a empty hash value in document url.
- Fixed bug where the cache suffix wouldn't work correctly with the importcss plugin.
- Fixed bug where selection wouldn't work properly on MS Edge on Windows Phone 10.
- Fixed so adjacent pre blocks gets joined into one pre block since that seems like the user intent.
- Fixed so events gets properly dispatched in shadow dom. Patch provided by Nazar Mokrynskyi.

### Removed
- Removed the jQuery version the jQuery plugin is now moved into the main package.
- Removed jscs from build process since eslint can now handle code style checking.

## 4.3.3 - 2016-01-14

### Added
- Added new table_resize_bars configuration setting.  This setting allows you to disable the table resize bars.
- Added new beforeInitialize event to tinymce.util.XHR lets you modify XHR properties before open. Patch contributed by Brent Clintel.
- Added new autolink_pattern setting to autolink plugin. Enables you to override the default autolink formats. Patch contributed by Ben Tiedt.
- Added new charmap option that lets you override the default charmap of the charmap plugin.
- Added new charmap_append option that lets you add new characters to the default charmap of the charmap plugin.
- Added new insertCustomChar event that gets fired when a character is inserted by the charmap plugin.

### Fixed
- Fixed bug where table cells started with a superfluous &nbsp; in IE10+.
- Fixed bug where table plugin would retain all BR tags when cells were merged.
- Fixed bug where media plugin would strip underscores from youtube urls.
- Fixed bug where IME input would fail on IE 11 if you typed within a table.
- Fixed bug where double click selection of a word would remove the space before the word on insert contents.
- Fixed bug where table plugin would produce exceptions when hovering tables with invalid structure.
- Fixed bug where fullscreen wouldn't scroll back to it's original position when untoggled.
- Fixed so the template plugins templates setting can be a function that gets a callback that can provide templates.

## 4.3.2 - 2015-12-14

### Fixed
- Fixed bug where the resize bars for table cells were not affected by the object_resizing property.
- Fixed bug where the contextual table toolbar would appear incorrectly if TinyMCE was initialized inline inside a table.
- Fixed bug where resizing table cells did not fire a node change event or add an undo level.
- Fixed bug where double click selection of text on IE 11 wouldn't work properly.
- Fixed bug where codesample plugin would incorrectly produce br elements inside code elements.
- Fixed bug where media plugin would strip dashes from youtube urls.
- Fixed bug where it was possible to move the caret into the table resize bars.
- Fixed bug where drag/drop into a cE=false element was possible on IE.

## 4.3.1 - 2015-11-30

### Fixed
- Fixed so it's possible to disable the table inline toolbar by setting it to false or an empty string.
- Fixed bug where it wasn't possible to resize some tables using the drag handles.
- Fixed bug where unique id:s would clash for multiple editor instances and cE=false selections.
- Fixed bug where the same plugin could be initialized multiple times.
- Fixed bug where the table inline toolbars would be displayed at the same time as the image toolbars.
- Fixed bug where the table selection rect wouldn't be removed when selecting another control element.

## 4.3.0 - 2015-11-23

### Added
- Added new table column/row resize support. Makes it a lot more easy to resize the columns/rows in a table.
- Added new table inline toolbar. Makes it easier to for example add new rows or columns to a table.
- Added new notification API. Lets you display floating notifications to the end user.
- Added new codesample plugin that lets you insert syntax highlighted pre elements into the editor.
- Added new image_caption to images. Lets you create images with captions using a HTML5 figure/figcaption elements.
- Added new live previews of embeded videos. Lets you play the video right inside the editor.
- Added new setDirty method and "dirty" event to the editor. Makes it easier to track the dirty state change.
- Added new setMode method to Editor instances that lets you dynamically switch between design/readonly.
- Added new core support for contentEditable=false elements within the editor overrides the browsers broken behavior.

### Changed
- Rewrote the noneditable plugin to use the new contentEditable false core logic.

### Fixed
- Fixed so the dirty state doesn't set to false automatically when the undo index is set to 0.
- Fixed the Selection.placeCaretAt so it works better on IE when the coordinate is between paragraphs.
- Fixed bug where data-mce-bogus="all" element contents where counted by the word count plugin.
- Fixed bug where contentEditable=false elements would be indented by the indent buttons.
- Fixed bug where images within contentEditable=false would be selected in WebKit on mouse click.
- Fixed bug in DOMUntils split method where the replacement parameter wouldn't work on specific cases.
- Fixed bug where the importcss plugin would import classes from the skin content css file.
- Fixed so all button variants have a wrapping span for it's text to make it easier to skin.
- Fixed so it's easier to exit pre block using the arrow keys.
- Fixed bug where listboxes with fix widths didn't render correctly.

## 4.2.8 - 2015-11-13

### Fixed
- Fixed bug where it was possible to delete tables as the inline root element if all columns where selected.
- Fixed bug where the UI buttons active state wasn't properly updated due to recent refactoring of that logic.

## 4.2.7 - 2015-10-27

### Fixed
- Fixed bug where backspace/delete would remove all formats on the last paragraph character in WebKit/Blink.
- Fixed bug where backspace within a inline format element with a bogus caret container would move the caret.
- Fixed bug where backspace/delete on selected table cells wouldn't add an undo level.
- Fixed bug where script tags embedded within the editor could sometimes get a mce- prefix prepended to them
- Fixed bug where validate: false option could produce an error to be thrown from the Serialization step.
- Fixed bug where inline editing of a table as the root element could let the user delete that table.
- Fixed bug where inline editing of a table as the root element wouldn't properly handle enter key.
- Fixed bug where inline editing of a table as the root element would normalize the selection incorrectly.
- Fixed bug where inline editing of a list as the root element could let the user delete that list.
- Fixed bug where inline editing of a list as the root element could let the user split that list.
- Fixed bug where resize handles would be rendered on editable root elements such as table.

## 4.2.6 - 2015-09-28

### Added
- Added capability to set request headers when using XHRs.
- Added capability to upload local images automatically default delay is set to 30 seconds after editing images.
- Added commands ids mceEditImage, mceAchor and mceMedia to be avaiable from execCommand.
- Added Edge browser to saucelabs grunt task. Patch contributed by John-David Dalton.

### Fixed
- Fixed bug where blob uris not produced by tinymce would produce HTML invalid markup.
- Fixed bug where selection of contents of a nearly empty editor in Edge would sometimes fail.
- Fixed bug where color styles woudln't be retained on copy/paste in Blink/Webkit.
- Fixed bug where the table plugin would throw an error when inserting rows after a child table.
- Fixed bug where the template plugin wouldn't handle functions as variable replacements.
- Fixed bug where undo/redo sometimes wouldn't work properly when applying formatting collapsed ranges.
- Fixed bug where shift+delete wouldn't do a cut operation on Blink/WebKit.
- Fixed bug where cut action wouldn't properly store the before selection bookmark for the undo level.
- Fixed bug where backspace in side an empty list element on IE would loose editor focus.
- Fixed bug where the save plugin wouldn't enable the buttons when a change occurred.
- Fixed bug where Edge wouldn't initialize the editor if a document.domain was specified.
- Fixed bug where enter key before nested images would sometimes not properly expand the previous block.
- Fixed bug where the inline toolbars wouldn't get properly hidden when blurring the editor instance.
- Fixed bug where Edge would paste Chinese characters on some Windows 10 installations.
- Fixed bug where IME would loose focus on IE 11 due to the double trailing br bug fix.
- Fixed bug where the proxy url in imagetools was incorrect. Patch contributed by Wong Ho Wang.

## 4.2.5 - 2015-08-31

### Added
- Added fullscreen capability to embedded youtube and vimeo videos.

### Fixed
- Fixed bug where the uploadImages call didn't work on IE 10.
- Fixed bug where image place holders would be uploaded by uploadImages call.
- Fixed bug where images marked with bogus would be uploaded by the uploadImages call.
- Fixed bug where multiple calls to uploadImages would result in decreased performance.
- Fixed bug where pagebreaks were editable to imagetools patch contributed by Rasmus Wallin.
- Fixed bug where the element path could cause too much recursion exception.
- Fixed bug for domains containing ".min". Patch contributed by Loïc Février.
- Fixed so validation of external links to accept a number after www. Patch contributed by Victor Carvalho.
- Fixed so the charmap is exposed though execCommand. Patch contributed by Matthew Will.
- Fixed so that the image uploads are concurrent for improved performance.
- Fixed various grammar problems in inline documentation. Patches provided by nikolas.

## 4.2.4 - 2015-08-17

### Added
- Added picture as a valid element to the HTML 5 schema. Patch contributed by Adam Taylor.

### Fixed
- Fixed bug where contents would be duplicated on drag/drop within the same editor.
- Fixed bug where floating/alignment of images on Edge wouldn't work properly.
- Fixed bug where it wasn't possible to drag images on IE 11.
- Fixed bug where image selection on Edge would sometimes fail.
- Fixed bug where contextual toolbars icons wasn't rendered properly when using the toolbar_items_size.
- Fixed bug where searchreplace dialog doesn't get prefilled with the selected text.
- Fixed bug where fragmented matches wouldn't get properly replaced by the searchreplace plugin.
- Fixed bug where enter key wouldn't place the caret if was after a trailing space within an inline element.
- Fixed bug where the autolink plugin could produce multiple links for the same text on Gecko.
- Fixed bug where EditorUpload could sometimes throw an exception if the blob wasn't found.
- Fixed xss issues with media plugin not properly filtering out some script attributes.

## 4.2.3 - 2015-07-30

### Fixed
- Fixed bug where image selection wasn't possible on Edge due to incompatible setBaseAndExtend API.
- Fixed bug where image blobs urls where not properly destroyed by the imagetools plugin.
- Fixed bug where keyboard shortcuts wasn't working correctly on IE 8.
- Fixed skin issue where the borders of panels where not visible on IE 8.

## 4.2.2 - 2015-07-22

### Fixed
- Fixed bug where float panels were not being hidden on inline editor blur when fixed_toolbar_container config option was in use.
- Fixed bug where combobox states wasn't properly updated if contents where updated without keyboard.
- Fixed bug where pasting into textbox or combobox would move the caret to the end of text.
- Fixed bug where removal of bogus span elements before block elements would remove whitespace between nodes.
- Fixed bug where repositioning of inline toolbars where async and producing errors if the editor was removed from DOM to early. Patch by iseulde.
- Fixed bug where element path wasn't working correctly. Patch contributed by iseulde.
- Fixed bug where menus wasn't rendered correctly when custom images where added to a menu. Patch contributed by Naim Hammadi.

## 4.2.1 - 2015-06-29

### Fixed
- Fixed bug where back/forward buttons in the browser would render blob images as broken images.
- Fixed bug where Firefox would throw regexp to big error when replacing huge base64 chunks.
- Fixed bug rendering issues with resize and context toolbars not being placed properly until next animation frame.
- Fixed bug where the rendering of the image while cropping would some times not be centered correctly.
- Fixed bug where listbox items with submenus would me selected as active.
- Fixed bug where context menu where throwing an error when rendering.
- Fixed bug where resize both option wasn't working due to resent addClass API change. Patch contributed by Jogai.
- Fixed bug where a hideAll call for container rendered inline toolbars would throw an error.
- Fixed bug where onclick event handler on combobox could cause issues if element.id was a function by some polluting libraries.
- Fixed bug where listboxes wouldn't get proper selected sub menu item when using link_list or image_list.
- Fixed so the UI controls are as wide as 4.1.x to avoid wrapping controls in toolbars.
- Fixed so the imagetools dialog is adaptive for smaller screen sizes.

## 4.2.0 - 2015-06-25

### Added
- Added new flat default skin to make the UI more modern.
- Added new imagetools plugin, lets you crop/resize and apply filters to images.
- Added new contextual toolbars support to the API lets you add floating toolbars for specific CSS selectors.
- Added new promise feature fill as tinymce.util.Promise.
- Added new built in image upload feature lets you upload any base64 encoded image within the editor as files.

### Fixed
- Fixed bug where resize handles would appear in the right position in the wrong editor when switching between resizable content in different inline editors.
- Fixed bug where tables would not be inserted in inline mode due to previous float panel fix.
- Fixed bug where floating panels would remain open when focus was lost on inline editors.
- Fixed bug where cut command on Chrome would thrown a browser security exception.
- Fixed bug where IE 11 sometimes would report an incorrect size for images in the image dialog.
- Fixed bug where it wasn't possible to remove inline formatting at the end of block elements.
- Fixed bug where it wasn't possible to delete table cell contents when cell selection was vertical.
- Fixed bug where table cell wasn't emptied from block elements if delete/backspace where pressed in empty cell.
- Fixed bug where cmd+shift+arrow didn't work correctly on Firefox mac when selecting to start/end of line.
- Fixed bug where removal of bogus elements would sometimes remove whitespace between nodes.
- Fixed bug where the resize handles wasn't updated when the main window was resized.
- Fixed so script elements gets removed by default to prevent possible XSS issues in default config implementations.
- Fixed so the UI doesn't need manual reflows when using non native layout managers.
- Fixed so base64 encoded images doesn't slow down the editor on modern browsers while editing.
- Fixed so all UI elements uses touch events to improve mobile device support.
- Removed the touch click quirks patch for iOS since it did more harm than good.
- Removed the non proportional resize handles since. Unproportional resize can still be done by holding the shift key.

## 4.1.10 - 2015-05-05

### Fixed
- Fixed bug where plugins loaded with compat3x would sometimes throw errors when loading using the jQuery version.
- Fixed bug where extra empty paragraphs would get deleted in WebKit/Blink due to recent Quriks fix.
- Fixed bug where the editor wouldn't work properly on IE 12 due to some required browser sniffing.
- Fixed bug where formatting shortcut keys where interfering with Mac OS X screenshot keys.
- Fixed bug where the caret wouldn't move to the next/previous line boundary on Cmd+Left/Right on Gecko.
- Fixed bug where it wasn't possible to remove formats from very specific nested contents.
- Fixed bug where undo levels wasn't produced when typing letters using the shift or alt+ctrl modifiers.
- Fixed bug where the dirty state wasn't properly updated when typing using the shift or alt+ctrl modifiers.
- Fixed bug where an error would be thrown if an autofocused editor was destroyed quickly after its initialization. Patch provided by thorn0.
- Fixed issue with dirty state not being properly updated on redo operation.
- Fixed issue with entity decoder not handling incorrectly written numeric entities.
- Fixed issue where some PI element values wouldn't be properly encoded.

## 4.1.9 - 2015-03-10

### Fixed
- Fixed bug where indentation wouldn't work properly for non list elements.
- Fixed bug with image plugin not pulling the image dimensions out correctly if a custom document_base_url was used.
- Fixed bug where ctrl+alt+[1-9] would conflict with the AltGr+[1-9] on Windows. New shortcuts is ctrl+shift+[1-9].
- Fixed bug with removing formatting on nodes in inline mode would sometimes include nodes outside the editor body.
- Fixed bug where extra nbsp:s would be inserted when you replaced a word surrounded by spaces using insertContent.
- Fixed bug with pasting from Google Docs would produce extra strong elements and line feeds.

## 4.1.8 - 2015-03-05

### Added
- Added new html5 sizes attribute to img elements used together with srcset.
- Added new elementpath option that makes it possible to disable the element path but keep the statusbar.
- Added new option table_style_by_css for the table plugin to set table styling with css rather than table attributes.
- Added new link_assume_external_targets option to prompt the user to prepend http:// prefix if the supplied link does not contain a protocol prefix.
- Added new image_prepend_url option to allow a custom base path/url to be added to images.
- Added new table_appearance_options option to make it possible to disable some options.
- Added new image_title option to make it possible to alter the title of the image, disabled by default.

### Fixed
- Fixed bug where selection starting from out side of the body wouldn't produce a proper selection range on IE 11.
- Fixed bug where pressing enter twice before a table moves the cursor in the table and causes a javascript error.
- Fixed bug where advanced image styles were not respected.
- Fixed bug where the less common Shift+Delete didn't produce a proper cut operation on WebKit browsers.
- Fixed bug where image/media size constrain logic would produce NaN when handling non number values.
- Fixed bug where internal classes where removed by the removeformat command.
- Fixed bug with creating links table cell contents with a specific selection would throw a exceptions on WebKit/Blink.
- Fixed bug where valid_classes option didn't work as expected according to docs. Patch provided by thorn0.
- Fixed bug where jQuery plugin would patch the internal methods multiple times. Patch provided by Drew Martin.
- Fixed bug where backspace key wouldn't delete the current selection of newly formatted content.
- Fixed bug where type over of inline formatting elements wouldn't properly keep the format on WebKit/Blink.
- Fixed bug where selection needed to be properly normalized on modern IE versions.
- Fixed bug where Command+Backspace didn't properly delete the whole line of text but the previous word.
- Fixed bug where UI active states wheren't properly updated on IE if you placed caret within the current range.
- Fixed bug where delete/backspace on WebKit/Blink would remove span elements created by the user.
- Fixed bug where delete/backspace would produce incorrect results when deleting between two text blocks with br elements.
- Fixed bug where captions where removed when pasting from MS Office.
- Fixed bug where lists plugin wouldn't properly remove fully selected nested lists.
- Fixed bug where the ttf font used for icons would throw an warning message on Gecko on Mac OS X.
- Fixed a bug where applying a color to text did not update the undo/redo history.
- Fixed so shy entities gets displayed when using the visualchars plugin.
- Fixed so removeformat removes ins/del by default since these might be used for strikethough.
- Fixed so multiple language packs can be loaded and added to the global I18n data structure.
- Fixed so transparent color selection gets treated as a normal color selection. Patch contributed by Alexander Hofbauer.
- Fixed so it's possible to disable autoresize_overflow_padding, autoresize_bottom_margin options by setting them to false.
- Fixed so the charmap plugin shows the description of the character in the dialog. Patch contributed by Jelle Hissink.
- Removed address from the default list of block formats since it tends to be missused.
- Fixed so the pre block format is called preformatted to make it more verbose.
- Fixed so it's possible to context scope translation strings this isn't needed most of the time.
- Fixed so the max length of the width/height input fields of the media dialog is 5 instead of 3.
- Fixed so drag/dropped contents gets properly processed by paste plugin since it's basically a paste. Patch contributed by Greg Fairbanks.
- Fixed so shortcut keys for headers is ctrl+alt+[1-9] instead of ctrl+[1-9] since these are for switching tabs in the browsers.
- Fixed so "u" doesn't get converted into a span element by the legacy input filter. Since this is now a valid HTML5 element.
- Fixed font families in order to provide appropriate web-safe fonts.

## 4.1.7 - 2014-11-27

### Added
- Added HTML5 schema support for srcset, source and picture. Patch contributed by mattheu.
- Added new cache_suffix setting to enable cache busting by producing unique urls.
- Added new paste_convert_word_fake_lists option to enable users to disable the fake lists convert logic.

### Fixed
- Fixed so advlist style changes adds undo levels for each change.
- Fixed bug where WebKit would sometimes produce an exception when the autolink plugin where looking for URLs.
- Fixed bug where IE 7 wouldn't be rendered properly due to aggressive css compression.
- Fixed bug where DomQuery wouldn't accept window as constructor element.
- Fixed bug where the color picker in 3.x dialogs wouldn't work properly. Patch contributed by Callidior.
- Fixed bug where the image plugin wouldn't respect the document_base_url.
- Fixed bug where the jQuery plugin would fail to append to elements named array prototype names.

## 4.1.6 - 2014-10-08

### Changed
- Replaced jake with grunt since it is more mainstream and has better plugin support.

### Fixed
- Fixed bug with clicking on the scrollbar of the iframe would cause a JS error to be thrown.
- Fixed bug where null would produce an exception if you passed it to selection.setRng.
- Fixed bug where Ctrl/Cmd+Tab would indent the current list item if you switched tabs in the browser.
- Fixed bug where pasting empty cells from Excel would result in a broken table.
- Fixed bug where it wasn't possible to switch back to default list style type.
- Fixed issue where the select all quirk fix would fire for other modifiers than Ctrl/Cmd combinations.


## 4.1.5 - 2014-09-09

### Fixed
- Fixed bug where sometimes the resize rectangles wouldn't properly render on images on WebKit/Blink.
- Fixed bug in list plugin where delete/backspace would merge empty LI elements in lists incorrectly.
- Fixed bug where empty list elements would result in empty LI elements without it's parent container.
- Fixed bug where backspace in empty caret formatted element could produce an type error exception of Gecko.
- Fixed bug where lists pasted from word with a custom start index above 9 wouldn't be properly handled.
- Fixed bug where tabfocus plugin would tab out of the editor instance even if the default action was prevented.
- Fixed bug where tabfocus wouldn't tab properly to other adjacent editor instances.
- Fixed bug where the DOMUtils setStyles wouldn't properly removed or update the data-mce-style attribute.
- Fixed bug where dialog select boxes would be placed incorrectly if document.body wasn't statically positioned.
- Fixed bug where pasting would sometimes scroll to the top of page if the user was using the autoresize plugin.
- Fixed bug where caret wouldn't be properly rendered by Chrome when clicking on the iframes documentElement.
- Fixed so custom images for menubutton/splitbutton can be provided. Patch contributed by Naim Hammadi.
- Fixed so the default action of windows closing can be prevented by blocking the default action of the close event.
- Fixed so nodeChange and focus of the editor isn't automatically performed when opening sub dialogs.

## 4.1.4 - 2014-08-21

### Added
- Added new media_filter_html option to media plugin that blocks any conditional comments, scripts etc within a video element.
- Added new content_security_policy option allows you to set custom policy for iframe contents. Patch contributed by Francois Chagnon.

### Fixed
- Fixed bug where activate/deactivate events wasn't firing properly when switching between editors.
- Fixed bug where placing the caret on iOS was difficult due to a WebKit bug with touch events.
- Fixed bug where the resize helper wouldn't render properly on older IE versions.
- Fixed bug where resizing images inside tables on older IE versions would sometimes fail depending mouse position.
- Fixed bug where editor.insertContent would produce an exception when inserting select/option elements.
- Fixed bug where extra empty paragraphs would be produced if block elements where inserted inside span elements.
- Fixed bug where the spellchecker menu item wouldn't be properly checked if spell checking was started before it was rendered.
- Fixed bug where the DomQuery filter function wouldn't remove non elements from collection.
- Fixed bug where document with custom document.domain wouldn't properly render the editor.
- Fixed bug where IE 8 would throw exception when trying to enter invalid color values into colorboxes.
- Fixed bug where undo manager could incorrectly add an extra undo level when custom resize handles was removed.
- Fixed bug where it wouldn't be possible to alter cell properties properly on table cells on IE 8.
- Fixed so the color picker button in table dialog isn't shown unless you include the colorpicker plugin or add your own custom color picker.
- Fixed so activate/deactivate events fire when windowManager opens a window since.
- Fixed so the table advtab options isn't separated by an underscore to normalize naming with image_advtab option.
- Fixed so the table cell dialog has proper padding when the advanced tab in disabled.

## 4.1.3 - 2014-07-29

### Added
- Added event binding logic to tinymce.util.XHR making it possible to override headers and settings before any request is made.

### Fixed
- Fixed bug where drag events wasn't fireing properly on older IE versions since the event handlers where bound to document.
- Fixed bug where drag/dropping contents within the editor on IE would force the contents into plain text mode even if it was internal content.
- Fixed bug where IE 7 wouldn't open menus properly due to a resize bug in the browser auto closing them immediately.
- Fixed bug where the DOMUtils getPos logic wouldn't produce a valid coordinate inside the body if the body was positioned non static.
- Fixed bug where the element path and format state wasn't properly updated if you had the wordcount plugin enabled.
- Fixed bug where a comment at the beginning of source would produce an exception in the formatter logic.
- Fixed bug where setAttrib/getAttrib on null would throw exception together with any hooked attributes like style.
- Fixed bug where table sizes wasn't properly retained when copy/pasting on WebKit/Blink.
- Fixed bug where WebKit/Blink would produce colors in RGB format instead of the forced HEX format when deleting contents.
- Fixed bug where the width attribute wasn't updated on tables if you changed the size inside the table dialog.
- Fixed bug where control selection wasn't properly handled when the caret was placed directly after an image.
- Fixed bug where selecting the contents of table cells using the selection.select method wouldn't place the caret properly.
- Fixed bug where the selection state for images wasn't removed when placing the caret right after an image on WebKit/Blink.
- Fixed bug where all events wasn't properly unbound when and editor instance was removed or destroyed by some external innerHTML call.
- Fixed bug where it wasn't possible or very hard to select images on iOS when the onscreen keyboard was visible.
- Fixed so auto_focus can take a boolean argument this will auto focus the last initialized editor might be useful for single inits.
- Fixed so word auto detect lists logic works better for faked lists that doesn't have specific markup.
- Fixed so nodeChange gets fired on mouseup as it used to before 4.1.1 we optimized that event to fire less often.

### Removed
- Removed the finish menu item from spellchecker menu since it's redundant you can stop spellchecking by toggling menu item or button.

## 4.1.2 - 2014-07-15

### Added
- Added offset/grep to DomQuery class works basically the same as it's jQuery equivalent.

### Fixed
- Fixed bug where backspace/delete or setContent with an empty string would remove header data when using the fullpage plugin.
- Fixed bug where tinymce.remove with a selector not matching any editors would remove all editors.
- Fixed bug where resizing of the editor didn't work since the theme was calling setStyles instead of setStyle.
- Fixed bug where IE 7 would fail to append html fragments to iframe document when using DomQuery.
- Fixed bug where the getStyle DOMUtils method would produce an exception if it was called with null as it's element.
- Fixed bug where the paste plugin would remove the element if the none of the paste_webkit_styles rules matched the current style.
- Fixed bug where contextmenu table items wouldn't work properly on IE since it would some times fire an incorrect selection change.
- Fixed bug where the padding/border values wasn't used in the size calculation for the body size when using autoresize. Patch contributed by Matt Whelan.
- Fixed bug where conditional word comments wouldn't be properly removed when pasting plain text.
- Fixed bug where resizing would sometime fail on IE 11 when the mouseup occurred inside the resizable element.
- Fixed so the iframe gets initialized without any inline event handlers for better CSP support. Patch contributed by Matt Whelan.
- Fixed so the tinymce.dom.Sizzle is the latest version of sizzle this resolves the document context bug.

## 4.1.1 - 2014-07-08

### Fixed
- Fixed bug where pasting plain text on some WebKit versions would result in an empty line.
- Fixed bug where resizing images inside tables on IE 11 wouldn't work properly.
- Fixed bug where IE 11 would sometimes throw "Invalid argument" exception when editor contents was set to an empty string.
- Fixed bug where document.activeElement would throw exceptions on IE 9 when that element was hidden or removed from dom.
- Fixed bug where WebKit/Blink sometimes produced br elements with the Apple-interchange-newline class.
- Fixed bug where table cell selection wasn't properly removed when copy/pasting table cells.
- Fixed bug where pasting nested list items from Word wouldn't produce proper semantic nested lists.
- Fixed bug where right clicking using the contextmenu plugin on WebKit/Blink on Mac OS X would select the target current word or line.
- Fixed bug where it wasn't possible to alter table cell properties on IE 8 using the context menu.
- Fixed bug where the resize helper wouldn't be correctly positioned on older IE versions.
- Fixed bug where fullpage plugin would produce an error if you didn't specify a doctype encoding.
- Fixed bug where anchor plugin would get the name/id of the current element even if it wasn't anchor element.
- Fixed bug where visual aids for tables wouldn't be properly disabled when changing the border size.
- Fixed bug where some control selection events wasn't properly fired on older IE versions.
- Fixed bug where table cell selection on older IE versions would prevent resizing of images.
- Fixed bug with paste_data_images paste option not working properly on modern IE versions.
- Fixed bug where custom elements with underscores in the name wasn't properly parsed/serialized.
- Fixed bug where applying inline formats to nested list elements would produce an incorrect formatting result.
- Fixed so it's possible to hide items from elements path by using preventDefault/stopPropagation.
- Fixed so inline mode toolbar gets rendered right aligned if the editable element positioned to the documents right edge.
- Fixed so empty inline elements inside empty block elements doesn't get removed if configured to be kept intact.
- Fixed so DomQuery parentsUntil/prevUntil/nextUntil supports selectors/elements/filters etc.
- Fixed so legacyoutput plugin overrides fontselect and fontsizeselect controls and handles font elements properly.

## 4.1.0 - 2014-06-18

### Added
- Added new file_picker_callback option to replace the old file_browser_callback the latter will still work though.
- Added new custom colors to textcolor plugin will be displayed if a color picker is provided also shows the latest colors.
- Added new color_picker_callback option to enable you to add custom color pickers to the editor.
- Added new advanced tabs to table/cell/row dialogs to enable you to select colors for border/background.
- Added new colorpicker plugin that lets you select colors from a hsv color picker.
- Added new tinymce.util.Color class to handle color parsing and converting.
- Added new colorpicker UI widget element lets you add a hsv color picker to any form/window.
- Added new textpattern plugin that allows you to use markdown like text patterns to format contents.
- Added new resize helper element that shows the current width & height while resizing.
- Added new "once" method to Editor and EventDispatcher enables since callback execution events.
- Added new jQuery like class under tinymce.dom.DomQuery it's exposed on editor instances (editor.$) and globally under (tinymce.$).

### Fixed
- Fixed so the default resize method for images are proportional shift/ctrl can be used to make an unproportional size.
- Fixed bug where the image_dimensions option of the image plugin would cause exceptions when it tried to update the size.
- Fixed bug where table cell dialog class field wasn't properly updated when editing an a table cell with an existing class.
- Fixed bug where Safari on Mac would produce webkit-fake-url for pasted images so these are now removed.
- Fixed bug where the nodeChange event would get fired before the selection was changed when clicking inside the current selection range.
- Fixed bug where valid_classes option would cause exception when it removed internal prefixed classes like mce-item-.
- Fixed bug where backspace would cause navigation in IE 8 on an inline element and after a caret formatting was applied.
- Fixed so placeholder images produced by the media plugin gets selected when inserted/edited.
- Fixed so it's possible to drag in images when the paste_data_images option is enabled. Might be useful for mail clients.
- Fixed so images doesn't get a width/height applied if the image_dimensions option is set to false useful for responsive contents.
- Fixed so it's possible to pass in an optional arguments object for the nodeChanged function to be passed to all nodechange event listeners.
- Fixed bug where media plugin embed code didn't update correctly.<|MERGE_RESOLUTION|>--- conflicted
+++ resolved
@@ -19,11 +19,8 @@
 
 ### Improved
 - Direct invalid child text nodes of list elements will be wrapped in list item elements. #TINY-4818
-<<<<<<< HEAD
 - Templates will be parsed before preview and insertion to make preview consistent with inserted template content and prevent XSS. #TINY-9244
-=======
 - Pressing backspace in an empty line now preserves formatting in a previous empty line. #TINY-9454
->>>>>>> 33f7b3a6
 
 ### Changed
 - The `link` plugins context menu items will no longer appear for noneditable links. #TINY-9491
