--- conflicted
+++ resolved
@@ -65,11 +65,8 @@
 - Backspace or delete keys was deleting contents inside noneditable elements. #TINY-9477
 - Inserting newlines inside an editable element inside a noneditable root would sometimes try to split the editable element. #TINY-9461
 - Creating a list in a table cell when the caret is in front of an anchor element would not properly include the anchor in the list. #TINY-6853
-<<<<<<< HEAD
 - Noneditable elements would be removed when dragged and dropped within a noneditable root. #TINY-9558
-=======
 - Formatting could be applied or removed on noneditable list items inside a noneditable root. #TINY-9563
->>>>>>> c37cb13f
 
 ## 6.3.1 - 2022-12-06
 
