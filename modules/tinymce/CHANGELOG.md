# Changelog
All notable changes to this project will be documented in this file.

The format is based on [Keep a Changelog](https://keepachangelog.com/en/1.0.0/),
and this project adheres to [Semantic Versioning](https://semver.org/spec/v2.0.0.html).

## Unreleased

### Added
- New `expand` function added to `tinymce.selection` which expands the selection around the nearest word. #TINY-9001
- New `expand` function added to `tinymce.dom.RangeUtils` to return a new range expanded around the nearest word. #TINY-9001

### Fixed
<<<<<<< HEAD
- Range expanding capabilities would behave inconsistently depending on where the cursor was placed. #TINY-9029
=======
- Compilation errors were thrown when using TypeScript 4.8. #TINY-9161
>>>>>>> eac8c552
- Line separator scrolling in floating toolbars. #TINY-8948
- A double bottom border appeared on inline mode editor for the `tinymce-5` skin. #TINY-9108

## 6.2.0 - 2022-09-08

### Added
- New `text_patterns_lookup` option to provide additional text patterns dynamically. #TINY-8778
- New promotion element has been added to the default UI. It can be disabled using the new `promotion` option. #TINY-8840
- New `format_noneditable_selector` option to specify the `contenteditable="false"` elements that can be wrapped in a format. #TINY-8905
- Added `allow` as a valid attribute for the `iframe` element in the editor schema. #TINY-8939
- New `search` field in the `MenuButton` that shows a search field at the top of the menu, and refetches items when the search field updates. #TINY-8952

### Improved
- The formatter can now apply a format to a `contenteditable="false"` element by wrapping it. Configurable using the `format_noneditable_selector` option. #TINY-8905
- The autocompleter now supports a multiple character trigger using the new `trigger` configuration. #TINY-8887
- The formatter now applies some inline formats, such as color and font size, to list item elements when the entire item content is selected. #TINY-8961
- The installed and available plugin lists in the Help dialog are now sorted alphabetically. #TINY-9019
- Alignment can now be applied to more types of embedded media elements. #TINY-8687

### Changed
- The `@menubar-row-separator-color` oxide variable no longer affects the divider between the Menubar and Toolbar. It only controls the color of the separator lines drawn in multiline Menubars. #TINY-8632
- The `@toolbar-separator-color` oxide variable now affects the color of the separator between the Menubar and Toolbar only. #TINY-8632
- Available Premium plugins, which are listed by name in the Help dialog, are no longer translated. #TINY-9019

### Fixed
- The Autolink plugin did not work when text nodes in the content were fragmented. #TINY-3723
- Fixed multiple incorrect types on public APIs found while enabling TypeScript strict mode. #TINY-8806
- The number of blank lines returned from `editor.getContent({format: 'text'})` differed between browsers. #TINY-8579
- The editor focused via the `auto_focus` option was not scrolled into the viewport. #TINY-8785
- Adding spaces immediately after a `contenteditable="false"` block did not work properly in some circumstances. #TINY-8814
- Elements with only `data-*` custom attributes were sometimes removed when they should not be removed. #TINY-8755
- Selecting a figure with `class="image"` incorrectly highlighted the link toolbar button. #TINY-8832
- Specifying a single, non-default list style for the `advlist_bullet_styles` and `advlist_number_styles` options was not respected. #TINY-8721
- Fixed multiple issues that occurred when formatting `contenteditable` elements. #TINY-8905
- Spaces could be incorrectly added to `urlinput` dialog components (commonly but not exclusively presented in the *Insert/Edit Link* dialog) in certain cases. #TINY-8775
- The text patterns logic threw an error when there were fragmented text nodes in a paragraph. #TINY-8779
- Dragging a `contentEditable=false` element towards a document’s edge did not cause scrolling. #TINY-8874
- Parsing large documents no longer throws a `Maximum call stack size exceeded` exception. #TINY-6945
- DomParser filter matching was not checked between filters, which could lead to an exception in the parser. #TINY-8888
- `contenteditable="false"` lists can no longer be toggled; and `contenteditable="true"` list elements within these lists can no longer be indented, split into another list element, or appended to the previous list element by deletion. #TINY-8920
- Removed extra bottom padding in the context toolbar of the `tinymce-5` skin. #TINY-8980
- Fixed a regression where pressing **Enter** added or deleted content outside the selection. #TINY-9101
- Fixed a bug where pressing **Enter** deleted selected `contenteditable="false"` `<pre>` elements. #TINY-9101
- The `editor.insertContent()` API did not respect the `no_events` argument. #TINY-9140

### Deprecated
- The autocompleter configuration property, `ch`, has been deprecated. It will be removed in the next major release. Use the `trigger` property instead. #TINY-8887

## 6.1.2 - 2022-07-29

### Fixed
- Reverted the undo level fix in the `autolink` plugin as it caused duplicated content in some edge cases. #TINY-8936

## 6.1.1 - 2022-07-27

### Fixed
- Invalid special elements were not cleaned up correctly during sanitization. #TINY-8780
- An exception was thrown when deleting all content if the start or end of the document had a `contenteditable="false"` element. #TINY-8877
- When a sidebar was opened using the `sidebar_show` option, its associated toolbar button was not highlighted. #TINY-8873
- When converting a URL to a link, the `autolink` plugin did not fire an `ExecCommand` event, nor did it create an undo level. #TINY-8896
- Worked around a Firefox bug which resulted in cookies not being available inside the editor content. #TINY-8916
- `<pre>` content pasted into a `<pre>` block that had inline styles or was `noneditable` now merges correctly with the surrounding content. #TINY-8860
- After a `codesample` was pasted, the insertion point was placed incorrectly. #TINY-8861

## 6.1.0 - 2022-06-29

### Added
- New `sidebar_show` option to show the specified sidebar on initialization. #TINY-8710
- New `newline_behavior` option controls what happens when the Return or Enter key is pressed or the `mceInsertNewLine` command is used. #TINY-8458
- New `iframe_template_callback` option in the Media plugin. Patch provided by Namstel. #TINY-8684
- New `transparent` property for `iframe` dialog component. #TINY-8534
- New `removeAttributeFilter` and `removeNodeFilter` functions added to the DomParser and DOM Serializer APIs. #TINY-7847
- New `dispatchChange` function added to the UndoManager API to fire the change with current editor status as level and current undoManager layer as lastLevel. #TINY-8641

### Improved
- Clearer focus states for buttons while navigating with a keyboard. #TINY-8557
- Support annotating certain block elements directly when using the editor's Annotation API. #TINY-8698
- The `mceLink` command can now take the value `{ dialog: true }` to always open the link dialog. #TINY-8057
- All help dialog links to `https://www.tiny.cloud` now include `rel="noopener"` to avoid potential security issues. #TINY-8834

### Changed
- The `end_container_on_empty_block` option can now take a string of blocks, allowing the exiting of a blockquote element by pressing Enter or Return twice. #TINY-6559
- The default value for `end_container_on_empty_block` option has been changed to `'blockquote'`. #TINY-6559
- Link menu and toolbar buttons now always execute the `mceLink` command. #TINY-8057
- Toggling fullscreen mode when using the Fullscreen plugin now also fires the `ResizeEditor` event. #TINY-8701
- Getting the editor's text content now returns newlines instead of an empty string if more than one empty paragraph exists. #TINY-8578
- Custom elements are now treated as non-empty elements by the schema. #TINY-4784
- The autocompleter's menu HTML element is now positioned instead of the wrapper. #TINY-6476
- Choice menu items will now use the `'menuitemradio'` aria role to better reflect that only a single item can be active. #TINY-8602

### Fixed
- Some Template plugin option values were not escaped properly when doing replacement lookups with Regular Expressions. #TINY-7433
- Copy events were not dispatched in readonly mode. #TINY-6800
- `<pre>` tags were not preserved when copying and pasting. #TINY-7719
- The URL detection used for autolink and smart paste did not work if a path segment contained valid characters such as `!` and `:`. #TINY-8069
- In some cases pressing the Backspace or Delete key would incorrectly step into tables rather than remain outside. #TINY-8592
- Links opened when Alt+Enter or Option+Return was typed even when `preventDefault()` was called on the keydown event. #TINY-8661
- Inconsistent visual behavior between choosing Edit -> Select All and typing Ctrl+A or Cmd+A when a document contained an image. #TINY-4550
- Ctrl+Shift+Home/End or Cmd+Shift+Up-arrow/Down-arrow did not expand the selection to a `contenteditable="false"` element if the element was at the beginning or end of a document. #TINY-7795
- Triple-clicking did not select a paragraph in Google Chrome in some circumstances. #TINY-8215
- Images were not showing as selected when selected along with other content. #TINY-5947
- Selection direction was not stored or restored when getting or setting selection bookmarks. #TINY-8599
- When text within an inline boundary element was selected and the right-arrow key was pressed, the insertion point incorrectly moved to the left. #TINY-8601
- In some versions of Safari, the `editor.selection.isForward()` API could throw an exception due to an invalid selection. #TINY-8686
- The selection is no longer incorrectly moved inside a comment by the `editor.selection.normalize()` API. #TINY-7817
- The `InsertParagraph` or `mceInsertNewLine` commands did not delete the current selection like the native command does. #TINY-8606
- The `InsertLineBreak` command did not replace selected content. #TINY-8458
- If selected content straddled a parent and nested list, cutting the selection did not always set the list style to `'none'` on the parent list. #TINY-8078
- Delete operations could behave incorrectly if the selection contains a `contenteditable="false"` element located at the edge of content. #TINY-8729
- Spaces were not added correctly on some browsers when the insertion point was immediately before or after a `contenteditable="false"` block element. #TINY-8588
- Images that used a Data URI were corrupted when the data wasn't base64 encoded. #TINY-8337
- `uploadImages` no longer triggers two change events if there is a removal of images on upload. #TINY-8641
- Preview and Insert Template dialogs now display the correct content background color when using dark skins. #TINY-8534
- Dialogs no longer exceed window height on smaller screens. #TINY-8146
- UI components, such as dialogs, would in some cases cause the Esc keyup event to incorrectly trigger inside the editor. #TINY-7005
- Fixed incorrect word breaks in menus when the menu presented with a scrollbar. #TINY-8572
- Notifications did not properly reposition when toggling fullscreen mode. #TINY-8701
- Text alignments, such as flush left and centered, could not be applied to `<pre>` elements. #TINY-7715
- Indenting or outdenting list items inside a block element that was inside another list item did not work. #TINY-7209
- Changing the list type of a list within another block element altered the parent element that contained that list. #TINY-8068
- Pasting columns in tables could, in some circumstances, result in an invalid table. #TINY-8040
- Copying columns in tables could sometimes result in an invalid copy. #TINY-8040
- Changing table properties with the `table_style_by_css` option set to `false` would sometimes reset the table width. #TINY-8758
- Custom elements added to otherwise blank lines were removed during serialization. #TINY-4784
- The editor's autocompleter was not triggered at the start of nested list items. #TINY-8759
- Some function types in the TreeWalker API missed that it could return `undefined`. #TINY-8592
- Nuget packages for .NET and .NET Core are now configured to copy TinyMCE into `/wwwroot/lib/` when TinyMCE is installed into a project. #TINY-8611

## 6.0.3 - 2022-05-25

### Fixed
- Could not remove values when multiple cells were selected with the cell properties dialog. #TINY-8625
- Could not remove values when multiple rows were selected with the row properties dialog. #TINY-8625
- Empty lines that were formatted in a ranged selection using the `format_empty_lines` option were not kept in the serialized content. #TINY-8639
- The `s` element was missing from the default schema text inline elements. #TINY-8639
- Some text inline elements specified via the schema were not removed when empty by default. #TINY-8639

## 6.0.2 - 2022-04-27

### Fixed
- Some media elements wouldn't update when changing the source URL. #TINY-8660
- Inline toolbars flickered when switching between editors. #TINY-8594
- Multiple inline toolbars were shown if focused too quickly. #TINY-8503
- Added background and additional spacing for the text labeled buttons in the toolbar to improve visual clarity. #TINY-8617
- Toolbar split buttons with text used an incorrect width on touch devices. #TINY-8647

## 6.0.1 - 2022-03-23

### Fixed
- Fixed the dev ZIP missing the required `bin` scripts to build from the source. #TINY-8542
- Fixed a regression whereby text patterns couldn't be updated at runtime. #TINY-8540
- Fixed an issue where tables with colgroups could be copied incorrectly in some cases. #TINY-8568
- Naked buttons better adapt to various background colors, improved text contrast in notifications. #TINY-8533
- The autocompleter would not fire the `AutocompleterStart` event nor close the menu in some cases. #TINY-8552
- It wasn't possible to select text right after an inline noneditable element. #TINY-8567
- Fixed a double border showing for the `tinymce-5` skin when using `toolbar_location: 'bottom'`. #TINY-8564
- Clipboard content was not generated correctly when cutting and copying `contenteditable="false"` elements. #TINY-8563
- Fixed the box-shadow getting clipped in autocompletor popups. #TINY-8573
- The `buttonType` property did not work for dialog footer buttons. #TINY-8582
- Fix contrast ratio for error messages. #TINY-8586

## 6.0.0 - 2022-03-03

### Added
- New `editor.options` API to replace the old `editor.settings` and `editor.getParam` APIs. #TINY-8206
- New `editor.annotator.removeAll` API to remove all annotations by name. #TINY-8195
- New `Resource.unload` API to make it possible to unload resources. #TINY-8431
- New `FakeClipboard` API on the `tinymce` global. #TINY-8353
- New `dispatch()` function to replace the now deprecated `fire()` function in various APIs. #TINY-8102
- New `AutocompleterStart`, `AutocompleterUpdate` and `AutocompleterEnd` events. #TINY-8279
- New `mceAutocompleterClose`, `mceAutocompleterReload` commands. #TINY-8279
- New `mceInsertTableDialog` command to open the insert table dialog. #TINY-8273
- New `slider` dialog component. #TINY-8304
- New `imagepreview` dialog component, allowing preview and zoom of any image URL. #TINY-8333
- New `buttonType` property on dialog button components, supporting `toolbar` style in addition to `primary` and `secondary`. #TINY-8304
- The `tabindex` attribute is now copied from the target element to the iframe. #TINY-8315

### Improved
- New default theme styling for TinyMCE 6 facelift with old skin available as `tinymce-5` and `tinymce-5-dark`. #TINY-8373
- The default height of editor has been increased from `200px` to `400px` to improve the usability of the editor. #TINY-6860
- The upload results returned from the `editor.uploadImages()` API now includes a `removed` flag, reflecting if the image was removed after a failed upload. #TINY-7735
- The `ScriptLoader`, `StyleSheetLoader`, `AddOnManager`, `PluginManager` and `ThemeManager` APIs will now return a `Promise` when loading resources instead of using callbacks. #TINY-8325
- A `ThemeLoadError` event is now fired if the theme fails to load. #TINY-8325
- The `BeforeSetContent` event will now include the actual serialized content when passing in an `AstNode` to the `editor.setContent` API. #TINY-7996
- Improved support for placing the caret before or after noneditable elements within the editor. #TINY-8169
- Calls to `editor.selection.setRng` now update the caret position bookmark used when focus is returned to the editor. #TINY-8450
- The `emoticon` plugin dialog, toolbar and menu item has been updated to use the more accurate `Emojis` term. #TINY-7631
- The dialog `redial` API will now only rerender the changed components instead of the whole dialog. #TINY-8334
- The dialog API `setData` method now uses a deep merge algorithm to support partial nested objects. #TINY-8333
- The dialog spec `initialData` type is now `Partial<T>` to match the underlying implementation details. #TINY-8334
- Notifications no longer require a timeout to disable the close button. #TINY-6679
- The editor theme is now fetched in parallel with the icons, language pack and plugins. #TINY-8453

### Changed
- TinyMCE is now MIT licensed. #TINY-2316
- Moved the `paste` plugin's functionality to TinyMCE core. #TINY-8310
- The `paste_data_images` option now defaults to `true`. #TINY-8310
- Moved the `noneditable` plugin to TinyMCE core. #TINY-8311
- Renamed the `noneditable_noneditable_class` option to `noneditable_class`. #TINY-8311
- Renamed the `noneditable_editable_class` option to `editable_class`. #TINY-8311
- Moved the `textpattern` plugin to TinyMCE core. #TINY-8312
- Renamed the `textpattern_patterns` option to `text_patterns`. #TINY-8312
- Moved the `hr` plugin's functionality to TinyMCE core. #TINY-8313
- Moved the `print` plugin's functionality to TinyMCE core. #TINY-8314
- Moved non-UI table functionality to core. #TINY-8273
- The `DomParser` API no longer uses a custom parser internally and instead uses the native `DOMParser` API. #TINY-4627
- The `editor.getContent()` API can provide custom content by preventing and overriding `content` in the `BeforeGetContent` event. This makes it consistent with the `editor.selection.getContent()` API. #TINY-8018
- The `editor.setContent()` API can now be prevented using the `BeforeSetContent` event. This makes it consistent with the `editor.selection.setContent()` API. #TINY-8018
- Add-ons such as plugins and themes are no longer constructed using the `new` operator. #TINY-8256
- A number of APIs that were not proper classes, are no longer constructed using the `new` operator. #TINY-8322
- The Editor commands APIs will no longer fallback to executing the browsers native command functionality. #TINY-7829
- The Editor query command APIs will now return `false` or an empty string on removed editors. #TINY-7829
- The `mceAddEditor` and `mceToggleEditor` commands now take an object as their value to specify the id and editor options. #TINY-8138
- The `mceInsertTable` command can no longer open the insert table dialog. Use the `mceInsertTableDialog` command instead. #TINY-8273
- The `plugins` option now returns a `string` array instead of a space separated string. #TINY-8455
- The `media` plugin no longer treats `iframe`, `video`, `audio` or `object` elements as "special" and will validate the contents against the schema. #TINY-8382
- The `images_upload_handler` option is no longer passed a `success` or `failure` callback and instead requires a `Promise` to be returned with the upload result. #TINY-8325
- The `tinymce.settings` global property is no longer set upon initialization. #TINY-7359
- The `change` event is no longer fired on first modification. #TINY-6920
- The `GetContent` event will now always pass a `string` for the `content` property. #TINY-7996
- Changed the default tag for the strikethrough format to the `s` tag when using a html 5 schema. #TINY-8262
- The `strike` tag is automatically converted to the `s` tag when using a html 5 schema. #TINY-8262
- Aligning a table to the left or right will now use margin styling instead of float styling. #TINY-6558
- The `:` control character has been changed to `~` for the schema `valid_elements` and `extended_valid_elements` options. #TINY-6726
- The `primary` property on dialog buttons has been deprecated. Use the new `buttonType` property instead. #TINY-8304
- Changed the default statusbar element path delimiter from `»` to `›`. #TINY-8372
- Replaced the `Powered by Tiny` branding text with the Tiny logo. #TINY-8371
- The default minimum height of editor has been changed to 100px to prevent the UI disappearing while resizing. #TINY-6860
- RGB colors are no longer converted to hex values when parsing or serializing content. #TINY-8163
- Replaced the `isDisabled()` function with an `isEnabled()` function for various APIs. #TINY-8101
- Replaced the `enable()` and `disable()` functions with a `setEnabled(state)` function in various APIs. #TINY-8101
- Replaced the `disabled` property with an `enabled` property in various APIs. #TINY-8101
- Replaced the `disable(name)` and `enable(name)` functions with a `setEnabled(name, state)` function in the Dialog APIs. #TINY-8101
- Renamed the `tinymce.Env.os.isOSX` API to `tinymce.Env.os.isMacOS`. #TINY-8175
- Renamed the `tinymce.Env.browser.isChrome` API to `tinymce.Env.browser.isChromium` to better reflect its functionality. #TINY-8300
- Renamed the `getShortEndedElements` Schema API to `getVoidElements`. #TINY-8344
- Renamed the `font_formats` option to `font_family_formats`. #TINY-8328
- Renamed the `fontselect` toolbar button and `fontformats` menu item to `fontfamily`. #TINY-8328
- Renamed the `fontsize_formats` option to `font_size_formats`. #TINY-8328
- Renamed the `fontsizeselect` toolbar button and `fontsizes` menu item to `fontsize`. #TINY-8328
- Renamed the `formatselect` toolbar button and `blockformats` menu item to `blocks`. #TINY-8328
- Renamed the `styleselect` toolbar button and `formats` menu item to `styles`. #TINY-8328
- Renamed the `lineheight_formats` option to `line_height_formats`. #TINY-8328
- Renamed the `getWhiteSpaceElements()` function to `getWhitespaceElements()` in the `Schema` API. #TINY-8102
- Renamed the `mceInsertClipboardContent` command `content` property to `html` to better reflect what data is passed. #TINY-8310
- Renamed the `default_link_target` option to `link_default_target` for both `link` and `autolink` plugins. #TINY-4603
- Renamed the `rel_list` option to `link_rel_list` for the `link` plugin. #TINY-4603
- Renamed the `target_list` option to `link_target_list` for the `link` plugin. #TINY-4603
- The default value for the `link_default_protocol` option has been changed to `https` instead of `http`. #TINY-7824
- The default value for the `element_format` option has been changed to `html`. #TINY-8263
- The default value for the `schema` option has been changed to `html5`. #TINY-8261
- The default value for the `table_style_by_css` option has been changed to `true`. #TINY-8259
- The default value for the `table_use_colgroups` option has been changed to `true`. #TINY-8259

### Fixed
- The object returned from the `editor.fire()` API was incorrect if the editor had been removed. #TINY-8018
- The `editor.selection.getContent()` API did not respect the `no_events` argument. #TINY-8018
- The `editor.annotator.remove` API did not keep selection when removing the annotation. #TINY-8195
- The `GetContent` event was not fired when getting `tree` or `text` formats using the `editor.selection.getContent()` API. #TINY-8018
- The `beforeinput` and `input` events would sometimes not fire as expected when deleting content. #TINY-8168 #TINY-8329
- The `table` plugin would sometimes not correctly handle headers in the `tfoot` section. #TINY-8104
- The `silver` theme UI was incorrectly rendered before plugins had initialized. #TINY-8288
- The aria labels for the color picker dialog were not translated. #TINY-8381
- Fixed sub-menu items not read by screen readers. Patch contributed by westonkd. #TINY-8417
- Dialog labels and other text-based UI properties did not escape HTML markup. #TINY-7524
- Anchor elements would render incorrectly when using the `allow_html_in_named_anchor` option. #TINY-3799
- The `AstNode` HTML serializer did not serialize `pre` or `textarea` elements correctly when they contained newlines. #TINY-8446
- Fixed sub-menu items not read by screen readers. Patch contributed by westonkd. #TINY-8417
- The Home or End keys would move out of a editable element contained within a noneditable element. #TINY-8201
- Dialogs could not be opened in inline mode before the editor had been rendered. #TINY-8397
- Clicking on menu items could cause an unexpected console warning if the `onAction` function caused the menu to close. #TINY-8513
- Fixed various color and contrast issues for the dark skins. #TINY-8527

### Removed
- Removed support for Microsoft Internet Explorer 11. #TINY-8194 #TINY-8241
- Removed support for Microsoft Word from the opensource paste functionality. #TINY-7493
- Removed support for the `plugins` option allowing a mixture of a string array and of space separated strings. #TINY-8399
- Removed support for the deprecated `false` value for the `forced_root_block` option. #TINY-8260
- Removed the jQuery integration. #TINY-4519
- Removed the `imagetools` plugin, which is now classified as a Premium plugin. #TINY-8209
- Removed the `imagetools` dialog component. #TINY-8333
- Removed the `toc` plugin, which is now classified as a Premium plugin. #TINY-8250
- Removed the `tabfocus` plugin. #TINY-8315
- Removed the `textpattern` plugin's API as part of moving it to core. #TINY-8312
- Removed the `table` plugin's API. #TINY-8273
- Removed the callback for the `EditorUpload` API. #TINY-8325
- Removed the legacy browser detection properties from the `Env` API. #TINY-8162
- Removed the `filterNode` method from the `DomParser` API. #TINY-8249
- Removed the `SaxParser` API. #TINY-8218
- Removed the `tinymce.utils.Promise` API. #TINY-8241
- Removed the `toHex` function for the `DOMUtils` and `Styles` APIs. #TINY-8163
- Removed the `execCommand` handler function from the plugin and theme interfaces. #TINY-7829
- Removed the `editor.settings` property as it has been replaced by the new Options API. #TINY-8236
- Removed the `shortEnded` and `fixed` properties on `tinymce.html.Node` class. #TINY-8205
- Removed the `mceInsertRawHTML` command. #TINY-8214
- Removed the style field from the `image` plugin dialog advanced tab. #TINY-3422
- Removed the `paste_filter_drop` option as native drag and drop handling is no longer supported. #TINY-8511
- Removed the legacy `mobile` theme. #TINY-7832
- Removed the deprecated `$`, `Class`, `DomQuery` and `Sizzle` APIs. #TINY-4520 #TINY-8326
- Removed the deprecated `Color`, `JSON`, `JSONP` and `JSONRequest`. #TINY-8162
- Removed the deprecated `XHR` API. #TINY-8164
- Removed the deprecated `setIconStroke` Split Toolbar Button API. #TINY-8162
- Removed the deprecated `editors` property from `EditorManager`. #TINY-8162
- Removed the deprecated `execCallback` and `setMode` APIs from `Editor`. #TINY-8162
- Removed the deprecated `addComponents` and `dependencies` APIs from `AddOnManager`. #TINY-8162
- Removed the deprecated `clearInterval`, `clearTimeout`, `debounce`, `requestAnimationFrame`, `setInterval`, `setTimeout` and `throttle` APIs from `Delay`. #TINY-8162
- Removed the deprecated `Schema` options. #TINY-7821
- Removed the deprecated `file_browser_callback_types`, `force_hex_style_colors` and `images_dataimg_filter` options. #TINY-7823
- Removed the deprecated `filepicker_validator_handler`, `force_p_newlines`, `gecko_spellcheck`, `tab_focus`, `table_responsive_width` and `toolbar_drawer` options. #TINY-7820
- Removed the deprecated `media_scripts` option in the `media` plugin. #TINY-8421
- Removed the deprecated `editor_deselector`, `editor_selector`, `elements`, `mode` and `types` legacy TinyMCE init options. #TINY-7822
- Removed the deprecated `content_editable_state` and `padd_empty_with_br` options. #TINY-8400
- Removed the deprecated `autoresize_on_init` option from the `autoresize` plugin. #TINY-8400
- Removed the deprecated `fullpage`, `spellchecker`, `bbcode`, `legacyoutput`, `colorpicker`, `contextmenu` and `textcolor` plugins. #TINY-8192
- Removed the undocumented `editor.editorCommands.hasCustomCommand` API. #TINY-7829
- Removed the undocumented `mceResetDesignMode`, `mceRepaint` and `mceBeginUndoLevel` commands. #TINY-7829

### Deprecated
- The dialog button component's `primary` property has been deprecated and will be removed in the next major release. Use the new `buttonType` property instead. #TINY-8304
- The `fire()` function of `tinymce.Editor`, `tinymce.dom.EventUtils`, `tinymce.dom.DOMUtils`, `tinymce.util.Observable` and `tinymce.util.EventDispatcher` has been deprecated and will be removed in the next major release. Use the `dispatch()` function instead. #TINY-8102
- The `content` property on the `SetContent` event has been deprecated and will be removed in the next major release. #TINY-8457
- The return value of the `editor.setContent` API has been deprecated and will be removed in the next major release. #TINY-8457

## 5.10.3 - 2022-02-09

### Fixed
- Alignment would sometimes be removed on parent elements when changing alignment on certain inline nodes, such as images. #TINY-8308
- The `fullscreen` plugin would reset the scroll position when exiting fullscreen mode. #TINY-8418

## 5.10.2 - 2021-11-17

### Fixed
- Internal selectors were appearing in the style list when using the `importcss` plugin. #TINY-8238

## 5.10.1 - 2021-11-03

### Fixed
- The iframe aria help text was not read by some screen readers. #TINY-8171
- Clicking the `forecolor` or `backcolor` toolbar buttons would do nothing until selecting a color. #TINY-7836
- Crop functionality did not work in the `imagetools` plugin when the editor was rendered in a shadow root. #TINY-6387
- Fixed an exception thrown on Safari when closing the `searchreplace` plugin dialog. #TINY-8166
- The `autolink` plugin did not convert URLs to links when starting with a bracket. #TINY-8091
- The `autolink` plugin incorrectly created nested links in some cases. #TINY-8091
- Tables could have an incorrect height set on rows when rendered outside of the editor. #TINY-7699
- In certain circumstances, the table of contents plugin would incorrectly add an extra empty list item. #TINY-4636
- The insert table grid menu displayed an incorrect size when re-opening the grid. #TINY-6532
- The word count plugin was treating the zero width space character (`&#8203;`) as a word. #TINY-7484

## 5.10.0 - 2021-10-11

### Added
- Added a new `URI.isDomSafe(uri)` API to check if a URI is considered safe to be inserted into the DOM. #TINY-7998
- Added the `ESC` key code constant to the `VK` API. #TINY-7917
- Added a new `deprecation_warnings` setting for turning off deprecation console warning messages. #TINY-8049

### Improved
- The `element` argument of the `editor.selection.scrollIntoView()` API is now optional, and if it is not provided the current selection will be scrolled into view. #TINY-7291

### Changed
- The deprecated `scope` attribute is no longer added to `td` cells when converting a row to a header row. #TINY-7731
- The number of `col` elements is normalized to match the number of columns in a table after a table action. #TINY-8011

### Fixed
- Fixed a regression that caused block wrapper formats to apply and remove incorrectly when using a collapsed selection with multiple words. #TINY-8036
- Resizing table columns in some scenarios would resize the column to an incorrect position. #TINY-7731
- Inserting a table where the parent element had padding would cause the table width to be incorrect. #TINY-7991
- The resize backdrop element did not have the `data-mce-bogus="all"` attribute set to prevent it being included in output. #TINY-7854
- Resize handles appeared on top of dialogs and menus when using an inline editor. #TINY-3263
- Fixed the `autoresize` plugin incorrectly scrolling to the top of the editor content in some cases when changing content. #TINY-7291
- Fixed the `editor.selection.scrollIntoView()` type signature, as it incorrectly required an `Element` instead of `HTMLElement`. #TINY-7291
- Table cells that were both row and column headers did not retain the correct state when converting back to a regular row or column. #TINY-7709
- Clicking beside a non-editable element could cause the editor to incorrectly scroll to the top of the content. #TINY-7062
- Clicking in a table cell, with a non-editable element in an adjacent cell, incorrectly caused the non-editable element to be selected. #TINY-7736
- Split toolbar buttons incorrectly had nested `tabindex="-1"` attributes. #TINY-7879
- Fixed notifications rendering in the wrong place initially and when the page was scrolled. #TINY-7894
- Fixed an exception getting thrown when the number of `col` elements didn't match the number of columns in a table. #TINY-7041 #TINY-8011
- The table selection state could become incorrect after selecting a noneditable table cell. #TINY-8053
- As of Mozilla Firefox 91, toggling fullscreen mode with `toolbar_sticky` enabled would cause the toolbar to disappear. #TINY-7873
- Fixed URLs not cleaned correctly in some cases in the `link` and `image` plugins. #TINY-7998
- Fixed the `image` and `media` toolbar buttons incorrectly appearing to be in an inactive state in some cases. #TINY-3463
- Fixed the `editor.selection.selectorChanged` API not firing if the selector matched the current selection when registered in some cases. #TINY-3463
- Inserting content into a `contenteditable="true"` element that was contained within a `contenteditable="false"` element would move the selection to an incorrect location. #TINY-7842
- Dragging and dropping `contenteditable="false"` elements could result in the element being placed in an unexpected location. #TINY-7917
- Pressing the Escape key would not cancel a drag action that started on a `contenteditable="false"` element within the editor. #TINY-7917
- `video` and `audio` elements were unable to be played when the `media` plugin live embeds were enabled in some cases. #TINY-7674
- Pasting images would throw an exception if the clipboard `items` were not files (for example, screenshots taken from gnome-software). Patch contributed by cedric-anne. #TINY-8079

### Deprecated
- Several APIs have been deprecated. See the release notes section for information. #TINY-8023 #TINY-8063
- Several Editor settings have been deprecated. See the release notes section for information. #TINY-8086
- The Table of Contents and Image Tools plugins will be classified as Premium plugins in the next major release. #TINY-8087
- Word support in the `paste` plugin has been deprecated and will be removed in the next major release. #TINY-8087

## 5.9.2 - 2021-09-08

### Fixed
- Fixed an exception getting thrown when disabling events and setting content. #TINY-7956
- Delete operations could behave incorrectly if the selection crossed a table boundary. #TINY-7596

## 5.9.1 - 2021-08-27

### Fixed
- Published TinyMCE types failed to compile in strict mode. #TINY-7915
- The `TableModified` event sometimes didn't fire when performing certain table actions. #TINY-7916

## 5.9.0 - 2021-08-26

### Added
- Added a new `mceFocus` command that focuses the editor. Equivalent to using `editor.focus()`. #TINY-7373
- Added a new `mceTableToggleClass` command which toggles the provided class on the currently selected table. #TINY-7476
- Added a new `mceTableCellToggleClass` command which toggles the provided class on the currently selected table cells. #TINY-7476
- Added a new `tablecellvalign` toolbar button and menu item for vertical table cell alignment. #TINY-7477
- Added a new `tablecellborderwidth` toolbar button and menu item to change table cell border width. #TINY-7478
- Added a new `tablecellborderstyle` toolbar button and menu item to change table cell border style. #TINY-7478
- Added a new `tablecaption` toolbar button and menu item to toggle captions on tables. #TINY-7479
- Added a new `mceTableToggleCaption` command that toggles captions on a selected table. #TINY-7479
- Added a new `tablerowheader` toolbar button and menu item to toggle the header state of row cells. #TINY-7478
- Added a new `tablecolheader` toolbar button and menu item to toggle the header state of column cells. #TINY-7482
- Added a new `tablecellbordercolor` toolbar button and menu item to select table cell border colors, with an accompanying setting `table_border_color_map` to customize the available values. #TINY-7480
- Added a new `tablecellbackgroundcolor` toolbar button and menu item to select table cell background colors, with an accompanying setting `table_background_color_map` to customize the available values. #TINY-7480
- Added a new `language` menu item and toolbar button to add `lang` attributes to content, with an accompanying `content_langs` setting to specify the languages available. #TINY-6149
- A new `lang` format is now available that can be used with `editor.formatter`, or applied with the `Lang` editor command. #TINY-6149
- Added a new `language` icon for the `language` toolbar button. #TINY-7670
- Added a new `table-row-numbering` icon. #TINY-7327
- Added new plugin commands: `mceEmoticons` (Emoticons), `mceWordCount` (Word Count), and `mceTemplate` (Template). #TINY-7619
- Added a new `iframe_aria_text` setting to set the iframe title attribute. #TINY-1264
- Added a new DomParser `Node.children()` API to return all the children of a `Node`. #TINY-7756

### Improved
- Sticky toolbars can now be offset from the top of the page using the new `toolbar_sticky_offset` setting. #TINY-7337
- Fancy menu items now accept an `initData` property to allow custom initialization data. #TINY-7480
- Improved the load time of the `fullpage` plugin by using the existing editor schema rather than creating a new one. #TINY-6504
- Improved the performance when UI components are rendered. #TINY-7572
- The context toolbar no longer unnecessarily repositions to the top of large elements when scrolling. #TINY-7545
- The context toolbar will now move out of the way when it overlaps with the selection, such as in table cells. #TINY-7192
- The context toolbar now uses a short animation when transitioning between different locations. #TINY-7740
- `Env.browser` now uses the User-Agent Client Hints API where it is available. #TINY-7785
- Icons with a `-rtl` suffix in their name will now automatically be used when the UI is rendered in right-to-left mode. #TINY-7782
- The `formatter.match` API now accepts an optional `similar` parameter to check if the format partially matches. #TINY-7712
- The `formatter.formatChanged` API now supports providing format variables when listening for changes. #TINY-7713
- The formatter will now fire `FormatApply` and `FormatRemove` events for the relevant actions. #TINY-7713
- The `autolink` plugin link detection now permits custom protocols. #TINY-7714
- The `autolink` plugin valid link detection has been improved. #TINY-7714

### Changed
- Changed the load order so content CSS is loaded before the editor is populated with content. #TINY-7249
- Changed the `emoticons`, `wordcount`, `code`, `codesample`, and `template` plugins to open dialogs using commands. #TINY-7619
- The context toolbar will no longer show an arrow when it overlaps the content, such as in table cells. #TINY-7665
- The context toolbar will no longer overlap the statusbar for toolbars using `node` or `selection` positions. #TINY-7666

### Fixed
- The `editor.fire` API was incorrectly mutating the original `args` provided. #TINY-3254
- Unbinding an event handler did not take effect immediately while the event was firing. #TINY-7436
- Binding an event handler incorrectly took effect immediately while the event was firing. #TINY-7436
- Unbinding a native event handler inside the `remove` event caused an exception that blocked editor removal. #TINY-7730
- The `SetContent` event contained the incorrect `content` when using the `editor.selection.setContent()` API. #TINY-3254
- The editor content could be edited after calling `setProgressState(true)` in iframe mode. #TINY-7373
- Tabbing out of the editor after calling `setProgressState(true)` behaved inconsistently in iframe mode. #TINY-7373
- Flash of unstyled content while loading the editor because the content CSS was loaded after the editor content was rendered. #TINY-7249
- Partially transparent RGBA values provided in the `color_map` setting were given the wrong hex value. #TINY-7163
- HTML comments with mismatched quotes were parsed incorrectly under certain circumstances. #TINY-7589
- The editor could crash when inserting certain HTML content. #TINY-7756
- Inserting certain HTML content into the editor could result in invalid HTML once parsed. #TINY-7756
- Links in notification text did not show the correct mouse pointer. #TINY-7661
- Using the Tab key to navigate into the editor on Microsoft Internet Explorer 11 would incorrectly focus the toolbar. #TINY-3707
- The editor selection could be placed in an incorrect location when undoing or redoing changes in a document containing `contenteditable="false"` elements. #TINY-7663
- Menus and context menus were not closed when clicking into a different editor. #TINY-7399
- Context menus on Android were not displayed when more than one HTML element was selected. #TINY-7688
- Disabled nested menu items could still be opened. #TINY-7700
- The nested menu item chevron icon was not fading when the menu item was disabled. #TINY-7700
- `imagetools` buttons were incorrectly enabled for remote images without `imagetools_proxy` set. #TINY-7772
- Only table content would be deleted when partially selecting a table and content outside the table. #TINY-6044
- The table cell selection handling was incorrect in some cases when dealing with nested tables. #TINY-6298
- Removing a table row or column could result in the cursor getting placed in an invalid location. #TINY-7695
- Pressing the Tab key to navigate through table cells did not skip noneditable cells. #TINY-7705
- Clicking on a noneditable table cell did not show a visual selection like other noneditable elements. #TINY-7724
- Some table operations would incorrectly cause table row attributes and styles to be lost. #TINY-6666
- The selection was incorrectly lost when using the `mceTableCellType` and `mceTableRowType` commands. #TINY-6666
- The `mceTableRowType` was reversing the order of the rows when converting multiple header rows back to body rows. #TINY-6666
- The table dialog did not always respect the `table_style_with_css` option. #TINY-4926
- Pasting into a table with multiple cells selected could cause the content to be pasted in the wrong location. #TINY-7485
- The `TableModified` event was not fired when pasting cells into a table. #TINY-6939
- The table paste column before and after icons were not flipped in RTL mode. #TINY-7851
- Fixed table corruption when deleting a `contenteditable="false"` cell. #TINY-7891
- The `dir` attribute was being incorrectly applied to list items. #TINY-4589
- Applying selector formats would sometimes not apply the format correctly to elements in a list. #TINY-7393
- For formats that specify an attribute or style that should be removed, the formatter `match` API incorrectly returned `false`. #TINY-6149
- The type signature on the `formatter.matchNode` API had the wrong return type (was `boolean` but should have been `Formatter | undefined`). #TINY-6149
- The `formatter.formatChanged` API would ignore the `similar` parameter if another callback had already been registered for the same format. #TINY-7713
- The `formatter.formatChanged` API would sometimes not run the callback the first time the format was removed. #TINY-7713
- Base64 encoded images with spaces or line breaks in the data URI were not displayed correctly. Patch contributed by RoboBurned.

### Deprecated
- The `bbcode`, `fullpage`, `legacyoutput`, and `spellchecker` plugins have been deprecated and marked for removal in the next major release. #TINY-7260

## 5.8.2 - 2021-06-23

### Fixed
- Fixed an issue when pasting cells from tables containing `colgroup`s into tables without `colgroup`s. #TINY-6675
- Fixed an issue that could cause an invalid toolbar button state when multiple inline editors were on a single page. #TINY-6297

## 5.8.1 - 2021-05-20

### Fixed
- An unexpected exception was thrown when switching to readonly mode and adjusting the editor width. #TINY-6383
- Content could be lost when the `pagebreak_split_block` setting was enabled. #TINY-3388
- The `list-style-type: none;` style on nested list items was incorrectly removed when clearing formatting. #TINY-6264
- URLs were not always detected when pasting over a selection. Patch contributed by jwcooper. #TINY-6997
- Properties on the `OpenNotification` event were incorrectly namespaced. #TINY-7486

## 5.8.0 - 2021-05-06

### Added
- Added the `PAGE_UP` and `PAGE_DOWN` key code constants to the `VK` API. #TINY-4612
- The editor resize handle can now be controlled using the keyboard. #TINY-4823
- Added a new `fixed_toolbar_container_target` setting which renders the toolbar in the specified `HTMLElement`. Patch contributed by pvrobays.

### Improved
- The `inline_boundaries` feature now supports the `home`, `end`, `pageup`, and `pagedown` keys. #TINY-4612
- Updated the `formatter.matchFormat` API to support matching formats with variables in the `classes` property. #TINY-7227
- Added HTML5 `audio` and `video` elements to the default alignment formats. #TINY-6633
- Added support for alpha list numbering to the list properties dialog. #TINY-6891

### Changed
- Updated the `image` dialog to display the class list dropdown as full-width if the caption checkbox is not present. #TINY-6400
- Renamed the "H Align" and "V Align" input labels in the Table Cell Properties dialog to "Horizontal align" and "Vertical align" respectively. #TINY-7285

### Deprecated
- The undocumented `setIconStroke` Split Toolbar Button API has been deprecated and will be removed in a future release. #TINY-3551

### Fixed
- Fixed a bug where it wasn't possible to align nested list items. #TINY-6567
- The RGB fields in the color picker dialog were not staying in sync with the color palette and hue slider. #TINY-6952
- The color preview box in the color picker dialog was not correctly displaying the saturation and value of the chosen color. #TINY-6952
- The color picker dialog will now show an alert if it is submitted with an invalid hex color code. #TINY-2814
- Fixed a bug where the `TableModified` event was not fired when adding a table row with the Tab key. #TINY-7006
- Added missing `images_file_types` setting to the exported TypeScript types. #GH-6607
- Fixed a bug where lists pasted from Word with Roman numeral markers were not displayed correctly. Patch contributed by aautio. #GH-6620
- The `editor.insertContent` API was incorrectly handling nested `span` elements with matching styles. #TINY-6263
- The HTML5 `small` element could not be removed when clearing text formatting. #TINY-6633
- The Oxide button text transform variable was incorrectly using `capitalize` instead of `none`. Patch contributed by dakur. #GH-6341
- Fix dialog button text that was using title-style capitalization. #TINY-6816
- Table plugin could perform operations on tables containing the inline editor. #TINY-6625
- Fixed Tab key navigation inside table cells with a ranged selection. #TINY-6638
- The foreground and background toolbar button color indicator is no longer blurry. #TINY-3551
- Fixed a regression in the `tinymce.create()` API that caused issues when multiple objects were created. #TINY-7358
- Fixed the `LineHeight` command causing the `change` event to be fired inconsistently. #TINY-7048

## 5.7.1 - 2021-03-17

### Fixed
- Fixed the `help` dialog incorrectly linking to the changelog of TinyMCE 4 instead of TinyMCE 5. #TINY-7031
- Fixed a bug where error messages were displayed incorrectly in the image dialog. #TINY-7099
- Fixed an issue where URLs were not correctly filtered in some cases. #TINY-7025
- Fixed a bug where context menu items with names that contained uppercase characters were not displayed. #TINY-7072
- Fixed context menu items lacking support for the `disabled` and `shortcut` properties. #TINY-7073
- Fixed a regression where the width and height were incorrectly set when embedding content using the `media` dialog. #TINY-7074

## 5.7.0 - 2021-02-10

### Added
- Added IPv6 address support to the URI API. Patch contributed by dev7355608. #GH-4409
- Added new `structure` and `style` properties to the `TableModified` event to indicate what kinds of modifications were made. #TINY-6643
- Added `video` and `audio` live embed support for the `media` plugin. #TINY-6229
- Added the ability to resize `video` and `iframe` media elements. #TINY-6229
- Added a new `font_css` setting for adding fonts to both the editor and the parent document. #TINY-6199
- Added a new `ImageUploader` API to simplify uploading image data to the configured `images_upload_url` or `images_upload_handler`. #TINY-4601
- Added an Oxide variable to define the container background color in fullscreen mode. #TINY-6903
- Added Oxide variables for setting the toolbar background colors for inline and sticky toolbars. #TINY-6009
- Added a new `AfterProgressState` event that is fired after `editor.setProgressState` calls complete. #TINY-6686
- Added support for `table_column_resizing` when inserting or deleting columns. #TINY-6711

### Changed
- Changed table and table column copy behavior to retain an appropriate width when pasted. #TINY-6664
- Changed the `lists` plugin to apply list styles to all text blocks within a selection. #TINY-3755
- Changed the `advlist` plugin to log a console error message when the `list` plugin isn't enabled. #TINY-6585
- Changed the z-index of the `setProgressState(true)` throbber so it does not hide notifications. #TINY-6686
- Changed the type signature for `editor.selection.getRng()` incorrectly returning `null`. #TINY-6843
- Changed some `SaxParser` regular expressions to improve performance. #TINY-6823
- Changed `editor.setProgressState(true)` to close any open popups. #TINY-6686

### Fixed
- Fixed `codesample` highlighting performance issues for some languages. #TINY-6996
- Fixed an issue where cell widths were lost when merging table cells. #TINY-6901
- Fixed `col` elements incorrectly transformed to `th` elements when converting columns to header columns. #TINY-6715
- Fixed a number of table operations not working when selecting 2 table cells on Mozilla Firefox. #TINY-3897
- Fixed a memory leak by backporting an upstream Sizzle fix. #TINY-6859
- Fixed table `width` style was removed when copying. #TINY-6664
- Fixed focus lost while typing in the `charmap` or `emoticons` dialogs when the editor is rendered in a shadow root. #TINY-6904
- Fixed corruption of base64 URLs used in style attributes when parsing HTML. #TINY-6828
- Fixed the order of CSS precedence of `content_style` and `content_css` in the `preview` and `template` plugins. `content_style` now has precedence. #TINY-6529
- Fixed an issue where the image dialog tried to calculate image dimensions for an empty image URL. #TINY-6611
- Fixed an issue where `scope` attributes on table cells would not change as expected when merging or unmerging cells. #TINY-6486
- Fixed the plugin documentation links in the `help` plugin. #DOC-703
- Fixed events bound using `DOMUtils` not returning the correct result for `isDefaultPrevented` in some cases. #TINY-6834
- Fixed the "Dropped file type is not supported" notification incorrectly showing when using an inline editor. #TINY-6834
- Fixed an issue with external styles bleeding into TinyMCE. #TINY-6735
- Fixed an issue where parsing malformed comments could cause an infinite loop. #TINY-6864
- Fixed incorrect return types on `editor.selection.moveToBookmark`. #TINY-6504
- Fixed the type signature for `editor.selection.setCursorLocation()` incorrectly allowing a node with no `offset`. #TINY-6843
- Fixed incorrect behavior when editor is destroyed while loading stylesheets. #INT-2282
- Fixed figure elements incorrectly splitting from a valid parent element when editing the image within. #TINY-6592
- Fixed inserting multiple rows or columns in a table cloning from the incorrect source row or column. #TINY-6906
- Fixed an issue where new lines were not scrolled into view when pressing Shift+Enter or Shift+Return. #TINY-6964
- Fixed an issue where list elements would not be removed when outdenting using the Enter or Return key. #TINY-5974
- Fixed an issue where file extensions with uppercase characters were treated as invalid. #TINY-6940
- Fixed dialog block messages were not passed through TinyMCE's translation system. #TINY-6971

## 5.6.2 - 2020-12-08

### Fixed
- Fixed a UI rendering regression when the document body is using `display: flex`. #TINY-6783

## 5.6.1 - 2020-11-25

### Fixed
- Fixed the `mceTableRowType` and `mceTableCellType` commands were not firing the `newCell` event. #TINY-6692
- Fixed the HTML5 `s` element was not recognized when editing or clearing text formatting. #TINY-6681
- Fixed an issue where copying and pasting table columns resulted in invalid HTML when using colgroups. #TINY-6684
- Fixed an issue where the toolbar would render with the wrong width for inline editors in some situations. #TINY-6683

## 5.6.0 - 2020-11-18

### Added
- Added new `BeforeOpenNotification` and `OpenNotification` events which allow internal notifications to be captured and modified before display. #TINY-6528
- Added support for `block` and `unblock` methods on inline dialogs. #TINY-6487
- Added new `TableModified` event which is fired whenever changes are made to a table. #TINY-6629
- Added new `images_file_types` setting to determine which image file formats will be automatically processed into `img` tags on paste when using the `paste` plugin. #TINY-6306
- Added support for `images_file_types` setting in the image file uploader to determine which image file extensions are valid for upload. #TINY-6224
- Added new `format_empty_lines` setting to control if empty lines are formatted in a ranged selection. #TINY-6483
- Added template support to the `autocompleter` for customizing the autocompleter items. #TINY-6505
- Added new user interface `enable`, `disable`, and `isDisabled` methods. #TINY-6397
- Added new `closest` formatter API to get the closest matching selection format from a set of formats. #TINY-6479
- Added new `emojiimages` emoticons database that uses the twemoji CDN by default. #TINY-6021
- Added new `emoticons_database` setting to configure which emoji database to use. #TINY-6021
- Added new `name` field to the `style_formats` setting object to enable specifying a name for the format. #TINY-4239

### Changed
- Changed `readonly` mode to allow hyperlinks to be clickable. #TINY-6248

### Fixed
- Fixed the `change` event not firing after a successful image upload. #TINY-6586
- Fixed the type signature for the `entity_encoding` setting not accepting delimited lists. #TINY-6648
- Fixed layout issues when empty `tr` elements were incorrectly removed from tables. #TINY-4679
- Fixed image file extensions lost when uploading an image with an alternative extension, such as `.jfif`. #TINY-6622
- Fixed a security issue where URLs in attributes weren't correctly sanitized. #TINY-6518
- Fixed `DOMUtils.getParents` incorrectly including the shadow root in the array of elements returned. #TINY-6540
- Fixed an issue where the root document could be scrolled while an editor dialog was open inside a shadow root. #TINY-6363
- Fixed `getContent` with text format returning a new line when the editor is empty. #TINY-6281
- Fixed table column and row resizers not respecting the `data-mce-resize` attribute. #TINY-6600
- Fixed inserting a table via the `mceInsertTable` command incorrectly creating 2 undo levels. #TINY-6656
- Fixed nested tables with `colgroup` elements incorrectly always resizing the inner table. #TINY-6623
- Fixed the `visualchars` plugin causing the editor to steal focus when initialized. #TINY-6282
- Fixed `fullpage` plugin altering text content in `editor.getContent()`. #TINY-6541
- Fixed `fullscreen` plugin not working correctly with multiple editors and shadow DOM. #TINY-6280
- Fixed font size keywords such as `medium` not displaying correctly in font size menus. #TINY-6291
- Fixed an issue where some attributes in table cells were not copied over to new rows or columns. #TINY-6485
- Fixed incorrectly removing formatting on adjacent spaces when removing formatting on a ranged selection. #TINY-6268
- Fixed the `Cut` menu item not working in the latest version of Mozilla Firefox. #TINY-6615
- Fixed some incorrect types in the new TypeScript declaration file. #TINY-6413
- Fixed a regression where a fake offscreen selection element was incorrectly created for the editor root node. #TINY-6555
- Fixed an issue where menus would incorrectly collapse in small containers. #TINY-3321
- Fixed an issue where only one table column at a time could be converted to a header. #TINY-6326
- Fixed some minor memory leaks that prevented garbage collection for editor instances. #TINY-6570
- Fixed resizing a `responsive` table not working when using the column resize handles. #TINY-6601
- Fixed incorrectly calculating table `col` widths when resizing responsive tables. #TINY-6646
- Fixed an issue where spaces were not preserved in pre-blocks when getting text content. #TINY-6448
- Fixed a regression that caused the selection to be difficult to see in tables with backgrounds. #TINY-6495
- Fixed content pasted multiple times in the editor when using Microsoft Internet Explorer 11. Patch contributed by mattford. #GH-4905

## 5.5.1 - 2020-10-01

### Fixed
- Fixed pressing the down key near the end of a document incorrectly raising an exception. #TINY-6471
- Fixed incorrect Typescript types for the `Tools` API. #TINY-6475

## 5.5.0 - 2020-09-29

### Added
- Added a TypeScript declaration file to the bundle output for TinyMCE core. #TINY-3785
- Added new `table_column_resizing` setting to control how table columns are resized when using the resize bars. #TINY-6001
- Added the ability to remove images on a failed upload using the `images_upload_handler` failure callback. #TINY-6011
- Added `hasPlugin` function to the editor API to determine if a plugin exists or not. #TINY-766
- Added new `ToggleToolbarDrawer` command and query state handler to allow the toolbar drawer to be programmatically toggled and the toggle state to be checked. #TINY-6032
- Added the ability to use `colgroup` elements in tables. #TINY-6050
- Added a new setting `table_use_colgroups` for toggling whether colgroups are used in new tables. #TINY-6050
- Added the ability to delete and navigate HTML media elements without the `media` plugin. #TINY-4211
- Added `fullscreen_native` setting to the `fullscreen` plugin to enable use of the entire monitor. #TINY-6284
- Added table related oxide variables to the Style API for more granular control over table cell selection appearance. #TINY-6311
- Added new `toolbar_persist` setting to control the visibility of the inline toolbar. #TINY-4847
- Added new APIs to allow for programmatic control of the inline toolbar visibility. #TINY-4847
- Added the `origin` property to the `ObjectResized` and `ObjectResizeStart` events, to specify which handle the resize was performed on. #TINY-6242
- Added new StyleSheetLoader `unload` and `unloadAll` APIs to allow loaded stylesheets to be removed. #TINY-3926
- Added the `LineHeight` query command and action to the editor. #TINY-4843
- Added the `lineheight` toolbar and menu items, and added `lineheight` to the default format menu. #TINY-4843
- Added a new `contextmenu_avoid_overlap` setting to allow context menus to avoid overlapping matched nodes. #TINY-6036
- Added new listbox dialog UI component for rendering a dropdown that allows nested options. #TINY-2236
- Added back the ability to use nested items in the `image_class_list`, `link_class_list`, `link_list`, `table_class_list`, `table_cell_class_list`, and `table_row_class_list` settings. #TINY-2236

### Changed
- Changed how CSS manipulates table cells when selecting multiple cells to achieve a semi-transparent selection. #TINY-6311
- Changed the `target` property on fired events to use the native event target. The original target for an open shadow root can be obtained using `event.getComposedPath()`. #TINY-6128
- Changed the editor to clean-up loaded CSS stylesheets when all editors using the stylesheet have been removed. #TINY-3926
- Changed `imagetools` context menu icon for accessing the `image` dialog to use the `image` icon. #TINY-4141
- Changed the `editor.insertContent()` and `editor.selection.setContent()` APIs to retain leading and trailing whitespace. #TINY-5966
- Changed the `table` plugin `Column` menu to include the cut, copy and paste column menu items. #TINY-6374
- Changed the default table styles in the content CSS files to better support the styling options available in the `table` dialog. #TINY-6179

### Deprecated
- Deprecated the `Env.experimentalShadowDom` flag. #TINY-6128

### Fixed
- Fixed tables with no borders displaying with the default border styles in the `preview` dialog. #TINY-6179
- Fixed loss of whitespace when inserting content after a non-breaking space. #TINY-5966
- Fixed the `event.getComposedPath()` function throwing an exception for events fired from the editor. #TINY-6128
- Fixed notifications not appearing when the editor is within a ShadowRoot. #TINY-6354
- Fixed focus issues with inline dialogs when the editor is within a ShadowRoot. #TINY-6360
- Fixed the `template` plugin previews missing some content styles. #TINY-6115
- Fixed the `media` plugin not saving the alternative source url in some situations. #TINY-4113
- Fixed an issue where column resizing using the resize bars was inconsistent between fixed and relative table widths. #TINY-6001
- Fixed an issue where dragging and dropping within a table would select table cells. #TINY-5950
- Fixed up and down keyboard navigation not working for inline `contenteditable="false"` elements. #TINY-6226
- Fixed dialog not retrieving `close` icon from icon pack. #TINY-6445
- Fixed the `unlink` toolbar button not working when selecting multiple links. #TINY-4867
- Fixed the `link` dialog not showing the "Text to display" field in some valid cases. #TINY-5205
- Fixed the `DOMUtils.split()` API incorrectly removing some content. #TINY-6294
- Fixed pressing the escape key not focusing the editor when using multiple toolbars. #TINY-6230
- Fixed the `dirty` flag not being correctly set during an `AddUndo` event. #TINY-4707
- Fixed `editor.selection.setCursorLocation` incorrectly placing the cursor outside `pre` elements in some circumstances. #TINY-4058
- Fixed an exception being thrown when pressing the enter key inside pre elements while `br_in_pre` setting is false. #TINY-4058

## 5.4.2 - 2020-08-17

### Fixed
- Fixed the editor not resizing when resizing the browser window in fullscreen mode. #TINY-3511
- Fixed clicking on notifications causing inline editors to hide. #TINY-6058
- Fixed an issue where link URLs could not be deleted or edited in the link dialog in some cases. #TINY-4706
- Fixed a regression where setting the `anchor_top` or `anchor_bottom` options to `false` was not working. #TINY-6256
- Fixed the `anchor` plugin not supporting the `allow_html_in_named_anchor` option. #TINY-6236
- Fixed an exception thrown when removing inline formats that contained additional styles or classes. #TINY-6288
- Fixed an exception thrown when positioning the context toolbar on Internet Explorer 11 in some edge cases. #TINY-6271
- Fixed inline formats not removed when more than one `removeformat` format rule existed. #TINY-6216
- Fixed an issue where spaces were sometimes removed when removing formating on nearby text. #TINY-6251
- Fixed the list toolbar buttons not showing as active when a list is selected. #TINY-6286
- Fixed an issue where the UI would sometimes not be shown or hidden when calling the show or hide API methods on the editor. #TINY-6048
- Fixed the list type style not retained when copying list items. #TINY-6289
- Fixed the Paste plugin converting tabs in plain text to a single space character. A `paste_tab_spaces` option has been included for setting the number of spaces used to replace a tab character. #TINY-6237

## 5.4.1 - 2020-07-08

### Fixed
- Fixed the Search and Replace plugin incorrectly including zero-width caret characters in search results. #TINY-4599
- Fixed dragging and dropping unsupported files navigating the browser away from the editor. #TINY-6027
- Fixed undo levels not created on browser handled drop or paste events. #TINY-6027
- Fixed content in an iframe element parsing as DOM elements instead of text content. #TINY-5943
- Fixed Oxide checklist styles not showing when printing. #TINY-5139
- Fixed bug with `scope` attribute not being added to the cells of header rows. #TINY-6206

## 5.4.0 - 2020-06-30

### Added
- Added keyboard navigation support to menus and toolbars when the editor is in a ShadowRoot. #TINY-6152
- Added the ability for menus to be clicked when the editor is in an open shadow root. #TINY-6091
- Added the `Editor.ui.styleSheetLoader` API for loading stylesheets within the Document or ShadowRoot containing the editor UI. #TINY-6089
- Added the `StyleSheetLoader` module to the public API. #TINY-6100
- Added Oxide variables for styling the `select` element and headings in dialog content. #TINY-6070
- Added icons for `table` column and row cut, copy, and paste toolbar buttons. #TINY-6062
- Added all `table` menu items to the UI registry, so they can be used by name in other menus. #TINY-4866
- Added new `mceTableApplyCellStyle` command to the `table` plugin. #TINY-6004
- Added new `table` cut, copy, and paste column editor commands and menu items. #TINY-6006
- Added font related Oxide variables for secondary buttons, allowing for custom styling. #TINY-6061
- Added new `table_header_type` setting to control how table header rows are structured. #TINY-6007
- Added new `table_sizing_mode` setting to replace the `table_responsive_width` setting, which has now been deprecated. #TINY-6051
- Added new `mceTableSizingMode` command for changing the sizing mode of a table. #TINY-6000
- Added new `mceTableRowType`, `mceTableColType`, and `mceTableCellType` commands and value queries. #TINY-6150

### Changed
- Changed `advlist` toolbar buttons to only show a dropdown list if there is more than one option. #TINY-3194
- Changed `mceInsertTable` command and `insertTable` API method to take optional header rows and columns arguments. #TINY-6012
- Changed stylesheet loading, so that UI skin stylesheets can load in a ShadowRoot if required. #TINY-6089
- Changed the DOM location of menus so that they display correctly when the editor is in a ShadowRoot. #TINY-6093
- Changed the table plugin to correctly detect all valid header row structures. #TINY-6007

### Fixed
- Fixed tables with no defined width being converted to a `fixed` width table when modifying the table. #TINY-6051
- Fixed the `autosave` `isEmpty` API incorrectly detecting non-empty content as empty. #TINY-5953
- Fixed table `Paste row after` and `Paste row before` menu items not disabled when nothing was available to paste. #TINY-6006
- Fixed a selection performance issue with large tables on Microsoft Internet Explorer and Edge. #TINY-6057
- Fixed filters for screening commands from the undo stack to be case-insensitive. #TINY-5946
- Fixed `fullscreen` plugin now removes all classes when the editor is closed. #TINY-4048
- Fixed handling of mixed-case icon identifiers (names) for UI elements. #TINY-3854
- Fixed leading and trailing spaces lost when using `editor.selection.getContent({ format: 'text' })`. #TINY-5986
- Fixed an issue where changing the URL with the quicklink toolbar caused unexpected undo behavior. #TINY-5952
- Fixed an issue where removing formatting within a table cell would cause Internet Explorer 11 to scroll to the end of the table. #TINY-6049
- Fixed an issue where the `allow_html_data_urls` setting was not correctly applied. #TINY-5951
- Fixed the `autolink` feature so that it no longer treats a string with multiple "@" characters as an email address. #TINY-4773
- Fixed an issue where removing the editor would leave unexpected attributes on the target element. #TINY-4001
- Fixed the `link` plugin now suggest `mailto:` when the text contains an '@' and no slashes (`/`). #TINY-5941
- Fixed the `valid_children` check of custom elements now allows a wider range of characters in names. #TINY-5971

## 5.3.2 - 2020-06-10

### Fixed
- Fixed a regression introduced in 5.3.0, where `images_dataimg_filter` was no-longer called. #TINY-6086

## 5.3.1 - 2020-05-27

### Fixed
- Fixed the image upload error alert also incorrectly closing the image dialog. #TINY-6020
- Fixed editor content scrolling incorrectly on focus in Firefox by reverting default content CSS html and body heights added in 5.3.0. #TINY-6019

## 5.3.0 - 2020-05-21

### Added
- Added html and body height styles to the default oxide content CSS. #TINY-5978
- Added `uploadUri` and `blobInfo` to the data returned by `editor.uploadImages()`. #TINY-4579
- Added a new function to the `BlobCache` API to lookup a blob based on the base64 data and mime type. #TINY-5988
- Added the ability to search and replace within a selection. #TINY-4549
- Added the ability to set the list start position for ordered lists and added new `lists` context menu item. #TINY-3915
- Added `icon` as an optional config option to the toggle menu item API. #TINY-3345
- Added `auto` mode for `toolbar_location` which positions the toolbar and menu bar at the bottom if there is no space at the top. #TINY-3161

### Changed
- Changed the default `toolbar_location` to `auto`. #TINY-3161
- Changed toggle menu items and choice menu items to have a dedicated icon with the checkmark displayed on the far right side of the menu item. #TINY-3345
- Changed the `link`, `image`, and `paste` plugins to use Promises to reduce the bundle size. #TINY-4710
- Changed the default icons to be lazy loaded during initialization. #TINY-4729
- Changed the parsing of content so base64 encoded urls are converted to blob urls. #TINY-4727
- Changed context toolbars so they concatenate when more than one is suitable for the current selection. #TINY-4495
- Changed inline style element formats (strong, b, em, i, u, strike) to convert to a span on format removal if a `style` or `class` attribute is present. #TINY-4741

### Fixed
- Fixed the `selection.setContent()` API not running parser filters. #TINY-4002
- Fixed formats incorrectly applied or removed when table cells were selected. #TINY-4709
- Fixed the `quickimage` button not restricting the file types to images. #TINY-4715
- Fixed search and replace ignoring text in nested contenteditable elements. #TINY-5967
- Fixed resize handlers displaying in the wrong location sometimes for remote images. #TINY-4732
- Fixed table picker breaking in Firefox on low zoom levels. #TINY-4728
- Fixed issue with loading or pasting contents with large base64 encoded images on Safari. #TINY-4715
- Fixed supplementary special characters being truncated when inserted into the editor. Patch contributed by mlitwin. #TINY-4791
- Fixed toolbar buttons not set to disabled when the editor is in readonly mode. #TINY-4592
- Fixed the editor selection incorrectly changing when removing caret format containers. #TINY-3438
- Fixed bug where title, width, and height would be set to empty string values when updating an image and removing those attributes using the image dialog. #TINY-4786
- Fixed `ObjectResized` event firing when an object wasn't resized. #TINY-4161
- Fixed `ObjectResized` and `ObjectResizeStart` events incorrectly fired when adding or removing table rows and columns. #TINY-4829
- Fixed the placeholder not hiding when pasting content into the editor. #TINY-4828
- Fixed an issue where the editor would fail to load if local storage was disabled. #TINY-5935
- Fixed an issue where an uploaded image would reuse a cached image with a different mime type. #TINY-5988
- Fixed bug where toolbars and dialogs would not show if the body element was replaced (e.g. with Turbolinks). Patch contributed by spohlenz. #GH-5653
- Fixed an issue where multiple formats would be removed when removing a single format at the end of lines or on empty lines. #TINY-1170
- Fixed zero-width spaces incorrectly included in the `wordcount` plugin character count. #TINY-5991
- Fixed a regression introduced in 5.2.0 whereby the desktop `toolbar_mode` setting would incorrectly override the mobile default setting. #TINY-5998
- Fixed an issue where deleting all content in a single cell table would delete the entire table. #TINY-1044

## 5.2.2 - 2020-04-23

### Fixed
- Fixed an issue where anchors could not be inserted on empty lines. #TINY-2788
- Fixed text decorations (underline, strikethrough) not consistently inheriting the text color. #TINY-4757
- Fixed `format` menu alignment buttons inconsistently applying to images. #TINY-4057
- Fixed the floating toolbar drawer height collapsing when the editor is rendered in modal dialogs or floating containers. #TINY-4837
- Fixed `media` embed content not processing safely in some cases. #TINY-4857

## 5.2.1 - 2020-03-25

### Fixed
- Fixed the "is decorative" checkbox in the image dialog clearing after certain dialog events. #FOAM-11
- Fixed possible uncaught exception when a `style` attribute is removed using a content filter on `setContent`. #TINY-4742
- Fixed the table selection not functioning correctly in Microsoft Edge 44 or higher. #TINY-3862
- Fixed the table resize handles not functioning correctly in Microsoft Edge 44 or higher. #TINY-4160
- Fixed the floating toolbar drawer disconnecting from the toolbar when adding content in inline mode. #TINY-4725 #TINY-4765
- Fixed `readonly` mode not returning the appropriate boolean value. #TINY-3948
- Fixed the `forced_root_block_attrs` setting not applying attributes to new blocks consistently. #TINY-4564
- Fixed the editor incorrectly stealing focus during initialization in Microsoft Internet Explorer. #TINY-4697
- Fixed dialogs stealing focus when opening an alert or confirm dialog using an `onAction` callback. #TINY-4014
- Fixed inline dialogs incorrectly closing when clicking on an opened alert or confirm dialog. #TINY-4012
- Fixed the context toolbar overlapping the menu bar and toolbar. #TINY-4586
- Fixed notification and inline dialog positioning issues when using `toolbar_location: 'bottom'`. #TINY-4586
- Fixed the `colorinput` popup appearing offscreen on mobile devices. #TINY-4711
- Fixed special characters not being found when searching by "whole words only". #TINY-4522
- Fixed an issue where dragging images could cause them to be duplicated. #TINY-4195
- Fixed context toolbars activating without the editor having focus. #TINY-4754
- Fixed an issue where removing the background color of text did not always work. #TINY-4770
- Fixed an issue where new rows and columns in a table did not retain the style of the previous row or column. #TINY-4788

## 5.2.0 - 2020-02-13

### Added
- Added the ability to apply formats to spaces. #TINY-4200
- Added new `toolbar_location` setting to allow for positioning the menu and toolbar at the bottom of the editor. #TINY-4210
- Added new `toolbar_groups` setting to allow a custom floating toolbar group to be added to the toolbar when using `floating` toolbar mode. #TINY-4229
- Added new `link_default_protocol` setting to `link` and `autolink` plugin to allow a protocol to be used by default. #TINY-3328
- Added new `placeholder` setting to allow a placeholder to be shown when the editor is empty. #TINY-3917
- Added new `tinymce.dom.TextSeeker` API to allow searching text across different DOM nodes. #TINY-4200
- Added a drop shadow below the toolbar while in sticky mode and introduced Oxide variables to customize it when creating a custom skin. #TINY-4343
- Added `quickbars_image_toolbar` setting to allow for the image quickbar to be turned off. #TINY-4398
- Added iframe and img `loading` attribute to the default schema. Patch contributed by ataylor32. #GH-5112
- Added new `getNodeFilters`/`getAttributeFilters` functions to the `editor.serializer` instance. #TINY-4344
- Added new `a11y_advanced_options` setting to allow additional accessibility options to be added. #FOAM-11
- Added new accessibility options and behaviours to the image dialog using `a11y_advanced_options`. #FOAM-11
- Added the ability to use the window `PrismJS` instance for the `codesample` plugin instead of the bundled version to allow for styling custom languages. #TINY-4504
- Added error message events that fire when a resource loading error occurs. #TINY-4509

### Changed
- Changed the default schema to disallow `onchange` for select elements. #TINY-4614
- Changed default `toolbar_mode` value from false to `wrap`. The value false has been deprecated. #TINY-4617
- Changed `toolbar_drawer` setting to `toolbar_mode`. `toolbar_drawer` has been deprecated. #TINY-4416
- Changed iframe mode to set selection on content init if selection doesn't exist. #TINY-4139
- Changed table related icons to align them with the visual style of the other icons. #TINY-4341
- Changed and improved the visual appearance of the color input field. #TINY-2917
- Changed fake caret container to use `forced_root_block` when possible. #TINY-4190
- Changed the `requireLangPack` API to wait until the plugin has been loaded before loading the language pack. #TINY-3716
- Changed the formatter so `style_formats` are registered before the initial content is loaded into the editor. #TINY-4238
- Changed media plugin to use https protocol for media urls by default. #TINY-4577
- Changed the parser to treat CDATA nodes as bogus HTML comments to match the HTML parsing spec. A new `preserve_cdata` setting has been added to preserve CDATA nodes if required. #TINY-4625

### Fixed
- Fixed incorrect parsing of malformed/bogus HTML comments. #TINY-4625
- Fixed `quickbars` selection toolbar appearing on non-editable elements. #TINY-4359
- Fixed bug with alignment toolbar buttons sometimes not changing state correctly. #TINY-4139
- Fixed the `codesample` toolbar button not toggling when selecting code samples other than HTML. #TINY-4504
- Fixed content incorrectly scrolling to the top or bottom when pressing enter if when the content was already in view. #TINY-4162
- Fixed `scrollIntoView` potentially hiding elements behind the toolbar. #TINY-4162
- Fixed editor not respecting the `resize_img_proportional` setting due to legacy code. #TINY-4236
- Fixed flickering floating toolbar drawer in inline mode. #TINY-4210
- Fixed an issue where the template plugin dialog would be indefinitely blocked on a failed template load. #TINY-2766
- Fixed the `mscontrolselect` event not being unbound on IE/Edge. #TINY-4196
- Fixed Confirm dialog footer buttons so only the "Yes" button is highlighted. #TINY-4310
- Fixed `file_picker_callback` functionality for Image, Link and Media plugins. #TINY-4163
- Fixed issue where floating toolbar drawer sometimes would break if the editor is resized while the drawer is open. #TINY-4439
- Fixed incorrect `external_plugins` loading error message. #TINY-4503
- Fixed resize handler was not hidden for ARIA purposes. Patch contributed by Parent5446. #GH-5195
- Fixed an issue where content could be lost if a misspelled word was selected and spellchecking was disabled. #TINY-3899
- Fixed validation errors in the CSS where certain properties had the wrong default value. #TINY-4491
- Fixed an issue where forced root block attributes were not applied when removing a list. #TINY-4272
- Fixed an issue where the element path isn't being cleared when there are no parents. #TINY-4412
- Fixed an issue where width and height in svg icons containing `rect` elements were overridden by the CSS reset. #TINY-4408
- Fixed an issue where uploading images with `images_reuse_filename` enabled and that included a query parameter would generate an invalid URL. #TINY-4638
- Fixed the `closeButton` property not working when opening notifications. #TINY-4674
- Fixed keyboard flicker when opening a context menu on mobile. #TINY-4540
- Fixed issue where plus icon svg contained strokes. #TINY-4681

## 5.1.6 - 2020-01-28

### Fixed
- Fixed `readonly` mode not blocking all clicked links. #TINY-4572
- Fixed legacy font sizes being calculated inconsistently for the `FontSize` query command value. #TINY-4555
- Fixed changing a tables row from `Header` to `Body` incorrectly moving the row to the bottom of the table. #TINY-4593
- Fixed the context menu not showing in certain cases with hybrid devices. #TINY-4569
- Fixed the context menu opening in the wrong location when the target is the editor body. #TINY-4568
- Fixed the `image` plugin not respecting the `automatic_uploads` setting when uploading local images. #TINY-4287
- Fixed security issue related to parsing HTML comments and CDATA. #TINY-4544

## 5.1.5 - 2019-12-19

### Fixed
- Fixed the UI not working with hybrid devices that accept both touch and mouse events. #TNY-4521
- Fixed the `charmap` dialog initially focusing the first tab of the dialog instead of the search input field. #TINY-4342
- Fixed an exception being raised when inserting content if the caret was directly before or after a `contenteditable="false"` element. #TINY-4528
- Fixed a bug with pasting image URLs when paste as text is enabled. #TINY-4523

## 5.1.4 - 2019-12-11

### Fixed
- Fixed dialog contents disappearing when clicking a checkbox for right-to-left languages. #TINY-4518
- Fixed the `legacyoutput` plugin registering legacy formats after editor initialization, causing legacy content to be stripped on the initial load. #TINY-4447
- Fixed search and replace not cycling through results when searching using special characters. #TINY-4506
- Fixed the `visualchars` plugin converting HTML-like text to DOM elements in certain cases. #TINY-4507
- Fixed an issue with the `paste` plugin not sanitizing content in some cases. #TINY-4510
- Fixed HTML comments incorrectly being parsed in certain cases. #TINY-4511

## 5.1.3 - 2019-12-04

### Fixed
- Fixed sticky toolbar not undocking when fullscreen mode is activated. #TINY-4390
- Fixed the "Current Window" target not applying when updating links using the link dialog. #TINY-4063
- Fixed disabled menu items not highlighting when focused. #TINY-4339
- Fixed touch events passing through dialog collection items to the content underneath on Android devices. #TINY-4431
- Fixed keyboard navigation of the Help dialog's Keyboard Navigation tab. #TINY-4391
- Fixed search and replace dialog disappearing when finding offscreen matches on iOS devices. #TINY-4350
- Fixed performance issues where sticky toolbar was jumping while scrolling on slower browsers. #TINY-4475

## 5.1.2 - 2019-11-19

### Fixed
- Fixed desktop touch devices using `mobile` configuration overrides. #TINY-4345
- Fixed unable to disable the new scrolling toolbar feature. #TINY-4345
- Fixed touch events passing through any pop-up items to the content underneath on Android devices. #TINY-4367
- Fixed the table selector handles throwing JavaScript exceptions for non-table selections. #TINY-4338
- Fixed `cut` operations not removing selected content on Android devices when the `paste` plugin is enabled. #TINY-4362
- Fixed inline toolbar not constrained to the window width by default. #TINY-4314
- Fixed context toolbar split button chevrons pointing right when they should be pointing down. #TINY-4257
- Fixed unable to access the dialog footer in tabbed dialogs on small screens. #TINY-4360
- Fixed mobile table selectors were hard to select with touch by increasing the size. #TINY-4366
- Fixed mobile table selectors moving when moving outside the editor. #TINY-4366
- Fixed inline toolbars collapsing when using sliding toolbars. #TINY-4389
- Fixed block textpatterns not treating NBSPs as spaces. #TINY-4378
- Fixed backspace not merging blocks when the last element in the preceding block was a `contenteditable="false"` element. #TINY-4235
- Fixed toolbar buttons that only contain text labels overlapping on mobile devices. #TINY-4395
- Fixed quickbars quickimage picker not working on mobile. #TINY-4377
- Fixed fullscreen not resizing in an iOS WKWebView component. #TINY-4413

## 5.1.1 - 2019-10-28

### Fixed
- Fixed font formats containing spaces being wrapped in `&quot;` entities instead of single quotes. #TINY-4275
- Fixed alert and confirm dialogs losing focus when clicked. #TINY-4248
- Fixed clicking outside a modal dialog focusing on the document body. #TINY-4249
- Fixed the context toolbar not hiding when scrolled out of view. #TINY-4265

## 5.1.0 - 2019-10-17

### Added
- Added touch selector handles for table selections on touch devices. #TINY-4097
- Added border width field to Table Cell dialog. #TINY-4028
- Added touch event listener to media plugin to make embeds playable. #TINY-4093
- Added oxide styling options to notifications and tweaked the default variables. #TINY-4153
- Added additional padding to split button chevrons on touch devices, to make them easier to interact with. #TINY-4223
- Added new platform detection functions to `Env` and deprecated older detection properties. #TINY-4184
- Added `inputMode` config field to specify inputmode attribute of `input` dialog components. #TINY-4062
- Added new `inputMode` property to relevant plugins/dialogs. #TINY-4102
- Added new `toolbar_sticky` setting to allow the iframe menubar/toolbar to stick to the top of the window when scrolling. #TINY-3982

### Changed
- Changed default setting for `toolbar_drawer` to `floating`. #TINY-3634
- Changed mobile phones to use the `silver` theme by default. #TINY-3634
- Changed some editor settings to default to `false` on touch devices:
  - `menubar`(phones only). #TINY-4077
  - `table_grid`. #TINY-4075
  - `resize`. #TINY-4157
  - `object_resizing`. #TINY-4157
- Changed toolbars and context toolbars to sidescroll on mobile. #TINY-3894 #TINY-4107
- Changed context menus to render as horizontal menus on touch devices. #TINY-4107
- Changed the editor to use the `VisualViewport` API of the browser where possible. #TINY-4078
- Changed visualblocks toolbar button icon and renamed `paragraph` icon to `visualchars`. #TINY-4074
- Changed Oxide default for `@toolbar-button-chevron-color` to follow toolbar button icon color. #TINY-4153
- Changed the `urlinput` dialog component to use the `url` type attribute. #TINY-4102

### Fixed
- Fixed Safari desktop visual viewport fires resize on fullscreen breaking the restore function. #TINY-3976
- Fixed scroll issues on mobile devices. #TINY-3976
- Fixed context toolbar unable to refresh position on iOS12. #TINY-4107
- Fixed ctrl+left click not opening links on readonly mode and the preview dialog. #TINY-4138
- Fixed Slider UI component not firing `onChange` event on touch devices. #TINY-4092
- Fixed notifications overlapping instead of stacking. #TINY-3478
- Fixed inline dialogs positioning incorrectly when the page is scrolled. #TINY-4018
- Fixed inline dialogs and menus not repositioning when resizing. #TINY-3227
- Fixed inline toolbar incorrectly stretching to the full width when a width value was provided. #TINY-4066
- Fixed menu chevrons color to follow the menu text color. #TINY-4153
- Fixed table menu selection grid from staying black when using dark skins, now follows border color. #TINY-4153
- Fixed Oxide using the wrong text color variable for menubar button focused state. #TINY-4146
- Fixed the autoresize plugin not keeping the selection in view when resizing. #TINY-4094
- Fixed textpattern plugin throwing exceptions when using `forced_root_block: false`. #TINY-4172
- Fixed missing CSS fill styles for toolbar button icon active state. #TINY-4147
- Fixed an issue where the editor selection could end up inside a short ended element (such as `br`). #TINY-3999
- Fixed browser selection being lost in inline mode when opening split dropdowns. #TINY-4197
- Fixed backspace throwing an exception when using `forced_root_block: false`. #TINY-4099
- Fixed floating toolbar drawer expanding outside the bounds of the editor. #TINY-3941
- Fixed the autocompleter not activating immediately after a `br` or `contenteditable=false` element. #TINY-4194
- Fixed an issue where the autocompleter would incorrectly close on IE 11 in certain edge cases. #TINY-4205

## 5.0.16 - 2019-09-24

### Added
- Added new `referrer_policy` setting to add the `referrerpolicy` attribute when loading scripts or stylesheets. #TINY-3978
- Added a slight background color to dialog tab links when focused to aid keyboard navigation. #TINY-3877

### Fixed
- Fixed media poster value not updating on change. #TINY-4013
- Fixed openlink was not registered as a toolbar button. #TINY-4024
- Fixed failing to initialize if a script tag was used inside a SVG. #TINY-4087
- Fixed double top border showing on toolbar without menubar when toolbar_drawer is enabled. #TINY-4118
- Fixed unable to drag inline dialogs to the bottom of the screen when scrolled. #TINY-4154
- Fixed notifications appearing on top of the toolbar when scrolled in inline mode. #TINY-4159
- Fixed notifications displaying incorrectly on IE 11. #TINY-4169

## 5.0.15 - 2019-09-02

### Added
- Added a dark `content_css` skin to go with the dark UI skin. #TINY-3743

### Changed
- Changed the enabled state on toolbar buttons so they don't get the hover effect. #TINY-3974

### Fixed
- Fixed missing CSS active state on toolbar buttons. #TINY-3966
- Fixed `onChange` callback not firing for the colorinput dialog component. #TINY-3968
- Fixed context toolbars not showing in fullscreen mode. #TINY-4023

## 5.0.14 - 2019-08-19

### Added
- Added an API to reload the autocompleter menu with additional fetch metadata #MENTIONS-17

### Fixed
- Fixed missing toolbar button border styling options. #TINY-3965
- Fixed image upload progress notification closing before the upload is complete. #TINY-3963
- Fixed inline dialogs not closing on escape when no dialog component is in focus. #TINY-3936
- Fixed plugins not being filtered when defaulting to mobile on phones. #TINY-3537
- Fixed toolbar more drawer showing the content behind it when transitioning between opened and closed states. #TINY-3878
- Fixed focus not returning to the dialog after pressing the "Replace all" button in the search and replace dialog. #TINY-3961

### Removed
- Removed Oxide variable `@menubar-select-disabled-border-color` and replaced it with `@menubar-select-disabled-border`. #TINY-3965

## 5.0.13 - 2019-08-06

### Changed
- Changed modal dialogs to prevent dragging by default and added new `draggable_modal` setting to restore dragging. #TINY-3873
- Changed the nonbreaking plugin to insert nbsp characters wrapped in spans to aid in filtering. This can be disabled using the `nonbreaking_wrap` setting. #TINY-3647
- Changed backspace behaviour in lists to outdent nested list items when the cursor is at the start of the list item. #TINY-3651

### Fixed
- Fixed sidebar growing beyond editor bounds in IE 11. #TINY-3937
- Fixed issue with being unable to keyboard navigate disabled toolbar buttons. #TINY-3350
- Fixed issues with backspace and delete in nested contenteditable true and false elements. #TINY-3868
- Fixed issue with losing keyboard navigation in dialogs due to disabled buttons. #TINY-3914
- Fixed `MouseEvent.mozPressure is deprecated` warning in Firefox. #TINY-3919
- Fixed `default_link_target` not being respected when `target_list` is disabled. #TINY-3757
- Fixed mobile plugin filter to only apply to the mobile theme, rather than all mobile platforms. #TINY-3405
- Fixed focus switching to another editor during mode changes. #TINY-3852
- Fixed an exception being thrown when clicking on an uninitialized inline editor. #TINY-3925
- Fixed unable to keyboard navigate to dialog menu buttons. #TINY-3933
- Fixed dialogs being able to be dragged outside the window viewport. #TINY-3787
- Fixed inline dialogs appearing above modal dialogs. #TINY-3932

## 5.0.12 - 2019-07-18

### Added
- Added ability to utilize UI dialog panels inside other panels. #TINY-3305
- Added help dialog tab explaining keyboard navigation of the editor. #TINY-3603

### Changed
- Changed the "Find and Replace" design to an inline dialog. #TINY-3054

### Fixed
- Fixed issue where autolink spacebar event was not being fired on Edge. #TINY-3891
- Fixed table selection missing the background color. #TINY-3892
- Fixed removing shortcuts not working for function keys. #TINY-3871
- Fixed non-descriptive UI component type names. #TINY-3349
- Fixed UI registry components rendering as the wrong type when manually specifying a different type. #TINY-3385
- Fixed an issue where dialog checkbox, input, selectbox, textarea and urlinput components couldn't be disabled. #TINY-3708
- Fixed the context toolbar not using viable screen space in inline/distraction free mode. #TINY-3717
- Fixed the context toolbar overlapping the toolbar in various conditions. #TINY-3205
- Fixed IE11 edge case where items were being inserted into the wrong location. #TINY-3884

## 5.0.11 - 2019-07-04

### Fixed
- Fixed packaging errors caused by a rollup treeshaking bug (https://github.com/rollup/rollup/issues/2970). #TINY-3866
- Fixed the customeditor component not able to get data from the dialog api. #TINY-3866
- Fixed collection component tooltips not being translated. #TINY-3855

## 5.0.10 - 2019-07-02

### Added
- Added support for all HTML color formats in `color_map` setting. #TINY-3837

### Changed
- Changed backspace key handling to outdent content in appropriate circumstances. #TINY-3685
- Changed default palette for forecolor and backcolor to include some lighter colors suitable for highlights. #TINY-2865
- Changed the search and replace plugin to cycle through results. #TINY-3800

### Fixed
- Fixed inconsistent types causing some properties to be unable to be used in dialog components. #TINY-3778
- Fixed an issue in the Oxide skin where dialog content like outlines and shadows were clipped because of overflow hidden. #TINY-3566
- Fixed the search and replace plugin not resetting state when changing the search query. #TINY-3800
- Fixed backspace in lists not creating an undo level. #TINY-3814
- Fixed the editor to cancel loading in quirks mode where the UI is not supported. #TINY-3391
- Fixed applying fonts not working when the name contained spaces and numbers. #TINY-3801
- Fixed so that initial content is retained when initializing on list items. #TINY-3796
- Fixed inefficient font name and font size current value lookup during rendering. #TINY-3813
- Fixed mobile font copied into the wrong folder for the oxide-dark skin. #TINY-3816
- Fixed an issue where resizing the width of tables would produce inaccurate results. #TINY-3827
- Fixed a memory leak in the Silver theme. #TINY-3797
- Fixed alert and confirm dialogs using incorrect markup causing inconsistent padding. #TINY-3835
- Fixed an issue in the Table plugin with `table_responsive_width` not enforcing units when resizing. #TINY-3790
- Fixed leading, trailing and sequential spaces being lost when pasting plain text. #TINY-3726
- Fixed exception being thrown when creating relative URIs. #TINY-3851
- Fixed focus is no longer set to the editor content during mode changes unless the editor already had focus. #TINY-3852

## 5.0.9 - 2019-06-26

### Fixed
- Fixed print plugin not working in Firefox. #TINY-3834

## 5.0.8 - 2019-06-18

### Added
- Added back support for multiple toolbars. #TINY-2195
- Added support for .m4a files to the media plugin. #TINY-3750
- Added new base_url and suffix editor init options. #TINY-3681

### Fixed
- Fixed incorrect padding for select boxes with visible values. #TINY-3780
- Fixed selection incorrectly changing when programmatically setting selection on contenteditable false elements. #TINY-3766
- Fixed sidebar background being transparent. #TINY-3727
- Fixed the build to remove duplicate iife wrappers. #TINY-3689
- Fixed bogus autocompleter span appearing in content when the autocompleter menu is shown. #TINY-3752
- Fixed toolbar font size select not working with legacyoutput plugin. #TINY-2921
- Fixed the legacyoutput plugin incorrectly aligning images. #TINY-3660
- Fixed remove color not working when using the legacyoutput plugin. #TINY-3756
- Fixed the font size menu applying incorrect sizes when using the legacyoutput plugin. #TINY-3773
- Fixed scrollIntoView not working when the parent window was out of view. #TINY-3663
- Fixed the print plugin printing from the wrong window in IE11. #TINY-3762
- Fixed content CSS loaded over CORS not loading in the preview plugin with content_css_cors enabled. #TINY-3769
- Fixed the link plugin missing the default "None" option for link list. #TINY-3738
- Fixed small dot visible with menubar and toolbar disabled in inline mode. #TINY-3623
- Fixed space key properly inserts a nbsp before/after block elements. #TINY-3745
- Fixed native context menu not showing with images in IE11. #TINY-3392
- Fixed inconsistent browser context menu image selection. #TINY-3789

## 5.0.7 - 2019-06-05

### Added
- Added new toolbar button and menu item for inserting tables via dialog. #TINY-3636
- Added new API for adding/removing/changing tabs in the Help dialog. #TINY-3535
- Added highlighting of matched text in autocompleter items. #TINY-3687
- Added the ability for autocompleters to work with matches that include spaces. #TINY-3704
- Added new `imagetools_fetch_image` callback to allow custom implementations for cors loading of images. #TINY-3658
- Added `'http'` and `https` options to `link_assume_external_targets` to prepend `http://` or `https://` prefixes when URL does not contain a protocol prefix. Patch contributed by francoisfreitag. #GH-4335

### Changed
- Changed annotations navigation to work the same as inline boundaries. #TINY-3396
- Changed tabpanel API by adding a `name` field and changing relevant methods to use it. #TINY-3535

### Fixed
- Fixed text color not updating all color buttons when choosing a color. #TINY-3602
- Fixed the autocompleter not working with fragmented text. #TINY-3459
- Fixed the autosave plugin no longer overwrites window.onbeforeunload. #TINY-3688
- Fixed infinite loop in the paste plugin when IE11 takes a long time to process paste events. Patch contributed by lRawd. #GH-4987
- Fixed image handle locations when using `fixed_toolbar_container`. Patch contributed by t00. #GH-4966
- Fixed the autoresize plugin not firing `ResizeEditor` events. #TINY-3587
- Fixed editor in fullscreen mode not extending to the bottom of the screen. #TINY-3701
- Fixed list removal when pressing backspace after the start of the list item. #TINY-3697
- Fixed autocomplete not triggering from compositionend events. #TINY-3711
- Fixed `file_picker_callback` could not set the caption field on the insert image dialog. #TINY-3172
- Fixed the autocompleter menu showing up after a selection had been made. #TINY-3718
- Fixed an exception being thrown when a file or number input has focus during initialization. Patch contributed by t00. #GH-2194

## 5.0.6 - 2019-05-22

### Added
- Added `icons_url` editor settings to enable icon packs to be loaded from a custom url. #TINY-3585
- Added `image_uploadtab` editor setting to control the visibility of the upload tab in the image dialog. #TINY-3606
- Added new api endpoints to the wordcount plugin and improved character count logic. #TINY-3578

### Changed
- Changed plugin, language and icon loading errors to log in the console instead of a notification. #TINY-3585

### Fixed
- Fixed the textpattern plugin not working with fragmented text. #TINY-3089
- Fixed various toolbar drawer accessibility issues and added an animation. #TINY-3554
- Fixed issues with selection and ui components when toggling readonly mode. #TINY-3592
- Fixed so readonly mode works with inline editors. #TINY-3592
- Fixed docked inline toolbar positioning when scrolled. #TINY-3621
- Fixed initial value not being set on bespoke select in quickbars and toolbar drawer. #TINY-3591
- Fixed so that nbsp entities aren't trimmed in white-space: pre-line elements. #TINY-3642
- Fixed `mceInsertLink` command inserting spaces instead of url encoded characters. #GH-4990
- Fixed text content floating on top of dialogs in IE11. #TINY-3640

## 5.0.5 - 2019-05-09

### Added
- Added menu items to match the forecolor/backcolor toolbar buttons. #TINY-2878
- Added default directionality based on the configured language. #TINY-2621
- Added styles, icons and tests for rtl mode. #TINY-2621

### Fixed
- Fixed autoresize not working with floating elements or when media elements finished loading. #TINY-3545
- Fixed incorrect vertical caret positioning in IE 11. #TINY-3188
- Fixed submenu anchoring hiding overflowed content. #TINY-3564

### Removed
- Removed unused and hidden validation icons to avoid displaying phantom tooltips. #TINY-2329

## 5.0.4 - 2019-04-23

### Added
- Added back URL dialog functionality, which is now available via `editor.windowManager.openUrl()`. #TINY-3382
- Added the missing throbber functionality when calling `editor.setProgressState(true)`. #TINY-3453
- Added function to reset the editor content and undo/dirty state via `editor.resetContent()`. #TINY-3435
- Added the ability to set menu buttons as active. #TINY-3274
- Added `editor.mode` API, featuring a custom editor mode API. #TINY-3406
- Added better styling to floating toolbar drawer. #TINY-3479
- Added the new premium plugins to the Help dialog plugins tab. #TINY-3496
- Added the linkchecker context menu items to the default configuration. #TINY-3543

### Fixed
- Fixed image context menu items showing on placeholder images. #TINY-3280
- Fixed dialog labels and text color contrast within notifications/alert banners to satisfy WCAG 4.5:1 contrast ratio for accessibility. #TINY-3351
- Fixed selectbox and colorpicker items not being translated. #TINY-3546
- Fixed toolbar drawer sliding mode to correctly focus the editor when tabbing via keyboard navigation. #TINY-3533
- Fixed positioning of the styleselect menu in iOS while using the mobile theme. #TINY-3505
- Fixed the menubutton `onSetup` callback to be correctly executed when rendering the menu buttons. #TINY-3547
- Fixed `default_link_target` setting to be correctly utilized when creating a link. #TINY-3508
- Fixed colorpicker floating marginally outside its container. #TINY-3026
- Fixed disabled menu items displaying as active when hovered. #TINY-3027

### Removed
- Removed redundant mobile wrapper. #TINY-3480

## 5.0.3 - 2019-03-19

### Changed
- Changed empty nested-menu items within the style formats menu to be disabled or hidden if the value of `style_formats_autohide` is `true`. #TINY-3310
- Changed the entire phrase 'Powered by Tiny' in the status bar to be a link instead of just the word 'Tiny'. #TINY-3366
- Changed `formatselect`, `styleselect` and `align` menus to use the `mceToggleFormat` command internally. #TINY-3428

### Fixed
- Fixed toolbar keyboard navigation to work as expected when `toolbar_drawer` is configured. #TINY-3432
- Fixed text direction buttons to display the correct pressed state in selections that have no explicit `dir` property. #TINY-3138
- Fixed the mobile editor to clean up properly when removed. #TINY-3445
- Fixed quickbar toolbars to add an empty box to the screen when it is set to `false`. #TINY-3439
- Fixed an issue where pressing the **Delete/Backspace** key at the edge of tables was creating incorrect selections. #TINY-3371
- Fixed an issue where dialog collection items (emoticon and special character dialogs) couldn't be selected with touch devices. #TINY-3444
- Fixed a type error introduced in TinyMCE version 5.0.2 when calling `editor.getContent()` with nested bookmarks. #TINY-3400
- Fixed an issue that prevented default icons from being overridden. #TINY-3449
- Fixed an issue where **Home/End** keys wouldn't move the caret correctly before or after `contenteditable=false` inline elements. #TINY-2995
- Fixed styles to be preserved in IE 11 when editing via the `fullpage` plugin. #TINY-3464
- Fixed the `link` plugin context toolbar missing the open link button. #TINY-3461
- Fixed inconsistent dialog component spacing. #TINY-3436

## 5.0.2 - 2019-03-05

### Added
- Added presentation and document presets to `htmlpanel` dialog component. #TINY-2694
- Added missing fixed_toolbar_container setting has been reimplemented in the Silver theme. #TINY-2712
- Added a new toolbar setting `toolbar_drawer` that moves toolbar groups which overflow the editor width into either a `sliding` or `floating` toolbar section. #TINY-2874

### Changed
- Updated the build process to include package lock files in the dev distribution archive. #TINY-2870

### Fixed
- Fixed inline dialogs did not have aria attributes. #TINY-2694
- Fixed default icons are now available in the UI registry, allowing use outside of toolbar buttons. #TINY-3307
- Fixed a memory leak related to select toolbar items. #TINY-2874
- Fixed a memory leak due to format changed listeners that were never unbound. #TINY-3191
- Fixed an issue where content may have been lost when using permanent bookmarks. #TINY-3400
- Fixed the quicklink toolbar button not rendering in the quickbars plugin. #TINY-3125
- Fixed an issue where menus were generating invalid HTML in some cases. #TINY-3323
- Fixed an issue that could cause the mobile theme to show a blank white screen when the editor was inside an `overflow:hidden` element. #TINY-3407
- Fixed mobile theme using a transparent background and not taking up the full width on iOS. #TINY-3414
- Fixed the template plugin dialog missing the description field. #TINY-3337
- Fixed input dialog components using an invalid default type attribute. #TINY-3424
- Fixed an issue where backspace/delete keys after/before pagebreak elements wouldn't move the caret. #TINY-3097
- Fixed an issue in the table plugin where menu items and toolbar buttons weren't showing correctly based on the selection. #TINY-3423
- Fixed inconsistent button focus styles in Firefox. #TINY-3377
- Fixed the resize icon floating left when all status bar elements were disabled. #TINY-3340
- Fixed the resize handle to not show in fullscreen mode. #TINY-3404

## 5.0.1 - 2019-02-21

### Added
- Added H1-H6 toggle button registration to the silver theme. #TINY-3070
- Added code sample toolbar button will now toggle on when the cursor is in a code section. #TINY-3040
- Added new settings to the emoticons plugin to allow additional emoticons to be added. #TINY-3088

### Fixed
- Fixed an issue where adding links to images would replace the image with text. #TINY-3356
- Fixed an issue where the inline editor could use fractional pixels for positioning. #TINY-3202
- Fixed an issue where uploading non-image files in the Image Plugin upload tab threw an error. #TINY-3244
- Fixed an issue in the media plugin that was causing the source url and height/width to be lost in certain circumstances. #TINY-2858
- Fixed an issue with the Context Toolbar not being removed when clicking outside of the editor. #TINY-2804
- Fixed an issue where clicking 'Remove link' wouldn't remove the link in certain circumstances. #TINY-3199
- Fixed an issue where the media plugin would fail when parsing dialog data. #TINY-3218
- Fixed an issue where retrieving the selected content as text didn't create newlines. #TINY-3197
- Fixed incorrect keyboard shortcuts in the Help dialog for Windows. #TINY-3292
- Fixed an issue where JSON serialization could produce invalid JSON. #TINY-3281
- Fixed production CSS including references to source maps. #TINY-3920
- Fixed development CSS was not included in the development zip. #TINY-3920
- Fixed the autocompleter matches predicate not matching on the start of words by default. #TINY-3306
- Fixed an issue where the page could be scrolled with modal dialogs open. #TINY-2252
- Fixed an issue where autocomplete menus would show an icon margin when no items had icons. #TINY-3329
- Fixed an issue in the quickbars plugin where images incorrectly showed the text selection toolbar. #TINY-3338
- Fixed an issue that caused the inline editor to fail to render when the target element already had focus. #TINY-3353

### Removed
- Removed paste as text notification banner and paste_plaintext_inform setting. #POW-102

## 5.0.0 - 2019-02-04

Full documentation for the version 5 features and changes is available at https://www.tiny.cloud/docs/tinymce/5/release-notes/release-notes50/

### Added
- Added links and registered names with * to denote premium plugins in Plugins tab of Help dialog. #TINY-3223

### Changed
- Changed Tiny 5 mobile skin to look more uniform with desktop. #TINY-2650
- Blacklisted table, th and td as inline editor target. #TINY-717

### Fixed
- Fixed an issue where tab panel heights weren't sizing properly on smaller screens and weren't updating on resize. #TINY-3242
- Fixed image tools not having any padding between the label and slider. #TINY-3220
- Fixed context toolbar toggle buttons not showing the correct state. #TINY-3022
- Fixed missing separators in the spellchecker context menu between the suggestions and actions. #TINY-3217
- Fixed notification icon positioning in alert banners. #TINY-2196
- Fixed a typo in the word count plugin name. #TINY-3062
- Fixed charmap and emoticons dialogs not having a primary button. #TINY-3233
- Fixed an issue where resizing wouldn't work correctly depending on the box-sizing model. #TINY-3278

## 5.0.0-rc-2 - 2019-01-22

### Added
- Added screen reader accessibility for sidebar and statusbar. #TINY-2699

### Changed
- Changed formatting menus so they are registered and made the align toolbar button use an icon instead of text. #TINY-2880
- Changed checkboxes to use a boolean for its state, instead of a string. #TINY-2848
- Updated the textpattern plugin to properly support nested patterns and to allow running a command with a value for a pattern with a start and an end. #TINY-2991
- Updated Emoticons and Charmap dialogs to be screen reader accessible. #TINY-2693

### Fixed
- Fixed the link dialog such that it will now retain class attributes when updating links. #TINY-2825
- Fixed "Find and replace" not showing in the "Edit" menu by default. #TINY-3061
- Fixed dropdown buttons missing the 'type' attribute, which could cause forms to be incorrectly submitted. #TINY-2826
- Fixed emoticon and charmap search not returning expected results in certain cases. #TINY-3084
- Fixed blank rel_list values throwing an exception in the link plugin. #TINY-3149

### Removed
- Removed unnecessary 'flex' and unused 'colspan' properties from the new dialog APIs. #TINY-2973

## 5.0.0-rc-1 - 2019-01-08

### Added
- Added editor settings functionality to specify title attributes for toolbar groups. #TINY-2690
- Added icons instead of button text to improve Search and Replace dialog footer appearance. #TINY-2654
- Added `tox-dialog__table` instead of `mce-table-striped` class to enhance Help dialog appearance. #TINY-2360
- Added title attribute to iframes so, screen readers can announce iframe labels. #TINY-2692
- Added a wordcount menu item, that defaults to appearing in the tools menu. #TINY-2877

### Changed
- Updated the font select dropdown logic to try to detect the system font stack and show "System Font" as the font name. #TINY-2710
- Updated the autocompleter to only show when it has matched items. #TINY-2350
- Updated SizeInput labels to "Height" and "Width" instead of Dimensions. #TINY-2833
- Updated the build process to minify and generate ASCII only output for the emoticons database. #TINY-2744

### Fixed
- Fixed readonly mode not fully disabling editing content. #TINY-2287
- Fixed accessibility issues with the font select, font size, style select and format select toolbar dropdowns. #TINY-2713
- Fixed accessibility issues with split dropdowns. #TINY-2697
- Fixed the legacyoutput plugin to be compatible with TinyMCE 5.0. #TINY-2301
- Fixed icons not showing correctly in the autocompleter popup. #TINY-3029
- Fixed an issue where preview wouldn't show anything in Edge under certain circumstances. #TINY-3035
- Fixed the height being incorrectly calculated for the autoresize plugin. #TINY-2807

## 5.0.0-beta-1 - 2018-11-30

### Added
- Added a new `addNestedMenuItem()` UI registry function and changed all nested menu items to use the new registry functions. #TINY-2230
- Added title attribute to color swatch colors. #TINY-2669
- Added anchorbar component to anchor inline toolbar dialogs to instead of the toolbar. #TINY-2040
- Added support for toolbar<n> and toolbar array config options to be squashed into a single toolbar and not create multiple toolbars. #TINY-2195
- Added error handling for when forced_root_block config option is set to true. #TINY-2261
- Added functionality for the removed_menuitems config option. #TINY-2184
- Added the ability to use a string to reference menu items in menu buttons and submenu items. #TINY-2253

### Changed
- Changed the name of the "inlite" plugin to "quickbars". #TINY-2831
- Changed the background color icon to highlight background icon. #TINY-2258
- Changed Help dialog to be accessible to screen readers. #TINY-2687
- Changed the color swatch to save selected custom colors to local storage for use across sessions. #TINY-2722
- Changed `WindowManager` API - methods `getParams`, `setParams` and `getWindows`, and the legacy `windows` property, have been removed. `alert` and `confirm` dialogs are no longer tracked in the window list. #TINY-2603

### Fixed
- Fixed an inline mode issue where the save plugin upon saving can cause content loss. #TINY-2659
- Fixed an issue in IE 11 where calling selection.getContent() would return an empty string when the editor didn't have focus. #TINY-2325

### Removed
- Removed compat3x plugin. #TINY-2815

## 5.0.0-preview-4 - 2018-11-12

### Added
- Added width and height placeholder text to image and media dialog dimensions input. #AP-296
- Added the ability to keyboard navigate through menus, toolbars, sidebar and the status bar sequentially. #AP-381
- Added translation capability back to the editor's UI. #AP-282
- Added `label` component type for dialogs to group components under a label.

### Changed
- Changed the editor resize handle so that it should be disabled when the autoresize plugin is turned on. #AP-424
- Changed UI text for microcopy improvements. #TINY-2281

### Fixed
- Fixed distraction free plugin. #AP-470
- Fixed contents of the input field being selected on focus instead of just recieving an outline highlight. #AP-464
- Fixed styling issues with dialogs and menus in IE 11. #AP-456
- Fixed custom style format control not honoring custom formats. #AP-393
- Fixed context menu not appearing when clicking an image with a caption. #AP-382
- Fixed directionality of UI when using an RTL language. #AP-423
- Fixed page responsiveness with multiple inline editors. #AP-430
- Fixed empty toolbar groups appearing through invalid configuration of the `toolbar` property. #AP-450
- Fixed text not being retained when updating links through the link dialog. #AP-293
- Fixed edit image context menu, context toolbar and toolbar items being incorrectly enabled when selecting invalid images. #AP-323
- Fixed emoji type ahead being shown when typing URLs. #AP-366
- Fixed toolbar configuration properties incorrectly expecting string arrays instead of strings. #AP-342
- Fixed the block formatting toolbar item not showing a "Formatting" title when there is no selection. #AP-321
- Fixed clicking disabled toolbar buttons hiding the toolbar in inline mode. #AP-380
- Fixed `EditorResize` event not being fired upon editor resize. #AP-327
- Fixed tables losing styles when updating through the dialog. #AP-368
- Fixed context toolbar positioning to be more consistent near the edges of the editor. #AP-318
- Fixed table of contents plugin now works with v5 toolbar APIs correctly. #AP-347
- Fixed the `link_context_toolbar` configuration not disabling the context toolbar. #AP-458
- Fixed the link context toolbar showing incorrect relative links. #AP-435
- Fixed the alignment of the icon in alert banner dialog components. #TINY-2220
- Fixed the visual blocks and visual char menu options not displaying their toggled state. #TINY-2238
- Fixed the editor not displaying as fullscreen when toggled. #TINY-2237

### Removed
- Removed the tox-custom-editor class that was added to the wrapping element of codemirror. #TINY-2211

## 5.0.0-preview-3 - 2018-10-18

### Changed
- Changed editor layout to use modern CSS properties over manually calculating dimensions. #AP-324
- Changed `autoresize_min_height` and `autoresize_max_height` configurations to `min_height` and `max_height`. #AP-324
- Changed `Whole word` label in Search and Replace dialog to `Find whole words only`. #AP-387

### Fixed
- Fixed bugs with editor width jumping when resizing and the iframe not resizing to smaller than 150px in height. #AP-324
- Fixed mobile theme bug that prevented the editor from loading. #AP-404
- Fixed long toolbar groups extending outside of the editor instead of wrapping.
- Fixed dialog titles so they are now proper case. #AP-384
- Fixed color picker default to be #000000 instead of #ff00ff. #AP-216
- Fixed "match case" option on the Find and Replace dialog is no longer selected by default. #AP-298
- Fixed vertical alignment of toolbar icons. #DES-134
- Fixed toolbar icons not appearing on IE11. #DES-133

## 5.0.0-preview-2 - 2018-10-10

### Added
- Added swatch is now shown for colorinput fields, instead of the colorpicker directly. #AP-328
- Added fontformats and fontsizes menu items. #AP-390

### Changed
- Changed configuration of color options has been simplified to `color_map`, `color_cols`, and `custom_colors`. #AP-328
- Changed `height` configuration to apply to the editor frame (including menubar, toolbar, status bar) instead of the content area. #AP-324

### Fixed
- Fixed styleselect not updating the displayed item as the cursor moved. #AP-388
- Fixed preview iframe not expanding to the dialog size. #AP-252
- Fixed 'meta' shortcuts not translated into platform-specific text. #AP-270
- Fixed tabbed dialogs (Charmap and Emoticons) shrinking when no search results returned.
- Fixed a bug where alert banner icons were not retrieved from icon pack. #AP-330
- Fixed component styles to flex so they fill large dialogs. #AP-252
- Fixed editor flashing unstyled during load (still in progress). #AP-349

### Removed
- Removed `colorpicker` plugin, it is now in the theme. #AP-328
- Removed `textcolor` plugin, it is now in the theme. #AP-328

## 5.0.0-preview-1 - 2018-10-01

Developer preview 1.

Initial list of features and changes is available at https://www.tiny.cloud/docs/tinymce/5/release-notes/release-notes50/.

## 4.9.11 - 2020-07-13

### Fixed
- Fixed the `selection.setContent()` API not running parser filters. #TINY-4002
- Fixed content in an iframe element parsing as DOM elements instead of text content. #TINY-5943
- Fixed up and down keyboard navigation not working for inline `contenteditable="false"` elements. #TINY-6226

## 4.9.10 - 2020-04-23

### Fixed
- Fixed an issue where the editor selection could end up inside a short ended element (eg br). #TINY-3999
- Fixed a security issue related to CDATA sanitization during parsing. #TINY-4669
- Fixed `media` embed content not processing safely in some cases. #TINY-4857

## 4.9.9 - 2020-03-25

### Fixed
- Fixed the table selection not functioning correctly in Microsoft Edge 44 or higher. #TINY-3862
- Fixed the table resize handles not functioning correctly in Microsoft Edge 44 or higher. #TINY-4160
- Fixed the `forced_root_block_attrs` setting not applying attributes to new blocks consistently. #TINY-4564
- Fixed the editor failing to initialize if a script tag was used inside an SVG. #TINY-4087

## 4.9.8 - 2020-01-28

### Fixed
- Fixed the `mobile` theme failing to load due to a bundling issue. #TINY-4613
- Fixed security issue related to parsing HTML comments and CDATA. #TINY-4544

## 4.9.7 - 2019-12-19

### Fixed
- Fixed the `visualchars` plugin converting HTML-like text to DOM elements in certain cases. #TINY-4507
- Fixed an issue with the `paste` plugin not sanitizing content in some cases. #TINY-4510
- Fixed HTML comments incorrectly being parsed in certain cases. #TINY-4511

## 4.9.6 - 2019-09-02

### Fixed
- Fixed image browse button sometimes displaying the browse window twice. #TINY-3959

## 4.9.5 - 2019-07-02

### Changed
- Changed annotations navigation to work the same as inline boundaries. #TINY-3396

### Fixed
- Fixed the print plugin printing from the wrong window in IE11. #TINY-3762
- Fixed an exception being thrown when a file or number input has focus during initialization. Patch contributed by t00. #GH-2194
- Fixed positioning of the styleselect menu in iOS while using the mobile theme. #TINY-3505
- Fixed native context menu not showing with images in IE11. #TINY-3392
- Fixed selection incorrectly changing when programmatically setting selection on contenteditable false elements. #TINY-3766
- Fixed image browse button not working on touch devices. #TINY-3751
- Fixed so that nbsp entities aren't trimmed in white-space: pre-line elements. #TINY-3642
- Fixed space key properly inserts a nbsp before/after block elements. #TINY-3745
- Fixed infinite loop in the paste plugin when IE11 takes a long time to process paste events. Patch contributed by lRawd. #GH-4987

## 4.9.4 - 2019-03-20

### Fixed
- Fixed an issue where **Home/End** keys wouldn't move the caret correctly before or after `contenteditable=false` inline elements. #TINY-2995
- Fixed an issue where content may have been lost when using permanent bookmarks. #TINY-3400
- Fixed the mobile editor to clean up properly when removed. #TINY-3445
- Fixed an issue where retrieving the selected content as text didn't create newlines. #TINY-3197
- Fixed an issue where typing space between images would cause issues with nbsp not being inserted. #TINY-3346

## 4.9.3 - 2019-01-31

### Added
- Added a visualchars_default_state setting to the Visualchars Plugin. Patch contributed by mat3e.

### Fixed
- Fixed a bug where scrolling on a page with more than one editor would cause a ResizeWindow event to fire. #TINY-3247
- Fixed a bug where if a plugin threw an error during initialisation the whole editor would fail to load. #TINY-3243
- Fixed a bug where getContent would include bogus elements when valid_elements setting was set up in a specific way. #TINY-3213
- Fixed a bug where only a few function key names could be used when creating keyboard shortcuts. #TINY-3146
- Fixed a bug where it wasn't possible to enter spaces into an editor after pressing shift+enter. #TINY-3099
- Fixed a bug where no caret would be rendered after backspacing to a contenteditable false element. #TINY-2998
- Fixed a bug where deletion to/from indented lists would leave list fragments in the editor. #TINY-2981

## 4.9.2 - 2018-12-17

### Fixed
- Fixed a bug with pressing the space key on IE 11 would result in nbsp characters being inserted between words at the end of a block. #TINY-2996
- Fixed a bug where character composition using quote and space on US International keyboards would produce a space instead of a quote. #TINY-2999
- Fixed a bug where remove format wouldn't remove the inner most inline element in some situations. #TINY-2982
- Fixed a bug where outdenting an list item would affect attributes on other list items within the same list. #TINY-2971
- Fixed a bug where the DomParser filters wouldn't be applied for elements created when parsing invalid html. #TINY-2978
- Fixed a bug where setProgressState wouldn't automatically close floating ui elements like menus. #TINY-2896
- Fixed a bug where it wasn't possible to navigate out of a figcaption element using the arrow keys. #TINY-2894
- Fixed a bug where enter key before an image inside a link would remove the image. #TINY-2780

## 4.9.1 - 2018-12-04

### Added
- Added functionality to insert html to the replacement feature of the Textpattern Plugin. #TINY-2839

### Fixed
- Fixed a bug where `editor.selection.getContent({format: 'text'})` didn't work as expected in IE11 on an unfocused editor. #TINY-2862
- Fixed a bug in the Textpattern Plugin where the editor would get an incorrect selection after inserting a text pattern on Safari. #TINY-2838
- Fixed a bug where the space bar didn't work correctly in editors with the forced_root_block setting set to false. #TINY-2816

## 4.9.0 - 2018-11-27

### Added
- Added a replace feature to the Textpattern Plugin. #TINY-1908
- Added functionality to the Lists Plugin that improves the indentation logic. #TINY-1790

### Fixed
- Fixed a bug where it wasn't possible to delete/backspace when the caret was between a contentEditable=false element and a BR. #TINY-2372
- Fixed a bug where copying table cells without a text selection would fail to copy anything. #TINY-1789
- Implemented missing `autosave_restore_when_empty` functionality in the Autosave Plugin. Patch contributed by gzzo. #GH-4447
- Reduced insertion of unnecessary nonbreaking spaces in the editor. #TINY-1879

## 4.8.5 - 2018-10-30

### Added
- Added a content_css_cors setting to the editor that adds the crossorigin="anonymous" attribute to link tags added by the StyleSheetLoader. #TINY-1909

### Fixed
- Fixed a bug where trying to remove formatting with a collapsed selection range would throw an exception. #GH-4636
- Fixed a bug in the image plugin that caused updating figures to split contenteditable elements. #GH-4563
- Fixed a bug that was causing incorrect viewport calculations for fixed position UI elements. #TINY-1897
- Fixed a bug where inline formatting would cause the delete key to do nothing. #TINY-1900

## 4.8.4 - 2018-10-23

### Added
- Added support for the HTML5 `main` element. #TINY-1877

### Changed
- Changed the keyboard shortcut to move focus to contextual toolbars to Ctrl+F9. #TINY-1812

### Fixed
- Fixed a bug where content css could not be loaded from another domain. #TINY-1891
- Fixed a bug on FireFox where the cursor would get stuck between two contenteditable false inline elements located inside of the same block element divided by a BR. #TINY-1878
- Fixed a bug with the insertContent method where nonbreaking spaces would be inserted incorrectly. #TINY-1868
- Fixed a bug where the toolbar of the inline editor would not be visible in some scenarios. #TINY-1862
- Fixed a bug where removing the editor while more than one notification was open would throw an error. #TINY-1845
- Fixed a bug where the menubutton would be rendered on top of the menu if the viewport didn't have enough height. #TINY-1678
- Fixed a bug with the annotations api where annotating collapsed selections caused problems. #TBS-2449
- Fixed a bug where wbr elements were being transformed into whitespace when using the Paste Plugin's paste as text setting. #GH-4638
- Fixed a bug where the Search and Replace didn't replace spaces correctly. #GH-4632
- Fixed a bug with sublist items not persisting selection. #GH-4628
- Fixed a bug with mceInsertRawHTML command not working as expected. #GH-4625

## 4.8.3 - 2018-09-13

### Fixed
- Fixed a bug where the Wordcount Plugin didn't correctly count words within tables on IE11. #TINY-1770
- Fixed a bug where it wasn't possible to move the caret out of a table on IE11 and Firefox. #TINY-1682
- Fixed a bug where merging empty blocks didn't work as expected, sometimes causing content to be deleted. #TINY-1781
- Fixed a bug where the Textcolor Plugin didn't show the correct current color. #TINY-1810
- Fixed a bug where clear formatting with a collapsed selection would sometimes clear formatting from more content than expected. #TINY-1813 #TINY-1821
- Fixed a bug with the Table Plugin where it wasn't possible to keyboard navigate to the caption. #TINY-1818

## 4.8.2 - 2018-08-09

### Changed
- Moved annotator from "experimental" to "annotator" object on editor. #TBS-2398
- Improved the multiclick normalization across browsers. #TINY-1788

### Fixed
- Fixed a bug where running getSelectedBlocks with a collapsed selection between block elements would produce incorrect results. #TINY-1787
- Fixed a bug where the ScriptLoaders loadScript method would not work as expected in FireFox when loaded on the same page as a ShadowDOM polyfill. #TINY-1786
- Removed reference to ShadowDOM event.path as Blink based browsers now support event.composedPath. #TINY-1785
- Fixed a bug where a reference to localStorage would throw an "access denied" error in IE11 with strict security settings. #TINY-1782
- Fixed a bug where pasting using the toolbar button on an inline editor in IE11 would cause a looping behaviour. #TINY-1768

## 4.8.1 - 2018-07-26

### Fixed
- Fixed a bug where the content of inline editors was being cleaned on every call of `editor.save()`. #TINY-1783
- Fixed a bug where the arrow of the Inlite Theme toolbar was being rendered incorrectly in RTL mode. #TINY-1776
- Fixed a bug with the Paste Plugin where pasting after inline contenteditable false elements moved the caret to the end of the line. #TINY-1758

## 4.8.0 - 2018-06-27

### Added
- Added new "experimental" object in editor, with initial Annotator API. #TBS-2374

### Fixed
- Fixed a bug where deleting paragraphs inside of table cells would delete the whole table cell. #TINY-1759
- Fixed a bug in the Table Plugin where removing row height set on the row properties dialog did not update the table. #TINY-1730
- Fixed a bug with the font select toolbar item didn't update correctly. #TINY-1683
- Fixed a bug where all bogus elements would not be deleted when removing an inline editor. #TINY-1669

## 4.7.13 - 2018-05-16

### Added
- Added missing code menu item from the default menu config. #TINY-1648
- Added new align button for combining the separate align buttons into a menu button. #TINY-1652

### Fixed
- Fixed a bug where Edge 17 wouldn't be able to select images or tables. #TINY-1679
- Fixed issue where whitespace wasn't preserved when the editor was initialized on pre elements. #TINY-1649
- Fixed a bug with the fontselect dropdowns throwing an error if the editor was hidden in Firefox. #TINY-1664
- Fixed a bug where it wasn't possible to merge table cells on IE 11. #TINY-1671
- Fixed a bug where textcolor wasn't applying properly on IE 11 in some situations. #TINY-1663
- Fixed a bug where the justifyfull command state wasn't working correctly. #TINY-1677
- Fixed a bug where the styles wasn't updated correctly when resizing some tables. #TINY-1668

## 4.7.12 - 2018-05-03

### Added
- Added an option to filter out image svg data urls.
- Added support for html5 details and summary elements.

### Changed
- Changed so the mce-abs-layout-item css rule targets html instead of body. Patch contributed by nazar-pc.

### Fixed
- Fixed a bug where the "read" step on the mobile theme was still present on android mobile browsers.
- Fixed a bug where all images in the editor document would reload on any editor change.
- Fixed a bug with the Table Plugin where ObjectResized event wasn't being triggered on column resize.
- Fixed so the selection is set to the first suitable caret position after editor.setContent called.
- Fixed so links with xlink:href attributes are filtered correctly to prevent XSS.
- Fixed a bug on IE11 where pasting content into an inline editor initialized on a heading element would create new editable elements.
- Fixed a bug where readonly mode would not work as expected when the editor contained contentEditable=true elements.
- Fixed a bug where the Link Plugin would throw an error when used together with the webcomponents polyfill. Patch contributed by 4esnog.
- Fixed a bug where the "Powered by TinyMCE" branding link would break on XHTML pages. Patch contributed by tistre.
- Fixed a bug where the same id would be used in the blobcache for all pasted images. Patch contributed by thorn0.

## 4.7.11 - 2018-04-11

### Added
- Added a new imagetools_credentials_hosts option to the Imagetools Plugin.

### Fixed
- Fixed a bug where toggling a list containing empty LIs would throw an error. Patch contributed by bradleyke.
- Fixed a bug where applying block styles to a text with the caret at the end of the paragraph would select all text in the paragraph.
- Fixed a bug where toggling on the Spellchecker Plugin would trigger isDirty on the editor.
- Fixed a bug where it was possible to enter content into selection bookmark spans.
- Fixed a bug where if a non paragraph block was configured in forced_root_block the editor.getContent method would return incorrect values with an empty editor.
- Fixed a bug where dropdown menu panels stayed open and fixed in position when dragging dialog windows.
- Fixed a bug where it wasn't possible to extend table cells with the space button in Safari.
- Fixed a bug where the setupeditor event would thrown an error when using the Compat3x Plugin.
- Fixed a bug where an error was thrown in FontInfo when called on a detached element.

## 4.7.10 - 2018-04-03

### Added
- Added normalization of triple clicks across browsers in the editor.
- Added a `hasFocus` method to the editor that checks if the editor has focus.
- Added correct icon to the Nonbreaking Plugin menu item.

### Fixed
- Fixed so the `getContent`/`setContent` methods work even if the editor is not initialized.
- Fixed a bug with the Media Plugin where query strings were being stripped from youtube links.
- Fixed a bug where image styles were changed/removed when opening and closing the Image Plugin dialog.
- Fixed a bug in the Table Plugin where some table cell styles were not correctly added to the content html.
- Fixed a bug in the Spellchecker Plugin where it wasn't possible to change the spellchecker language.
- Fixed so the the unlink action in the Link Plugin has a menu item and can be added to the contextmenu.
- Fixed a bug where it wasn't possible to keyboard navigate to the start of an inline element on a new line within the same block element.
- Fixed a bug with the Text Color Plugin where if used with an inline editor located at the bottom of the screen the colorpicker could appear off screen.
- Fixed a bug with the UndoManager where undo levels were being added for nbzwsp characters.
- Fixed a bug with the Table Plugin where the caret would sometimes be lost when keyboard navigating up through a table.
- Fixed a bug where FontInfo.getFontFamily would throw an error when called on a removed editor.
- Fixed a bug in Firefox where undo levels were not being added correctly for some specific operations.
- Fixed a bug where initializing an inline editor inside of a table would make the whole table resizeable.
- Fixed a bug where the fake cursor that appears next to tables on Firefox was positioned incorrectly when switching to fullscreen.
- Fixed a bug where zwsp's weren't trimmed from the output from `editor.getContent({ format: 'text' })`.
- Fixed a bug where the fontsizeselect/fontselect toolbar items showed the body info rather than the first possible caret position info on init.
- Fixed a bug where it wasn't possible to select all content if the editor only contained an inline boundary element.
- Fixed a bug where `content_css` urls with query strings wasn't working.
- Fixed a bug in the Table Plugin where some table row styles were removed when changing other styles in the row properties dialog.

### Removed
- Removed the "read" step from the mobile theme.

## 4.7.9 - 2018-02-27

### Fixed
- Fixed a bug where the editor target element didn't get the correct style when removing the editor.

## 4.7.8 - 2018-02-26

### Fixed
- Fixed an issue with the Help Plugin where the menuitem name wasn't lowercase.
- Fixed an issue on MacOS where text and bold text did not have the same line-height in the autocomplete dropdown in the Link Plugin dialog.
- Fixed a bug where the "paste as text" option in the Paste Plugin didn't work.
- Fixed a bug where dialog list boxes didn't get positioned correctly in documents with scroll.
- Fixed a bug where the Inlite Theme didn't use the Table Plugin api to insert correct tables.
- Fixed a bug where the Inlite Theme panel didn't hide on blur in a correct way.
- Fixed a bug where placing the cursor before a table in Firefox would scroll to the bottom of the table.
- Fixed a bug where selecting partial text in table cells with rowspans and deleting would produce faulty tables.
- Fixed a bug where the Preview Plugin didn't work on Safari due to sandbox security.
- Fixed a bug where table cell selection using the keyboard threw an error.
- Fixed so the font size and font family doesn't toggle the text but only sets the selected format on the selected text.
- Fixed so the built-in spellchecking on Chrome and Safari creates an undo level when replacing words.

## 4.7.7 - 2018-02-19

### Added
- Added a border style selector to the advanced tab of the Image Plugin.
- Added better controls for default table inserted by the Table Plugin.
- Added new `table_responsive_width` option to the Table Plugin that controls whether to use pixel or percentage widths.

### Fixed
- Fixed a bug where the Link Plugin text didn't update when a URL was pasted using the context menu.
- Fixed a bug with the Spellchecker Plugin where using "Add to dictionary" in the context menu threw an error.
- Fixed a bug in the Media Plugin where the preview node for iframes got default width and height attributes that interfered with width/height styles.
- Fixed a bug where backslashes were being added to some font family names in Firefox in the fontselect toolbar item.
- Fixed a bug where errors would be thrown when trying to remove an editor that had not yet been fully initialized.
- Fixed a bug where the Imagetools Plugin didn't update the images atomically.
- Fixed a bug where the Fullscreen Plugin was throwing errors when being used on an inline editor.
- Fixed a bug where drop down menus weren't positioned correctly in inline editors on scroll.
- Fixed a bug with a semicolon missing at the end of the bundled javascript files.
- Fixed a bug in the Table Plugin with cursor navigation inside of tables where the cursor would sometimes jump into an incorrect table cells.
- Fixed a bug where indenting a table that is a list item using the "Increase indent" button would create a nested table.
- Fixed a bug where text nodes containing only whitespace were being wrapped by paragraph elements.
- Fixed a bug where whitespace was being inserted after br tags inside of paragraph tags.
- Fixed a bug where converting an indented paragraph to a list item would cause the list item to have extra padding.
- Fixed a bug where Copy/Paste in an editor with a lot of content would cause the editor to scroll to the top of the content in IE11.
- Fixed a bug with a memory leak in the DragHelper. Path contributed by ben-mckernan.
- Fixed a bug where the advanced tab in the Media Plugin was being shown even if it didn't contain anything. Patch contributed by gabrieeel.
- Fixed an outdated eventname in the EventUtils. Patch contributed by nazar-pc.
- Fixed an issue where the Json.parse function would throw an error when being used on a page with strict CSP settings.
- Fixed so you can place the curser before and after table elements within the editor in Firefox and Edge/IE.

## 4.7.6 - 2018-01-29

### Fixed
- Fixed a bug in the jquery integration where it threw an error saying that "global is not defined".
- Fixed a bug where deleting a table cell whose previous sibling was set to contenteditable false would create a corrupted table.
- Fixed a bug where highlighting text in an unfocused editor did not work correctly in IE11/Edge.
- Fixed a bug where the table resize handles were not being repositioned when activating the Fullscreen Plugin.
- Fixed a bug where the Imagetools Plugin dialog didn't honor editor RTL settings.
- Fixed a bug where block elements weren't being merged correctly if you deleted from after a contenteditable false element to the beginning of another block element.
- Fixed a bug where TinyMCE didn't work with module loaders like webpack.

## 4.7.5 - 2018-01-22

### Fixed
- Fixed bug with the Codesample Plugin where it wasn't possible to edit codesamples when the editor was in inline mode.
- Fixed bug where focusing on the status bar broke the keyboard navigation functionality.
- Fixed bug where an error would be thrown on Edge by the Table Plugin when pasting using the PowerPaste Plugin.
- Fixed bug in the Table Plugin where selecting row border style from the dropdown menu in advanced row properties would throw an error.
- Fixed bug with icons being rendered incorrectly on Chrome on Mac OS.
- Fixed bug in the Textcolor Plugin where the font color and background color buttons wouldn't trigger an ExecCommand event.
- Fixed bug in the Link Plugin where the url field wasn't forced LTR.
- Fixed bug where the Nonbreaking Plugin incorrectly inserted spaces into tables.
- Fixed bug with the inline theme where the toolbar wasn't repositioned on window resize.

## 4.7.4 - 2017-12-05

### Fixed
- Fixed bug in the Nonbreaking Plugin where the nonbreaking_force_tab setting was being ignored.
- Fixed bug in the Table Plugin where changing row height incorrectly converted column widths to pixels.
- Fixed bug in the Table Plugin on Edge and IE11 where resizing the last column after resizing the table would cause invalid column heights.
- Fixed bug in the Table Plugin where keyboard navigation was not normalized between browsers.
- Fixed bug in the Table Plugin where the colorpicker button would show even without defining the colorpicker_callback.
- Fixed bug in the Table Plugin where it wasn't possible to set the cell background color.
- Fixed bug where Firefox would throw an error when intialising an editor on an element that is hidden or not yet added to the DOM.
- Fixed bug where Firefox would throw an error when intialising an editor inside of a hidden iframe.

## 4.7.3 - 2017-11-23

### Added
- Added functionality to open the Codesample Plugin dialog when double clicking on a codesample. Patch contributed by dakuzen.

### Fixed
- Fixed bug where undo/redo didn't work correctly with some formats and caret positions.
- Fixed bug where the color picker didn't show up in Table Plugin dialogs.
- Fixed bug where it wasn't possible to change the width of a table through the Table Plugin dialog.
- Fixed bug where the Charmap Plugin couldn't insert some special characters.
- Fixed bug where editing a newly inserted link would not actually edit the link but insert a new link next to it.
- Fixed bug where deleting all content in a table cell made it impossible to place the caret into it.
- Fixed bug where the vertical alignment field in the Table Plugin cell properties dialog didn't do anything.
- Fixed bug where an image with a caption showed two sets of resize handles in IE11.
- Fixed bug where pressing the enter button inside of an h1 with contenteditable set to true would sometimes produce a p tag.
- Fixed bug with backspace not working as expected before a noneditable element.
- Fixed bug where operating on tables with invalid rowspans would cause an error to be thrown.
- Fixed so a real base64 representation of the image is available on the blobInfo that the images_upload_handler gets called with.
- Fixed so the image upload tab is available when the images_upload_handler is defined (and not only when the images_upload_url is defined).

## 4.7.2 - 2017-11-07

### Added
- Added newly rewritten Table Plugin.
- Added support for attributes with colon in valid_elements and addValidElements.
- Added support for dailymotion short url in the Media Plugin. Patch contributed by maat8.
- Added support for converting to half pt when converting font size from px to pt. Patch contributed by danny6514.
- Added support for location hash to the Autosave plugin to make it work better with SPAs using hash routing.
- Added support for merging table cells when pasting a table into another table.

### Changed
- Changed so the language packs are only loaded once. Patch contributed by 0xor1.
- Simplified the css for inline boundaries selection by switching to an attribute selector.

### Fixed
- Fixed bug where an error would be thrown on editor initialization if the window.getSelection() returned null.
- Fixed bug where holding down control or alt keys made the keyboard navigation inside an inline boundary not work as expected.
- Fixed bug where applying formats in IE11 produced extra, empty paragraphs in the editor.
- Fixed bug where the Word Count Plugin didn't count some mathematical operators correctly.
- Fixed bug where removing an inline editor removed the element that the editor had been initialized on.
- Fixed bug where setting the selection to the end of an editable container caused some formatting problems.
- Fixed bug where an error would be thrown sometimes when an editor was removed because of the selection bookmark was being stored asynchronously.
- Fixed a bug where an editor initialized on an empty list did not contain any valid cursor positions.
- Fixed a bug with the Context Menu Plugin and webkit browsers on Mac where right-clicking inside a table would produce an incorrect selection.
- Fixed bug where the Image Plugin constrain proportions setting wasn't working as expected.
- Fixed bug where deleting the last character in a span with decorations produced an incorrect element when typing.
- Fixed bug where focusing on inline editors made the toolbar flicker when moving between elements quickly.
- Fixed bug where the selection would be stored incorrectly in inline editors when the mouseup event was fired outside the editor body.
- Fixed bug where toggling bold at the end of an inline boundary would toggle off the whole word.
- Fixed bug where setting the skin to false would not stop the loading of some skin css files.
- Fixed bug in mobile theme where pinch-to-zoom would break after exiting the editor.
- Fixed bug where sublists of a fully selected list would not be switched correctly when changing list style.
- Fixed bug where inserting media by source would break the UndoManager.
- Fixed bug where inserting some content into the editor with a specific selection would replace some content incorrectly.
- Fixed bug where selecting all content with ctrl+a in IE11 caused problems with untoggling some formatting.
- Fixed bug where the Search and Replace Plugin left some marker spans in the editor when undoing and redoing after replacing some content.
- Fixed bug where the editor would not get a scrollbar when using the Fullscreen and Autoresize plugins together.
- Fixed bug where the font selector would stop working correctly after selecting fonts three times.
- Fixed so pressing the enter key inside of an inline boundary inserts a br after the inline boundary element.
- Fixed a bug where it wasn't possible to use tab navigation inside of a table that was inside of a list.
- Fixed bug where end_container_on_empty_block would incorrectly remove elements.
- Fixed bug where content_styles weren't added to the Preview Plugin iframe.
- Fixed so the beforeSetContent/beforeGetContent events are preventable.
- Fixed bug where changing height value in Table Plugin advanced tab didn't do anything.
- Fixed bug where it wasn't possible to remove formatting from content in beginning of table cell.

## 4.7.1 - 2017-10-09

### Fixed
- Fixed bug where theme set to false on an inline editor produced an extra div element after the target element.
- Fixed bug where the editor drag icon was misaligned with the branding set to false.
- Fixed bug where doubled menu items were not being removed as expected with the removed_menuitems setting.
- Fixed bug where the Table of contents plugin threw an error when initialized.
- Fixed bug where it wasn't possible to add inline formats to text selected right to left.
- Fixed bug where the paste from plain text mode did not work as expected.
- Fixed so the style previews do not set color and background color when selected.
- Fixed bug where the Autolink plugin didn't work as expected with some formats applied on an empty editor.
- Fixed bug where the Textpattern plugin were throwing errors on some patterns.
- Fixed bug where the Save plugin saved all editors instead of only the active editor. Patch contributed by dannoe.

## 4.7.0 - 2017-10-03

### Added
- Added new mobile ui that is specifically designed for mobile devices.

### Changed
- Updated the default skin to be more modern and white since white is preferred by most implementations.
- Restructured the default menus to be more similar to common office suites like Google Docs.

### Fixed
- Fixed so theme can be set to false on both inline and iframe editor modes.
- Fixed bug where inline editor would add/remove the visualblocks css multiple times.
- Fixed bug where selection wouldn't be properly restored when editor lost focus and commands where invoked.
- Fixed bug where toc plugin would generate id:s for headers even though a toc wasn't inserted into the content.
- Fixed bug where is wasn't possible to drag/drop contents within the editor if paste_data_images where set to true.
- Fixed bug where getParam and close in WindowManager would get the first opened window instead of the last opened window.
- Fixed bug where delete would delete between cells inside a table in Firefox.

## 4.6.7 - 2017-09-18

### Added
- Added some missing translations to Image, Link and Help plugins.

### Fixed
- Fixed bug where paste wasn't working in IOS.
- Fixed bug where the Word Count Plugin didn't count some mathematical operators correctly.
- Fixed bug where inserting a list in a table caused the cell to expand in height.
- Fixed bug where pressing enter in a list located inside of a table deleted list items instead of inserting new list item.
- Fixed bug where copy and pasting table cells produced inconsistent results.
- Fixed bug where initializing an editor with an ID of 'length' would throw an exception.
- Fixed bug where it was possible to split a non merged table cell.
- Fixed bug where copy and pasting a list with a very specific selection into another list would produce a nested list.
- Fixed bug where copy and pasting ordered lists sometimes produced unordered lists.
- Fixed bug where padded elements inside other elements would be treated as empty.
- Fixed so you can resize images inside a figure element.
- Fixed bug where an inline TinyMCE editor initialized on a table did not set selection on load in Chrome.
- Fixed the positioning of the inlite toolbar when the target element wasn't big enough to fit the toolbar.

## 4.6.6 - 2017-08-30

### Fixed
- Fixed so that notifications wrap long text content instead of bleeding outside the notification element.
- Fixed so the content_style css is added after the skin and custom stylesheets.
- Fixed bug where it wasn't possible to remove a table with the Cut button.
- Fixed bug where the center format wasn't getting the same font size as the other formats in the format preview.
- Fixed bug where the wordcount plugin wasn't counting hyphenated words correctly.
- Fixed bug where all content pasted into the editor was added to the end of the editor.
- Fixed bug where enter keydown on list item selection only deleted content and didn't create a new line.
- Fixed bug where destroying the editor while the content css was still loading caused error notifications on Firefox.
- Fixed bug where undoing cut operation in IE11 left some unwanted html in the editor content.
- Fixed bug where enter keydown would throw an error in IE11.
- Fixed bug where duplicate instances of an editor were added to the editors array when using the createEditor API.
- Fixed bug where the formatter applied formats on the wrong content when spellchecker was activated.
- Fixed bug where switching formats would reset font size on child nodes.
- Fixed bug where the table caption element weren't always the first descendant to the table tag.
- Fixed bug where pasting some content into the editor on chrome some newlines were removed.
- Fixed bug where it wasn't possible to remove a list if a list item was a table element.
- Fixed bug where copy/pasting partial selections of tables wouldn't produce a proper table.
- Fixed bug where the searchreplace plugin could not find consecutive spaces.
- Fixed bug where background color wasn't applied correctly on some partially selected contents.

## 4.6.5 - 2017-08-02

### Added
- Added new inline_boundaries_selector that allows you to specify the elements that should have boundaries.
- Added new local upload feature this allows the user to upload images directly from the image dialog.
- Added a new api for providing meta data for plugins. It will show up in the help dialog if it's provided.

### Fixed
- Fixed so that the notifications created by the notification manager are more screen reader accessible.
- Fixed bug where changing the list format on multiple selected lists didn't change all of the lists.
- Fixed bug where the nonbreaking plugin would insert multiple undo levels when pressing the tab key.
- Fixed bug where delete/backspace wouldn't render a caret when all editor contents where deleted.
- Fixed bug where delete/backspace wouldn't render a caret if the deleted element was a single contentEditable false element.
- Fixed bug where the wordcount plugin wouldn't count words correctly if word where typed after applying a style format.
- Fixed bug where the wordcount plugin would count mathematical formulas as multiple words for example 1+1=2.
- Fixed bug where formatting of triple clicked blocks on Chrome/Safari would result in styles being added outside the visual selection.
- Fixed bug where paste would add the contents to the end of the editor area when inline mode was used.
- Fixed bug where toggling off bold formatting on text entered in a new paragraph would add an extra line break.
- Fixed bug where autolink plugin would only produce a link on every other consecutive link on Firefox.
- Fixed bug where it wasn't possible to select all contents if the content only had one pre element.
- Fixed bug where sizzle would produce lagging behavior on some sites due to repaints caused by feature detection.
- Fixed bug where toggling off inline formats wouldn't include the space on selected contents with leading or trailing spaces.
- Fixed bug where the cut operation in UI wouldn't work in Chrome.
- Fixed bug where some legacy editor initialization logic would throw exceptions about editor settings not being defined.
- Fixed bug where it wasn't possible to apply text color to links if they where part of a non collapsed selection.
- Fixed bug where an exception would be thrown if the user selected a video element and then moved the focus outside the editor.
- Fixed bug where list operations didn't work if there where block elements inside the list items.
- Fixed bug where applying block formats to lists wrapped in block elements would apply to all elements in that wrapped block.

## 4.6.4 - 2017-06-13

### Fixed
- Fixed bug where the editor would move the caret when clicking on the scrollbar next to a content editable false block.
- Fixed bug where the text color select dropdowns wasn't placed correctly when they didn't fit the width of the screen.
- Fixed bug where the default editor line height wasn't working for mixed font size contents.
- Fixed bug where the content css files for inline editors were loaded multiple times for multiple editor instances.
- Fixed bug where the initial value of the font size/font family dropdowns wasn't displayed.
- Fixed bug where the I18n api was not supporting arrays as the translation replacement values.
- Fixed bug where chrome would display "The given range isn't in document." errors for invalid ranges passed to setRng.
- Fixed bug where the compat3x plugin wasn't working since the global tinymce references wasn't resolved correctly.
- Fixed bug where the preview plugin wasn't encoding the base url passed into the iframe contents producing a xss bug.
- Fixed bug where the dom parser/serializer wasn't handling some special elements like noframes, title and xmp.
- Fixed bug where the dom parser/serializer wasn't handling cdata sections with comments inside.
- Fixed bug where the editor would scroll to the top of the editable area if a dialog was closed in inline mode.
- Fixed bug where the link dialog would not display the right rel value if rel_list was configured.
- Fixed bug where the context menu would select images on some platforms but not others.
- Fixed bug where the filenames of images were not retained on dragged and drop into the editor from the desktop.
- Fixed bug where the paste plugin would misrepresent newlines when pasting plain text and having forced_root_block configured.
- Fixed so that the error messages for the imagetools plugin is more human readable.
- Fixed so the internal validate setting for the parser/serializer can't be set from editor initialization settings.

## 4.6.3 - 2017-05-30

### Fixed
- Fixed bug where the arrow keys didn't work correctly when navigating on nested inline boundary elements.
- Fixed bug where delete/backspace didn't work correctly on nested inline boundary elements.
- Fixed bug where image editing didn't work on subsequent edits of the same image.
- Fixed bug where charmap descriptions wouldn't properly wrap if they exceeded the width of the box.
- Fixed bug where the default image upload handler only accepted 200 as a valid http status code.
- Fixed so rel on target=_blank links gets forced with only noopener instead of both noopener and noreferrer.

## 4.6.2 - 2017-05-23

### Fixed
- Fixed bug where the SaxParser would run out of memory on very large documents.
- Fixed bug with formatting like font size wasn't applied to del elements.
- Fixed bug where various api calls would be throwing exceptions if they where invoked on a removed editor instance.
- Fixed bug where the branding position would be incorrect if the editor was inside a hidden tab and then later showed.
- Fixed bug where the color levels feature in the imagetools dialog wasn't working properly.
- Fixed bug where imagetools dialog wouldn't pre-load images from CORS domains, before trying to prepare them for editing.
- Fixed bug where the tab key would move the caret to the next table cell if being pressed inside a list inside a table.
- Fixed bug where the cut/copy operations would loose parent context like the current format etc.
- Fixed bug with format preview not working on invalid elements excluded by valid_elements.
- Fixed bug where blocks would be merged in incorrect order on backspace/delete.
- Fixed bug where zero length text nodes would cause issues with the undo logic if there where iframes present.
- Fixed bug where the font size/family select lists would throw errors if the first node was a comment.
- Fixed bug with csp having to allow local script evaluation since it was used to detect global scope.
- Fixed bug where CSP required a relaxed option for javascript: URLs in unsupported legacy browsers.
- Fixed bug where a fake caret would be rendered for td with the contenteditable=false.
- Fixed bug where typing would be blocked on IE 11 when within a nested contenteditable=true/false structure.

## 4.6.1 - 2017-05-10

### Added
- Added configuration option to list plugin to disable tab indentation.

### Fixed
- Fixed bug where format change on very specific content could cause the selection to change.
- Fixed bug where TinyMCE could not be lazyloaded through jquery integration.
- Fixed bug where entities in style attributes weren't decoded correctly on paste in webkit.
- Fixed bug where fontsize_formats option had been renamed incorrectly.
- Fixed bug with broken backspace/delete behaviour between contenteditable=false blocks.
- Fixed bug where it wasn't possible to backspace to the previous line with the inline boundaries functionality turned on.
- Fixed bug where is wasn't possible to move caret left and right around a linked image with the inline boundaries functionality turned on.
- Fixed bug where pressing enter after/before hr element threw exception. Patch contributed bradleyke.
- Fixed so the CSS in the visualblocks plugin doesn't overwrite background color. Patch contributed by Christian Rank.
- Fixed bug where multibyte characters weren't encoded correctly. Patch contributed by James Tarkenton.
- Fixed bug where shift-click to select within contenteditable=true fields wasn't working.

## 4.6.0 - 2017-05-04

### Added
- Added an inline boundary caret position feature that makes it easier to type at the beginning/end of links/code elements.
- Added a help plugin that adds a button and a dialog showing the editor shortcuts and loaded plugins.
- Added an inline_boundaries option that allows you to disable the inline boundary feature if it's not desired.
- Added a new ScrollIntoView event that allows you to override the default scroll to element behavior.
- Added role and aria- attributes as valid elements in the default valid elements config.
- Added new internal flag for PastePreProcess/PastePostProcess this is useful to know if the paste was coming from an external source.
- Added new ignore function to UndoManager this works similar to transact except that it doesn't add an undo level by default.

### Fixed
- Fixed so that urls gets retained for images when being edited. This url is then passed on to the upload handler.
- Fixed so that the editors would be initialized on readyState interactive instead of complete.
- Fixed so that the init event of the editor gets fired once all contentCSS files have been properly loaded.
- Fixed so that width/height of the editor gets taken from the textarea element if it's explicitly specified in styles.
- Fixed so that keep_styles set to false no longer clones class/style from the previous paragraph on enter.
- Fixed so that the default line-height is 1.2em to avoid zwnbsp characters from producing text rendering glitches on Windows.
- Fixed so that loading errors of content css gets presented by a notification message.
- Fixed so figure image elements can be linked when selected this wraps the figure image in a anchor element.
- Fixed bug where it wasn't possible to copy/paste rows with colspans by using the table copy/paste feature.
- Fixed bug where the protect setting wasn't properly applied to header/footer parts when using the fullpage plugin.
- Fixed bug where custom formats that specified upper case element names where not applied correctly.
- Fixed bug where some screen readers weren't reading buttons due to an aria specific fix for IE 8.
- Fixed bug where cut wasn't working correctly on iOS due to it's clipboard API not working correctly.
- Fixed bug where Edge would paste div elements instead of paragraphs when pasting plain text.
- Fixed bug where the textpattern plugin wasn't dealing with trailing punctuations correctly.
- Fixed bug where image editing would some times change the image format from jpg to png.
- Fixed bug where some UI elements could be inserted into the toolbar even if they where not registered.
- Fixed bug where it was possible to click the TD instead of the character in the character map and that caused an exception.
- Fixed bug where the font size/font family dropdowns would sometimes show an incorrect value due to css not being loaded in time.
- Fixed bug with the media plugin inserting undefined instead of retaining size when media_dimensions was set to false.
- Fixed bug with deleting images when forced_root_blocks where set to false.
- Fixed bug where input focus wasn't properly handled on nested content editable elements.
- Fixed bug where Chrome/Firefox would throw an exception when selecting images due to recent change of setBaseAndExtent support.
- Fixed bug where malformed blobs would throw exceptions now they are simply ignored.
- Fixed bug where backspace/delete wouldn't work properly in some cases where all contents was selected in WebKit.
- Fixed bug with Angular producing errors since it was expecting events objects to be patched with their custom properties.
- Fixed bug where the formatter would apply formatting to spellchecker errors now all bogus elements are excluded.
- Fixed bug with backspace/delete inside table caption elements wouldn't behave properly on IE 11.
- Fixed bug where typing after a contenteditable false inline element could move the caret to the end of that element.
- Fixed bug where backspace before/after contenteditable false blocks wouldn't properly remove the right element.
- Fixed bug where backspace before/after contenteditable false inline elements wouldn't properly empty the current block element.
- Fixed bug where vertical caret navigation with a custom line-height would sometimes match incorrect positions.
- Fixed bug with paste on Edge where character encoding wasn't handled properly due to a browser bug.
- Fixed bug with paste on Edge where extra fragment data was inserted into the contents when pasting.
- Fixed bug with pasting contents when having a whole block element selected on WebKit could cause WebKit spans to appear.
- Fixed bug where the visualchars plugin wasn't working correctly showing invisible nbsp characters.
- Fixed bug where browsers would hang if you tried to load some malformed html contents.
- Fixed bug where the init call promise wouldn't resolve if the specified selector didn't find any matching elements.
- Fixed bug where the Schema isValidChild function was case sensitive.

### Removed
- Dropped support for IE 8-10 due to market share and lack of support from Microsoft. See tinymce docs for details.

## 4.5.3 - 2017-02-01

### Added
- Added keyboard navigation for menu buttons when the menu is in focus.
- Added api to the list plugin for setting custom classes/attributes on lists.
- Added validation for the anchor plugin input field according to W3C id naming specifications.

### Fixed
- Fixed bug where media placeholders were removed after resize with the forced_root_block setting set to false.
- Fixed bug where deleting selections with similar sibling nodes sometimes deleted the whole document.
- Fixed bug with inlite theme where several toolbars would appear scrolling when more than one instance of the editor was in use.
- Fixed bug where the editor would throw error with the fontselect plugin on hidden editor instances in Firefox.
- Fixed bug where the background color would not stretch to the font size.
- Fixed bug where font size would be removed when changing background color.
- Fixed bug where the undomanager trimmed away whitespace between nodes on undo/redo.
- Fixed bug where media_dimensions=false in media plugin caused the editor to throw an error.
- Fixed bug where IE was producing font/u elements within links on paste.
- Fixed bug where some button tooltips were broken when compat3x was in use.
- Fixed bug where backspace/delete/typeover would remove the caption element.
- Fixed bug where powerspell failed to function when compat3x was enabled.
- Fixed bug where it wasn't possible to apply sub/sup on text with large font size.
- Fixed bug where pre tags with spaces weren't treated as content.
- Fixed bug where Meta+A would select the entire document instead of all contents in nested ce=true elements.

## 4.5.2 - 2017-01-04

### Fixed
- Added missing keyboard shortcut description for the underline menu item in the format menu.
- Fixed bug where external blob urls wasn't properly handled by editor upload logic. Patch contributed by David Oviedo.
- Fixed bug where urls wasn't treated as a single word by the wordcount plugin.
- Fixed bug where nbsp characters wasn't treated as word delimiters by the wordcount plugin.
- Fixed bug where editor instance wasn't properly passed to the format preview logic. Patch contributed by NullQuery.
- Fixed bug where the fake caret wasn't hidden when you moved selection to a cE=false element.
- Fixed bug where it wasn't possible to edit existing code sample blocks.
- Fixed bug where it wasn't possible to delete editor contents if the selection included an empty block.
- Fixed bug where the formatter wasn't expanding words on some international characters. Patch contributed by Martin Larochelle.
- Fixed bug where the open link feature wasn't working correctly on IE 11.
- Fixed bug where enter before/after a cE=false block wouldn't properly padd the paragraph with an br element.
- Fixed so font size and font family select boxes always displays a value by using the runtime style as a fallback.
- Fixed so missing plugins will be logged to console as warnings rather than halting the initialization of the editor.
- Fixed so splitbuttons become normal buttons in advlist plugin if styles are empty. Patch contributed by René Schleusner.
- Fixed so you can multi insert rows/cols by selecting table cells and using insert rows/columns.

## 4.5.1 - 2016-12-07

### Fixed
- Fixed bug where the lists plugin wouldn't initialize without the advlist plugins if served from cdn.
- Fixed bug where selectors with "*" would cause the style format preview to throw an error.
- Fixed bug with toggling lists off on lists with empty list items would throw an error.
- Fixed bug where editing images would produce non existing blob uris.
- Fixed bug where the offscreen toc selection would be treated as the real toc element.
- Fixed bug where the aria level attribute for element path would have an incorrect start index.
- Fixed bug where the offscreen selection of cE=false that where very wide would be shown onscreen. Patch contributed by Steven Bufton.
- Fixed so the default_link_target gets applied to links created by the autolink plugin.
- Fixed so that the name attribute gets removed by the anchor plugin if editing anchors.

## 4.5.0 - 2016-11-23

### Added
- Added new toc plugin allows you to insert table of contents based on editor headings.
- Added new auto complete menu to all url fields. Adds history, link to anchors etc.
- Added new sidebar api that allows you to add custom sidebar panels and buttons to toggle these.
- Added new insert menu button that allows you to have multiple insert functions under the same menu button.
- Added new open link feature to ctrl+click, alt+enter and context menu.
- Added new media_embed_handler option to allow the media plugin to be populated with custom embeds.
- Added new support for editing transparent images using the image tools dialog.
- Added new images_reuse_filename option to allow filenames of images to be retained for upload.
- Added new security feature where links with target="_blank" will by default get rel="noopener noreferrer".
- Added new allow_unsafe_link_target to allow you to opt-out of the target="_blank" security feature.
- Added new style_formats_autohide option to automatically hide styles based on context.
- Added new codesample_content_css option to specify where the code sample prism css is loaded from.
- Added new support for Japanese/Chinese word count following the unicode standards on this.
- Added new fragmented undo levels this dramatically reduces flicker on contents with iframes.
- Added new live previews for complex elements like table or lists.

### Fixed
- Fixed bug where it wasn't possible to properly tab between controls in a dialog with a disabled form item control.
- Fixed bug where firefox would generate a rectangle on elements produced after/before a cE=false elements.
- Fixed bug with advlist plugin not switching list element format properly in some edge cases.
- Fixed bug where col/rowspans wasn't correctly computed by the table plugin in some cases.
- Fixed bug where the table plugin would thrown an error if object_resizing was disabled.
- Fixed bug where some invalid markup would cause issues when running in XHTML mode. Patch contributed by Charles Bourasseau.
- Fixed bug where the fullscreen class wouldn't be removed properly when closing dialogs.
- Fixed bug where the PastePlainTextToggle event wasn't fired by the paste plugin when the state changed.
- Fixed bug where table the row type wasn't properly updated in table row dialog. Patch contributed by Matthias Balmer.
- Fixed bug where select all and cut wouldn't place caret focus back to the editor in WebKit. Patch contributed by Daniel Jalkut.
- Fixed bug where applying cell/row properties to multiple cells/rows would reset other unchanged properties.
- Fixed bug where some elements in the schema would have redundant/incorrect children.
- Fixed bug where selector and target options would cause issues if used together.
- Fixed bug where drag/drop of images from desktop on chrome would thrown an error.
- Fixed bug where cut on WebKit/Blink wouldn't add an undo level.
- Fixed bug where IE 11 would scroll to the cE=false elements when they where selected.
- Fixed bug where keys like F5 wouldn't work when a cE=false element was selected.
- Fixed bug where the undo manager wouldn't stop the typing state when commands where executed.
- Fixed bug where unlink on wrapped links wouldn't work properly.
- Fixed bug with drag/drop of images on WebKit where the image would be deleted form the source editor.
- Fixed bug where the visual characters mode would be disabled when contents was extracted from the editor.
- Fixed bug where some browsers would toggle of formats applied to the caret when clicking in the editor toolbar.
- Fixed bug where the custom theme function wasn't working correctly.
- Fixed bug where image option for custom buttons required you to have icon specified as well.
- Fixed bug where the context menu and contextual toolbars would be visible at the same time and sometimes overlapping.
- Fixed bug where the noneditable plugin would double wrap elements when using the noneditable_regexp option.
- Fixed bug where tables would get padding instead of margin when you used the indent button.
- Fixed bug where the charmap plugin wouldn't properly insert non breaking spaces.
- Fixed bug where the color previews in color input boxes wasn't properly updated.
- Fixed bug where the list items of previous lists wasn't merged in the right order.
- Fixed bug where it wasn't possible to drag/drop inline-block cE=false elements on IE 11.
- Fixed bug where some table cell merges would produce incorrect rowspan/colspan.
- Fixed so the font size of the editor defaults to 14px instead of 11px this can be overridden by custom css.
- Fixed so wordcount is debounced to reduce cpu hogging on larger texts.
- Fixed so tinymce global gets properly exported as a module when used with some module bundlers.
- Fixed so it's possible to specify what css properties you want to preview on specific formats.
- Fixed so anchors are contentEditable=false while within the editor.
- Fixed so selected contents gets wrapped in a inline code element by the codesample plugin.
- Fixed so conditional comments gets properly stripped independent of case. Patch contributed by Georgii Dolzhykov.
- Fixed so some escaped css sequences gets properly handled. Patch contributed by Georgii Dolzhykov.
- Fixed so notifications with the same message doesn't get displayed at the same time.
- Fixed so F10 can be used as an alternative key to focus to the toolbar.
- Fixed various api documentation issues and typos.

### Removed
- Removed layer plugin since it wasn't really ported from 3.x and there doesn't seem to be much use for it.
- Removed moxieplayer.swf from the media plugin since it wasn't used by the media plugin.
- Removed format state from the advlist plugin to be more consistent with common word processors.

## 4.4.3 - 2016-09-01

### Fixed
- Fixed bug where copy would produce an exception on Chrome.
- Fixed bug where deleting lists on IE 11 would merge in correct text nodes.
- Fixed bug where deleting partial lists with indentation wouldn't cause proper normalization.

## 4.4.2 - 2016-08-25

### Added
- Added new importcss_exclusive option to disable unique selectors per group.
- Added new group specific selector_converter option to importcss plugin.
- Added new codesample_languages option to apply custom languages to codesample plugin.
- Added new codesample_dialog_width/codesample_dialog_height options.

### Fixed
- Fixed bug where fullscreen button had an incorrect keyboard shortcut.
- Fixed bug where backspace/delete wouldn't work correctly from a block to a cE=false element.
- Fixed bug where smartpaste wasn't detecting links with special characters in them like tilde.
- Fixed bug where the editor wouldn't get proper focus if you clicked on a cE=false element.
- Fixed bug where it wasn't possible to copy/paste table rows that had merged cells.
- Fixed bug where merging cells could some times produce invalid col/rowspan attibute values.
- Fixed bug where getBody would sometimes thrown an exception now it just returns null if the iframe is clobbered.
- Fixed bug where drag/drop of cE=false element wasn't properly constrained to viewport.
- Fixed bug where contextmenu on Mac would collapse any selection to a caret.
- Fixed bug where rtl mode wasn't rendered properly when loading a language pack with the rtl flag.
- Fixed bug where Kamer word bounderies would be stripped from contents.
- Fixed bug where lists would sometimes render two dots or numbers on the same line.
- Fixed bug where the skin_url wasn't used by the inlite theme.
- Fixed so data attributes are ignored when comparing formats in the formatter.
- Fixed so it's possible to disable inline toolbars in the inlite theme.
- Fixed so template dialog gets resized if it doesn't fit the window viewport.

## 4.4.1 - 2016-07-26

### Added
- Added smart_paste option to paste plugin to allow disabling the paste behavior if needed.

### Fixed
- Fixed bug where png urls wasn't properly detected by the smart paste logic.
- Fixed bug where the element path wasn't working properly when multiple editor instances where used.
- Fixed bug with creating lists out of multiple paragraphs would just create one list item instead of multiple.
- Fixed bug where scroll position wasn't properly handled by the inlite theme to place the toolbar properly.
- Fixed bug where multiple instances of the editor using the inlite theme didn't render the toolbar properly.
- Fixed bug where the shortcut label for fullscreen mode didn't match the actual shortcut key.
- Fixed bug where it wasn't possible to select cE=false blocks using touch devices on for example iOS.
- Fixed bug where it was possible to select the child image within a cE=false on IE 11.
- Fixed so inserts of html containing lists doesn't merge with any existing lists unless it's a paste operation.

## 4.4.0 - 2016-06-30

### Added
- Added new inlite theme this is a more lightweight inline UI.
- Added smarter paste logic that auto detects urls in the clipboard and inserts images/links based on that.
- Added a better image resize algorithm for better image quality in the imagetools plugin.

### Fixed
- Fixed bug where it wasn't possible to drag/dropping cE=false elements on FF.
- Fixed bug where backspace/delete before/after a cE=false block would produce a new paragraph.
- Fixed bug where list style type css property wasn't preserved when indenting lists.
- Fixed bug where merging of lists where done even if the list style type was different.
- Fixed bug where the image_dataimg_filter function wasn't used when pasting images.
- Fixed bug where nested editable within a non editable element would cause scroll on focus in Chrome.
- Fixed so invalid targets for inline mode is blocked on initialization. We only support elements that can have children.

## 4.3.13 - 2016-06-08

### Added
- Added characters with a diacritical mark to charmap plugin. Patch contributed by Dominik Schilling.
- Added better error handling if the image proxy service would produce errors.

### Fixed
- Fixed issue with pasting list items into list items would produce nested list rather than a merged list.
- Fixed bug where table selection could get stuck in selection mode for inline editors.
- Fixed bug where it was possible to place the caret inside the resize grid elements.
- Fixed bug where it wasn't possible to place in elements horizontally adjacent cE=false blocks.
- Fixed bug where multiple notifications wouldn't be properly placed on screen.
- Fixed bug where multiple editor instance of the same id could be produces in some specific integrations.

## 4.3.12 - 2016-05-10

### Fixed
- Fixed bug where focus calls couldn't be made inside the editors PostRender event handler.
- Fixed bug where some translations wouldn't work as expected due to a bug in editor.translate.
- Fixed bug where the node change event could fire with a node out side the root of the editor.
- Fixed bug where Chrome wouldn't properly present the keyboard paste clipboard details when paste was clicked.
- Fixed bug where merged cells in tables couldn't be selected from right to left.
- Fixed bug where insert row wouldn't properly update a merged cells rowspan property.
- Fixed bug where the color input boxes preview field wasn't properly set on initialization.
- Fixed bug where IME composition inside table cells wouldn't work as expected on IE 11.
- Fixed so all shadow dom support is under and experimental flag due to flaky browser support.

## 4.3.11 - 2016-04-25

### Fixed
- Fixed bug where it wasn't possible to insert empty blocks though the API unless they where padded.
- Fixed bug where you couldn't type the Euro character on Windows.
- Fixed bug where backspace/delete from a cE=false element to a text block didn't work properly.
- Fixed bug where the text color default grid would render incorrectly.
- Fixed bug where the codesample plugin wouldn't load the css in the editor for multiple editors.
- Fixed so the codesample plugin textarea gets focused by default.

## 4.3.10 - 2016-04-12

### Fixed
- Fixed bug where the key "y" on WebKit couldn't be entered due to conflict with keycode for F10 on keypress.

## 4.3.9 - 2016-04-12

### Added
- Added support for focusing the contextual toolbars using keyboard.
- Added keyboard support for slider UI controls. You can no increase/decrease using arrow keys.
- Added url pattern matching for Dailymotion to media plugin. Patch contributed by Bertrand Darbon.
- Added body_class to template plugin preview. Patch contributed by Milen Petrinski.
- Added options to better override textcolor pickers with custom colors. Patch contributed by Xavier Boubert.
- Added visual arrows to inline contextual toolbars so that they point to the element being active.

### Changed
- Changed the Meta+Shift+F shortcut to Ctrl+Shift+F since Czech, Slovak, Polish languages used the first one for input.

### Fixed
- Fixed so toolbars for tables or other larger elements get better positioned below the scrollable viewport.
- Fixed bug where it was possible to click links inside cE=false blocks.
- Fixed bug where event targets wasn't properly handled in Safari Technical Preview.
- Fixed bug where drag/drop text in FF 45 would make the editor caret invisible.
- Fixed bug where the remove state wasn't properly set on editor instances when detected as clobbered.
- Fixed bug where offscreen selection of some cE=false elements would render onscreen. Patch contributed by Steven Bufton
- Fixed bug where enter would clone styles out side the root on editors inside a span. Patch contributed by ChristophKaser.
- Fixed bug where drag/drop of images into the editor didn't work correctly in FF.
- Fixed so the first item in panels for the imagetools dialog gets proper keyboard focus.

## 4.3.8 - 2016-03-15

### Fixed
- Fixed bug where inserting HR at the end of a block element would produce an extra empty block.
- Fixed bug where links would be clickable when readonly mode was enabled.
- Fixed bug where the formatter would normalize to the wrong node on very specific content.
- Fixed bug where some nested list items couldn't be indented properly.
- Fixed bug where links where clickable in the preview dialog.
- Fixed so the alt attribute doesn't get padded with an empty value by default.
- Fixed so nested alignment works more correctly. You will now alter the alignment to the closest block parent.

## 4.3.7 - 2016-03-02

### Fixed
- Fixed bug where incorrect icons would be rendered for imagetools edit and color levels.
- Fixed bug where navigation using arrow keys inside a SelectBox didn't move up/down.
- Fixed bug where the visualblocks plugin would render borders round internal UI elements.

## 4.3.6 - 2016-03-01

### Added
- Added new paste_remember_plaintext_info option to allow a global disable of the plain text mode notification.
- Added new PastePlainTextToggle event that fires when plain text mode toggles on/off.

### Fixed
- Fixed bug where it wasn't possible to select media elements since the drag logic would snap it to mouse cursor.
- Fixed bug where it was hard to place the caret inside nested cE=true elements when the outer cE=false element was focused.
- Fixed bug where editors wouldn't properly initialize if both selector and mode where used.
- Fixed bug where IME input inside table cells would switch the IME off.
- Fixed bug where selection inside the first table cell would cause the whole table cell to get selected.
- Fixed bug where error handling of images being uploaded wouldn't properly handle faulty statuses.
- Fixed bug where inserting contents before a HR would cause an exception to be thrown.
- Fixed bug where copy/paste of Excel data would be inserted as an image.
- Fixed caret position issues with copy/paste of inline block cE=false elements.
- Fixed issues with various menu item focus bugs in Chrome. Where the focused menu bar item wasn't properly blurred.
- Fixed so the notifications have a solid background since it would be hard to read if there where text under it.
- Fixed so notifications gets animated similar to the ones used by dialogs.
- Fixed so larger images that gets pasted is handled better.
- Fixed so the window close button is more uniform on various platform and also increased it's hit area.

## 4.3.5 - 2016-02-11

Npm version bump due to package not being fully updated.

## 4.3.4 - 2016-02-11

### Added
- Added new OpenWindow/CloseWindow events that gets fired when windows open/close.
- Added new NewCell/NewRow events that gets fired when table cells/rows are created.
- Added new Promise return value to tinymce.init makes it easier to handle initialization.

### Fixed
- Fixed various bugs with drag/drop of contentEditable:false elements.
- Fixed bug where deleting of very specific nested list items would result in an odd list.
- Fixed bug where lists would get merged with adjacent lists outside the editable inline root.
- Fixed bug where MS Edge would crash when closing a dialog then clicking a menu item.
- Fixed bug where table cell selection would add undo levels.
- Fixed bug where table cell selection wasn't removed when inline editor where removed.
- Fixed bug where table cell selection wouldn't work properly on nested tables.
- Fixed bug where table merge menu would be available when merging between thead and tbody.
- Fixed bug where table row/column resize wouldn't get properly removed when the editor was removed.
- Fixed bug where Chrome would scroll to the editor if there where a empty hash value in document url.
- Fixed bug where the cache suffix wouldn't work correctly with the importcss plugin.
- Fixed bug where selection wouldn't work properly on MS Edge on Windows Phone 10.
- Fixed so adjacent pre blocks gets joined into one pre block since that seems like the user intent.
- Fixed so events gets properly dispatched in shadow dom. Patch provided by Nazar Mokrynskyi.

### Removed
- Removed the jQuery version the jQuery plugin is now moved into the main package.
- Removed jscs from build process since eslint can now handle code style checking.

## 4.3.3 - 2016-01-14

### Added
- Added new table_resize_bars configuration setting.  This setting allows you to disable the table resize bars.
- Added new beforeInitialize event to tinymce.util.XHR lets you modify XHR properties before open. Patch contributed by Brent Clintel.
- Added new autolink_pattern setting to autolink plugin. Enables you to override the default autolink formats. Patch contributed by Ben Tiedt.
- Added new charmap option that lets you override the default charmap of the charmap plugin.
- Added new charmap_append option that lets you add new characters to the default charmap of the charmap plugin.
- Added new insertCustomChar event that gets fired when a character is inserted by the charmap plugin.

### Fixed
- Fixed bug where table cells started with a superfluous &nbsp; in IE10+.
- Fixed bug where table plugin would retain all BR tags when cells were merged.
- Fixed bug where media plugin would strip underscores from youtube urls.
- Fixed bug where IME input would fail on IE 11 if you typed within a table.
- Fixed bug where double click selection of a word would remove the space before the word on insert contents.
- Fixed bug where table plugin would produce exceptions when hovering tables with invalid structure.
- Fixed bug where fullscreen wouldn't scroll back to it's original position when untoggled.
- Fixed so the template plugins templates setting can be a function that gets a callback that can provide templates.

## 4.3.2 - 2015-12-14

### Fixed
- Fixed bug where the resize bars for table cells were not affected by the object_resizing property.
- Fixed bug where the contextual table toolbar would appear incorrectly if TinyMCE was initialized inline inside a table.
- Fixed bug where resizing table cells did not fire a node change event or add an undo level.
- Fixed bug where double click selection of text on IE 11 wouldn't work properly.
- Fixed bug where codesample plugin would incorrectly produce br elements inside code elements.
- Fixed bug where media plugin would strip dashes from youtube urls.
- Fixed bug where it was possible to move the caret into the table resize bars.
- Fixed bug where drag/drop into a cE=false element was possible on IE.

## 4.3.1 - 2015-11-30

### Fixed
- Fixed so it's possible to disable the table inline toolbar by setting it to false or an empty string.
- Fixed bug where it wasn't possible to resize some tables using the drag handles.
- Fixed bug where unique id:s would clash for multiple editor instances and cE=false selections.
- Fixed bug where the same plugin could be initialized multiple times.
- Fixed bug where the table inline toolbars would be displayed at the same time as the image toolbars.
- Fixed bug where the table selection rect wouldn't be removed when selecting another control element.

## 4.3.0 - 2015-11-23

### Added
- Added new table column/row resize support. Makes it a lot more easy to resize the columns/rows in a table.
- Added new table inline toolbar. Makes it easier to for example add new rows or columns to a table.
- Added new notification API. Lets you display floating notifications to the end user.
- Added new codesample plugin that lets you insert syntax highlighted pre elements into the editor.
- Added new image_caption to images. Lets you create images with captions using a HTML5 figure/figcaption elements.
- Added new live previews of embeded videos. Lets you play the video right inside the editor.
- Added new setDirty method and "dirty" event to the editor. Makes it easier to track the dirty state change.
- Added new setMode method to Editor instances that lets you dynamically switch between design/readonly.
- Added new core support for contentEditable=false elements within the editor overrides the browsers broken behavior.

### Changed
- Rewrote the noneditable plugin to use the new contentEditable false core logic.

### Fixed
- Fixed so the dirty state doesn't set to false automatically when the undo index is set to 0.
- Fixed the Selection.placeCaretAt so it works better on IE when the coordinate is between paragraphs.
- Fixed bug where data-mce-bogus="all" element contents where counted by the word count plugin.
- Fixed bug where contentEditable=false elements would be indented by the indent buttons.
- Fixed bug where images within contentEditable=false would be selected in WebKit on mouse click.
- Fixed bug in DOMUntils split method where the replacement parameter wouldn't work on specific cases.
- Fixed bug where the importcss plugin would import classes from the skin content css file.
- Fixed so all button variants have a wrapping span for it's text to make it easier to skin.
- Fixed so it's easier to exit pre block using the arrow keys.
- Fixed bug where listboxes with fix widths didn't render correctly.

## 4.2.8 - 2015-11-13

### Fixed
- Fixed bug where it was possible to delete tables as the inline root element if all columns where selected.
- Fixed bug where the UI buttons active state wasn't properly updated due to recent refactoring of that logic.

## 4.2.7 - 2015-10-27

### Fixed
- Fixed bug where backspace/delete would remove all formats on the last paragraph character in WebKit/Blink.
- Fixed bug where backspace within a inline format element with a bogus caret container would move the caret.
- Fixed bug where backspace/delete on selected table cells wouldn't add an undo level.
- Fixed bug where script tags embedded within the editor could sometimes get a mce- prefix prepended to them
- Fixed bug where validate: false option could produce an error to be thrown from the Serialization step.
- Fixed bug where inline editing of a table as the root element could let the user delete that table.
- Fixed bug where inline editing of a table as the root element wouldn't properly handle enter key.
- Fixed bug where inline editing of a table as the root element would normalize the selection incorrectly.
- Fixed bug where inline editing of a list as the root element could let the user delete that list.
- Fixed bug where inline editing of a list as the root element could let the user split that list.
- Fixed bug where resize handles would be rendered on editable root elements such as table.

## 4.2.6 - 2015-09-28

### Added
- Added capability to set request headers when using XHRs.
- Added capability to upload local images automatically default delay is set to 30 seconds after editing images.
- Added commands ids mceEditImage, mceAchor and mceMedia to be avaiable from execCommand.
- Added Edge browser to saucelabs grunt task. Patch contributed by John-David Dalton.

### Fixed
- Fixed bug where blob uris not produced by tinymce would produce HTML invalid markup.
- Fixed bug where selection of contents of a nearly empty editor in Edge would sometimes fail.
- Fixed bug where color styles woudln't be retained on copy/paste in Blink/Webkit.
- Fixed bug where the table plugin would throw an error when inserting rows after a child table.
- Fixed bug where the template plugin wouldn't handle functions as variable replacements.
- Fixed bug where undo/redo sometimes wouldn't work properly when applying formatting collapsed ranges.
- Fixed bug where shift+delete wouldn't do a cut operation on Blink/WebKit.
- Fixed bug where cut action wouldn't properly store the before selection bookmark for the undo level.
- Fixed bug where backspace in side an empty list element on IE would loose editor focus.
- Fixed bug where the save plugin wouldn't enable the buttons when a change occurred.
- Fixed bug where Edge wouldn't initialize the editor if a document.domain was specified.
- Fixed bug where enter key before nested images would sometimes not properly expand the previous block.
- Fixed bug where the inline toolbars wouldn't get properly hidden when blurring the editor instance.
- Fixed bug where Edge would paste Chinese characters on some Windows 10 installations.
- Fixed bug where IME would loose focus on IE 11 due to the double trailing br bug fix.
- Fixed bug where the proxy url in imagetools was incorrect. Patch contributed by Wong Ho Wang.

## 4.2.5 - 2015-08-31

### Added
- Added fullscreen capability to embedded youtube and vimeo videos.

### Fixed
- Fixed bug where the uploadImages call didn't work on IE 10.
- Fixed bug where image place holders would be uploaded by uploadImages call.
- Fixed bug where images marked with bogus would be uploaded by the uploadImages call.
- Fixed bug where multiple calls to uploadImages would result in decreased performance.
- Fixed bug where pagebreaks were editable to imagetools patch contributed by Rasmus Wallin.
- Fixed bug where the element path could cause too much recursion exception.
- Fixed bug for domains containing ".min". Patch contributed by Loïc Février.
- Fixed so validation of external links to accept a number after www. Patch contributed by Victor Carvalho.
- Fixed so the charmap is exposed though execCommand. Patch contributed by Matthew Will.
- Fixed so that the image uploads are concurrent for improved performance.
- Fixed various grammar problems in inline documentation. Patches provided by nikolas.

## 4.2.4 - 2015-08-17

### Added
- Added picture as a valid element to the HTML 5 schema. Patch contributed by Adam Taylor.

### Fixed
- Fixed bug where contents would be duplicated on drag/drop within the same editor.
- Fixed bug where floating/alignment of images on Edge wouldn't work properly.
- Fixed bug where it wasn't possible to drag images on IE 11.
- Fixed bug where image selection on Edge would sometimes fail.
- Fixed bug where contextual toolbars icons wasn't rendered properly when using the toolbar_items_size.
- Fixed bug where searchreplace dialog doesn't get prefilled with the selected text.
- Fixed bug where fragmented matches wouldn't get properly replaced by the searchreplace plugin.
- Fixed bug where enter key wouldn't place the caret if was after a trailing space within an inline element.
- Fixed bug where the autolink plugin could produce multiple links for the same text on Gecko.
- Fixed bug where EditorUpload could sometimes throw an exception if the blob wasn't found.
- Fixed xss issues with media plugin not properly filtering out some script attributes.

## 4.2.3 - 2015-07-30

### Fixed
- Fixed bug where image selection wasn't possible on Edge due to incompatible setBaseAndExtend API.
- Fixed bug where image blobs urls where not properly destroyed by the imagetools plugin.
- Fixed bug where keyboard shortcuts wasn't working correctly on IE 8.
- Fixed skin issue where the borders of panels where not visible on IE 8.

## 4.2.2 - 2015-07-22

### Fixed
- Fixed bug where float panels were not being hidden on inline editor blur when fixed_toolbar_container config option was in use.
- Fixed bug where combobox states wasn't properly updated if contents where updated without keyboard.
- Fixed bug where pasting into textbox or combobox would move the caret to the end of text.
- Fixed bug where removal of bogus span elements before block elements would remove whitespace between nodes.
- Fixed bug where repositioning of inline toolbars where async and producing errors if the editor was removed from DOM to early. Patch by iseulde.
- Fixed bug where element path wasn't working correctly. Patch contributed by iseulde.
- Fixed bug where menus wasn't rendered correctly when custom images where added to a menu. Patch contributed by Naim Hammadi.

## 4.2.1 - 2015-06-29

### Fixed
- Fixed bug where back/forward buttons in the browser would render blob images as broken images.
- Fixed bug where Firefox would throw regexp to big error when replacing huge base64 chunks.
- Fixed bug rendering issues with resize and context toolbars not being placed properly until next animation frame.
- Fixed bug where the rendering of the image while cropping would some times not be centered correctly.
- Fixed bug where listbox items with submenus would me selected as active.
- Fixed bug where context menu where throwing an error when rendering.
- Fixed bug where resize both option wasn't working due to resent addClass API change. Patch contributed by Jogai.
- Fixed bug where a hideAll call for container rendered inline toolbars would throw an error.
- Fixed bug where onclick event handler on combobox could cause issues if element.id was a function by some polluting libraries.
- Fixed bug where listboxes wouldn't get proper selected sub menu item when using link_list or image_list.
- Fixed so the UI controls are as wide as 4.1.x to avoid wrapping controls in toolbars.
- Fixed so the imagetools dialog is adaptive for smaller screen sizes.

## 4.2.0 - 2015-06-25

### Added
- Added new flat default skin to make the UI more modern.
- Added new imagetools plugin, lets you crop/resize and apply filters to images.
- Added new contextual toolbars support to the API lets you add floating toolbars for specific CSS selectors.
- Added new promise feature fill as tinymce.util.Promise.
- Added new built in image upload feature lets you upload any base64 encoded image within the editor as files.

### Fixed
- Fixed bug where resize handles would appear in the right position in the wrong editor when switching between resizable content in different inline editors.
- Fixed bug where tables would not be inserted in inline mode due to previous float panel fix.
- Fixed bug where floating panels would remain open when focus was lost on inline editors.
- Fixed bug where cut command on Chrome would thrown a browser security exception.
- Fixed bug where IE 11 sometimes would report an incorrect size for images in the image dialog.
- Fixed bug where it wasn't possible to remove inline formatting at the end of block elements.
- Fixed bug where it wasn't possible to delete table cell contents when cell selection was vertical.
- Fixed bug where table cell wasn't emptied from block elements if delete/backspace where pressed in empty cell.
- Fixed bug where cmd+shift+arrow didn't work correctly on Firefox mac when selecting to start/end of line.
- Fixed bug where removal of bogus elements would sometimes remove whitespace between nodes.
- Fixed bug where the resize handles wasn't updated when the main window was resized.
- Fixed so script elements gets removed by default to prevent possible XSS issues in default config implementations.
- Fixed so the UI doesn't need manual reflows when using non native layout managers.
- Fixed so base64 encoded images doesn't slow down the editor on modern browsers while editing.
- Fixed so all UI elements uses touch events to improve mobile device support.
- Removed the touch click quirks patch for iOS since it did more harm than good.
- Removed the non proportional resize handles since. Unproportional resize can still be done by holding the shift key.

## 4.1.10 - 2015-05-05

### Fixed
- Fixed bug where plugins loaded with compat3x would sometimes throw errors when loading using the jQuery version.
- Fixed bug where extra empty paragraphs would get deleted in WebKit/Blink due to recent Quriks fix.
- Fixed bug where the editor wouldn't work properly on IE 12 due to some required browser sniffing.
- Fixed bug where formatting shortcut keys where interfering with Mac OS X screenshot keys.
- Fixed bug where the caret wouldn't move to the next/previous line boundary on Cmd+Left/Right on Gecko.
- Fixed bug where it wasn't possible to remove formats from very specific nested contents.
- Fixed bug where undo levels wasn't produced when typing letters using the shift or alt+ctrl modifiers.
- Fixed bug where the dirty state wasn't properly updated when typing using the shift or alt+ctrl modifiers.
- Fixed bug where an error would be thrown if an autofocused editor was destroyed quickly after its initialization. Patch provided by thorn0.
- Fixed issue with dirty state not being properly updated on redo operation.
- Fixed issue with entity decoder not handling incorrectly written numeric entities.
- Fixed issue where some PI element values wouldn't be properly encoded.

## 4.1.9 - 2015-03-10

### Fixed
- Fixed bug where indentation wouldn't work properly for non list elements.
- Fixed bug with image plugin not pulling the image dimensions out correctly if a custom document_base_url was used.
- Fixed bug where ctrl+alt+[1-9] would conflict with the AltGr+[1-9] on Windows. New shortcuts is ctrl+shift+[1-9].
- Fixed bug with removing formatting on nodes in inline mode would sometimes include nodes outside the editor body.
- Fixed bug where extra nbsp:s would be inserted when you replaced a word surrounded by spaces using insertContent.
- Fixed bug with pasting from Google Docs would produce extra strong elements and line feeds.

## 4.1.8 - 2015-03-05

### Added
- Added new html5 sizes attribute to img elements used together with srcset.
- Added new elementpath option that makes it possible to disable the element path but keep the statusbar.
- Added new option table_style_by_css for the table plugin to set table styling with css rather than table attributes.
- Added new link_assume_external_targets option to prompt the user to prepend http:// prefix if the supplied link does not contain a protocol prefix.
- Added new image_prepend_url option to allow a custom base path/url to be added to images.
- Added new table_appearance_options option to make it possible to disable some options.
- Added new image_title option to make it possible to alter the title of the image, disabled by default.

### Fixed
- Fixed bug where selection starting from out side of the body wouldn't produce a proper selection range on IE 11.
- Fixed bug where pressing enter twice before a table moves the cursor in the table and causes a javascript error.
- Fixed bug where advanced image styles were not respected.
- Fixed bug where the less common Shift+Delete didn't produce a proper cut operation on WebKit browsers.
- Fixed bug where image/media size constrain logic would produce NaN when handling non number values.
- Fixed bug where internal classes where removed by the removeformat command.
- Fixed bug with creating links table cell contents with a specific selection would throw a exceptions on WebKit/Blink.
- Fixed bug where valid_classes option didn't work as expected according to docs. Patch provided by thorn0.
- Fixed bug where jQuery plugin would patch the internal methods multiple times. Patch provided by Drew Martin.
- Fixed bug where backspace key wouldn't delete the current selection of newly formatted content.
- Fixed bug where type over of inline formatting elements wouldn't properly keep the format on WebKit/Blink.
- Fixed bug where selection needed to be properly normalized on modern IE versions.
- Fixed bug where Command+Backspace didn't properly delete the whole line of text but the previous word.
- Fixed bug where UI active states wheren't properly updated on IE if you placed caret within the current range.
- Fixed bug where delete/backspace on WebKit/Blink would remove span elements created by the user.
- Fixed bug where delete/backspace would produce incorrect results when deleting between two text blocks with br elements.
- Fixed bug where captions where removed when pasting from MS Office.
- Fixed bug where lists plugin wouldn't properly remove fully selected nested lists.
- Fixed bug where the ttf font used for icons would throw an warning message on Gecko on Mac OS X.
- Fixed a bug where applying a color to text did not update the undo/redo history.
- Fixed so shy entities gets displayed when using the visualchars plugin.
- Fixed so removeformat removes ins/del by default since these might be used for strikethough.
- Fixed so multiple language packs can be loaded and added to the global I18n data structure.
- Fixed so transparent color selection gets treated as a normal color selection. Patch contributed by Alexander Hofbauer.
- Fixed so it's possible to disable autoresize_overflow_padding, autoresize_bottom_margin options by setting them to false.
- Fixed so the charmap plugin shows the description of the character in the dialog. Patch contributed by Jelle Hissink.
- Removed address from the default list of block formats since it tends to be missused.
- Fixed so the pre block format is called preformatted to make it more verbose.
- Fixed so it's possible to context scope translation strings this isn't needed most of the time.
- Fixed so the max length of the width/height input fields of the media dialog is 5 instead of 3.
- Fixed so drag/dropped contents gets properly processed by paste plugin since it's basically a paste. Patch contributed by Greg Fairbanks.
- Fixed so shortcut keys for headers is ctrl+alt+[1-9] instead of ctrl+[1-9] since these are for switching tabs in the browsers.
- Fixed so "u" doesn't get converted into a span element by the legacy input filter. Since this is now a valid HTML5 element.
- Fixed font families in order to provide appropriate web-safe fonts.

## 4.1.7 - 2014-11-27

### Added
- Added HTML5 schema support for srcset, source and picture. Patch contributed by mattheu.
- Added new cache_suffix setting to enable cache busting by producing unique urls.
- Added new paste_convert_word_fake_lists option to enable users to disable the fake lists convert logic.

### Fixed
- Fixed so advlist style changes adds undo levels for each change.
- Fixed bug where WebKit would sometimes produce an exception when the autolink plugin where looking for URLs.
- Fixed bug where IE 7 wouldn't be rendered properly due to aggressive css compression.
- Fixed bug where DomQuery wouldn't accept window as constructor element.
- Fixed bug where the color picker in 3.x dialogs wouldn't work properly. Patch contributed by Callidior.
- Fixed bug where the image plugin wouldn't respect the document_base_url.
- Fixed bug where the jQuery plugin would fail to append to elements named array prototype names.

## 4.1.6 - 2014-10-08

### Changed
- Replaced jake with grunt since it is more mainstream and has better plugin support.

### Fixed
- Fixed bug with clicking on the scrollbar of the iframe would cause a JS error to be thrown.
- Fixed bug where null would produce an exception if you passed it to selection.setRng.
- Fixed bug where Ctrl/Cmd+Tab would indent the current list item if you switched tabs in the browser.
- Fixed bug where pasting empty cells from Excel would result in a broken table.
- Fixed bug where it wasn't possible to switch back to default list style type.
- Fixed issue where the select all quirk fix would fire for other modifiers than Ctrl/Cmd combinations.


## 4.1.5 - 2014-09-09

### Fixed
- Fixed bug where sometimes the resize rectangles wouldn't properly render on images on WebKit/Blink.
- Fixed bug in list plugin where delete/backspace would merge empty LI elements in lists incorrectly.
- Fixed bug where empty list elements would result in empty LI elements without it's parent container.
- Fixed bug where backspace in empty caret formatted element could produce an type error exception of Gecko.
- Fixed bug where lists pasted from word with a custom start index above 9 wouldn't be properly handled.
- Fixed bug where tabfocus plugin would tab out of the editor instance even if the default action was prevented.
- Fixed bug where tabfocus wouldn't tab properly to other adjacent editor instances.
- Fixed bug where the DOMUtils setStyles wouldn't properly removed or update the data-mce-style attribute.
- Fixed bug where dialog select boxes would be placed incorrectly if document.body wasn't statically positioned.
- Fixed bug where pasting would sometimes scroll to the top of page if the user was using the autoresize plugin.
- Fixed bug where caret wouldn't be properly rendered by Chrome when clicking on the iframes documentElement.
- Fixed so custom images for menubutton/splitbutton can be provided. Patch contributed by Naim Hammadi.
- Fixed so the default action of windows closing can be prevented by blocking the default action of the close event.
- Fixed so nodeChange and focus of the editor isn't automatically performed when opening sub dialogs.

## 4.1.4 - 2014-08-21

### Added
- Added new media_filter_html option to media plugin that blocks any conditional comments, scripts etc within a video element.
- Added new content_security_policy option allows you to set custom policy for iframe contents. Patch contributed by Francois Chagnon.

### Fixed
- Fixed bug where activate/deactivate events wasn't firing properly when switching between editors.
- Fixed bug where placing the caret on iOS was difficult due to a WebKit bug with touch events.
- Fixed bug where the resize helper wouldn't render properly on older IE versions.
- Fixed bug where resizing images inside tables on older IE versions would sometimes fail depending mouse position.
- Fixed bug where editor.insertContent would produce an exception when inserting select/option elements.
- Fixed bug where extra empty paragraphs would be produced if block elements where inserted inside span elements.
- Fixed bug where the spellchecker menu item wouldn't be properly checked if spell checking was started before it was rendered.
- Fixed bug where the DomQuery filter function wouldn't remove non elements from collection.
- Fixed bug where document with custom document.domain wouldn't properly render the editor.
- Fixed bug where IE 8 would throw exception when trying to enter invalid color values into colorboxes.
- Fixed bug where undo manager could incorrectly add an extra undo level when custom resize handles was removed.
- Fixed bug where it wouldn't be possible to alter cell properties properly on table cells on IE 8.
- Fixed so the color picker button in table dialog isn't shown unless you include the colorpicker plugin or add your own custom color picker.
- Fixed so activate/deactivate events fire when windowManager opens a window since.
- Fixed so the table advtab options isn't separated by an underscore to normalize naming with image_advtab option.
- Fixed so the table cell dialog has proper padding when the advanced tab in disabled.

## 4.1.3 - 2014-07-29

### Added
- Added event binding logic to tinymce.util.XHR making it possible to override headers and settings before any request is made.

### Fixed
- Fixed bug where drag events wasn't fireing properly on older IE versions since the event handlers where bound to document.
- Fixed bug where drag/dropping contents within the editor on IE would force the contents into plain text mode even if it was internal content.
- Fixed bug where IE 7 wouldn't open menus properly due to a resize bug in the browser auto closing them immediately.
- Fixed bug where the DOMUtils getPos logic wouldn't produce a valid coordinate inside the body if the body was positioned non static.
- Fixed bug where the element path and format state wasn't properly updated if you had the wordcount plugin enabled.
- Fixed bug where a comment at the beginning of source would produce an exception in the formatter logic.
- Fixed bug where setAttrib/getAttrib on null would throw exception together with any hooked attributes like style.
- Fixed bug where table sizes wasn't properly retained when copy/pasting on WebKit/Blink.
- Fixed bug where WebKit/Blink would produce colors in RGB format instead of the forced HEX format when deleting contents.
- Fixed bug where the width attribute wasn't updated on tables if you changed the size inside the table dialog.
- Fixed bug where control selection wasn't properly handled when the caret was placed directly after an image.
- Fixed bug where selecting the contents of table cells using the selection.select method wouldn't place the caret properly.
- Fixed bug where the selection state for images wasn't removed when placing the caret right after an image on WebKit/Blink.
- Fixed bug where all events wasn't properly unbound when and editor instance was removed or destroyed by some external innerHTML call.
- Fixed bug where it wasn't possible or very hard to select images on iOS when the onscreen keyboard was visible.
- Fixed so auto_focus can take a boolean argument this will auto focus the last initialized editor might be useful for single inits.
- Fixed so word auto detect lists logic works better for faked lists that doesn't have specific markup.
- Fixed so nodeChange gets fired on mouseup as it used to before 4.1.1 we optimized that event to fire less often.

### Removed
- Removed the finish menu item from spellchecker menu since it's redundant you can stop spellchecking by toggling menu item or button.

## 4.1.2 - 2014-07-15

### Added
- Added offset/grep to DomQuery class works basically the same as it's jQuery equivalent.

### Fixed
- Fixed bug where backspace/delete or setContent with an empty string would remove header data when using the fullpage plugin.
- Fixed bug where tinymce.remove with a selector not matching any editors would remove all editors.
- Fixed bug where resizing of the editor didn't work since the theme was calling setStyles instead of setStyle.
- Fixed bug where IE 7 would fail to append html fragments to iframe document when using DomQuery.
- Fixed bug where the getStyle DOMUtils method would produce an exception if it was called with null as it's element.
- Fixed bug where the paste plugin would remove the element if the none of the paste_webkit_styles rules matched the current style.
- Fixed bug where contextmenu table items wouldn't work properly on IE since it would some times fire an incorrect selection change.
- Fixed bug where the padding/border values wasn't used in the size calculation for the body size when using autoresize. Patch contributed by Matt Whelan.
- Fixed bug where conditional word comments wouldn't be properly removed when pasting plain text.
- Fixed bug where resizing would sometime fail on IE 11 when the mouseup occurred inside the resizable element.
- Fixed so the iframe gets initialized without any inline event handlers for better CSP support. Patch contributed by Matt Whelan.
- Fixed so the tinymce.dom.Sizzle is the latest version of sizzle this resolves the document context bug.

## 4.1.1 - 2014-07-08

### Fixed
- Fixed bug where pasting plain text on some WebKit versions would result in an empty line.
- Fixed bug where resizing images inside tables on IE 11 wouldn't work properly.
- Fixed bug where IE 11 would sometimes throw "Invalid argument" exception when editor contents was set to an empty string.
- Fixed bug where document.activeElement would throw exceptions on IE 9 when that element was hidden or removed from dom.
- Fixed bug where WebKit/Blink sometimes produced br elements with the Apple-interchange-newline class.
- Fixed bug where table cell selection wasn't properly removed when copy/pasting table cells.
- Fixed bug where pasting nested list items from Word wouldn't produce proper semantic nested lists.
- Fixed bug where right clicking using the contextmenu plugin on WebKit/Blink on Mac OS X would select the target current word or line.
- Fixed bug where it wasn't possible to alter table cell properties on IE 8 using the context menu.
- Fixed bug where the resize helper wouldn't be correctly positioned on older IE versions.
- Fixed bug where fullpage plugin would produce an error if you didn't specify a doctype encoding.
- Fixed bug where anchor plugin would get the name/id of the current element even if it wasn't anchor element.
- Fixed bug where visual aids for tables wouldn't be properly disabled when changing the border size.
- Fixed bug where some control selection events wasn't properly fired on older IE versions.
- Fixed bug where table cell selection on older IE versions would prevent resizing of images.
- Fixed bug with paste_data_images paste option not working properly on modern IE versions.
- Fixed bug where custom elements with underscores in the name wasn't properly parsed/serialized.
- Fixed bug where applying inline formats to nested list elements would produce an incorrect formatting result.
- Fixed so it's possible to hide items from elements path by using preventDefault/stopPropagation.
- Fixed so inline mode toolbar gets rendered right aligned if the editable element positioned to the documents right edge.
- Fixed so empty inline elements inside empty block elements doesn't get removed if configured to be kept intact.
- Fixed so DomQuery parentsUntil/prevUntil/nextUntil supports selectors/elements/filters etc.
- Fixed so legacyoutput plugin overrides fontselect and fontsizeselect controls and handles font elements properly.

## 4.1.0 - 2014-06-18

### Added
- Added new file_picker_callback option to replace the old file_browser_callback the latter will still work though.
- Added new custom colors to textcolor plugin will be displayed if a color picker is provided also shows the latest colors.
- Added new color_picker_callback option to enable you to add custom color pickers to the editor.
- Added new advanced tabs to table/cell/row dialogs to enable you to select colors for border/background.
- Added new colorpicker plugin that lets you select colors from a hsv color picker.
- Added new tinymce.util.Color class to handle color parsing and converting.
- Added new colorpicker UI widget element lets you add a hsv color picker to any form/window.
- Added new textpattern plugin that allows you to use markdown like text patterns to format contents.
- Added new resize helper element that shows the current width & height while resizing.
- Added new "once" method to Editor and EventDispatcher enables since callback execution events.
- Added new jQuery like class under tinymce.dom.DomQuery it's exposed on editor instances (editor.$) and globally under (tinymce.$).

### Fixed
- Fixed so the default resize method for images are proportional shift/ctrl can be used to make an unproportional size.
- Fixed bug where the image_dimensions option of the image plugin would cause exceptions when it tried to update the size.
- Fixed bug where table cell dialog class field wasn't properly updated when editing an a table cell with an existing class.
- Fixed bug where Safari on Mac would produce webkit-fake-url for pasted images so these are now removed.
- Fixed bug where the nodeChange event would get fired before the selection was changed when clicking inside the current selection range.
- Fixed bug where valid_classes option would cause exception when it removed internal prefixed classes like mce-item-.
- Fixed bug where backspace would cause navigation in IE 8 on an inline element and after a caret formatting was applied.
- Fixed so placeholder images produced by the media plugin gets selected when inserted/edited.
- Fixed so it's possible to drag in images when the paste_data_images option is enabled. Might be useful for mail clients.
- Fixed so images doesn't get a width/height applied if the image_dimensions option is set to false useful for responsive contents.
- Fixed so it's possible to pass in an optional arguments object for the nodeChanged function to be passed to all nodechange event listeners.
- Fixed bug where media plugin embed code didn't update correctly.<|MERGE_RESOLUTION|>--- conflicted
+++ resolved
@@ -11,11 +11,8 @@
 - New `expand` function added to `tinymce.dom.RangeUtils` to return a new range expanded around the nearest word. #TINY-9001
 
 ### Fixed
-<<<<<<< HEAD
 - Range expanding capabilities would behave inconsistently depending on where the cursor was placed. #TINY-9029
-=======
 - Compilation errors were thrown when using TypeScript 4.8. #TINY-9161
->>>>>>> eac8c552
 - Line separator scrolling in floating toolbars. #TINY-8948
 - A double bottom border appeared on inline mode editor for the `tinymce-5` skin. #TINY-9108
 
