import { Arr, Type } from '@ephox/katamari';

import Env from '../api/Env';
import DomParser, { DomParserSettings } from '../api/html/DomParser';
import AstNode from '../api/html/Node';
import Tools from '../api/util/Tools';
<<<<<<< HEAD
import * as RemoveTrailingBr from '../dom/RemoveTrailingBr';
import * as BlobCacheUtils from '../file/BlobCacheUtils';
import * as Embed from './Embed';
=======
import { dataUriToBlobInfo } from '../file/BlobCacheUtils';
>>>>>>> 86388001

const isBogusImage = (img: AstNode): boolean =>
  Type.isNonNullable(img.attr('data-mce-bogus'));

const isInternalImageSource = (img: AstNode): boolean =>
  img.attr('src') === Env.transparentSrc || Type.isNonNullable(img.attr('data-mce-placeholder'));

const registerBase64ImageFilter = (parser: DomParser, settings: DomParserSettings): void => {
  const { blob_cache: blobCache } = settings;
  if (blobCache) {
    const processImage = (img: AstNode): void => {
      const inputSrc = img.attr('src');

      if (isInternalImageSource(img) || isBogusImage(img) || Type.isNullable(inputSrc)) {
        return;
      }

      BlobCacheUtils.dataUriToBlobInfo(blobCache, inputSrc, true).each((blobInfo) => {
        img.attr('src', blobInfo.blobUri());
      });
    };

    parser.addAttributeFilter('src', (nodes) => Arr.each(nodes, processImage));
  }
};

const register = (parser: DomParser, settings: DomParserSettings): void => {
  const schema = parser.schema;

  parser.addAttributeFilter('href', (nodes) => {
    let i = nodes.length;

    const appendRel = (rel: string) => {
      const parts = rel.split(' ').filter((p) => p.length > 0);
      return parts.concat([ 'noopener' ]).sort().join(' ');
    };

    const addNoOpener = (rel: string | undefined) => {
      const newRel = rel ? Tools.trim(rel) : '';
      if (!/\b(noopener)\b/g.test(newRel)) {
        return appendRel(newRel);
      } else {
        return newRel;
      }
    };

    if (!settings.allow_unsafe_link_target) {
      while (i--) {
        const node = nodes[i];
        if (node.name === 'a' && node.attr('target') === '_blank') {
          node.attr('rel', addNoOpener(node.attr('rel')));
        }
      }
    }
  });

  // Force anchor names closed, unless the setting "allow_html_in_named_anchor" is explicitly included.
  if (!settings.allow_html_in_named_anchor) {
    parser.addAttributeFilter('id,name', (nodes) => {
      let i = nodes.length, sibling, prevSibling, parent, node;

      while (i--) {
        node = nodes[i];
        if (node.name === 'a' && node.firstChild && !node.attr('href')) {
          parent = node.parent;

          // Move children after current node
          sibling = node.lastChild;
          while (sibling && parent) {
            prevSibling = sibling.prev;
            parent.insert(sibling, node);
            sibling = prevSibling;
          }
        }
      }
    });
  }

  if (settings.fix_list_elements) {
    parser.addNodeFilter('ul,ol', (nodes) => {
      let i = nodes.length, node, parentNode;

      while (i--) {
        node = nodes[i];
        parentNode = node.parent;

        if (parentNode && (parentNode.name === 'ul' || parentNode.name === 'ol')) {
          if (node.prev && node.prev.name === 'li') {
            node.prev.append(node);
          } else {
            const li = new AstNode('li', 1);
            li.attr('style', 'list-style-type: none');
            node.wrap(li);
          }
        }
      }
    });
  }

  const validClasses = schema.getValidClasses();
  if (settings.validate && validClasses) {
    parser.addAttributeFilter('class', (nodes) => {

      let i = nodes.length;
      while (i--) {
        const node = nodes[i];
        const clazz = node.attr('class') ?? '';
        const classList = Tools.explode(clazz, ' ');
        let classValue: string | null = '';

        for (let ci = 0; ci < classList.length; ci++) {
          const className = classList[ci];
          let valid = false;

          let validClassesMap = validClasses['*'];
          if (validClassesMap && validClassesMap[className]) {
            valid = true;
          }

          validClassesMap = validClasses[node.name];
          if (!valid && validClassesMap && validClassesMap[className]) {
            valid = true;
          }

          if (valid) {
            if (classValue) {
              classValue += ' ';
            }

            classValue += className;
          }
        }

        if (!classValue.length) {
          classValue = null;
        }

        node.attr('class', classValue);
      }
    });
  }

  registerBase64ImageFilter(parser, settings);

  const shouldSandboxIframes = settings.sandbox_iframes ?? false;
  const sandboxIframesExclusions = Arr.unique(settings.sandbox_iframes_exclusions ?? []);
  if (settings.convert_unsafe_embeds) {
    parser.addNodeFilter('object,embed', (nodes) => Arr.each(nodes, (node) => {
      node.replace(
        Embed.createSafeEmbed({
          type: node.attr('type'),
          src: node.name === 'object' ? node.attr('data') : node.attr('src'),
          width: node.attr('width'),
          height: node.attr('height'),
        },
        shouldSandboxIframes,
        sandboxIframesExclusions));
    }));
  }

  if (shouldSandboxIframes) {
    parser.addNodeFilter('iframe', (nodes) => Arr.each(nodes, (node) => Embed.sandboxIframe(node, sandboxIframesExclusions)));
  }
};

export {
  register
};<|MERGE_RESOLUTION|>--- conflicted
+++ resolved
@@ -4,13 +4,8 @@
 import DomParser, { DomParserSettings } from '../api/html/DomParser';
 import AstNode from '../api/html/Node';
 import Tools from '../api/util/Tools';
-<<<<<<< HEAD
-import * as RemoveTrailingBr from '../dom/RemoveTrailingBr';
 import * as BlobCacheUtils from '../file/BlobCacheUtils';
 import * as Embed from './Embed';
-=======
-import { dataUriToBlobInfo } from '../file/BlobCacheUtils';
->>>>>>> 86388001
 
 const isBogusImage = (img: AstNode): boolean =>
   Type.isNonNullable(img.attr('data-mce-bogus'));
