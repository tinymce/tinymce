import { Arr, Obj, Optional, Type, Unicode } from '@ephox/katamari';

import * as TextSearch from '../../alien/TextSearch';
import DOMUtils from '../../api/dom/DOMUtils';
import Editor from '../../api/Editor';
import Formatter from '../../api/Formatter';
import * as Options from '../../api/Options';
import Tools from '../../api/util/Tools';
import { generatePathRange, resolvePathRange } from '../utils/PathRange';
import * as Utils from '../utils/Utils';
import { getBlockPatterns } from './Pattern';
import { BlockPattern, BlockPatternMatch, Pattern, PatternSet } from './PatternTypes';

const stripPattern = (dom: DOMUtils, block: Node, pattern: BlockPattern): void => {
  // The pattern could be across fragmented text nodes, so we need to find the end
  // of the pattern and then remove all elements between the start/end range
  const firstTextNode = TextSearch.textAfter(block, 0, block);
  firstTextNode.each((spot) => {
    const node = spot.container;
    TextSearch.scanRight(node, pattern.start.length, block).each((end) => {
      const rng = dom.createRng();
      rng.setStart(node, 0);
      rng.setEnd(end.container, end.offset);

      Utils.deleteRng(dom, rng, (e: Node) => e === block);
    });
  });
};

const applyPattern = (editor: Editor, match: BlockPatternMatch): boolean => {
  const dom = editor.dom;
  const pattern = match.pattern;
  const rng = resolvePathRange(dom.getRoot(), match.range).getOrDie('Unable to resolve path range');

  const isBlockFormatName = (name: string, formatter: Formatter): boolean => {
    const formatSet = formatter.get(name);
    return Type.isArray(formatSet) && Arr.head(formatSet).exists((format) => Obj.has(format as any, 'block'));
  };

  Utils.getParentBlock(editor, rng).each((block) => {
    if (pattern.type === 'block-format') {
      if (isBlockFormatName(pattern.format, editor.formatter)) {
        editor.undoManager.transact(() => {
          stripPattern(editor.dom, block, pattern);
          editor.formatter.apply(pattern.format);
        });
      }
    } else if (pattern.type === 'block-command') {
      editor.undoManager.transact(() => {
        stripPattern(editor.dom, block, pattern);
        editor.execCommand(pattern.cmd, false, pattern.value);
      });
    }
  });

  return true;
};

// Finds a matching pattern to the specified text
const findPattern = <P extends Pattern>(patterns: P[], text: string): Optional<P> => {
  const nuText = text.replace(Unicode.nbsp, ' ');
  return Arr.find(patterns, (pattern) => text.indexOf(pattern.start) === 0 || nuText.indexOf(pattern.start) === 0);
};

<<<<<<< HEAD
const findPatterns = (editor: Editor, patternSet: PatternSet, dynamicPatterns: Pattern[]): BlockPatternMatch[] => {
=======
const findPatterns = (editor: Editor, patternSet: PatternSet, normalizedMatches: boolean): BlockPatternMatch[] => {
>>>>>>> f78117c4
  const dom = editor.dom;
  const rng = editor.selection.getRng();

  return Utils.getParentBlock(editor, rng).filter((block) => {
    const forcedRootBlock = Options.getForcedRootBlock(editor);
    const matchesForcedRootBlock = dom.is(block, forcedRootBlock);
    return block !== null && matchesForcedRootBlock;
  }).bind((block) => {
    // Get the block text
    const blockText = block.textContent ?? '';
<<<<<<< HEAD
=======

    // TINY-8781: TODO: text_patterns should announce their changes for accessibility
    const extraPatterns = patternSet.dynamicPatternsLookup({
      text: blockText,
      block
    });
>>>>>>> f78117c4
    // search in the dynamic patterns first
    const patterns = getBlockPatterns(dynamicPatterns);
    const matchedPattern = findPattern(patterns, blockText).orThunk(() => {
      // Search in the static patterns
      const patterns = getBlockPatterns(patternSet.blockPatterns);
      return findPattern(patterns, blockText);
    });

    return matchedPattern.map((pattern) => {
      if (Tools.trim(blockText).length === pattern.start.length) {
        return [];
      }

      return [{
        pattern,
        range: generatePathRange(dom, dom.getRoot(), block, 0, block, 0, normalizedMatches)
      }];
    });
  }).getOr([]);
};

const applyMatches = (editor: Editor, matches: BlockPatternMatch[]): void => {
  if (matches.length === 0) {
    return;
  }

  // Store the current selection and then apply the matched patterns
  const bookmark = editor.selection.getBookmark();
  Arr.each(matches, (match) => applyPattern(editor, match));
  editor.selection.moveToBookmark(bookmark);
};

export { applyMatches, findPattern, findPatterns };<|MERGE_RESOLUTION|>--- conflicted
+++ resolved
@@ -62,11 +62,7 @@
   return Arr.find(patterns, (pattern) => text.indexOf(pattern.start) === 0 || nuText.indexOf(pattern.start) === 0);
 };
 
-<<<<<<< HEAD
-const findPatterns = (editor: Editor, patternSet: PatternSet, dynamicPatterns: Pattern[]): BlockPatternMatch[] => {
-=======
-const findPatterns = (editor: Editor, patternSet: PatternSet, normalizedMatches: boolean): BlockPatternMatch[] => {
->>>>>>> f78117c4
+const findPatterns = (editor: Editor, patternSet: PatternSet, dynamicPatterns: Pattern[], normalizedMatches: boolean): BlockPatternMatch[] => {
   const dom = editor.dom;
   const rng = editor.selection.getRng();
 
@@ -77,15 +73,6 @@
   }).bind((block) => {
     // Get the block text
     const blockText = block.textContent ?? '';
-<<<<<<< HEAD
-=======
-
-    // TINY-8781: TODO: text_patterns should announce their changes for accessibility
-    const extraPatterns = patternSet.dynamicPatternsLookup({
-      text: blockText,
-      block
-    });
->>>>>>> f78117c4
     // search in the dynamic patterns first
     const patterns = getBlockPatterns(dynamicPatterns);
     const matchedPattern = findPattern(patterns, blockText).orThunk(() => {
