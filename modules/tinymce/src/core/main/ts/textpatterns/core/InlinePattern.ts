--- conflicted
+++ resolved
@@ -126,13 +126,8 @@
       });
     } else {
       // Find any nested patterns, making sure not to process the current pattern again
-<<<<<<< HEAD
       const resultsOpt = findPatternsRec(editor, details.remainingPatternSet, spot.container, spot.offset, block, details.allowTrailingSpaces);
       const results = resultsOpt.getOr({ matches: [], position: spot });
-=======
-      const resultsOpt = findPatternsRec(editor, details.remainingPatterns, spot.container, spot.offset, block);
-      const results: SearchResults = resultsOpt.getOr({ matches: [], position: spot });
->>>>>>> 64de4313
       const pos = results.position;
 
       // Find the start of the matched pattern
@@ -183,7 +178,7 @@
       ...dynamicPatterns,
       ...patternSet.inlinePatterns,
     ];
-    
+
     for (let i = 0; i < patterns.length; i++) {
       const pattern = patterns[i];
       // If the text does not end with the same string as the pattern, then we can exit
