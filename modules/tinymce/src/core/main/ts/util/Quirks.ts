--- conflicted
+++ resolved
@@ -1,9 +1,4 @@
-<<<<<<< HEAD
 import { Fun } from '@ephox/katamari';
-import { SugarElement } from '@ephox/sugar';
-=======
-import { Fun, Type } from '@ephox/katamari';
->>>>>>> 7dfbfb94
 
 import Editor from '../api/Editor';
 import Env from '../api/Env';
