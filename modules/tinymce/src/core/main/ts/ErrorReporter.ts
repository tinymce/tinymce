/**
 * Copyright (c) Tiny Technologies, Inc. All rights reserved.
 * Licensed under the LGPL or a commercial license.
 * For LGPL see License.txt in the project root for license information.
 * For commercial licenses see https://www.tiny.cloud/
 */

import Editor from './api/Editor';
import { fireError } from './api/Events';
import I18n from './api/util/I18n';

const displayNotification = (editor: Editor, message: string) => {
  editor.notificationManager.open({
    type: 'error',
    text: message
  });
};

const displayError = (editor: Editor, message: string) => {
  if (editor._skinLoaded) {
    displayNotification(editor, message);
  } else {
    editor.on('SkinLoaded', () => {
      displayNotification(editor, message);
    });
  }
};

const uploadError = (editor: Editor, message: string) => {
  displayError(editor, I18n.translate([ 'Failed to upload image: {0}', message ]));
};

const logError = (editor: Editor, errorType: string, msg: string) => {
  fireError(editor, errorType, { message: msg });
  // eslint-disable-next-line no-console
  console.error(msg);
};

const createLoadError = (type: string, url: string, name?: string) => name ?
  `Failed to load ${type}: ${name} from url ${url}` :
  `Failed to load ${type} url: ${url}`;

const pluginLoadError = (editor: Editor, url: string, name?: string) => {
  logError(editor, 'PluginLoadError', createLoadError('plugin', url, name));
};

const iconsLoadError = (editor: Editor, url: string, name?: string) => {
  logError(editor, 'IconsLoadError', createLoadError('icons', url, name));
};

const languageLoadError = (editor: Editor, url: string, name: string) => {
  logError(editor, 'LanguageLoadError', createLoadError('language', url, name));
};

<<<<<<< HEAD
const modelLoadError = (editor: Editor, url: string, name: string) => {
  logError(editor, 'ModelLoadError', createLoadError('model', url, name));
=======
const themeLoadError = (editor: Editor, url: string, name: string) => {
  logError(editor, 'ThemeLoadError', createLoadError('theme', url, name));
>>>>>>> 4761728e
};

const pluginInitError = (editor: Editor, name: string, err) => {
  const message = I18n.translate([ 'Failed to initialize plugin: {0}', name ]);
  fireError(editor, 'PluginLoadError', { message });
  initError(message, err);
  displayError(editor, message);
};

const modelInitError = (editor: Editor, name: string, err) => {
  // TODO: Will need translation for this
  const message = I18n.translate([ 'Failed to initialize model: {0}', name ]);
  fireError(editor, 'ModelLoadError', { message });
  initError(message, err);
  displayError(editor, message);
};

const initError = (message: string, ...x: any[]) => {
  const console = window.console;
  if (console) { // Skip test env
    if (console.error) {
      console.error(message, ...x);
    } else {
      console.log(message, ...x);
    }
  }
};

export {
  pluginLoadError,
  iconsLoadError,
  languageLoadError,
<<<<<<< HEAD
  modelLoadError,
=======
  themeLoadError,
>>>>>>> 4761728e
  pluginInitError,
  modelInitError,
  uploadError,
  displayError,
  initError
};<|MERGE_RESOLUTION|>--- conflicted
+++ resolved
@@ -52,13 +52,12 @@
   logError(editor, 'LanguageLoadError', createLoadError('language', url, name));
 };
 
-<<<<<<< HEAD
 const modelLoadError = (editor: Editor, url: string, name: string) => {
   logError(editor, 'ModelLoadError', createLoadError('model', url, name));
-=======
+};
+
 const themeLoadError = (editor: Editor, url: string, name: string) => {
   logError(editor, 'ThemeLoadError', createLoadError('theme', url, name));
->>>>>>> 4761728e
 };
 
 const pluginInitError = (editor: Editor, name: string, err) => {
@@ -91,11 +90,8 @@
   pluginLoadError,
   iconsLoadError,
   languageLoadError,
-<<<<<<< HEAD
   modelLoadError,
-=======
   themeLoadError,
->>>>>>> 4761728e
   pluginInitError,
   modelInitError,
   uploadError,
