--- conflicted
+++ resolved
@@ -87,10 +87,6 @@
     if (isFirstTypedCharacter.get() && undoManager.typing && Levels.isEq(Levels.createFromEditor(editor), undoManager.data[0]) === false) {
       if (editor.isDirty() === false) {
         editor.setDirty(true);
-<<<<<<< HEAD
-        editor.dispatch('change', { level: undoManager.data[0], lastLevel: null });
-=======
->>>>>>> b309da60
       }
 
       editor.dispatch('TypingUndo');
