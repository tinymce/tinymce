/**
 * Copyright (c) Tiny Technologies, Inc. All rights reserved.
 * Licensed under the LGPL or a commercial license.
 * For LGPL see License.txt in the project root for license information.
 * For commercial licenses see https://www.tiny.cloud/
 */

import { Fun, Obj, Optional, Type } from '@ephox/katamari';

import DOMUtils from '../api/dom/DOMUtils';
import Editor from '../api/Editor';
import IconManager from '../api/IconManager';
<<<<<<< HEAD
import ModelManager from '../api/ModelManager';
=======
import * as Options from '../api/Options';
import { ThemeInitFunc } from '../api/OptionTypes';
>>>>>>> bf1fe884
import PluginManager from '../api/PluginManager';
import ThemeManager from '../api/ThemeManager';
import { EditorUiApi } from '../api/ui/Ui';
import Tools from '../api/util/Tools';
import * as ErrorReporter from '../ErrorReporter';
import * as Rtc from '../Rtc';
import { appendContentCssFromSettings } from './ContentCss';
import * as InitContentBody from './InitContentBody';
import * as InitIframe from './InitIframe';

const DOM = DOMUtils.DOM;

const initPlugin = (editor: Editor, initializedPlugins: string[], plugin: string) => {
  const Plugin = PluginManager.get(plugin);

  const pluginUrl = PluginManager.urls[plugin] || editor.documentBaseUrl.replace(/\/$/, '');
  plugin = Tools.trim(plugin);
  if (Plugin && Tools.inArray(initializedPlugins, plugin) === -1) {
    if (editor.plugins[plugin]) {
      return;
    }

    try {
      const pluginInstance = Plugin(editor, pluginUrl) || {};

      editor.plugins[plugin] = pluginInstance;

      if (Type.isFunction(pluginInstance.init)) {
        pluginInstance.init(editor, pluginUrl);
        initializedPlugins.push(plugin);
      }
    } catch (e) {
      ErrorReporter.pluginInitError(editor, plugin, e);
    }
  }
};

const trimLegacyPrefix = (name: string) => {
  // Themes and plugins can be prefixed with - to prevent them from being lazy loaded
  return name.replace(/^\-/, '');
};

const initPlugins = (editor: Editor) => {
  const initializedPlugins = [];

  Tools.each(Options.getPlugins(editor).split(/[ ,]/), (name) => {
    initPlugin(editor, initializedPlugins, trimLegacyPrefix(name));
  });
};

const initIcons = (editor: Editor) => {
  const iconPackName: string = Tools.trim(Options.getIconPackName(editor));
  const currentIcons = editor.ui.registry.getAll().icons;

  const loadIcons = {
    ...IconManager.get('default').icons,
    ...IconManager.get(iconPackName).icons
  };

  Obj.each(loadIcons, (svgData, icon) => {
    // Don't override an icon registered manually
    if (!Obj.has(currentIcons, icon)) {
      editor.ui.registry.addIcon(icon, svgData);
    }
  });
};

const initTheme = (editor: Editor) => {
  const theme = Options.getTheme(editor);

  if (Type.isString(theme)) {
    const Theme = ThemeManager.get(theme);
    editor.theme = Theme(editor, ThemeManager.urls[theme]) || {};

    if (Type.isFunction(editor.theme.init)) {
      editor.theme.init(editor, ThemeManager.urls[theme] || editor.documentBaseUrl.replace(/\/$/, ''));
    }
  } else {
    // Theme set to false or null doesn't produce a theme api
    editor.theme = {};
  }
};

const initModel = (editor: Editor) => {
  const model = Settings.getModel(editor);
  const modelUrl = ModelManager.urls[model];
  const Model = ModelManager.get(model);

  try {
    editor.model = new Model(editor, modelUrl);
  } catch (e) {
    ErrorReporter.modelInitError(editor, model, e);
  }
};

const renderFromLoadedTheme = (editor: Editor) => {
  // Render UI
  return editor.theme.renderUI();
};

const renderFromThemeFunc = (editor: Editor) => {
  const elm = editor.getElement();
  const theme = Options.getTheme(editor) as ThemeInitFunc;
  const info = theme(editor, elm);

  if (info.editorContainer.nodeType) {
    info.editorContainer.id = info.editorContainer.id || editor.id + '_parent';
  }

  if (info.iframeContainer && info.iframeContainer.nodeType) {
    info.iframeContainer.id = info.iframeContainer.id || editor.id + '_iframecontainer';
  }

  info.height = info.iframeHeight ? info.iframeHeight : elm.offsetHeight;

  return info;
};

const createThemeFalseResult = (element: HTMLElement) => {
  return {
    editorContainer: element,
    iframeContainer: element,
    api: {}
  };
};

const renderThemeFalseIframe = (targetElement: Element) => {
  const iframeContainer = DOM.create('div');

  DOM.insertAfter(iframeContainer, targetElement);

  return createThemeFalseResult(iframeContainer);
};

const renderThemeFalse = (editor: Editor) => {
  const targetElement = editor.getElement();
  return editor.inline ? createThemeFalseResult(null) : renderThemeFalseIframe(targetElement);
};

const renderThemeUi = (editor: Editor) => {
  const elm = editor.getElement();

  editor.orgDisplay = elm.style.display;

  if (Type.isString(Options.getTheme(editor))) {
    return renderFromLoadedTheme(editor);
  } else if (Type.isFunction(Options.getTheme(editor))) {
    return renderFromThemeFunc(editor);
  } else {
    return renderThemeFalse(editor);
  }
};

const augmentEditorUiApi = (editor: Editor, api: Partial<EditorUiApi>) => {
  const uiApiFacade: EditorUiApi = {
    show: Optional.from(api.show).getOr(Fun.noop),
    hide: Optional.from(api.hide).getOr(Fun.noop),
    disable: Optional.from(api.disable).getOr(Fun.noop),
    isDisabled: Optional.from(api.isDisabled).getOr(Fun.never),
    enable: () => {
      if (!editor.mode.isReadOnly()) {
        Optional.from(api.enable).map(Fun.call);
      }
    }
  };
  editor.ui = { ...editor.ui, ...uiApiFacade };
};

const init = (editor: Editor) => {
  editor.fire('ScriptsLoaded');

  initIcons(editor);
  initTheme(editor);
  if (!Rtc.isRtc(editor)) {
    initModel(editor);
  }
  initPlugins(editor);
  const renderInfo = renderThemeUi(editor);
  augmentEditorUiApi(editor, Optional.from(renderInfo.api).getOr({}));
  const boxInfo = {
    editorContainer: renderInfo.editorContainer,
    iframeContainer: renderInfo.iframeContainer
  };
  editor.editorContainer = boxInfo.editorContainer ? boxInfo.editorContainer : null;
  appendContentCssFromSettings(editor);

  // Content editable mode ends here
  if (editor.inline) {
    return InitContentBody.initContentBody(editor);
  } else {
    return InitIframe.init(editor, boxInfo);
  }
};

export {
  init
};<|MERGE_RESOLUTION|>--- conflicted
+++ resolved
@@ -10,12 +10,9 @@
 import DOMUtils from '../api/dom/DOMUtils';
 import Editor from '../api/Editor';
 import IconManager from '../api/IconManager';
-<<<<<<< HEAD
 import ModelManager from '../api/ModelManager';
-=======
 import * as Options from '../api/Options';
 import { ThemeInitFunc } from '../api/OptionTypes';
->>>>>>> bf1fe884
 import PluginManager from '../api/PluginManager';
 import ThemeManager from '../api/ThemeManager';
 import { EditorUiApi } from '../api/ui/Ui';
@@ -100,12 +97,12 @@
 };
 
 const initModel = (editor: Editor) => {
-  const model = Settings.getModel(editor);
+  const model = Options.getModel(editor);
   const modelUrl = ModelManager.urls[model];
   const Model = ModelManager.get(model);
 
   try {
-    editor.model = new Model(editor, modelUrl);
+    editor.model = Model(editor, modelUrl) || {};
   } catch (e) {
     ErrorReporter.modelInitError(editor, model, e);
   }
