/**
 * Copyright (c) Tiny Technologies, Inc. All rights reserved.
 * Licensed under the LGPL or a commercial license.
 * For LGPL see License.txt in the project root for license information.
 * For commercial licenses see https://www.tiny.cloud/
 */

import { document, window } from '@ephox/dom-globals';
import { Attr, Element, Insert } from '@ephox/sugar';
import Annotator from '../api/Annotator';
import DOMUtils from '../api/dom/DOMUtils';
import Selection from '../api/dom/Selection';
import DomSerializer from '../api/dom/Serializer';
import Editor from '../api/Editor';
import EditorUpload from '../api/EditorUpload';
import Formatter from '../api/Formatter';
import DomParser from '../api/html/DomParser';
import Node from '../api/html/Node';
import Schema from '../api/html/Schema';
import Settings from '../api/Settings';
import UndoManager from '../api/UndoManager';
import Delay from '../api/util/Delay';
import Tools from '../api/util/Tools';
import CaretFinder from '../caret/CaretFinder';
import CaretPosition from '../caret/CaretPosition';
import ForceBlocks from '../ForceBlocks';
import KeyboardOverrides from '../keyboard/KeyboardOverrides';
import { NodeChange } from '../NodeChange';
import * as DetailsElement from '../selection/DetailsElement';
<<<<<<< HEAD
import * as MultiClickSelection from '../selection/MultiClickSelection';
import { hasAnyRanges } from '../selection/SelectionUtils';
import SelectionOverrides from '../SelectionOverrides';
import Quirks from '../util/Quirks';
=======
import Settings from '../api/Settings';
import * as Events from '../api/Events';
>>>>>>> a8bc5d1c

declare const escape: any;

const DOM = DOMUtils.DOM;

const appendStyle = function (editor: Editor, text: string) {
  const head = Element.fromDom(editor.getDoc().head);
  const tag = Element.fromTag('style');
  Attr.set(tag, 'type', 'text/css');
  Insert.append(tag, Element.fromText(text));
  Insert.append(head, tag);
};

const createParser = function (editor: Editor): DomParser {
  const parser = DomParser(editor.settings, editor.schema);

  // Convert src and href into data-mce-src, data-mce-href and data-mce-style
  parser.addAttributeFilter('src,href,style,tabindex', function (nodes, name) {
    let i = nodes.length, node;
    const dom = editor.dom;
    let value, internalName;

    while (i--) {
      node = nodes[i];
      value = node.attr(name);
      internalName = 'data-mce-' + name;

      // Add internal attribute if we need to we don't on a refresh of the document
      if (!node.attr(internalName)) {
        // Don't duplicate these since they won't get modified by any browser
        if (value.indexOf('data:') === 0 || value.indexOf('blob:') === 0) {
          continue;
        }

        if (name === 'style') {
          value = dom.serializeStyle(dom.parseStyle(value), node.name);

          if (!value.length) {
            value = null;
          }

          node.attr(internalName, value);
          node.attr(name, value);
        } else if (name === 'tabindex') {
          node.attr(internalName, value);
          node.attr(name, null);
        } else {
          node.attr(internalName, editor.convertURL(value, name, node.name));
        }
      }
    }
  });

  // Keep scripts from executing
  parser.addNodeFilter('script', function (nodes: Node[]) {
    let i = nodes.length, node, type;

    while (i--) {
      node = nodes[i];
      type = node.attr('type') || 'no/type';
      if (type.indexOf('mce-') !== 0) {
        node.attr('type', 'mce-' + type);
      }
    }
  });

  parser.addNodeFilter('#cdata', function (nodes: Node[]) {
    let i = nodes.length, node;

    while (i--) {
      node = nodes[i];
      node.type = 8;
      node.name = '#comment';
      node.value = '[CDATA[' + node.value + ']]';
    }
  });

  parser.addNodeFilter('p,h1,h2,h3,h4,h5,h6,div', function (nodes: Node[]) {
    let i = nodes.length, node;
    const nonEmptyElements = editor.schema.getNonEmptyElements();

    while (i--) {
      node = nodes[i];

      if (node.isEmpty(nonEmptyElements) && node.getAll('br').length === 0) {
        node.append(new Node('br', 1)).shortEnded = true;
      }
    }
  });

  return parser;
};

const autoFocus = function (editor: Editor) {
  if (editor.settings.auto_focus) {
    Delay.setEditorTimeout(editor, function () {
      let focusEditor;

      if (editor.settings.auto_focus === true) {
        focusEditor = editor;
      } else {
        focusEditor = editor.editorManager.get(editor.settings.auto_focus);
      }

      if (!focusEditor.destroyed) {
        focusEditor.focus();
      }
    }, 100);
  }
};

const moveSelectionToFirstCaretPosition = (editor: Editor) => {
  // If not inline and no useful selection, we want to set selection to the first valid cursor position
  // We don't do this on inline because then it selects the editor container
  // This must run AFTER editor.focus!
  const root = editor.dom.getRoot();
  if (!editor.inline && !hasAnyRanges(editor)) {
    CaretFinder.firstPositionIn(root).each((pos: CaretPosition) => editor.selection.setRng(pos.toRange()));
  }
};

const initEditor = function (editor: Editor) {
  editor.bindPendingEventDelegates();
  editor.initialized = true;
  Events.fireInit(editor);
  editor.focus(true);
  moveSelectionToFirstCaretPosition(editor);
  editor.nodeChanged({ initial: true });
  editor.execCallback('init_instance_callback', editor);
  autoFocus(editor);
};

const getStyleSheetLoader = function (editor: Editor) {
  return editor.inline ? DOM.styleSheetLoader : editor.dom.styleSheetLoader;
};

const initContentBody = function (editor: Editor, skipWrite?: boolean) {
  const settings = editor.settings;
  const targetElm = editor.getElement();
  let doc = editor.getDoc(), body, contentCssText;

  // Restore visibility on target element
  if (!settings.inline) {
    editor.getElement().style.visibility = editor.orgVisibility;
  }

  // Setup iframe body
  if (!skipWrite && !editor.inline) {
    doc.open();
    doc.write(editor.iframeHTML);
    doc.close();
  }

  if (editor.inline) {
    editor.on('remove', function () {
      const bodyEl = this.getBody();

      DOM.removeClass(bodyEl, 'mce-content-body');
      DOM.removeClass(bodyEl, 'mce-edit-focus');
      DOM.setAttrib(bodyEl, 'contentEditable', null);
    });

    DOM.addClass(targetElm, 'mce-content-body');
    editor.contentDocument = doc = document;
    editor.contentWindow = window;
    editor.bodyElement = targetElm;
    editor.contentAreaContainer = targetElm;

    // TODO: Fix this
    settings.root_name = targetElm.nodeName.toLowerCase();
  }

  // It will not steal focus while setting contentEditable
  body = editor.getBody();
  body.disabled = true;
  editor.readonly = settings.readonly;

  if (!editor.readonly) {
    if (editor.inline && DOM.getStyle(body, 'position', true) === 'static') {
      body.style.position = 'relative';
    }

    body.contentEditable = editor.getParam('content_editable_state', true);
  }

  body.disabled = false;

  editor.editorUpload = EditorUpload(editor);
  editor.schema = Schema(settings);
  editor.dom = DOMUtils(doc, {
    keep_values: true,
    url_converter: editor.convertURL,
    url_converter_scope: editor,
    hex_colors: settings.force_hex_style_colors,
    update_styles: true,
    root_element: editor.inline ? editor.getBody() : null,
    collect: () => editor.inline,
    schema: editor.schema,
    contentCssCors: Settings.shouldUseContentCssCors(editor),
    referrerPolicy: Settings.getReferrerPolicy(editor),
    onSetAttrib (e) {
      editor.fire('SetAttrib', e);
    }
  });

  editor.parser = createParser(editor);
  editor.serializer = DomSerializer(settings, editor);
  editor.selection = Selection(editor.dom, editor.getWin(), editor.serializer, editor);
  editor.annotator = Annotator(editor);
  editor.formatter = Formatter(editor);
  editor.undoManager = UndoManager(editor);
  editor._nodeChangeDispatcher = new NodeChange(editor);
  editor._selectionOverrides = SelectionOverrides(editor);

  DetailsElement.setup(editor);
  MultiClickSelection.setup(editor);
  KeyboardOverrides.setup(editor);
  ForceBlocks.setup(editor);

  Events.firePreInit(editor);

  if (!settings.browser_spellcheck && !settings.gecko_spellcheck) {
    doc.body.spellcheck = false; // Gecko
    DOM.setAttrib(body, 'spellcheck', 'false');
  }

  editor.quirks = Quirks(editor);

  Events.firePostRender(editor);

  const directionality = Settings.getDirectionality(editor);
  if (directionality !== undefined) {
    body.dir = directionality;
  }

  if (settings.protect) {
    editor.on('BeforeSetContent', function (e) {
      Tools.each(settings.protect, function (pattern) {
        e.content = e.content.replace(pattern, function (str) {
          return '<!--mce:protected ' + escape(str) + '-->';
        });
      });
    });
  }

  editor.on('SetContent', function () {
    editor.addVisual(editor.getBody());
  });

  editor.load({ initial: true, format: 'html' });
  editor.startContent = editor.getContent({ format: 'raw' }) as string;

  editor.on('compositionstart compositionend', function (e) {
    editor.composing = e.type === 'compositionstart';
  });

  // Add editor specific CSS styles
  if (editor.contentStyles.length > 0) {
    contentCssText = '';

    Tools.each(editor.contentStyles, function (style) {
      contentCssText += style + '\r\n';
    });

    editor.dom.addStyle(contentCssText);
  }

  getStyleSheetLoader(editor).loadAll(
    editor.contentCSS,
    function (_) {
      initEditor(editor);
    },
    function (urls) {
      initEditor(editor);
    }
  );

  // Append specified content CSS last
  if (settings.content_style) {
    appendStyle(editor, settings.content_style);
  }
};

export default {
  initContentBody
};<|MERGE_RESOLUTION|>--- conflicted
+++ resolved
@@ -13,6 +13,7 @@
 import DomSerializer from '../api/dom/Serializer';
 import Editor from '../api/Editor';
 import EditorUpload from '../api/EditorUpload';
+import * as Events from '../api/Events';
 import Formatter from '../api/Formatter';
 import DomParser from '../api/html/DomParser';
 import Node from '../api/html/Node';
@@ -27,16 +28,10 @@
 import KeyboardOverrides from '../keyboard/KeyboardOverrides';
 import { NodeChange } from '../NodeChange';
 import * as DetailsElement from '../selection/DetailsElement';
-<<<<<<< HEAD
 import * as MultiClickSelection from '../selection/MultiClickSelection';
 import { hasAnyRanges } from '../selection/SelectionUtils';
 import SelectionOverrides from '../SelectionOverrides';
 import Quirks from '../util/Quirks';
-=======
-import Settings from '../api/Settings';
-import * as Events from '../api/Events';
->>>>>>> a8bc5d1c
-
 declare const escape: any;
 
 const DOM = DOMUtils.DOM;
