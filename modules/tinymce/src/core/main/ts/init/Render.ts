/**
 * Copyright (c) Tiny Technologies, Inc. All rights reserved.
 * Licensed under the LGPL or a commercial license.
 * For LGPL see License.txt in the project root for license information.
 * For commercial licenses see https://www.tiny.cloud/
 */

import { Element as DomElement, HTMLFormElement, window } from '@ephox/dom-globals';
import { Arr, Fun, Option, Options, Type } from '@ephox/katamari';
import { Attr, Element } from '@ephox/sugar';
import { UrlObject } from '../api/AddOnManager';
import DOMUtils from '../api/dom/DOMUtils';
import EventUtils from '../api/dom/EventUtils';
import ScriptLoader from '../api/dom/ScriptLoader';
import Editor from '../api/Editor';
import Env from '../api/Env';
import IconManager from '../api/IconManager';
import NotificationManager from '../api/NotificationManager';
import PluginManager from '../api/PluginManager';
import * as Settings from '../api/Settings';
import { EditorSettings } from '../api/SettingsTypes';
import ThemeManager from '../api/ThemeManager';
import I18n from '../api/util/I18n';
import Tools from '../api/util/Tools';
import WindowManager from '../api/WindowManager';
import * as NodeType from '../dom/NodeType';
import * as ErrorReporter from '../ErrorReporter';
import * as Init from './Init';
import { Element } from '@ephox/sugar';
import { StyleSheetLoader } from '../api/dom/StyleSheetLoader';
import * as StyleSheetLoaderRegistry from '../dom/StyleSheetLoaderRegistry';

const DOM = DOMUtils.DOM;

const hasSkipLoadPrefix = function (name) {
  return name.charAt(0) === '-';
};

const loadLanguage = (scriptLoader, editor: Editor) => {
  const languageCode = Settings.getLanguageCode(editor);
  const languageUrl = Settings.getLanguageUrl(editor);

  if (I18n.hasCode(languageCode) === false && languageCode !== 'en') {
    const url = languageUrl !== '' ? languageUrl : editor.editorManager.baseURL + '/langs/' + languageCode + '.js';

    scriptLoader.add(url, Fun.noop, undefined, () => {
      ErrorReporter.languageLoadError(editor, url, languageCode);
    });
  }
};

const loadTheme = function (scriptLoader: ScriptLoader, editor: Editor, suffix, callback) {
  const settings = editor.settings, theme = settings.theme;

  if (Type.isString(theme)) {
    if (!hasSkipLoadPrefix(theme) && !ThemeManager.urls.hasOwnProperty(theme)) {
      const themeUrl = settings.theme_url;

      if (themeUrl) {
        ThemeManager.load(theme, editor.documentBaseURI.toAbsolute(themeUrl));
      } else {
        ThemeManager.load(theme, 'themes/' + theme + '/theme' + suffix + '.js');
      }
    }

    scriptLoader.loadQueue(function () {
      ThemeManager.waitFor(theme, callback);
    });
  } else {
    callback();
  }
};

interface UrlMeta {
  url: string;
  name: Option<string>;
}

const getIconsUrlMetaFromUrl = (editor: Editor): Option<UrlMeta> => Option.from(Settings.getIconsUrl(editor))
  .filter((url) => url.length > 0)
  .map((url) => ({
    url,
    name: Option.none()
  }));

const getIconsUrlMetaFromName = (editor: Editor, name: string | undefined, suffix: string): Option<UrlMeta> => Option.from(name)
  .filter((name) => name.length > 0 && !IconManager.has(name))
  .map((name) => ({
    url: `${editor.editorManager.baseURL}/icons/${name}/icons${suffix}.js`,
    name: Option.some(name)
  }));

const loadIcons = (scriptLoader: ScriptLoader, editor: Editor, suffix: string) => {
  const defaultIconsUrl = getIconsUrlMetaFromName(editor, 'default', suffix);
  const customIconsUrl = getIconsUrlMetaFromUrl(editor).orThunk(() => getIconsUrlMetaFromName(editor, Settings.getIconPackName(editor), ''));

  Arr.each(Options.cat([ defaultIconsUrl, customIconsUrl ]), (urlMeta) => {
    scriptLoader.add(urlMeta.url, Fun.noop, undefined, () => {
      ErrorReporter.iconsLoadError(editor, urlMeta.url, urlMeta.name.getOrUndefined());
    });
  });
};

const loadPlugins = (editor: Editor, settings: EditorSettings, suffix: string) => {
  if (Type.isArray(settings.plugins)) {
    settings.plugins = settings.plugins.join(' ');
  }

  Tools.each(settings.external_plugins, function (url, name) {
    PluginManager.load(name, url, Fun.noop, undefined, () => {
      ErrorReporter.pluginLoadError(editor, url, name);
    });
    settings.plugins += ' ' + name;
  });

  Tools.each(settings.plugins.split(/[ ,]/), function (plugin) {
    plugin = Tools.trim(plugin);

    if (plugin && !PluginManager.urls[plugin]) {
      if (hasSkipLoadPrefix(plugin)) {
        plugin = plugin.substr(1, plugin.length);

        const dependencies = PluginManager.dependencies(plugin);

        Tools.each(dependencies, function (depPlugin) {
          const defaultSettings = {
            prefix: 'plugins/',
            resource: depPlugin,
            suffix: '/plugin' + suffix + '.js'
          };

          const dep = PluginManager.createUrl(defaultSettings, depPlugin);
          PluginManager.load(dep.resource, dep, Fun.noop, undefined, () => {
            ErrorReporter.pluginLoadError(editor, dep.prefix + dep.resource + dep.suffix, dep.resource);
          });
        });
      } else {
        const url: UrlObject = {
          prefix: 'plugins/',
          resource: plugin,
          suffix: '/plugin' + suffix + '.js'
        };

        PluginManager.load(plugin, url, Fun.noop, undefined, () => {
          ErrorReporter.pluginLoadError(editor, url.prefix + url.resource + url.suffix, plugin);
        });
      }
    }
  });
};

const loadScripts = function (editor: Editor, suffix: string) {
  const scriptLoader = ScriptLoader.ScriptLoader;

  loadTheme(scriptLoader, editor, suffix, function () {
    loadLanguage(scriptLoader, editor);
    loadIcons(scriptLoader, editor, suffix);
    loadPlugins(editor, editor.settings, suffix);

    scriptLoader.loadQueue(function () {
      if (!editor.removed) {
        Init.init(editor);
      }
    }, editor, function () {
      if (!editor.removed) {
        Init.init(editor);
      }
    });
  });
};

const getStyleSheetLoader = (element: Element<DomElement>, editorSettings: EditorSettings): StyleSheetLoader =>
  StyleSheetLoaderRegistry.instance.forElement(element, {
    contentCssCors: editorSettings.contentCssCors,
    referrerPolicy: editorSettings.referrerPolicy
  });

const render = function (editor: Editor) {
  const settings = editor.settings, id = editor.id;

  // The user might have bundled multiple language packs so we need to switch the active code to the user specified language
  I18n.setCode(Settings.getLanguageCode(editor));

  const readyHandler = function () {
    DOM.unbind(window, 'ready', readyHandler);
    editor.render();
  };

  // Page is not loaded yet, wait for it
  if (!EventUtils.Event.domLoaded) {
    DOM.bind(window, 'ready', readyHandler);
    return;
  }

  // Element not found, then skip initialization
  if (!editor.getElement()) {
    return;
  }

  // No editable support old iOS versions etc
  if (!Env.contentEditable) {
    return;
  }

<<<<<<< HEAD
  // snapshot the element we're going to render to
  const element = Element.fromDom(editor.getElement());
  const snapshot = Attr.clone(element);
  editor.on('remove', () => {
    Arr.eachr(element.dom().attributes, (attr) =>
      Attr.remove(element, attr.name)
    );
    Attr.setAll(element, snapshot);
  });
=======
  editor.ui.styleSheetLoader = getStyleSheetLoader(Element.fromDom(editor.getElement()), settings);
>>>>>>> 7ecdec44

  // Hide target element early to prevent content flashing
  if (!settings.inline) {
    editor.orgVisibility = editor.getElement().style.visibility;
    editor.getElement().style.visibility = 'hidden';
  } else {
    editor.inline = true;
  }

  // TODO: Investigate the types here
  const form = (editor.getElement() as HTMLFormElement).form || DOM.getParent(id, 'form');
  if (form) {
    editor.formElement = form;

    // Add hidden input for non input elements inside form elements
    if (settings.hidden_input && !NodeType.isTextareaOrInput(editor.getElement())) {
      DOM.insertAfter(DOM.create('input', { type: 'hidden', name: id }), id);
      editor.hasHiddenInput = true;
    }

    // Pass submit/reset from form to editor instance
    editor.formEventDelegate = function (e) {
      editor.fire(e.type, e);
    };

    DOM.bind(form, 'submit reset', editor.formEventDelegate);

    // Reset contents in editor when the form is reset
    editor.on('reset', function () {
      editor.resetContent();
    });

    // Check page uses id="submit" or name="submit" for it's submit button
    if (settings.submit_patch && !form.submit.nodeType && !form.submit.length && !form._mceOldSubmit) {
      form._mceOldSubmit = form.submit;
      form.submit = function () {
        editor.editorManager.triggerSave();
        editor.setDirty(false);

        return form._mceOldSubmit(form);
      };
    }
  }

  editor.windowManager = WindowManager(editor);
  editor.notificationManager = NotificationManager(editor);

  if (settings.encoding === 'xml') {
    editor.on('GetContent', function (e) {
      if (e.save) {
        e.content = DOM.encode(e.content);
      }
    });
  }

  if (settings.add_form_submit_trigger) {
    editor.on('submit', function () {
      if (editor.initialized) {
        editor.save();
      }
    });
  }

  if (settings.add_unload_trigger) {
    editor._beforeUnload = function () {
      if (editor.initialized && !editor.destroyed && !editor.isHidden()) {
        editor.save({ format: 'raw', no_events: true, set_dirty: false });
      }
    };

    editor.editorManager.on('BeforeUnload', editor._beforeUnload);
  }

  editor.editorManager.add(editor);
  loadScripts(editor, editor.suffix);
};

export {
  render
};<|MERGE_RESOLUTION|>--- conflicted
+++ resolved
@@ -26,7 +26,6 @@
 import * as NodeType from '../dom/NodeType';
 import * as ErrorReporter from '../ErrorReporter';
 import * as Init from './Init';
-import { Element } from '@ephox/sugar';
 import { StyleSheetLoader } from '../api/dom/StyleSheetLoader';
 import * as StyleSheetLoaderRegistry from '../dom/StyleSheetLoaderRegistry';
 
@@ -202,7 +201,6 @@
     return;
   }
 
-<<<<<<< HEAD
   // snapshot the element we're going to render to
   const element = Element.fromDom(editor.getElement());
   const snapshot = Attr.clone(element);
@@ -212,9 +210,8 @@
     );
     Attr.setAll(element, snapshot);
   });
-=======
-  editor.ui.styleSheetLoader = getStyleSheetLoader(Element.fromDom(editor.getElement()), settings);
->>>>>>> 7ecdec44
+
+  editor.ui.styleSheetLoader = getStyleSheetLoader(element, settings);
 
   // Hide target element early to prevent content flashing
   if (!settings.inline) {
