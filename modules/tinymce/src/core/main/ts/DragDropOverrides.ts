--- conflicted
+++ resolved
@@ -1,9 +1,5 @@
-<<<<<<< HEAD
 import { Arr, Optional, Singleton, Throttler, Type } from '@ephox/katamari';
-=======
-import { Arr, Singleton, Throttler, Type } from '@ephox/katamari';
 import { SugarElement } from '@ephox/sugar';
->>>>>>> e70bb9e9
 
 import DOMUtils from './api/dom/DOMUtils';
 import { EventUtilsEvent } from './api/dom/EventUtils';
