/**
 * Copyright (c) Tiny Technologies, Inc. All rights reserved.
 * Licensed under the LGPL or a commercial license.
 * For LGPL see License.txt in the project root for license information.
 * For commercial licenses see https://www.tiny.cloud/
 */

import { Arr, Optional, Type } from '@ephox/katamari';
import { Remove, SugarElement } from '@ephox/sugar';

import DOMUtils from '../api/dom/DOMUtils';
import ElementUtils from '../api/dom/ElementUtils';
import Editor from '../api/Editor';
import { ParserArgs } from '../api/html/DomParser';
import AstNode from '../api/html/Node';
import HtmlSerializer from '../api/html/Serializer';
import * as StyleUtils from '../api/html/StyleUtils';
import Tools from '../api/util/Tools';
import CaretPosition from '../caret/CaretPosition';
import { CaretWalker } from '../caret/CaretWalker';
import * as TableDelete from '../delete/TableDelete';
import * as CefUtils from '../dom/CefUtils';
import * as NodeType from '../dom/NodeType';
import * as PaddingBr from '../dom/PaddingBr';
import { cleanInvalidNodes } from '../html/InvalidNodes';
import * as RangeNormalizer from '../selection/RangeNormalizer';
import * as SelectionUtils from '../selection/SelectionUtils';
import { InsertContentDetails } from './ContentTypes';
import * as InsertList from './InsertList';
import { trimOrPadLeftRight } from './NbspTrim';

const isTableCell = NodeType.isTableCell;

const isTableCellContentSelected = (dom: DOMUtils, rng: Range, cell: Node | null): boolean => {
  if (cell !== null) {
    const endCell = dom.getParent(rng.endContainer, isTableCell);
    return cell === endCell && SelectionUtils.hasAllContentsSelected(SugarElement.fromDom(cell), rng);
  } else {
    return false;
  }
};

const validInsertion = (editor: Editor, value: string, parentNode: Element): void => {
  // Should never insert content into bogus elements, since these can
  // be resize handles or similar
  if (parentNode.getAttribute('data-mce-bogus') === 'all') {
    parentNode.parentNode.insertBefore(editor.dom.createFragment(value), parentNode);
  } else {
    // Check if parent is empty or only has one BR element then set the innerHTML of that parent
    const node = parentNode.firstChild;
    const node2 = parentNode.lastChild;
    if (!node || (node === node2 && node.nodeName === 'BR')) {
      editor.dom.setHTML(parentNode, value);
    } else {
      editor.selection.setContent(value, { no_events: true });
    }
  }
};

const trimBrsFromTableCell = (dom: DOMUtils, elm: Element): void => {
  Optional.from(dom.getParent(elm, 'td,th')).map(SugarElement.fromDom).each(PaddingBr.trimBlockTrailingBr);
};

// Remove children nodes that are exactly the same as a parent node - name, attributes, styles
const reduceInlineTextElements = (editor: Editor, merge: boolean | undefined): void => {
  const textInlineElements = editor.schema.getTextInlineElements();
  const dom = editor.dom;

  if (merge) {
    const root = editor.getBody();
    const elementUtils = ElementUtils(dom);

    Tools.each(dom.select('*[data-mce-fragment]'), (node) => {
      const isInline = Type.isNonNullable(textInlineElements[node.nodeName.toLowerCase()]);
      if (isInline && StyleUtils.hasInheritableStyles(dom, node)) {
        for (let parentNode = node.parentNode; Type.isNonNullable(parentNode) && parentNode !== root; parentNode = parentNode.parentNode) {
          // Check if the parent has a style conflict that would prevent the child node from being safely removed,
          // even if a exact node match could be found further up the tree
          const styleConflict = StyleUtils.hasStyleConflict(dom, node, parentNode);
          if (styleConflict) {
            break;
          }

          if (elementUtils.compare(parentNode, node)) {
            dom.remove(node, true);
            break;
          }
        }
      }
    });
  }
};

const markFragmentElements = (fragment: AstNode): void => {
  let node = fragment;

  while ((node = node.walk())) {
    if (node.type === 1) {
      node.attr('data-mce-fragment', '1');
    }
  }
};

const unmarkFragmentElements = (elm: Element): void => {
  Tools.each(elm.getElementsByTagName('*'), (elm) => {
    elm.removeAttribute('data-mce-fragment');
  });
};

const isPartOfFragment = (node: Element): boolean => {
  return !!node.getAttribute('data-mce-fragment');
};

const canHaveChildren = (editor: Editor, node: Node | undefined): boolean => {
  return node && !editor.schema.getVoidElements()[node.nodeName];
};

const moveSelectionToMarker = (editor: Editor, marker: HTMLElement | null): void => {
  let nextRng: Range;
  const dom = editor.dom;
  const selection = editor.selection;

  if (!marker) {
    return;
  }

  selection.scrollIntoView(marker);

  // If marker is in cE=false then move selection to that element instead
  const parentEditableElm = CefUtils.getContentEditableRoot(editor.getBody(), marker);
  if (dom.getContentEditable(parentEditableElm) === 'false') {
    dom.remove(marker);
    selection.select(parentEditableElm);
    return;
  }

  // Move selection before marker and remove it
  let rng = dom.createRng();

  // If previous sibling is a text node set the selection to the end of that node
  const node = marker.previousSibling;
  if (NodeType.isText(node)) {
    rng.setStart(node, node.nodeValue.length);

    const node2 = marker.nextSibling;
    if (NodeType.isText(node2)) {
      node.appendData(node2.data);
      node2.parentNode.removeChild(node2);
    }
  } else {
    // If the previous sibling isn't a text node or doesn't exist set the selection before the marker node
    rng.setStartBefore(marker);
    rng.setEndBefore(marker);
  }

  const findNextCaretRng = (rng: Range): Range | undefined => {
    let caretPos = CaretPosition.fromRangeStart(rng);
    const caretWalker = CaretWalker(editor.getBody());

    caretPos = caretWalker.next(caretPos);
    if (caretPos) {
      return caretPos.toRange();
    }
  };

  // Remove the marker node and set the new range
  const parentBlock = dom.getParent(marker, dom.isBlock);
  dom.remove(marker);

  if (parentBlock && dom.isEmpty(parentBlock)) {
    Remove.empty(SugarElement.fromDom(parentBlock));

    rng.setStart(parentBlock, 0);
    rng.setEnd(parentBlock, 0);

    if (!isTableCell(parentBlock) && !isPartOfFragment(parentBlock) && (nextRng = findNextCaretRng(rng))) {
      rng = nextRng;
      dom.remove(parentBlock);
    } else {
      dom.add(parentBlock, dom.create('br', { 'data-mce-bogus': '1' }));
    }
  }

  selection.setRng(rng);
};

const deleteSelectedContent = (editor: Editor): void => {
  const dom = editor.dom;
  // Fix for #2595 seems that delete removes one extra character on
  // WebKit for some odd reason if you double click select a word
  const rng = RangeNormalizer.normalize(editor.selection.getRng());
  editor.selection.setRng(rng);
  // TINY-1044: Selecting all content in a single table cell will cause the entire table to be deleted
  // when using the native delete command. As such we need to manually delete the cell content instead
  const startCell = dom.getParent(rng.startContainer, isTableCell);
  if (isTableCellContentSelected(dom, rng, startCell)) {
    TableDelete.deleteCellContents(editor, rng, SugarElement.fromDom(startCell));
  } else {
    editor.getDoc().execCommand('Delete', false, null);
  }
};

export const insertHtmlAtCaret = (editor: Editor, value: string, details: InsertContentDetails): void => {
  let parentNode;
  let rng, node;
  const selection = editor.selection;
  const dom = editor.dom;

  // Check for whitespace before/after value
  if (/^ | $/.test(value)) {
    value = trimOrPadLeftRight(dom, selection.getRng(), value);
  }

  // Setup parser and serializer
  const parser = editor.parser;
  const merge = details.merge;

  const serializer = HtmlSerializer({
    validate: true
  }, editor.schema);
  const bookmarkHtml = '<span id="mce_marker" data-mce-type="bookmark">&#xFEFF;</span>';

  // Add caret at end of contents if it's missing
  if (value.indexOf('{$caret}') === -1) {
    value += '{$caret}';
  }

  // Replace the caret marker with a span bookmark element
  value = value.replace(/\{\$caret\}/, bookmarkHtml);

  // If selection is at <body>|<p></p> then move it into <body><p>|</p>
  rng = selection.getRng();
  const caretElement = rng.startContainer || (rng.parentElement ? rng.parentElement() : null);
  const body = editor.getBody();
  if (caretElement === body && selection.isCollapsed()) {
    if (dom.isBlock(body.firstChild) && canHaveChildren(editor, body.firstChild) && dom.isEmpty(body.firstChild)) {
      rng = dom.createRng();
      rng.setStart(body.firstChild, 0);
      rng.setEnd(body.firstChild, 0);
      selection.setRng(rng);
    }
  }

  // Insert node maker where we will insert the new HTML and get it's parent
  if (!selection.isCollapsed()) {
    deleteSelectedContent(editor);
  }

  parentNode = selection.getNode();

  // Parse the fragment within the context of the parent node
  const parserArgs: ParserArgs = { context: parentNode.nodeName.toLowerCase(), data: details.data, insert: true };
  const fragment = parser.parse(value, parserArgs);

  // Custom handling of lists
  if (details.paste === true && InsertList.isListFragment(editor.schema, fragment) && InsertList.isParentBlockLi(dom, parentNode)) {
    rng = InsertList.insertAtCaret(serializer, dom, selection.getRng(), fragment);
    selection.setRng(rng);
    return;
  }

  markFragmentElements(fragment);

  // Move the caret to a more suitable location
  node = fragment.lastChild;
  if (node.attr('id') === 'mce_marker') {
    const marker = node;

    for (node = node.prev; node; node = node.walk(true)) {
      if (node.type === 3 || !dom.isBlock(node.name)) {
        if (editor.schema.isValidChild(node.parent.name, 'span')) {
          node.parent.insert(marker, node, node.name === 'br');
        }
        break;
      }
    }
  }

  editor._selectionOverrides.showBlockCaretContainer(parentNode);

  // If parser says valid we can insert the contents into that parent
  if (!parserArgs.invalid) {
    value = serializer.serialize(fragment);
    validInsertion(editor, value, parentNode);
  } else {
    // If the fragment was invalid within that context then we need
    // to parse and process the parent it's inserted into

    // Insert bookmark node and get the parent
    editor.selection.setContent(bookmarkHtml);
    parentNode = selection.getNode();
    const rootNode = editor.getBody();

<<<<<<< HEAD
    // Opera will return the document node when selection is in root
    if (parentNode.nodeType === 9) {
      parentNode = node = rootNode;
    } else {
      node = parentNode;
=======
      // Get the outer/inner HTML depending on if we are in the root and parser and serialize that
      value = parentNode === rootNode ? rootNode.innerHTML : dom.getOuterHTML(parentNode);
      const root = parser.parse(value);
      for (let markerNode = root; markerNode; markerNode = markerNode.walk()) {
        if (markerNode.attr('id') === 'mce_marker') {
          markerNode.replace(fragment);
          break;
        }
      }
      const toExtract = fragment.children();
      const parent = fragment.parent.name;
      fragment.unwrap();
      const invalidChildren = Arr.filter(toExtract, (node) => !editor.schema.isValidChild(parent, node.name));
      cleanInvalidNodes(invalidChildren, editor.schema);
      value = serializer.serialize(root);

      // Set the inner/outer HTML depending on if we are in the root or not
      if (parentNode === rootNode) {
        dom.setHTML(rootNode, value);
      } else {
        dom.setOuterHTML(parentNode, value);
      }
>>>>>>> ab0e8245
    }

    // Find the ancestor just before the root element
    while (node !== rootNode) {
      parentNode = node;
      node = node.parentNode;
    }

    // Get the outer/inner HTML depending on if we are in the root and parser and serialize that
    value = parentNode === rootNode ? rootNode.innerHTML : dom.getOuterHTML(parentNode);
    value = serializer.serialize(
      parser.parse(
        // Need to replace by using a function since $ in the contents would otherwise be a problem
        value.replace(/<span (id="mce_marker"|id=mce_marker).+?<\/span>/i, () => {
          return serializer.serialize(fragment);
        })
      )
    );

    // Set the inner/outer HTML depending on if we are in the root or not
    if (parentNode === rootNode) {
      dom.setHTML(rootNode, value);
    } else {
      dom.setOuterHTML(parentNode, value);
    }
  }

  reduceInlineTextElements(editor, merge);
  moveSelectionToMarker(editor, dom.get('mce_marker'));
  unmarkFragmentElements(editor.getBody());
  trimBrsFromTableCell(dom, selection.getStart());
};<|MERGE_RESOLUTION|>--- conflicted
+++ resolved
@@ -283,7 +283,7 @@
     value = serializer.serialize(fragment);
     validInsertion(editor, value, parentNode);
   } else {
-    // If the fragment was invalid within that context then we need
+     // If the fragment was invalid within that context then we need
     // to parse and process the parent it's inserted into
 
     // Insert bookmark node and get the parent
@@ -291,36 +291,11 @@
     parentNode = selection.getNode();
     const rootNode = editor.getBody();
 
-<<<<<<< HEAD
     // Opera will return the document node when selection is in root
     if (parentNode.nodeType === 9) {
       parentNode = node = rootNode;
     } else {
       node = parentNode;
-=======
-      // Get the outer/inner HTML depending on if we are in the root and parser and serialize that
-      value = parentNode === rootNode ? rootNode.innerHTML : dom.getOuterHTML(parentNode);
-      const root = parser.parse(value);
-      for (let markerNode = root; markerNode; markerNode = markerNode.walk()) {
-        if (markerNode.attr('id') === 'mce_marker') {
-          markerNode.replace(fragment);
-          break;
-        }
-      }
-      const toExtract = fragment.children();
-      const parent = fragment.parent.name;
-      fragment.unwrap();
-      const invalidChildren = Arr.filter(toExtract, (node) => !editor.schema.isValidChild(parent, node.name));
-      cleanInvalidNodes(invalidChildren, editor.schema);
-      value = serializer.serialize(root);
-
-      // Set the inner/outer HTML depending on if we are in the root or not
-      if (parentNode === rootNode) {
-        dom.setHTML(rootNode, value);
-      } else {
-        dom.setOuterHTML(parentNode, value);
-      }
->>>>>>> ab0e8245
     }
 
     // Find the ancestor just before the root element
@@ -331,14 +306,19 @@
 
     // Get the outer/inner HTML depending on if we are in the root and parser and serialize that
     value = parentNode === rootNode ? rootNode.innerHTML : dom.getOuterHTML(parentNode);
-    value = serializer.serialize(
-      parser.parse(
-        // Need to replace by using a function since $ in the contents would otherwise be a problem
-        value.replace(/<span (id="mce_marker"|id=mce_marker).+?<\/span>/i, () => {
-          return serializer.serialize(fragment);
-        })
-      )
-    );
+    const root = parser.parse(value);
+    for (let markerNode = root; markerNode; markerNode = markerNode.walk()) {
+      if (markerNode.attr('id') === 'mce_marker') {
+        markerNode.replace(fragment);
+        break;
+      }
+    }
+    const toExtract = fragment.children();
+    const parent = fragment.parent.name;
+    fragment.unwrap();
+    const invalidChildren = Arr.filter(toExtract, (node) => !editor.schema.isValidChild(parent, node.name));
+    cleanInvalidNodes(invalidChildren, editor.schema);
+    value = serializer.serialize(root);
 
     // Set the inner/outer HTML depending on if we are in the root or not
     if (parentNode === rootNode) {
