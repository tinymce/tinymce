--- conflicted
+++ resolved
@@ -246,22 +246,12 @@
   const parserArgs: ParserArgs = { context: parentNode.nodeName.toLowerCase(), data: details.data, insert: true };
   const fragment = parser.parse(value, parserArgs);
 
-<<<<<<< HEAD
-    // Custom handling of lists
-    if (details.paste === true && InsertList.isListFragment(editor.schema, fragment) && InsertList.isParentBlockLi(dom, parentNode)) {
-      rng = InsertList.insertAtCaret(serializer, dom, selection.getRng(), fragment);
-      selection.setRng(rng);
-      editor.dispatch('SetContent', args);
-      return;
-    }
-=======
   // Custom handling of lists
   if (details.paste === true && InsertList.isListFragment(editor.schema, fragment) && InsertList.isParentBlockLi(dom, parentNode)) {
     rng = InsertList.insertAtCaret(serializer, dom, selection.getRng(), fragment);
     selection.setRng(rng);
     return value;
   }
->>>>>>> b309da60
 
   markFragmentElements(fragment);
 
