--- conflicted
+++ resolved
@@ -1186,12 +1186,8 @@
   shouldConvertUnsafeEmbeds,
   getApiKey,
   isDisabled,
-<<<<<<< HEAD
   shouldIndentOnTab,
-  getListMaxDepth
-=======
+  getListMaxDepth,
   getFetchUsers,
-  getUserId,
-  shouldIndentOnTab
->>>>>>> fd4aee81
+  getUserId
 };