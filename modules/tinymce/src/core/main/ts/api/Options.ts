--- conflicted
+++ resolved
@@ -1092,11 +1092,7 @@
   shouldUseDocumentWrite,
   shouldForceHexColor,
   shouldSandboxIframes,
-<<<<<<< HEAD
-  shouldConvertUnsafeEmbeds,
-  getLicenseKey
-=======
+  getLicenseKey,
   getSandboxIframesExclusions,
   shouldConvertUnsafeEmbeds
->>>>>>> 8d8dd3de
 };