import { Arr, Obj, Strings, Type } from '@ephox/katamari';
import { PlatformDetection } from '@ephox/sand';

import * as Pattern from '../textpatterns/core/Pattern';
import * as PatternTypes from '../textpatterns/core/PatternTypes';

import DOMUtils from './dom/DOMUtils';
import Editor from './Editor';
import { fireDisabledStateChange } from './Events';
import { EditorOptions } from './OptionTypes';
import I18n from './util/I18n';
import Tools from './util/Tools';

const deviceDetection = PlatformDetection.detect().deviceType;
const isTouch = deviceDetection.isTouch();
const DOM = DOMUtils.DOM;

const getHash = (value: string): Record<string, string> => {
  const items = value.indexOf('=') > 0 ? value.split(/[;,](?![^=;,]*(?:[;,]|$))/) : value.split(',');
  return Arr.foldl(items, (output, item) => {
    const arr = item.split('=');
    const key = arr[0];
    const val = arr.length > 1 ? arr[1] : key;
    output[Strings.trim(key)] = Strings.trim(val);
    return output;
  }, {} as Record<string, string>);
};

const isRegExp = (x: unknown): x is RegExp => Type.is(x, RegExp);

const option = <K extends keyof EditorOptions>(name: K) => (editor: Editor) =>
  editor.options.get(name);

const stringOrObjectProcessor = (value: unknown) =>
  Type.isString(value) || Type.isObject(value);

const bodyOptionProcessor = (editor: Editor, defaultValue: string = '') => (value: unknown) => {
  const valid = Type.isString(value);
  if (valid) {
    if (value.indexOf('=') !== -1) {
      const bodyObj = getHash(value);
      return { value: Obj.get(bodyObj, editor.id).getOr(defaultValue), valid };
    } else {
      return { value, valid };
    }
  } else {
    return { valid: false as const, message: 'Must be a string.' };
  }
};

const register = (editor: Editor): void => {
  const registerOption = editor.options.register;

  registerOption('id', {
    processor: 'string',
    default: editor.id
  });

  registerOption('selector', {
    processor: 'string'
  });

  registerOption('target', {
    processor: 'object'
  });

  registerOption('suffix', {
    processor: 'string'
  });

  registerOption('cache_suffix', {
    processor: 'string'
  });

  registerOption('base_url', {
    processor: 'string'
  });

  registerOption('referrer_policy', {
    processor: 'string',
    default: ''
  });

  registerOption('language_load', {
    processor: 'boolean',
    default: true
  });

  registerOption('inline', {
    processor: 'boolean',
    default: false
  });

  registerOption('iframe_attrs', {
    processor: 'object',
    default: {}
  });

  registerOption('doctype', {
    processor: 'string',
    default: '<!DOCTYPE html>'
  });

  registerOption('document_base_url', {
    processor: 'string',
    default: editor.documentBaseUrl
  });

  registerOption('body_id', {
    processor: bodyOptionProcessor(editor, 'tinymce'),
    default: 'tinymce'
  });

  registerOption('body_class', {
    processor: bodyOptionProcessor(editor),
    default: ''
  });

  registerOption('content_security_policy', {
    processor: 'string',
    default: ''
  });

  registerOption('br_in_pre', {
    processor: 'boolean',
    default: true
  });

  registerOption('forced_root_block', {
    processor: (value) => {
      const valid = Type.isString(value) && Strings.isNotEmpty(value);
      if (valid) {
        return { value, valid };
      } else {
        return { valid: false, message: 'Must be a non-empty string.' };
      }
    },
    default: 'p'
  });

  registerOption('forced_root_block_attrs', {
    processor: 'object',
    default: {}
  });

  registerOption('newline_behavior', {
    processor: (value) => {
      const valid = Arr.contains([ 'block', 'linebreak', 'invert', 'default' ], value);
      return valid ? { value, valid } : { valid: false, message: 'Must be one of: block, linebreak, invert or default.' };
    },
    default: 'default'
  });

  registerOption('br_newline_selector', {
    processor: 'string',
    default: '.mce-toc h2,figcaption,caption'
  });

  registerOption('no_newline_selector', {
    processor: 'string',
    default: ''
  });

  registerOption('keep_styles', {
    processor: 'boolean',
    default: true
  });

  registerOption('end_container_on_empty_block', {
    processor: (value) => {
      if (Type.isBoolean(value)) {
        return { valid: true, value };
      } else if (Type.isString(value)) {
        return { valid: true, value };
      } else {
        return { valid: false, message: 'Must be boolean or a string' };
      }
    },
    default: 'blockquote'
  });

  registerOption('font_size_style_values', {
    processor: 'string',
    default: 'xx-small,x-small,small,medium,large,x-large,xx-large'
  });

  registerOption('font_size_legacy_values', {
    processor: 'string',
    // See: http://www.w3.org/TR/CSS2/fonts.html#propdef-font-size
    default: 'xx-small,small,medium,large,x-large,xx-large,300%'
  });

  registerOption('font_size_classes', {
    processor: 'string',
    default: ''
  });

  registerOption('automatic_uploads', {
    processor: 'boolean',
    default: true
  });

  registerOption('images_reuse_filename', {
    processor: 'boolean',
    default: false
  });

  registerOption('images_replace_blob_uris', {
    processor: 'boolean',
    default: true
  });

  registerOption('icons', {
    processor: 'string',
    default: ''
  });

  registerOption('icons_url', {
    processor: 'string',
    default: ''
  });

  registerOption('images_upload_url', {
    processor: 'string',
    default: ''
  });

  registerOption('images_upload_base_path', {
    processor: 'string',
    default: ''
  });

  registerOption('images_upload_credentials', {
    processor: 'boolean',
    default: false
  });

  registerOption('images_upload_handler', {
    processor: 'function'
  });

  registerOption('language', {
    processor: 'string',
    default: 'en'
  });

  registerOption('language_url', {
    processor: 'string',
    default: ''
  });

  registerOption('entity_encoding', {
    processor: 'string',
    default: 'named'
  });

  registerOption('indent', {
    processor: 'boolean',
    default: true
  });

  registerOption('indent_before', {
    processor: 'string',
    default: 'p,h1,h2,h3,h4,h5,h6,blockquote,div,title,style,pre,script,td,th,ul,ol,li,dl,dt,dd,area,table,thead,' +
      'tfoot,tbody,tr,section,details,summary,article,hgroup,aside,figure,figcaption,option,optgroup,datalist'
  });

  registerOption('indent_after', {
    processor: 'string',
    default: 'p,h1,h2,h3,h4,h5,h6,blockquote,div,title,style,pre,script,td,th,ul,ol,li,dl,dt,dd,area,table,thead,' +
      'tfoot,tbody,tr,section,details,summary,article,hgroup,aside,figure,figcaption,option,optgroup,datalist'
  });

  registerOption('indent_use_margin', {
    processor: 'boolean',
    default: false
  });

  registerOption('indentation', {
    processor: 'string',
    default: '40px'
  });

  registerOption('content_css', {
    processor: (value) => {
      const valid = value === false || Type.isString(value) || Type.isArrayOf(value, Type.isString);

      if (valid) {
        if (Type.isString(value)) {
          return { value: Arr.map(value.split(','), Strings.trim), valid };
        } else if (Type.isArray(value)) {
          return { value, valid };
        } else if (value === false) {
          return { value: [], valid };
        } else {
          return { value, valid };
        }
      } else {
        return { valid: false, message: 'Must be false, a string or an array of strings.' };
      }
    },
    default: isInline(editor) ? [] : [ 'default' ]
  });

  registerOption('content_style', {
    processor: 'string'
  });

  registerOption('content_css_cors', {
    processor: 'boolean',
    default: false
  });

  registerOption('font_css', {
    processor: (value) => {
      const valid = Type.isString(value) || Type.isArrayOf(value, Type.isString);

      if (valid) {
        const newValue = Type.isArray(value) ? value : Arr.map(value.split(','), Strings.trim);
        return { value: newValue, valid };
      } else {
        return { valid: false, message: 'Must be a string or an array of strings.' };
      }
    },
    default: []
  });

  registerOption('extended_mathml_attributes', {
    processor: 'string[]'
  });

  registerOption('extended_mathml_elements', {
    processor: 'string[]'
  });

  registerOption('inline_boundaries', {
    processor: 'boolean',
    default: true
  });

  registerOption('inline_boundaries_selector', {
    processor: 'string',
    default: 'a[href],code,span.mce-annotation'
  });

  registerOption('object_resizing', {
    processor: (value) => {
      const valid = Type.isBoolean(value) || Type.isString(value);
      if (valid) {
        if (value === false || deviceDetection.isiPhone() || deviceDetection.isiPad()) {
          return { value: '', valid };
        } else {
          return { value: value === true ? 'table,img,figure.image,div,video,iframe' : value, valid };
        }
      } else {
        return { valid: false, message: 'Must be boolean or a string' };
      }
    },
    // No nice way to do object resizing on touch devices at this stage
    default: !isTouch
  });

  registerOption('resize_img_proportional', {
    processor: 'boolean',
    default: true
  });

  registerOption('event_root', {
    processor: 'string'
  });

  registerOption('service_message', {
    processor: 'string'
  });

  registerOption('onboarding', {
    processor: 'boolean',
    default: true
  });

  registerOption('tiny_cloud_entry_url', {
    processor: 'string'
  });

  registerOption('theme', {
    processor: (value) => value === false || Type.isString(value) || Type.isFunction(value),
    default: 'silver'
  });

  registerOption('theme_url', {
    processor: 'string'
  });

  registerOption('formats', {
    processor: 'object'
  });

  registerOption('format_empty_lines', {
    processor: 'boolean',
    default: false
  });

  registerOption('format_noneditable_selector', {
    processor: 'string',
    default: ''
  });

  registerOption('preview_styles', {
    processor: (value) => {
      const valid = value === false || Type.isString(value);
      if (valid) {
        return { value: value === false ? '' : value, valid };
      } else {
        return { valid: false, message: 'Must be false or a string' };
      }
    },
    default: 'font-family font-size font-weight font-style text-decoration text-transform color background-color border border-radius outline text-shadow'
  });

  registerOption('custom_ui_selector', {
    processor: 'string',
    default: ''
  });

  registerOption('hidden_input', {
    processor: 'boolean',
    default: true
  });

  registerOption('submit_patch', {
    processor: 'boolean',
    default: true
  });

  registerOption('encoding', {
    processor: 'string'
  });

  registerOption('add_form_submit_trigger', {
    processor: 'boolean',
    default: true
  });

  registerOption('add_unload_trigger', {
    processor: 'boolean',
    default: true
  });

  registerOption('custom_undo_redo_levels', {
    processor: 'number',
    default: 0
  });

  registerOption('disable_nodechange', {
    processor: 'boolean',
    default: false
  });

  registerOption('disabled', {
    processor: (value) => {
      if (Type.isBoolean(value)) {
        if (editor.initialized && isDisabled(editor) !== value) {
          // Schedules the callback to run in the next microtask queue once the option is updated
          // TODO: TINY-11586 - Implement `onChange` callback when the value of an option changes
          // eslint-disable-next-line @typescript-eslint/no-floating-promises
          Promise.resolve().then(() => {
            fireDisabledStateChange(editor, value);
          });
        }
        return { valid: true, value };
      }

      return { valid: false, message: 'The value must be a boolean.' };
    },
    default: false
  });

  registerOption('readonly', {
    processor: 'boolean',
    default: false
  });

  registerOption('editable_root', {
    processor: 'boolean',
    default: true
  });

  registerOption('plugins', {
    processor: 'string[]',
    default: []
  });

  registerOption('external_plugins', {
    processor: 'object'
  });

  registerOption('forced_plugins', {
    processor: 'string[]'
  });

  registerOption('model', {
    processor: 'string',
    default: editor.hasPlugin('rtc') ? 'plugin' : 'dom'
  });

  registerOption('model_url', {
    processor: 'string'
  });

  registerOption('block_unsupported_drop', {
    processor: 'boolean',
    default: true
  });

  registerOption('visual', {
    processor: 'boolean',
    default: true
  });

  registerOption('visual_table_class', {
    processor: 'string',
    default: 'mce-item-table'
  });

  registerOption('visual_anchor_class', {
    processor: 'string',
    default: 'mce-item-anchor'
  });

  registerOption('iframe_aria_text', {
    processor: 'string',
    default: 'Rich Text Area'.concat(editor.hasPlugin('help') ? '. Press ALT-0 for help.' : '')
  });

  registerOption('setup', {
    processor: 'function'
  });

  registerOption('init_instance_callback', {
    processor: 'function'
  });

  registerOption('url_converter', {
    processor: 'function',
    // Note: Don't bind here, as the binding is handled via the `url_converter_scope`
    // eslint-disable-next-line @typescript-eslint/unbound-method
    default: editor.convertURL
  });

  registerOption('url_converter_scope', {
    processor: 'object',
    default: editor
  });

  registerOption('urlconverter_callback', {
    processor: 'function'
  });

  registerOption('allow_conditional_comments', {
    processor: 'boolean',
    default: false
  });

  registerOption('allow_html_data_urls', {
    processor: 'boolean',
    default: false
  });

  registerOption('allow_svg_data_urls', {
    processor: 'boolean'
  });

  registerOption('allow_html_in_named_anchor', {
    processor: 'boolean',
    default: false
  });

  registerOption('allow_script_urls', {
    processor: 'boolean',
    default: false
  });

  registerOption('allow_unsafe_link_target', {
    processor: 'boolean',
    default: false
  });

  registerOption('allow_mathml_annotation_encodings', {
    processor: (value) => {
      const valid = Type.isArrayOf(value, Type.isString);
      return valid ? { value, valid } : { valid: false, message: 'Must be an array of strings.' };
    },
    default: []
  });

  registerOption('convert_fonts_to_spans', {
    processor: 'boolean',
    default: true,
    deprecated: true
  });

  registerOption('fix_list_elements', {
    processor: 'boolean',
    default: false
  });

  registerOption('preserve_cdata', {
    processor: 'boolean',
    default: false
  });

  registerOption('remove_trailing_brs', {
    processor: 'boolean',
    default: true
  });

  registerOption('pad_empty_with_br', {
    processor: 'boolean',
    default: false,
  });

  registerOption('inline_styles', {
    processor: 'boolean',
    default: true,
    deprecated: true
  });

  registerOption('element_format', {
    processor: 'string',
    default: 'html'
  });

  registerOption('entities', {
    processor: 'string'
  });

  registerOption('schema', {
    processor: 'string',
    default: 'html5'
  });

  registerOption('convert_urls', {
    processor: 'boolean',
    default: true
  });

  registerOption('relative_urls', {
    processor: 'boolean',
    default: true
  });

  registerOption('remove_script_host', {
    processor: 'boolean',
    default: true
  });

  registerOption('custom_elements', {
    processor: stringOrObjectProcessor
  });

  registerOption('extended_valid_elements', {
    processor: 'string'
  });

  registerOption('invalid_elements', {
    processor: 'string'
  });

  registerOption('invalid_styles', {
    processor: stringOrObjectProcessor
  });

  registerOption('valid_children', {
    processor: 'string'
  });

  registerOption('valid_classes', {
    processor: stringOrObjectProcessor
  });

  registerOption('valid_elements', {
    processor: 'string'
  });

  registerOption('valid_styles', {
    processor: stringOrObjectProcessor
  });

  registerOption('verify_html', {
    processor: 'boolean',
    default: true
  });

  registerOption('auto_focus', {
    processor: (value) => Type.isString(value) || value === true
  });

  registerOption('browser_spellcheck', {
    processor: 'boolean',
    default: false
  });

  registerOption('protect', {
    processor: 'array'
  });

  registerOption('images_file_types', {
    processor: 'string',
    default: 'jpeg,jpg,jpe,jfi,jif,jfif,png,gif,bmp,webp'
  });

  registerOption('deprecation_warnings', {
    processor: 'boolean',
    default: true
  });

  registerOption('a11y_advanced_options', {
    processor: 'boolean',
    default: false
  });

  registerOption('api_key', {
    processor: 'string'
  });

  registerOption('license_key', {
    processor: 'string'
  });

  registerOption('paste_block_drop', {
    processor: 'boolean',
    default: false
  });

  registerOption('paste_data_images', {
    processor: 'boolean',
    default: true
  });

  registerOption('paste_preprocess', {
    processor: 'function'
  });

  registerOption('paste_postprocess', {
    processor: 'function'
  });

  registerOption('paste_webkit_styles', {
    processor: 'string',
    default: 'none'
  });

  registerOption('paste_remove_styles_if_webkit', {
    processor: 'boolean',
    default: true
  });

  registerOption('paste_merge_formats', {
    processor: 'boolean',
    default: true
  });

  registerOption('smart_paste', {
    processor: 'boolean',
    default: true
  });

  registerOption('paste_as_text', {
    processor: 'boolean',
    default: false
  });

  registerOption('paste_tab_spaces', {
    processor: 'number',
    default: 4
  });

  registerOption('text_patterns', {
    processor: (value) => {
      if (Type.isArrayOf(value, Type.isObject) || value === false) {
        const patterns = value === false ? [] : value;
        return { value: Pattern.fromRawPatterns(patterns), valid: true };
      } else {
        return { valid: false, message: 'Must be an array of objects or false.' };
      }
    },
    default: [
      { start: '*', end: '*', format: 'italic' },
      { start: '**', end: '**', format: 'bold' },
      { start: '#', format: 'h1', trigger: 'space' },
      { start: '##', format: 'h2', trigger: 'space' },
      { start: '###', format: 'h3', trigger: 'space' },
      { start: '####', format: 'h4', trigger: 'space' },
      { start: '#####', format: 'h5', trigger: 'space' },
      { start: '######', format: 'h6', trigger: 'space' },
      { start: '1.', cmd: 'InsertOrderedList', trigger: 'space' },
      { start: '*', cmd: 'InsertUnorderedList', trigger: 'space' },
      { start: '-', cmd: 'InsertUnorderedList', trigger: 'space' },
      { start: '>', cmd: 'mceBlockQuote', trigger: 'space' },
      { start: '---', cmd: 'InsertHorizontalRule', trigger: 'space' },
    ]
  });

  registerOption('text_patterns_lookup', {
    processor: (value) => {
      if (Type.isFunction(value)) {
        return {
          value: Pattern.fromRawPatternsLookup(value as PatternTypes.RawDynamicPatternsLookup),
          valid: true,
        };
      } else {
        return { valid: false, message: 'Must be a single function' };
      }
    },
    default: (_ctx: PatternTypes.DynamicPatternContext): PatternTypes.Pattern[] => [ ]
  });

  registerOption('noneditable_class', {
    processor: 'string',
    default: 'mceNonEditable'
  });

  registerOption('editable_class', {
    processor: 'string',
    default: 'mceEditable'
  });

  registerOption('noneditable_regexp', {
    processor: (value) => {
      if (Type.isArrayOf(value, isRegExp)) {
        return { value, valid: true };
      } else if (isRegExp(value)) {
        return { value: [ value ], valid: true };
      } else {
        return { valid: false, message: 'Must be a RegExp or an array of RegExp.' };
      }
    },
    default: []
  });

  registerOption('table_tab_navigation', {
    processor: 'boolean',
    default: true
  });

  registerOption('highlight_on_focus', {
    processor: 'boolean',
    default: true
  });

  registerOption('xss_sanitization', {
    processor: 'boolean',
    default: true
  });

  registerOption('details_initial_state', {
    processor: (value) => {
      const valid = Arr.contains([ 'inherited', 'collapsed', 'expanded' ], value);
      return valid ? { value, valid } : { valid: false, message: 'Must be one of: inherited, collapsed, or expanded.' };
    },
    default: 'inherited'
  });

  registerOption('details_serialized_state', {
    processor: (value) => {
      const valid = Arr.contains([ 'inherited', 'collapsed', 'expanded' ], value);
      return valid ? { value, valid } : { valid: false, message: 'Must be one of: inherited, collapsed, or expanded.' };
    },
    default: 'inherited'
  });

  registerOption('init_content_sync', {
    processor: 'boolean',
    default: false
  });

  registerOption('newdocument_content', {
    processor: 'string',
    default: ''
  });

  registerOption('sandbox_iframes', {
    processor: 'boolean',
    default: true
  });

  registerOption('sandbox_iframes_exclusions', {
    processor: 'string[]',
    default: [
      'youtube.com',
      'youtu.be',
      'vimeo.com',
      'player.vimeo.com',
      'dailymotion.com',
      'embed.music.apple.com',
      'open.spotify.com',
      'giphy.com',
      'dai.ly',
      'codepen.io',
    ]
  });

  registerOption('convert_unsafe_embeds', {
    processor: 'boolean',
    default: true
  });

  registerOption('user_id', {
    processor: 'string',
  });

  registerOption('fetch_users', {
    processor: (value) => {
      if (value === undefined) {
        return { valid: true, value: undefined };
      }
      if (Type.isFunction(value)) {
        return { valid: true, value };
      }
      return {
        valid: false,
        message: 'fetch_users must be a function that returns a Promise<ExpectedUser[]>'
      };
    }
  });

  // These options must be registered later in the init sequence due to their default values
  editor.on('ScriptsLoaded', () => {
    registerOption('directionality', {
      processor: 'string',
      default: I18n.isRtl() ? 'rtl' : undefined
    });

    registerOption('placeholder', {
      processor: 'string',
      // Fallback to the original elements placeholder if not set in the settings
      default: DOM.getAttrib(editor.getElement(), 'placeholder')
    });
  });

  registerOption('lists_indent_on_tab', {
    processor: 'boolean',
    default: true
  });
};

const getIframeAttrs = option('iframe_attrs');
const getDocType = option('doctype');
const getDocumentBaseUrl = option('document_base_url');
const getBodyId = option('body_id');
const getBodyClass = option('body_class');
const getContentSecurityPolicy = option('content_security_policy');
const shouldPutBrInPre = option('br_in_pre');
const getForcedRootBlock = option('forced_root_block');
const getForcedRootBlockAttrs = option('forced_root_block_attrs');
const getNewlineBehavior = option('newline_behavior');
const getBrNewLineSelector = option('br_newline_selector');
const getNoNewLineSelector = option('no_newline_selector');
const shouldKeepStyles = option('keep_styles');
const shouldEndContainerOnEmptyBlock = option('end_container_on_empty_block');
const isAutomaticUploadsEnabled = option('automatic_uploads');
const shouldReuseFileName = option('images_reuse_filename');
const shouldReplaceBlobUris = option('images_replace_blob_uris');
const getIconPackName = option('icons');
const getIconsUrl = option('icons_url');
const getImageUploadUrl = option('images_upload_url');
const getImageUploadBasePath = option('images_upload_base_path');
const getImagesUploadCredentials = option('images_upload_credentials');
const getImagesUploadHandler = option('images_upload_handler');
const shouldUseContentCssCors = option('content_css_cors');
const getReferrerPolicy = option('referrer_policy');
const getLanguageCode = option('language');
const getLanguageUrl = option('language_url');
const shouldIndentUseMargin = option('indent_use_margin');
const getIndentation = option('indentation');
const getContentCss = option('content_css');
const getContentStyle = option('content_style');
const getFontCss = option('font_css');
const getDirectionality = option('directionality');
const getInlineBoundarySelector = option('inline_boundaries_selector');
const getObjectResizing = option('object_resizing');
const getResizeImgProportional = option('resize_img_proportional');
const getPlaceholder = option('placeholder');
const getEventRoot = option('event_root');
const getServiceMessage = option('service_message');
const getTheme = option('theme');
const getThemeUrl = option('theme_url');
const getModel = option('model');
const getModelUrl = option('model_url');
const isInlineBoundariesEnabled = option('inline_boundaries');
const getFormats = option('formats');
const getPreviewStyles = option('preview_styles');
const canFormatEmptyLines = option('format_empty_lines');
const getFormatNoneditableSelector = option('format_noneditable_selector');
const getCustomUiSelector = option('custom_ui_selector');
const isInline = option('inline');
const hasHiddenInput = option('hidden_input');
const shouldPatchSubmit = option('submit_patch');
const shouldAddFormSubmitTrigger = option('add_form_submit_trigger');
const shouldAddUnloadTrigger = option('add_unload_trigger');
const getCustomUndoRedoLevels = option('custom_undo_redo_levels');
const shouldDisableNodeChange = option('disable_nodechange');
const isReadOnly = option('readonly');
const hasEditableRoot = option('editable_root');
const hasContentCssCors = option('content_css_cors');
const getPlugins = option('plugins');
const getExternalPlugins = option('external_plugins');
const shouldBlockUnsupportedDrop = option('block_unsupported_drop');
const isVisualAidsEnabled = option('visual');
const getVisualAidsTableClass = option('visual_table_class');
const getVisualAidsAnchorClass = option('visual_anchor_class');
const getIframeAriaText = option('iframe_aria_text');
const getSetupCallback = option('setup');
const getInitInstanceCallback = option('init_instance_callback');
const getUrlConverterCallback = option('urlconverter_callback');
const getAutoFocus = option('auto_focus');
const shouldBrowserSpellcheck = option('browser_spellcheck');
const getProtect = option('protect');
const shouldPasteBlockDrop = option('paste_block_drop');
const shouldPasteDataImages = option('paste_data_images');
const getPastePreProcess = option('paste_preprocess');
const getPastePostProcess = option('paste_postprocess');
const getNewDocumentContent = option('newdocument_content');
const getPasteWebkitStyles = option('paste_webkit_styles');
const shouldPasteRemoveWebKitStyles = option('paste_remove_styles_if_webkit');
const shouldPasteMergeFormats = option('paste_merge_formats');
const isSmartPasteEnabled = option('smart_paste');
const isPasteAsTextEnabled = option('paste_as_text');
const getPasteTabSpaces = option('paste_tab_spaces');
const shouldAllowHtmlDataUrls = option('allow_html_data_urls');
const getTextPatterns = option('text_patterns');
const getTextPatternsLookup = option('text_patterns_lookup');
const getNonEditableClass = option('noneditable_class');
const getEditableClass = option('editable_class');
const getNonEditableRegExps = option('noneditable_regexp');
const shouldPreserveCData = option('preserve_cdata');
const shouldHighlightOnFocus = option('highlight_on_focus');
const shouldSanitizeXss = option('xss_sanitization');
const shouldUseDocumentWrite = option('init_content_sync');
const hasTextPatternsLookup = (editor: Editor): boolean => editor.options.isSet('text_patterns_lookup');
const getFontStyleValues = (editor: Editor): string[] => Tools.explode(editor.options.get('font_size_style_values'));
const getFontSizeClasses = (editor: Editor): string[] => Tools.explode(editor.options.get('font_size_classes'));
const isEncodingXml = (editor: Editor): boolean => editor.options.get('encoding') === 'xml';
const getAllowedImageFileTypes = (editor: Editor): string[] => Tools.explode(editor.options.get('images_file_types'));
const hasTableTabNavigation = option('table_tab_navigation');
const getDetailsInitialState = option('details_initial_state');
const getDetailsSerializedState = option('details_serialized_state');
const shouldSandboxIframes = option('sandbox_iframes');
const getSandboxIframesExclusions = (editor: Editor): string[] => editor.options.get('sandbox_iframes_exclusions');
const shouldConvertUnsafeEmbeds = option('convert_unsafe_embeds');
const getLicenseKey = option('license_key');
const getApiKey = option('api_key');
const isDisabled = option('disabled');
const getExtendedMathmlAttributes = option('extended_mathml_attributes');
const getExtendedMathmlElements = option('extended_mathml_elements');
<<<<<<< HEAD
const getUserId = option('user_id');
const getFetchUsers = option('fetch_users');
=======
const shouldIndentOnTab = option('lists_indent_on_tab');
>>>>>>> 127c47c8

export {
  register,

  getIframeAttrs,
  getDocType,
  getDocumentBaseUrl,
  getExtendedMathmlAttributes,
  getExtendedMathmlElements,
  getBodyId,
  getBodyClass,
  getContentSecurityPolicy,
  shouldPutBrInPre,
  getForcedRootBlock,
  getForcedRootBlockAttrs,
  getNewlineBehavior,
  getBrNewLineSelector,
  getNoNewLineSelector,
  shouldKeepStyles,
  shouldEndContainerOnEmptyBlock,
  getFontStyleValues,
  getFontSizeClasses,
  getIconPackName,
  getIconsUrl,
  isAutomaticUploadsEnabled,
  shouldReuseFileName,
  shouldReplaceBlobUris,
  getImageUploadUrl,
  getImageUploadBasePath,
  getImagesUploadCredentials,
  getImagesUploadHandler,
  shouldUseContentCssCors,
  getReferrerPolicy,
  getLanguageCode,
  getLanguageUrl,
  shouldIndentUseMargin,
  getIndentation,
  getContentCss,
  getContentStyle,
  getDirectionality,
  getInlineBoundarySelector,
  getObjectResizing,
  getResizeImgProportional,
  getPlaceholder,
  getEventRoot,
  getServiceMessage,
  getTheme,
  getModel,
  isInlineBoundariesEnabled,
  getFormats,
  getPreviewStyles,
  canFormatEmptyLines,
  getFormatNoneditableSelector,
  getCustomUiSelector,
  getThemeUrl,
  getModelUrl,
  isInline,
  hasHiddenInput,
  shouldPatchSubmit,
  isEncodingXml,
  shouldAddFormSubmitTrigger,
  shouldAddUnloadTrigger,
  getCustomUndoRedoLevels,
  shouldDisableNodeChange,
  isReadOnly,
  hasEditableRoot,
  hasContentCssCors,
  getPlugins,
  getExternalPlugins,
  shouldBlockUnsupportedDrop,
  isVisualAidsEnabled,
  getVisualAidsTableClass,
  getFontCss,
  getVisualAidsAnchorClass,
  getSetupCallback,
  getInitInstanceCallback,
  getUrlConverterCallback,
  getIframeAriaText,
  getAutoFocus,
  shouldBrowserSpellcheck,
  getProtect,
  shouldPasteBlockDrop,
  shouldPasteDataImages,
  getPastePreProcess,
  getPastePostProcess,
  getNewDocumentContent,
  getPasteWebkitStyles,
  shouldPasteRemoveWebKitStyles,
  shouldPasteMergeFormats,
  isSmartPasteEnabled,
  isPasteAsTextEnabled,
  getPasteTabSpaces,
  shouldAllowHtmlDataUrls,
  getAllowedImageFileTypes,
  getTextPatterns,
  getTextPatternsLookup,
  hasTextPatternsLookup,
  getNonEditableClass,
  getNonEditableRegExps,
  getEditableClass,
  hasTableTabNavigation,
  shouldPreserveCData,
  shouldHighlightOnFocus,
  shouldSanitizeXss,
  getDetailsInitialState,
  getDetailsSerializedState,
  shouldUseDocumentWrite,
  shouldSandboxIframes,
  getLicenseKey,
  getSandboxIframesExclusions,
  shouldConvertUnsafeEmbeds,
  getApiKey,
  isDisabled,
<<<<<<< HEAD
  getFetchUsers,
  getUserId
=======
  shouldIndentOnTab
>>>>>>> 127c47c8
};<|MERGE_RESOLUTION|>--- conflicted
+++ resolved
@@ -1053,12 +1053,9 @@
 const isDisabled = option('disabled');
 const getExtendedMathmlAttributes = option('extended_mathml_attributes');
 const getExtendedMathmlElements = option('extended_mathml_elements');
-<<<<<<< HEAD
 const getUserId = option('user_id');
 const getFetchUsers = option('fetch_users');
-=======
 const shouldIndentOnTab = option('lists_indent_on_tab');
->>>>>>> 127c47c8
 
 export {
   register,
@@ -1172,10 +1169,7 @@
   shouldConvertUnsafeEmbeds,
   getApiKey,
   isDisabled,
-<<<<<<< HEAD
   getFetchUsers,
-  getUserId
-=======
+  getUserId,
   shouldIndentOnTab
->>>>>>> 127c47c8
 };