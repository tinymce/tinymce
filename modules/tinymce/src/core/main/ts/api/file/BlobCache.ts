/**
 * Copyright (c) Tiny Technologies, Inc. All rights reserved.
 * Licensed under the LGPL or a commercial license.
 * For LGPL see License.txt in the project root for license information.
 * For commercial licenses see https://www.tiny.cloud/
 */

import { Arr, Fun, Type } from '@ephox/katamari';
import * as Uuid from '../../util/Uuid';

export interface BlobCache {
  create: (o: string | BlobInfoData, blob?: Blob, base64?: string, filename?: string, path?: string) => BlobInfo;
  add: (blobInfo: BlobInfo) => void;
  get: (id: string) => BlobInfo | undefined;
  getByUri: (blobUri: string) => BlobInfo | undefined;
  getByData: (base64: string, type: string) => BlobInfo | undefined;
  findFirst: (predicate: (blobInfo: BlobInfo) => boolean) => BlobInfo | undefined;
  removeByUri: (blobUri: string) => void;
  destroy: () => void;
}

export interface BlobInfoData {
  id?: string;
  name?: string;
  blob: Blob;
  base64: string;
  blobUri?: string;
  uri?: string;
  path?: string;
}

export interface BlobInfo {
  id: () => string;
  name: () => string;
  filename: () => string;
  blob: () => Blob;
  base64: () => string;
  blobUri: () => string;
  uri: () => string;
  path: () => string;
}

export const BlobCache = (): BlobCache => {
  let cache: BlobInfo[] = [];

<<<<<<< HEAD
  const create = function (o: BlobInfoData | string, blob?: Blob, base64?: string, filename?: string, path?: string): BlobInfo {
=======
  const mimeToExt = (mime: string) => {
    const mimes = {
      'image/jpeg': 'jpg',
      'image/jpg': 'jpg',
      'image/gif': 'gif',
      'image/png': 'png'
    };

    return mimes[mime.toLowerCase()] || 'dat';
  };

  const create = (o: BlobInfoData | string, blob?: Blob, base64?: string, filename?: string): BlobInfo => {
>>>>>>> 9133c677
    if (Type.isString(o)) {
      const id = o;

      return toBlobInfo({
        id,
        name: filename,
        blob,
        base64,
        path: filename
      });
    } else if (Type.isObject(o)) {
      return toBlobInfo(o);
    } else {
      throw new Error('Unknown input type');
    }
  };

  const toBlobInfo = (o: BlobInfoData): BlobInfo => {
    if (!o.blob || !o.base64) {
      throw new Error('blob and base64 representations of the image are required for BlobInfo to be created');
    }

    const id = o.id || Uuid.uuid('blobid');
    const name = o.name || id;

    return {
      id: Fun.constant(id),
      name: Fun.constant(name),
      filename: Fun.constant(name.substring(name.lastIndexOf('/') + 1)),
      blob: Fun.constant(o.blob),
      base64: Fun.constant(o.base64),
      blobUri: Fun.constant(o.blobUri || URL.createObjectURL(o.blob)),
      uri: Fun.constant(o.uri),
      path: Fun.constant(o.path.substring(0, o.path.lastIndexOf('/') + 1))
    };
  };

  const add = (blobInfo: BlobInfo) => {
    if (!get(blobInfo.id())) {
      cache.push(blobInfo);
    }
  };

  const findFirst = (predicate: (blobInfo: BlobInfo) => boolean) => Arr.find(cache, predicate).getOrUndefined();

  const get = (id: string) =>
    findFirst((cachedBlobInfo) => cachedBlobInfo.id() === id);

  const getByUri = (blobUri: string) =>
    findFirst((blobInfo) => blobInfo.blobUri() === blobUri);

  const getByData = (base64: string, type: string) =>
    findFirst((blobInfo) => blobInfo.base64() === base64 && blobInfo.blob().type === type);

  const removeByUri = (blobUri: string) => {
    cache = Arr.filter(cache, (blobInfo) => {
      if (blobInfo.blobUri() === blobUri) {
        URL.revokeObjectURL(blobInfo.blobUri());
        return false;
      }

      return true;
    });
  };

  const destroy = () => {
    Arr.each(cache, (cachedBlobInfo) => {
      URL.revokeObjectURL(cachedBlobInfo.blobUri());
    });

    cache = [];
  };

  return {
    create,
    add,
    get,
    getByUri,
    getByData,
    findFirst,
    removeByUri,
    destroy
  };
};<|MERGE_RESOLUTION|>--- conflicted
+++ resolved
@@ -43,9 +43,6 @@
 export const BlobCache = (): BlobCache => {
   let cache: BlobInfo[] = [];
 
-<<<<<<< HEAD
-  const create = function (o: BlobInfoData | string, blob?: Blob, base64?: string, filename?: string, path?: string): BlobInfo {
-=======
   const mimeToExt = (mime: string) => {
     const mimes = {
       'image/jpeg': 'jpg',
@@ -58,7 +55,7 @@
   };
 
   const create = (o: BlobInfoData | string, blob?: Blob, base64?: string, filename?: string): BlobInfo => {
->>>>>>> 9133c677
+
     if (Type.isString(o)) {
       const id = o;
 
