--- conflicted
+++ resolved
@@ -432,11 +432,7 @@
       .map((e) => e.dom)
       .filter((e) => {
         if (editor.mode.isReadOnly()) {
-<<<<<<< HEAD
-          return editor.mode.isSelectionEnabled() && e.nodeName !== 'TABLE';
-=======
           return editor.mode.isSelectionEnabled();
->>>>>>> 4d879914
         }
         return dom.isEditable(e.parentElement) || e.nodeName === 'IMG' && dom.isEditable(e);
       })
