--- conflicted
+++ resolved
@@ -73,49 +73,7 @@
       }
     }
 
-<<<<<<< HEAD
-    args = self.editor.dispatch('BeforeExecCommand', { command, ui, value });
-    if (args.isDefaultPrevented()) {
-      return false;
-    }
-
-    const customCommand = command.toLowerCase();
-    if ((func = self.commands.exec[customCommand])) {
-      func(customCommand, ui, value);
-      self.editor.dispatch('ExecCommand', { command, ui, value });
-      return true;
-    }
-
-    // Plugin commands
-    each(this.editor.plugins, (p) => {
-      if (p.execCommand && p.execCommand(command, ui, value)) {
-        self.editor.dispatch('ExecCommand', { command, ui, value });
-        state = true;
-        return false;
-      }
-    });
-
-    if (state) {
-      return state;
-    }
-
-    // Theme commands
-    if (self.editor.theme && self.editor.theme.execCommand && self.editor.theme.execCommand(command, ui, value)) {
-      self.editor.dispatch('ExecCommand', { command, ui, value });
-      return true;
-    }
-
-    // Browser commands
-    try {
-      state = self.editor.getDoc().execCommand(command, ui, value);
-    } catch (ex) {
-      // Ignore old IE errors
-    }
-
-    if (state) {
-      self.editor.dispatch('ExecCommand', { command, ui, value });
-=======
-    const eventArgs = editor.fire('BeforeExecCommand', { command, ui, value });
+    const eventArgs = editor.dispatch('BeforeExecCommand', { command, ui, value });
     if (eventArgs.isDefaultPrevented()) {
       return false;
     }
@@ -123,8 +81,7 @@
     const func = this.commands.exec[lowerCaseCommand];
     if (Type.isFunction(func)) {
       func(lowerCaseCommand, ui, value);
-      editor.fire('ExecCommand', { command, ui, value });
->>>>>>> cc54c033
+      editor.dispatch('ExecCommand', { command, ui, value });
       return true;
     }
 
