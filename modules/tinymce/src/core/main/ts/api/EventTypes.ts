/**
 * Copyright (c) Tiny Technologies, Inc. All rights reserved.
 * Licensed under the LGPL or a commercial license.
 * For LGPL see License.txt in the project root for license information.
 * For commercial licenses see https://www.tiny.cloud/
 */

<<<<<<< HEAD
=======
import { Types } from '@ephox/bridge';
import { Element, Event, HTMLElement, Node, Range, TouchEvent, UIEvent } from '@ephox/dom-globals';
>>>>>>> d580ac10
import { GetContentArgs, SetContentArgs } from '../content/ContentTypes';
import { UndoLevel } from '../undo/UndoManagerTypes';
import Editor from './Editor';
import { Dialog } from './ui/Ui';
import { NativeEventMap } from './util/EventDispatcher';

export type ExecCommandEvent = { command: string; ui?: boolean; value?: any };

// TODO Figure out if these properties should be on the ContentArgs types
export type GetContentEvent = GetContentArgs & { source_view: boolean; selection: boolean; save: boolean };
export type SetContentEvent = SetContentArgs & { paste: boolean; selection: boolean };

export type NewBlockEvent = { newBlock: Element };

export type NodeChangeEvent = { element: Element; parents: Node[]; selectionChange?: boolean; initial?: boolean };

export type ObjectResizedEvent = { target: HTMLElement; width: number; height: number };

export type ObjectSelectedEvent = { target: Node; targetClone?: Node };

export type ScrollIntoViewEvent = { elm: HTMLElement; alignToTop: boolean };

export type SetSelectionRangeEvent = { range: Range; forward: boolean };

export type ShowCaretEvent = { target: Node; direction: number; before: boolean };

export type SwitchModeEvent = { mode: string };

export type AddUndoEvent = { level: UndoLevel; lastLevel: UndoLevel; originalEvent: Event };
export type UndoRedoEvent = { level: UndoLevel };

export type WindowEvent<T extends Dialog.DialogData> = { dialog: Dialog.DialogInstanceApi<T> };

export type ProgressStateEvent = { state: boolean; time?: number };

export type PlaceholderToggleEvent = { state: boolean };

export type LoadErrorEvent = { message: string };

export interface EditorEventMap extends Omit<NativeEventMap, 'blur' | 'focus'> {
  'activate': { relatedTarget: Editor };
  'deactivate': { relatedTarget: Editor };
  'focus': { blurredEditor: Editor };
  'blur': { focusedEditor: Editor };
  'resize': UIEvent;
  'scroll': UIEvent;
  'detach': { };
  'remove': { };
  'init': { };
  'ScrollIntoView': ScrollIntoViewEvent;
  'AfterScrollIntoView': ScrollIntoViewEvent;
  'ObjectResized': ObjectResizedEvent;
  'ObjectResizeStart': ObjectResizedEvent;
  'SwitchMode': SwitchModeEvent;
  'ScrollWindow': UIEvent;
  'ResizeWindow': UIEvent;
  'SkinLoaded': { };
  'SkinLoadError': LoadErrorEvent;
  'PluginLoadError': LoadErrorEvent;
  'IconsLoadError': LoadErrorEvent;
  'LanguageLoadError': LoadErrorEvent;
  'BeforeExecCommand': ExecCommandEvent;
  'ExecCommand': ExecCommandEvent;
  'NodeChange': NodeChangeEvent;
  'ShowCaret': ShowCaretEvent;
  'SelectionChange': { };
  'ObjectSelected': ObjectSelectedEvent;
  'BeforeObjectSelected': ObjectSelectedEvent;
  'GetSelectionRange': { range: Range };
  'SetSelectionRange': SetSelectionRangeEvent;
  'AfterSetSelectionRange': SetSelectionRangeEvent;
  'BeforeGetContent': GetContentEvent;
  'GetContent': GetContentEvent;
  'BeforeSetContent': SetContentEvent;
  'SetContent': SetContentEvent;
  'LoadContent': { };
  'PreviewFormats': { };
  'AfterPreviewFormats': { };
  'ScriptsLoaded': { };
  'PreInit': { };
  'PostRender': { };
  'NewBlock': NewBlockEvent;
  'ClearUndos': { };
  'TypingUndo': { };
  'Redo': UndoRedoEvent;
  'Undo': UndoRedoEvent;
  'BeforeAddUndo': AddUndoEvent;
  'AddUndo': AddUndoEvent;
  'CloseWindow': WindowEvent<any>;
  'OpenWindow': WindowEvent<any>;
  'ProgressState': ProgressStateEvent;
  'PlaceholderToggle': PlaceholderToggleEvent;
  'tap': TouchEvent;
  'longpress': TouchEvent;
  'longpresscancel': { };
}

export interface EditorManagerEventMap {
  'AddEditor': { editor: Editor };
  'RemoveEditor': { editor: Editor };
  'BeforeUnload': { returnValue: any };
}<|MERGE_RESOLUTION|>--- conflicted
+++ resolved
@@ -5,11 +5,6 @@
  * For commercial licenses see https://www.tiny.cloud/
  */
 
-<<<<<<< HEAD
-=======
-import { Types } from '@ephox/bridge';
-import { Element, Event, HTMLElement, Node, Range, TouchEvent, UIEvent } from '@ephox/dom-globals';
->>>>>>> d580ac10
 import { GetContentArgs, SetContentArgs } from '../content/ContentTypes';
 import { UndoLevel } from '../undo/UndoManagerTypes';
 import Editor from './Editor';
