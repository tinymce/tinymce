import { ApproxStructure, Cursors } from '@ephox/agar';
import { after, afterEach, before, context, describe, it } from '@ephox/bedrock-client';
import { Arr, Type } from '@ephox/katamari';
import { PlatformDetection } from '@ephox/sand';
import { TinyAssertions, TinyDom, TinyHooks, TinySelections, TinyState } from '@ephox/wrap-mcagar';
import { assert } from 'chai';

import Editor from 'tinymce/core/api/Editor';
import { EditorEvent } from 'tinymce/core/api/util/EventDispatcher';
import * as CaretFormat from 'tinymce/core/fmt/CaretFormat';
import * as InsertNewLine from 'tinymce/core/newline/InsertNewLine';

describe('browser.tinymce.core.newline.InsertNewLineTest', () => {
  const hook = TinyHooks.bddSetupLight<Editor>({
    indent: false,
    base_url: '/project/tinymce/js/tinymce',
  }, [], true);

  const bookmarkSpan = '<span data-mce-type="bookmark" id="mce_2_start" data-mce-style="overflow:hidden;line-height:0px" style="overflow:hidden;line-height:0px"></span>';

  const insertNewline = (editor: Editor, args: Partial<EditorEvent<KeyboardEvent>>) => {
    InsertNewLine.insert(editor, args as EditorEvent<KeyboardEvent>);
  };

  /*
  This function is used as a replacement for the TinySelections.setCursor as some changes are performed to cursor position in this setup.
  */
  const setSelectionTo = (editor: Editor, path: number[], offset: number) => {
    const sel = editor.selection.getSel();

    if (Type.isNullable(sel)) {
      throw new Error('Sel is unexpectedly missing.');
    }

    const cursorPath = Cursors.path({
      startPath: path,
      soffset: offset,
      finishPath: path,
      foffset: offset
    });

    const cursorRange = Cursors.calculate(TinyDom.body(editor), cursorPath);

    const range = editor.contentDocument.createRange();
    range.setStart(cursorRange.start.dom, cursorRange.soffset);
    range.setEnd(cursorRange.finish.dom, cursorRange.foffset);

    if (PlatformDetection.detect().browser.isSafari()) {
      editor.selection.setRng(range);
    } else {
      sel.removeAllRanges();
      sel.addRange(range);
    }
  };

  context('design mode', () => {
    context('Enter in paragraph', () => {
      it('Insert block before', () => {
        const editor = hook.editor();
        editor.setContent('<p>ab</p>');
        TinySelections.setCursor(editor, [ 0, 0 ], 0);
        insertNewline(editor, {});
        TinyAssertions.assertContent(editor, '<p>&nbsp;</p><p>ab</p>');
        TinyAssertions.assertSelection(editor, [ 1, 0 ], 0, [ 1, 0 ], 0);
      });

      it('Split block in the middle', () => {
        const editor = hook.editor();
        editor.setContent('<p>ab</p>');
        TinySelections.setCursor(editor, [ 0, 0 ], 1);
        insertNewline(editor, {});
        TinyAssertions.assertContent(editor, '<p>a</p><p>b</p>');
        TinyAssertions.assertSelection(editor, [ 1, 0 ], 0, [ 1, 0 ], 0);
      });

      it('Insert block after', () => {
        const editor = hook.editor();
        editor.setContent('<p>ab</p>');
        TinySelections.setCursor(editor, [ 0, 0 ], 2);
        insertNewline(editor, {});
        TinyAssertions.assertContent(editor, '<p>ab</p><p>&nbsp;</p>');
        TinyAssertions.assertSelection(editor, [ 1 ], 0, [ 1 ], 0);
      });

      it('Insert block after bookmark', () => {
        const editor = hook.editor();
        editor.setContent(`<p>${bookmarkSpan}<br data-mce-bogus="1"></p>`, { format: 'raw' });
        TinySelections.setCursor(editor, [ 0 ], 1);
        insertNewline(editor, {});
        TinyAssertions.assertContentStructure(editor,
          ApproxStructure.build((s, str) => s.element('body', {
            children: [
              s.element('p', {
                children: [
                  ApproxStructure.fromHtml(bookmarkSpan),
                  s.element('br', {
                    attrs: {
                      'data-mce-bogus': str.is('1')
                    }
                  })
                ]
              }),
              s.element('p', {
                children: [
                  s.element('br', {
                    attrs: {
                      'data-mce-bogus': str.is('1')
                    }
                  })
                ]
              })
            ]
          }))
        );
        TinyAssertions.assertSelection(editor, [ 1 ], 0, [ 1 ], 0);
      });
    });

    context('CEF', () => {
      it('TINY-9098: insert newline on inline CEF element should do nothing', () => {
        const editor = hook.editor();
        editor.setContent('<p>before<span contenteditable="false">x</span>after</p>');
        TinySelections.select(editor, 'span', []);
        insertNewline(editor, {});
        editor.nodeChanged();
        TinyAssertions.assertContent(editor, '<p>before<span contenteditable="false">x</span>after</p>');
      });

      it('TINY-9194: restore selection from the bookmark and insert newline after inline CEF element', () => {
        const editor = hook.editor();
        editor.setContent('<p><span contenteditable="false">a</span></p>');
        // actual content <p>&#xFEFF;<span contenteditable="false">a</span></p>
        TinySelections.setCursor(editor, [ 0 ], 2);
        // actual content <p><span contenteditable="false">a</span>&#xFEFF;</p>
        TinyAssertions.assertCursor(editor, [ 0, 1 ], 1);
        const bookmark = editor.selection.getBookmark();
        editor.selection.moveToBookmark(bookmark);
        // actual content <p><span contenteditable="false">a</span></p>
        TinyAssertions.assertCursor(editor, [ 0, 1 ], 1);
        insertNewline(editor, {});
        TinyAssertions.assertContent(editor, '<p><span contenteditable="false">a</span></p><p>&nbsp;</p>');
        TinyAssertions.assertCursor(editor, [ 1 ], 0);
      });

      it('TINY-9461: should not split editing host in noneditable root', () => {
        TinyState.withNoneditableRootEditor(hook.editor(), (editor) => {
          const initialContent = '<p contenteditable="true">ab</p>';
          editor.setContent(initialContent);
          TinySelections.setCursor(editor, [ 0, 0 ], 1);
          insertNewline(editor, {});
          TinyAssertions.assertContent(editor, initialContent);
        });
      });

      it('TINY-9461: should wrap div contents in paragraph and split inner paragraph in a div editing host inside a noneditable root', () => {
        TinyState.withNoneditableRootEditor(hook.editor(), (editor) => {
          editor.setContent('<div contenteditable="true">ab</div>');
          TinySelections.setCursor(editor, [ 0, 0 ], 1);
          insertNewline(editor, {});
          TinyAssertions.assertContent(editor, '<div contenteditable="true"><p>a</p><p>b</p></div>');
        });
      });

      it('TINY-9461: should not split editing host', () => {
        const editor = hook.editor();
        const initialContent = '<div contenteditable="false"><p contenteditable="true">ab</p></div>';
        editor.setContent(initialContent);
        TinySelections.setCursor(editor, [ 1, 0, 0 ], 1);
        insertNewline(editor, {});
        TinyAssertions.assertContent(editor, initialContent);
      });

      it('TINY-9461: should wrap div contents in paragraph and split inner paragraph in a div editing host', () => {
        TinyState.withNoneditableRootEditor(hook.editor(), (editor) => {
          editor.setContent('<div contenteditable="false"><div contenteditable="true">ab</div></div>');
          TinySelections.setCursor(editor, [ 0, 0, 0 ], 1);
          insertNewline(editor, {});
          TinyAssertions.assertContent(editor, '<div contenteditable="false"><div contenteditable="true"><p>a</p><p>b</p></div></div>');
        });
      });

      it('TINY-9813: Placed a cursor is placed after a table, with a noneditable afterwards', () => {
        const editor = hook.editor();
        editor.setContent('<table><tbody><tr><td><br></td></tr></tbody></table><div contenteditable="false"></div>');
        setSelectionTo(editor, [], 1);
        insertNewline(editor, {});
        TinyAssertions.assertContent(editor, '<table><tbody><tr><td>&nbsp;</td></tr></tbody></table><p>&nbsp;</p><div contenteditable="false">&nbsp;</div>');
        TinyAssertions.assertCursor(editor, [ 1 ], 0);
      });

      it('TINY-11110: Placed cursor after a table, before the br, and pressed enter', () => {
        const editor = hook.editor();
        editor.setContent('<div><table><tbody><tr><td><br></td></tr></tbody></table><br></div>');
        setSelectionTo(editor, [ 0 ], 1);
        insertNewline(editor, { });
        TinyAssertions.assertContent(editor, '<div><table><tbody><tr><td>&nbsp;</td></tr></tbody></table></div><div>&nbsp;</div>');
        TinyAssertions.assertCursor(editor, [ 1 ], 0);
      });

      it('TINY-9813: Placed a cursor is placed after a table, with an editable afterwards', () => {
        const editor = hook.editor();
        editor.setContent('<table><tbody><tr><td><br></td></tr></tbody></table><div contenteditable="true">&nbsp;</div>');
        setSelectionTo(editor, [], 1);
        insertNewline(editor, {});
        TinyAssertions.assertContent(editor, '<table><tbody><tr><td>&nbsp;</td></tr></tbody></table><div contenteditable="true">&nbsp;</div><div contenteditable="true">&nbsp;</div>');
        TinyAssertions.assertCursor(editor, [ 1 ], 0);
      });

<<<<<<< HEAD
    it('TINY-11110: Placed cursor after a table, before the br, and pressed enter', () => {
      const editor = hook.editor();
      editor.setContent('<div><table><tbody><tr><td><br></td></tr></tbody></table><br></div>');
      setSelectionTo(editor, [ 0 ], 1);
      insertNewline(editor, { });
      TinyAssertions.assertContent(editor, '<div><table><tbody><tr><td>&nbsp;</td></tr></tbody></table></div><div>&nbsp;</div>');
      TinyAssertions.assertCursor(editor, [ 1 ], 0);
    });

    it('TINY-9813: Placed a cursor is placed after a table, with an editable afterwards', () => {
      const editor = hook.editor();
      editor.setContent('<table><tbody><tr><td><br></td></tr></tbody></table><div contenteditable="true">&nbsp;</div>');
      setSelectionTo(editor, [], 1);
      insertNewline(editor, { });
      TinyAssertions.assertContent(editor, '<table><tbody><tr><td>&nbsp;</td></tr></tbody></table><div contenteditable="true">&nbsp;</div><div contenteditable="true">&nbsp;</div>');
      TinyAssertions.assertCursor(editor, [ 1 ], 0);
    });
=======
      it('TINY-9813: Placed a cursor is placed after a table, with nothing', () => {
        const editor = hook.editor();
        editor.setContent('<table><tbody><tr><td><br></td></tr></tbody></table>');
        setSelectionTo(editor, [], 1);
        insertNewline(editor, {});
        TinyAssertions.assertContent(editor, '<table><tbody><tr><td>&nbsp;</td></tr></tbody></table><p>&nbsp;</p>');
        TinyAssertions.assertCursor(editor, [ 1 ], 0);
      });
>>>>>>> 3080f8aa

      it('TINY-9813: Placed a cursor is placed after a table, with a noneditable afterwards, wrapped in div', () => {
        const editor = hook.editor();
        editor.setContent('<div><table><tbody><tr><td><br></td></tr></tbody></table><div contenteditable="false"></div></div>');
        setSelectionTo(editor, [ 0 ], 1);
        insertNewline(editor, {});
        TinyAssertions.assertContent(editor, '<div><table><tbody><tr><td>&nbsp;</td></tr></tbody></table><p>&nbsp;</p><div contenteditable="false">&nbsp;</div></div>');
        TinyAssertions.assertCursor(editor, [ 0, 1 ], 0);
      });
    });

    context('br_newline_selector', () => {
      before(() => {
        hook.editor().options.set('br_newline_selector', 'p,div.test');
      });

      after(() => {
        hook.editor().options.unset('br_newline_selector');
      });

      it('Insert newline where br is forced (paragraph)', () => {
        const editor = hook.editor();
        editor.setContent('<p>ab</p>');
        TinySelections.setCursor(editor, [ 0, 0 ], 1);
        insertNewline(editor, {});
        editor.nodeChanged();
        TinyAssertions.assertContent(editor, '<p>a<br>b</p>');
      });

      it('Insert newline where br is forced (div)', () => {
        const editor = hook.editor();
        editor.setContent('<div class="test">ab</div>');
        TinySelections.setCursor(editor, [ 0, 0 ], 1);
        insertNewline(editor, {});
        editor.nodeChanged();
        TinyAssertions.assertContent(editor, '<div class="test">a<br>b</div>');
      });

      it('Insert newline where br is not forced', () => {
        const editor = hook.editor();
        editor.setContent('<div>ab</div>');
        TinySelections.setCursor(editor, [ 0, 0 ], 1);
        insertNewline(editor, {});
        editor.nodeChanged();
        TinyAssertions.assertContent(editor, '<div>a</div><div>b</div>');
      });
    });

    context('no_newline_selector', () => {
      before(() => {
        hook.editor().options.set('no_newline_selector', 'p,div.test');
      });

      after(() => {
        hook.editor().options.unset('no_newline_selector');
      });

      it('Insert newline where newline is blocked (paragraph)', () => {
        const editor = hook.editor();
        editor.setContent('<p>ab</p>');
        TinySelections.setCursor(editor, [ 0, 0 ], 1);
        insertNewline(editor, {});
        editor.nodeChanged();
        TinyAssertions.assertContent(editor, '<p>ab</p>');
      });

      it('Insert newline where newline is blocked (div)', () => {
        const editor = hook.editor();
        editor.setContent('<div class="test">ab</div>');
        TinySelections.setCursor(editor, [ 0, 0 ], 1);
        insertNewline(editor, {});
        editor.nodeChanged();
        TinyAssertions.assertContent(editor, '<div class="test">ab</div>');
      });

      it('Insert newline where newline is not blocked', () => {
        const editor = hook.editor();
        editor.setContent('<div>ab</div>');
        TinySelections.setCursor(editor, [ 0, 0 ], 1);
        insertNewline(editor, {});
        editor.nodeChanged();
        TinyAssertions.assertContent(editor, '<div>a</div><div>b</div>');
      });
    });

    it('Insert newline before image in link', () => {
      const editor = hook.editor();
      editor.setContent('<p><a href="#">a<img src="about:blank" /></a></p>');
      TinySelections.setCursor(editor, [ 0, 0 ], 1);
      insertNewline(editor, {});
      TinyAssertions.assertContent(editor, '<p><a href="#">a</a></p><p><a href="#"><img src="about:blank"></a></p>');
      TinyAssertions.assertSelection(editor, [ 1, 0 ], 0, [ 1, 0 ], 0);
    });

    context('end_container_on_empty_block', () => {
      context('With the default value', () => {
        it('TINY-6559: Press Enter in blockquote', () => {
          const editor = hook.editor();
          editor.setContent('<blockquote><p>Line 1</p><p>Line 2</p></blockquote>');
          TinySelections.setCursor(editor, [ 0, 1 ], 1);
          insertNewline(editor, {});
          TinyAssertions.assertContent(editor, '<blockquote><p>Line 1</p><p>Line 2</p><p>&nbsp;</p></blockquote>');
          TinyAssertions.assertSelection(editor, [ 0, 2 ], 0, [ 0, 2 ], 0);
        });

        it('TINY-6559: Press Shift+Enter in blockquote', () => {
          const editor = hook.editor();
          editor.setContent('<blockquote><p>Line 1</p><p>Line 2</p></blockquote>');
          TinySelections.setCursor(editor, [ 0, 1 ], 1);
          insertNewline(editor, { shiftKey: true });
          TinyAssertions.assertContent(editor, '<blockquote><p>Line 1</p><p>Line 2<br><br></p></blockquote>');
          TinyAssertions.assertSelection(editor, [ 0, 1 ], 2, [ 0, 1 ], 2);
        });

        it('TINY-6559: Press Enter twice in blockquote', () => {
          const editor = hook.editor();
          editor.setContent('<blockquote><p>Line 1</p><p>Line 2</p></blockquote>');
          TinySelections.setCursor(editor, [ 0, 1 ], 1);
          insertNewline(editor, {});
          insertNewline(editor, {});
          TinyAssertions.assertContent(editor, '<blockquote><p>Line 1</p><p>Line 2</p></blockquote><p>&nbsp;</p>');
          TinyAssertions.assertSelection(editor, [ 1 ], 0, [ 1 ], 0);
        });

        it('TINY-6559: Press Enter twice in blockquote while between two lines', () => {
          const editor = hook.editor();
          editor.setContent('<blockquote><p>Line 1</p><p>Line 2</p></blockquote>');
          TinySelections.setCursor(editor, [ 0, 0 ], 1);
          insertNewline(editor, {});
          insertNewline(editor, {});
          TinyAssertions.assertContent(editor, '<blockquote><p>Line 1</p></blockquote><p>&nbsp;</p><blockquote><p>Line 2</p></blockquote>');
          TinyAssertions.assertSelection(editor, [ 1 ], 0, [ 1 ], 0);
        });

        it('TINY-6559: Press Enter twice in a div', () => {
          const editor = hook.editor();
          editor.setContent('<div><p>Line 1</p><p>Line 2</p></div>');
          TinySelections.setCursor(editor, [ 0, 1 ], 1);
          insertNewline(editor, {});
          insertNewline(editor, {});
          TinyAssertions.assertContent(editor, '<div><p>Line 1</p><p>Line 2</p><p>&nbsp;</p><p>&nbsp;</p></div>');
          TinyAssertions.assertSelection(editor, [ 0, 3 ], 0, [ 0, 3 ], 0);
        });

        it('TINY-6559: Press Enter twice in a section', () => {
          const editor = hook.editor();
          editor.setContent('<section><p>Line 1</p><p>Line 2</p></section>');
          TinySelections.setCursor(editor, [ 0, 1 ], 1);
          insertNewline(editor, {});
          insertNewline(editor, {});
          TinyAssertions.assertContent(editor, '<section><p>Line 1</p><p>Line 2</p><p>&nbsp;</p><p>&nbsp;</p></section>');
          TinyAssertions.assertSelection(editor, [ 0, 3 ], 0, [ 0, 3 ], 0);
        });
      });

      context('Is set to "div"', () => {
        it('TINY-6559: Press Enter in blockquote', () => {
          const editor = hook.editor();
          editor.options.set('end_container_on_empty_block', 'div');
          editor.setContent('<blockquote><p>Line 1</p><p>Line 2</p></blockquote>');
          TinySelections.setCursor(editor, [ 0, 1 ], 1);
          insertNewline(editor, {});
          TinyAssertions.assertContent(editor, '<blockquote><p>Line 1</p><p>Line 2</p><p>&nbsp;</p></blockquote>');
          TinyAssertions.assertSelection(editor, [ 0, 2 ], 0, [ 0, 2 ], 0);
        });

        it('TINY-6559: Press Shift+Enter in blockquote', () => {
          const editor = hook.editor();
          editor.options.set('end_container_on_empty_block', 'div');
          editor.setContent('<blockquote><p>Line 1</p><p>Line 2</p></blockquote>');
          TinySelections.setCursor(editor, [ 0, 1 ], 1);
          insertNewline(editor, { shiftKey: true });
          TinyAssertions.assertContent(editor, '<blockquote><p>Line 1</p><p>Line 2<br><br></p></blockquote>');
          TinyAssertions.assertSelection(editor, [ 0, 1 ], 2, [ 0, 1 ], 2);
        });

        it('TINY-6559: Press Enter twice in blockquote', () => {
          const editor = hook.editor();
          editor.options.set('end_container_on_empty_block', 'div');
          editor.setContent('<blockquote><p>Line 1</p><p>Line 2</p></blockquote>');
          TinySelections.setCursor(editor, [ 0, 1 ], 1);
          insertNewline(editor, {});
          insertNewline(editor, {});
          TinyAssertions.assertContent(editor, '<blockquote><p>Line 1</p><p>Line 2</p><p>&nbsp;</p><p>&nbsp;</p></blockquote>');
          TinyAssertions.assertSelection(editor, [ 0, 3 ], 0, [ 0, 3 ], 0);
        });

        it('TINY-6559: Press Enter twice in blockquote while between two lines', () => {
          const editor = hook.editor();
          editor.options.set('end_container_on_empty_block', 'div');
          editor.setContent('<blockquote><p>Line 1</p><p>Line 2</p></blockquote>');
          TinySelections.setCursor(editor, [ 0, 0 ], 1);
          insertNewline(editor, {});
          insertNewline(editor, {});
          TinyAssertions.assertContent(editor, '<blockquote><p>Line 1</p><p>&nbsp;</p><p>&nbsp;</p><p>Line 2</p></blockquote>');
          TinyAssertions.assertSelection(editor, [ 0, 2 ], 0, [ 0, 2 ], 0);
        });

        it('TINY-6559: Press Enter twice in a div', () => {
          const editor = hook.editor();
          editor.options.set('end_container_on_empty_block', 'div');
          editor.setContent('<div><p>Line 1</p><p>Line 2</p></div>');
          TinySelections.setCursor(editor, [ 0, 1 ], 1);
          insertNewline(editor, {});
          insertNewline(editor, {});
          TinyAssertions.assertContent(editor, '<div><p>Line 1</p><p>Line 2</p></div><p>&nbsp;</p>');
          TinyAssertions.assertSelection(editor, [ 1 ], 0, [ 1 ], 0);
        });

        it('TINY-6559: Press Enter twice in a section', () => {
          const editor = hook.editor();
          editor.setContent('<section><p>Line 1</p><p>Line 2</p></section>');
          TinySelections.setCursor(editor, [ 0, 1 ], 1);
          insertNewline(editor, {});
          insertNewline(editor, {});
          TinyAssertions.assertContent(editor, '<section><p>Line 1</p><p>Line 2</p><p>&nbsp;</p><p>&nbsp;</p></section>');
          TinyAssertions.assertSelection(editor, [ 0, 3 ], 0, [ 0, 3 ], 0);
        });
      });

      context('Is set to "div,blockquote"', () => {
        it('TINY-6559: Press Enter in blockquote', () => {
          const editor = hook.editor();
          editor.options.set('end_container_on_empty_block', 'div,blockquote');
          editor.setContent('<blockquote><p>Line 1</p><p>Line 2</p></blockquote>');
          TinySelections.setCursor(editor, [ 0, 1 ], 1);
          insertNewline(editor, {});
          TinyAssertions.assertContent(editor, '<blockquote><p>Line 1</p><p>Line 2</p><p>&nbsp;</p></blockquote>');
          TinyAssertions.assertSelection(editor, [ 0, 2 ], 0, [ 0, 2 ], 0);
        });

        it('TINY-6559: Press Shift+Enter in blockquote', () => {
          const editor = hook.editor();
          editor.options.set('end_container_on_empty_block', 'div,blockquote');
          editor.setContent('<blockquote><p>Line 1</p><p>Line 2</p></blockquote>');
          TinySelections.setCursor(editor, [ 0, 1 ], 1);
          insertNewline(editor, { shiftKey: true });
          TinyAssertions.assertContent(editor, '<blockquote><p>Line 1</p><p>Line 2<br><br></p></blockquote>');
          TinyAssertions.assertSelection(editor, [ 0, 1 ], 2, [ 0, 1 ], 2);
        });

        it('TINY-6559: Press Enter twice in blockquote', () => {
          const editor = hook.editor();
          editor.options.set('end_container_on_empty_block', 'div,blockquote');
          editor.setContent('<blockquote><p>Line 1</p><p>Line 2</p></blockquote>');
          TinySelections.setCursor(editor, [ 0, 1 ], 1);
          insertNewline(editor, {});
          insertNewline(editor, {});
          TinyAssertions.assertContent(editor, '<blockquote><p>Line 1</p><p>Line 2</p></blockquote><p>&nbsp;</p>');
          TinyAssertions.assertSelection(editor, [ 1 ], 0, [ 1 ], 0);
        });

        it('TINY-6559: Press Enter twice in blockquote while between two lines', () => {
          const editor = hook.editor();
          editor.options.set('end_container_on_empty_block', 'div,blockquote');
          editor.setContent('<blockquote><p>Line 1</p><p>Line 2</p></blockquote>');
          TinySelections.setCursor(editor, [ 0, 0 ], 1);
          insertNewline(editor, {});
          insertNewline(editor, {});
          TinyAssertions.assertContent(editor, '<blockquote><p>Line 1</p></blockquote><p>&nbsp;</p><blockquote><p>Line 2</p></blockquote>');
          TinyAssertions.assertSelection(editor, [ 1 ], 0, [ 1 ], 0);
        });

        it('TINY-6559: Press Enter twice in a div', () => {
          const editor = hook.editor();
          editor.options.set('end_container_on_empty_block', 'div,blockquote');
          editor.setContent('<div><p>Line 1</p><p>Line 2</p></div>');
          TinySelections.setCursor(editor, [ 0, 1 ], 1);
          insertNewline(editor, {});
          insertNewline(editor, {});
          TinyAssertions.assertContent(editor, '<div><p>Line 1</p><p>Line 2</p></div><p>&nbsp;</p>');
          TinyAssertions.assertSelection(editor, [ 1 ], 0, [ 1 ], 0);
        });

        it('TINY-6559: Press Enter twice in a section', () => {
          const editor = hook.editor();
          editor.setContent('<section><p>Line 1</p><p>Line 2</p></section>');
          TinySelections.setCursor(editor, [ 0, 1 ], 1);
          insertNewline(editor, {});
          insertNewline(editor, {});
          TinyAssertions.assertContent(editor, '<section><p>Line 1</p><p>Line 2</p><p>&nbsp;</p><p>&nbsp;</p></section>');
          TinyAssertions.assertSelection(editor, [ 0, 3 ], 0, [ 0, 3 ], 0);
        });
      });

      context('Is set to true', () => {
        it('TINY-6559: Press Enter in blockquote', () => {
          const editor = hook.editor();
          editor.options.set('end_container_on_empty_block', true);
          editor.setContent('<blockquote><p>Line 1</p><p>Line 2</p></blockquote>');
          TinySelections.setCursor(editor, [ 0, 1 ], 1);
          insertNewline(editor, {});
          TinyAssertions.assertContent(editor, '<blockquote><p>Line 1</p><p>Line 2</p><p>&nbsp;</p></blockquote>');
          TinyAssertions.assertSelection(editor, [ 0, 2 ], 0, [ 0, 2 ], 0);
        });

        it('TINY-6559: Press Shift+Enter in blockquote', () => {
          const editor = hook.editor();
          editor.options.set('end_container_on_empty_block', true);
          editor.setContent('<blockquote><p>Line 1</p><p>Line 2</p></blockquote>');
          TinySelections.setCursor(editor, [ 0, 1 ], 1);
          insertNewline(editor, { shiftKey: true });
          TinyAssertions.assertContent(editor, '<blockquote><p>Line 1</p><p>Line 2<br><br></p></blockquote>');
          TinyAssertions.assertSelection(editor, [ 0, 1 ], 2, [ 0, 1 ], 2);
        });

        it('TINY-6559: Press Enter twice in blockquote', () => {
          const editor = hook.editor();
          editor.options.set('end_container_on_empty_block', true);
          editor.setContent('<blockquote><p>Line 1</p><p>Line 2</p></blockquote>');
          TinySelections.setCursor(editor, [ 0, 1 ], 1);
          insertNewline(editor, {});
          insertNewline(editor, {});
          TinyAssertions.assertContent(editor, '<blockquote><p>Line 1</p><p>Line 2</p></blockquote><p>&nbsp;</p>');
          TinyAssertions.assertSelection(editor, [ 1 ], 0, [ 1 ], 0);
        });

        it('TINY-6559: Press Enter twice in blockquote while between two lines', () => {
          const editor = hook.editor();
          editor.options.set('end_container_on_empty_block', true);
          editor.setContent('<blockquote><p>Line 1</p><p>Line 2</p></blockquote>');
          TinySelections.setCursor(editor, [ 0, 0 ], 1);
          insertNewline(editor, {});
          insertNewline(editor, {});
          TinyAssertions.assertContent(editor, '<blockquote><p>Line 1</p></blockquote><p>&nbsp;</p><blockquote><p>Line 2</p></blockquote>');
          TinyAssertions.assertSelection(editor, [ 1 ], 0, [ 1 ], 0);
        });

        it('TINY-6559: Press Enter twice in a div', () => {
          const editor = hook.editor();
          editor.options.set('end_container_on_empty_block', true);
          editor.setContent('<div><p>Line 1</p><p>Line 2</p></div>');
          TinySelections.setCursor(editor, [ 0, 1 ], 1);
          insertNewline(editor, {});
          insertNewline(editor, {});
          TinyAssertions.assertContent(editor, '<div><p>Line 1</p><p>Line 2</p></div><p>&nbsp;</p>');
          TinyAssertions.assertSelection(editor, [ 1 ], 0, [ 1 ], 0);
        });

        it('TINY-6559: Press Enter twice in a section', () => {
          const editor = hook.editor();
          editor.setContent('<section><p>Line 1</p><p>Line 2</p></section>');
          TinySelections.setCursor(editor, [ 0, 1 ], 1);
          insertNewline(editor, {});
          insertNewline(editor, {});
          TinyAssertions.assertContent(editor, '<section><p>Line 1</p><p>Line 2</p></section><p>&nbsp;</p>');
          TinyAssertions.assertSelection(editor, [ 1 ], 0, [ 1 ], 0);
        });
      });

      context('Is set to false', () => {
        it('TINY-6559: Press Enter in blockquote', () => {
          const editor = hook.editor();
          editor.options.set('end_container_on_empty_block', false);
          editor.setContent('<blockquote><p>Line 1</p><p>Line 2</p></blockquote>');
          TinySelections.setCursor(editor, [ 0, 1 ], 1);
          insertNewline(editor, {});
          TinyAssertions.assertContent(editor, '<blockquote><p>Line 1</p><p>Line 2</p><p>&nbsp;</p></blockquote>');
          TinyAssertions.assertSelection(editor, [ 0, 2 ], 0, [ 0, 2 ], 0);
        });

        it('TINY-6559: Press Shift+Enter in blockquote', () => {
          const editor = hook.editor();
          editor.options.set('end_container_on_empty_block', false);
          editor.setContent('<blockquote><p>Line 1</p><p>Line 2</p></blockquote>');
          TinySelections.setCursor(editor, [ 0, 1 ], 1);
          insertNewline(editor, { shiftKey: true });
          TinyAssertions.assertContent(editor, '<blockquote><p>Line 1</p><p>Line 2<br><br></p></blockquote>');
          TinyAssertions.assertSelection(editor, [ 0, 1 ], 2, [ 0, 1 ], 2);
        });

        it('TINY-6559: Press Enter twice in blockquote', () => {
          const editor = hook.editor();
          editor.options.set('end_container_on_empty_block', false);
          editor.setContent('<blockquote><p>Line 1</p><p>Line 2</p></blockquote>');
          TinySelections.setCursor(editor, [ 0, 1 ], 1);
          insertNewline(editor, {});
          insertNewline(editor, {});
          TinyAssertions.assertContent(editor, '<blockquote><p>Line 1</p><p>Line 2</p><p>&nbsp;</p><p>&nbsp;</p></blockquote>');
          TinyAssertions.assertSelection(editor, [ 0, 3 ], 0, [ 0, 3 ], 0);
        });

        it('TINY-6559: Press Enter twice in blockquote while between two lines', () => {
          const editor = hook.editor();
          editor.options.set('end_container_on_empty_block', false);
          editor.setContent('<blockquote><p>Line 1</p><p>Line 2</p></blockquote>');
          TinySelections.setCursor(editor, [ 0, 0 ], 1);
          insertNewline(editor, {});
          insertNewline(editor, {});
          TinyAssertions.assertContent(editor, '<blockquote><p>Line 1</p><p>&nbsp;</p><p>&nbsp;</p><p>Line 2</p></blockquote>');
          TinyAssertions.assertSelection(editor, [ 0, 2 ], 0, [ 0, 2 ], 0);
        });

        it('TINY-6559: Press Enter twice in a div', () => {
          const editor = hook.editor();
          editor.options.set('end_container_on_empty_block', false);
          editor.setContent('<div><p>Line 1</p><p>Line 2</p></div>');
          TinySelections.setCursor(editor, [ 0, 1 ], 1);
          insertNewline(editor, {});
          insertNewline(editor, {});
          TinyAssertions.assertContent(editor, '<div><p>Line 1</p><p>Line 2</p><p>&nbsp;</p><p>&nbsp;</p></div>');
          TinyAssertions.assertSelection(editor, [ 0, 3 ], 0, [ 0, 3 ], 0);
        });

        it('TINY-6559: Press Enter twice in a section', () => {
          const editor = hook.editor();
          editor.setContent('<section><p>Line 1</p><p>Line 2</p></section>');
          TinySelections.setCursor(editor, [ 0, 1 ], 1);
          insertNewline(editor, {});
          insertNewline(editor, {});
          TinyAssertions.assertContent(editor, '<section><p>Line 1</p><p>Line 2</p><p>&nbsp;</p><p>&nbsp;</p></section>');
          TinyAssertions.assertSelection(editor, [ 0, 3 ], 0, [ 0, 3 ], 0);
        });
      });
    });

    context('TINY-8458: newline_behavior "block"', () => {
      before(() => {
        hook.editor().options.set('newline_behavior', 'block');
      });

      after(() => {
        hook.editor().options.unset('newline_behavior');
      });

      it('Split block in the middle', () => {
        const editor = hook.editor();
        editor.setContent('<p>ab</p>');
        TinySelections.setCursor(editor, [ 0, 0 ], 1);
        insertNewline(editor, {});
        TinyAssertions.assertContent(editor, '<p>a</p><p>b</p>');
        TinyAssertions.assertSelection(editor, [ 1, 0 ], 0, [ 1, 0 ], 0);
      });

      it('Split block in the middle with shift+enter', () => {
        const editor = hook.editor();
        editor.setContent('<p>ab</p>');
        TinySelections.setCursor(editor, [ 0, 0 ], 1);
        insertNewline(editor, { shiftKey: true });
        TinyAssertions.assertContent(editor, '<p>a</p><p>b</p>');
        TinyAssertions.assertSelection(editor, [ 1, 0 ], 0, [ 1, 0 ], 0);
      });

      context('ignores br_newline_selector', () => {
        before(() => {
          hook.editor().options.set('br_newline_selector', 'p');
        });

        after(() => {
          hook.editor().options.unset('br_newline_selector');
        });

        it('Insert newline where br is forced', () => {
          const editor = hook.editor();
          editor.setContent('<p>ab</p>');
          TinySelections.setCursor(editor, [ 0, 0 ], 1);
          insertNewline(editor, {});
          editor.nodeChanged();
          TinyAssertions.assertContent(editor, '<p>a</p><p>b</p>');
        });
      });

      context('does not ignore no_newline_selector', () => {
        before(() => {
          hook.editor().options.set('no_newline_selector', 'p');
        });

        after(() => {
          hook.editor().options.unset('no_newline_selector');
        });

        it('Insert newline where newline is blocked', () => {
          const editor = hook.editor();
          editor.setContent('<p>ab</p>');
          TinySelections.setCursor(editor, [ 0, 0 ], 1);
          insertNewline(editor, {});
          editor.nodeChanged();
          TinyAssertions.assertContent(editor, '<p>ab</p>');
        });
      });
    });

    context('TINY-8458: newline_behavior "linebreak"', () => {
      before(() => {
        hook.editor().options.set('newline_behavior', 'linebreak');
      });

      after(() => {
        hook.editor().options.unset('newline_behavior');
      });

      it('Split block in the middle', () => {
        const editor = hook.editor();
        editor.setContent('<p>ab</p>');
        TinySelections.setCursor(editor, [ 0, 0 ], 1);
        insertNewline(editor, {});
        TinyAssertions.assertContent(editor, '<p>a<br>b</p>');
        TinyAssertions.assertSelection(editor, [ 0 ], 2, [ 0 ], 2);
      });

      it('Split block in the middle with shift+enter', () => {
        const editor = hook.editor();
        editor.setContent('<p>ab</p>');
        TinySelections.setCursor(editor, [ 0, 0 ], 1);
        insertNewline(editor, { shiftKey: true });
        TinyAssertions.assertContent(editor, '<p>a<br>b</p>');
        TinyAssertions.assertSelection(editor, [ 0 ], 2, [ 0 ], 2);
      });

      context('ignores br_newline_selector', () => {
        before(() => {
          hook.editor().options.set('br_newline_selector', 'p');
        });

        after(() => {
          hook.editor().options.unset('br_newline_selector');
        });

        it('Insert newline where br is not forced', () => {
          const editor = hook.editor();
          editor.setContent('<div>ab</div>');
          TinySelections.setCursor(editor, [ 0, 0 ], 1);
          insertNewline(editor, {});
          editor.nodeChanged();
          TinyAssertions.assertContent(editor, '<div>a<br>b</div>');
        });
      });

      context('does not ignore no_newline_selector', () => {
        before(() => {
          hook.editor().options.set('no_newline_selector', 'p');
        });

        after(() => {
          hook.editor().options.unset('no_newline_selector');
        });

        it('Insert newline where newline is blocked', () => {
          const editor = hook.editor();
          editor.setContent('<p>ab</p>');
          TinySelections.setCursor(editor, [ 0, 0 ], 1);
          insertNewline(editor, {});
          editor.nodeChanged();
          TinyAssertions.assertContent(editor, '<p>ab</p>');
        });
      });
    });

    context('TINY-8458: newline_behavior "invert"', () => {
      before(() => {
        hook.editor().options.set('newline_behavior', 'invert');
      });

      after(() => {
        hook.editor().options.unset('newline_behavior');
      });

      it('Split block in the middle', () => {
        const editor = hook.editor();
        editor.setContent('<p>ab</p>');
        TinySelections.setCursor(editor, [ 0, 0 ], 1);
        insertNewline(editor, {});
        TinyAssertions.assertContent(editor, '<p>a<br>b</p>');
        TinyAssertions.assertSelection(editor, [ 0 ], 2, [ 0 ], 2);
      });

      it('Split block in the middle with shift+enter', () => {
        const editor = hook.editor();
        editor.setContent('<p>ab</p>');
        TinySelections.setCursor(editor, [ 0, 0 ], 1);
        insertNewline(editor, { shiftKey: true });
        TinyAssertions.assertContent(editor, '<p>a</p><p>b</p>');
        TinyAssertions.assertSelection(editor, [ 1, 0 ], 0, [ 1, 0 ], 0);
      });

      context('inverts br_newline_selector', () => {
        before(() => {
          hook.editor().options.set('br_newline_selector', 'p');
        });

        after(() => {
          hook.editor().options.unset('br_newline_selector');
        });

        it('Insert newline where br is forced', () => {
          const editor = hook.editor();
          editor.setContent('<p>ab</p>');
          TinySelections.setCursor(editor, [ 0, 0 ], 1);
          insertNewline(editor, {});
          editor.nodeChanged();
          TinyAssertions.assertContent(editor, '<p>a</p><p>b</p>');
        });

        it('Insert newline where br is not forced', () => {
          const editor = hook.editor();
          editor.setContent('<div>ab</div>');
          TinySelections.setCursor(editor, [ 0, 0 ], 1);
          insertNewline(editor, {});
          editor.nodeChanged();
          TinyAssertions.assertContent(editor, '<div>a<br>b</div>');
        });
      });

      context('does not ignore no_newline_selector', () => {
        before(() => {
          hook.editor().options.set('no_newline_selector', 'p');
        });

        after(() => {
          hook.editor().options.unset('no_newline_selector');
        });

        it('Insert newline where newline is blocked', () => {
          const editor = hook.editor();
          editor.setContent('<p>ab</p>');
          TinySelections.setCursor(editor, [ 0, 0 ], 1);
          insertNewline(editor, {});
          editor.nodeChanged();
          TinyAssertions.assertContent(editor, '<p>ab</p>');
        });
      });
    });

    it('TINY-9794: Press Enter in a blockquote and then add format and then press Enter again should exit from the blockquote', () => {
      const editor = hook.editor();
      editor.setContent('<blockquote><p>A</p></blockquote>');
      TinySelections.setCursor(editor, [ 0, 0 ], 1);
      insertNewline(editor, {});
      CaretFormat.applyCaretFormat(editor, 'bold');
      insertNewline(editor, {});
      TinyAssertions.assertContent(editor, '<blockquote><p>A</p></blockquote><p>&nbsp;</p>');
      TinyAssertions.assertCursor(editor, [ 1, 0, 0, 0 ], 0);
    });

    it('TINY-10560: Press Enter after a `selection.setContent` should create a new line and not throw errors', () => {
      const editor = hook.editor();
      Arr.each([ 'pre', 'h1', 'div', 'p' ], (tagName) => {
        editor.setContent('abc');
        TinySelections.setSelection(editor, [ 0, 0 ], 0, [ 0, 0 ], 3);

        editor.selection.setContent(`<${tagName}>hello</${tagName}>`);
        assert.doesNotThrow(() => {
          insertNewline(editor, {});
        });
      });
    });
  });

  context('TINY-10981: readonly mode', () => {
    afterEach(() => hook.editor().mode.set('design'));
    context('Enter in paragraph', () => {
      it('Insert block before', () => {
        const editor = hook.editor();
        editor.setContent('<p>ab</p>');
        editor.mode.set('readonly');
        TinySelections.setCursor(editor, [ 0, 0 ], 0);
        insertNewline(editor, {});
        TinyAssertions.assertContent(editor, '<p>ab</p>');
      });

      it('Split block in the middle', () => {
        const editor = hook.editor();
        editor.setContent('<p>ab</p>');
        editor.mode.set('readonly');
        TinySelections.setCursor(editor, [ 0, 0 ], 1);
        insertNewline(editor, {});
        TinyAssertions.assertContent(editor, '<p>ab</p>');
      });

      it('Insert block after', () => {
        const editor = hook.editor();
        editor.setContent('<p>ab</p>');
        editor.mode.set('readonly');
        TinySelections.setCursor(editor, [ 0, 0 ], 2);
        insertNewline(editor, {});
        TinyAssertions.assertContent(editor, '<p>ab</p>');
      });

      it('Insert block after bookmark', () => {
        const editor = hook.editor();
        editor.setContent(`<p>${bookmarkSpan}<br data-mce-bogus="1"></p>`, { format: 'raw' });
        editor.mode.set('readonly');
        TinySelections.setCursor(editor, [ 0 ], 1);
        insertNewline(editor, {});
        TinyAssertions.assertContentStructure(editor,
          ApproxStructure.build((s, str) => s.element('body', {
            children: [
              s.element('p', {
                children: [
                  ApproxStructure.fromHtml(bookmarkSpan),
                  s.element('br', {
                    attrs: {
                      'data-mce-bogus': str.is('1')
                    }
                  })
                ]
              }),
            ]
          }))
        );
      });
    });

    context('CEF', () => {
      it('TINY-9098: insert newline on inline CEF element should do nothing', () => {
        const editor = hook.editor();
        editor.setContent('<p>before<span contenteditable="false">x</span>after</p>');
        editor.mode.set('readonly');
        TinySelections.select(editor, 'span', []);
        insertNewline(editor, {});
        editor.nodeChanged();
        TinyAssertions.assertContent(editor, '<p>before<span contenteditable="false">x</span>after</p>');
      });

      it('TINY-9813: Placed a cursor is placed after a table, with a noneditable afterwards', () => {
        const editor = hook.editor();
        editor.setContent('<table><tbody><tr><td><br></td></tr></tbody></table><div contenteditable="false"></div>');
        editor.mode.set('readonly');
        setSelectionTo(editor, [], 1);
        insertNewline(editor, {});
        TinyAssertions.assertContent(editor, '<table><tbody><tr><td>&nbsp;</td></tr></tbody></table><div contenteditable="false">&nbsp;</div>');
      });

      it('TINY-11110: Placed cursor after a table, before the br, and pressed enter', () => {
        const editor = hook.editor();
        editor.setContent('<div><table><tbody><tr><td><br></td></tr></tbody></table><br></div>');
        editor.mode.set('readonly');
        setSelectionTo(editor, [ 0 ], 1);
        insertNewline(editor, { });
        TinyAssertions.assertContent(editor, '<div><table><tbody><tr><td>&nbsp;</td></tr></tbody></table></div>');
        TinyAssertions.assertCursor(editor, [ 0 ], 1);
      });

      it('TINY-9813: Placed a cursor is placed after a table, with an editable afterwards', () => {
        const editor = hook.editor();
        editor.setContent('<table><tbody><tr><td><br></td></tr></tbody></table><div contenteditable="true">&nbsp;</div>');
        editor.mode.set('readonly');
        setSelectionTo(editor, [], 1);
        insertNewline(editor, {});
        TinyAssertions.assertContent(editor, '<table><tbody><tr><td>&nbsp;</td></tr></tbody></table><div contenteditable="true">&nbsp;</div>');
      });

      it('TINY-9813: Placed a cursor is placed after a table, with nothing', () => {
        const editor = hook.editor();
        editor.setContent('<table><tbody><tr><td><br></td></tr></tbody></table>');
        editor.mode.set('readonly');
        setSelectionTo(editor, [], 1);
        insertNewline(editor, {});
        TinyAssertions.assertContent(editor, '<table><tbody><tr><td>&nbsp;</td></tr></tbody></table>');
      });

      it('TINY-9813: Placed a cursor is placed after a table, with a noneditable afterwards, wrapped in div', () => {
        const editor = hook.editor();
        editor.setContent('<div><table><tbody><tr><td><br></td></tr></tbody></table><div contenteditable="false"></div></div>');
        editor.mode.set('readonly');
        setSelectionTo(editor, [ 0 ], 1);
        insertNewline(editor, {});
        TinyAssertions.assertContent(editor, '<div><table><tbody><tr><td>&nbsp;</td></tr></tbody></table><div contenteditable="false">&nbsp;</div></div>');
      });
    });

    context('br_newline_selector', () => {
      before(() => {
        hook.editor().options.set('br_newline_selector', 'p,div.test');
      });

      after(() => {
        hook.editor().options.unset('br_newline_selector');
      });

      it('Insert newline where br is forced (paragraph)', () => {
        const editor = hook.editor();
        editor.setContent('<p>ab</p>');
        editor.mode.set('readonly');
        TinySelections.setCursor(editor, [ 0, 0 ], 1);
        insertNewline(editor, {});
        editor.nodeChanged();
        TinyAssertions.assertContent(editor, '<p>ab</p>');
      });

      it('Insert newline where br is forced (div)', () => {
        const editor = hook.editor();
        editor.setContent('<div class="test">ab</div>');
        editor.mode.set('readonly');
        TinySelections.setCursor(editor, [ 0, 0 ], 1);
        insertNewline(editor, {});
        editor.nodeChanged();
        TinyAssertions.assertContent(editor, '<div class="test">ab</div>');
      });

      it('Insert newline where br is not forced', () => {
        const editor = hook.editor();
        editor.setContent('<div>ab</div>');
        editor.mode.set('readonly');
        TinySelections.setCursor(editor, [ 0, 0 ], 1);
        insertNewline(editor, {});
        editor.nodeChanged();
        TinyAssertions.assertContent(editor, '<div>ab</div>');
      });
    });

    context('no_newline_selector', () => {
      before(() => {
        hook.editor().options.set('no_newline_selector', 'p,div.test');
      });

      after(() => {
        hook.editor().options.unset('no_newline_selector');
      });

      it('Insert newline where newline is blocked (paragraph)', () => {
        const editor = hook.editor();
        editor.setContent('<p>ab</p>');
        editor.mode.set('readonly');
        TinySelections.setCursor(editor, [ 0, 0 ], 1);
        insertNewline(editor, {});
        editor.nodeChanged();
        TinyAssertions.assertContent(editor, '<p>ab</p>');
      });

      it('Insert newline where newline is blocked (div)', () => {
        const editor = hook.editor();
        editor.setContent('<div class="test">ab</div>');
        editor.mode.set('readonly');
        TinySelections.setCursor(editor, [ 0, 0 ], 1);
        insertNewline(editor, {});
        editor.nodeChanged();
        TinyAssertions.assertContent(editor, '<div class="test">ab</div>');
      });

      it('Insert newline where newline is not blocked', () => {
        const editor = hook.editor();
        editor.setContent('<div>ab</div>');
        editor.mode.set('readonly');
        TinySelections.setCursor(editor, [ 0, 0 ], 1);
        insertNewline(editor, {});
        editor.nodeChanged();
        TinyAssertions.assertContent(editor, '<div>ab</div>');
      });
    });

    it('Insert newline before image in link', () => {
      const editor = hook.editor();
      editor.setContent('<p><a href="#">a<img src="about:blank" /></a></p>');
      editor.mode.set('readonly');
      TinySelections.setCursor(editor, [ 0, 0 ], 1);
      insertNewline(editor, {});
      TinyAssertions.assertContent(editor, '<p><a href="#">a<img src="about:blank"></a></p>');
      TinyAssertions.assertCursor(editor, [ 0, 0 ], 1);
    });

    context('end_container_on_empty_block', () => {
      context('With the default value', () => {
        it('TINY-6559: Press Enter in blockquote', () => {
          const editor = hook.editor();
          editor.setContent('<blockquote><p>Line 1</p><p>Line 2</p></blockquote>');
          editor.mode.set('readonly');
          TinySelections.setCursor(editor, [ 0, 1 ], 1);
          insertNewline(editor, {});
          TinyAssertions.assertContent(editor, '<blockquote><p>Line 1</p><p>Line 2</p></blockquote>');
          TinyAssertions.assertCursor(editor, [ 0, 1 ], 1);
        });

        it('TINY-6559: Press Shift+Enter in blockquote', () => {
          const editor = hook.editor();
          editor.setContent('<blockquote><p>Line 1</p><p>Line 2</p></blockquote>');
          editor.mode.set('readonly');
          TinySelections.setCursor(editor, [ 0, 1 ], 1);
          insertNewline(editor, { shiftKey: true });
          TinyAssertions.assertContent(editor, '<blockquote><p>Line 1</p><p>Line 2</p></blockquote>');
          TinyAssertions.assertCursor(editor, [ 0, 1 ], 1);
        });

        it('TINY-6559: Press Enter twice in blockquote', () => {
          const editor = hook.editor();
          editor.setContent('<blockquote><p>Line 1</p><p>Line 2</p></blockquote>');
          editor.mode.set('readonly');
          TinySelections.setCursor(editor, [ 0, 1 ], 1);
          insertNewline(editor, {});
          insertNewline(editor, {});
          TinyAssertions.assertContent(editor, '<blockquote><p>Line 1</p><p>Line 2</p></blockquote>');
          TinyAssertions.assertCursor(editor, [ 0, 1 ], 1);
        });

        it('TINY-6559: Press Enter twice in blockquote while between two lines', () => {
          const editor = hook.editor();
          editor.setContent('<blockquote><p>Line 1</p><p>Line 2</p></blockquote>');
          editor.mode.set('readonly');
          TinySelections.setCursor(editor, [ 0, 0 ], 1);
          insertNewline(editor, {});
          insertNewline(editor, {});
          TinyAssertions.assertContent(editor, '<blockquote><p>Line 1</p><p>Line 2</p></blockquote>');
          TinyAssertions.assertCursor(editor, [ 0, 0 ], 1);
        });

        it('TINY-6559: Press Enter twice in a div', () => {
          const editor = hook.editor();
          editor.setContent('<div><p>Line 1</p><p>Line 2</p></div>');
          editor.mode.set('readonly');
          TinySelections.setCursor(editor, [ 0, 1 ], 1);
          insertNewline(editor, {});
          insertNewline(editor, {});
          TinyAssertions.assertContent(editor, '<div><p>Line 1</p><p>Line 2</p></div>');
          TinyAssertions.assertCursor(editor, [ 0, 1 ], 1);
        });

        it('TINY-6559: Press Enter twice in a section', () => {
          const editor = hook.editor();
          editor.setContent('<section><p>Line 1</p><p>Line 2</p></section>');
          editor.mode.set('readonly');
          TinySelections.setCursor(editor, [ 0, 1 ], 1);
          insertNewline(editor, {});
          insertNewline(editor, {});
          TinyAssertions.assertContent(editor, '<section><p>Line 1</p><p>Line 2</p></section>');
          TinyAssertions.assertCursor(editor, [ 0, 1 ], 1);
        });
      });

      context('Is set to "div"', () => {
        it('TINY-6559: Press Enter in blockquote', () => {
          const editor = hook.editor();
          editor.options.set('end_container_on_empty_block', 'div');
          editor.setContent('<blockquote><p>Line 1</p><p>Line 2</p></blockquote>');
          editor.mode.set('readonly');
          TinySelections.setCursor(editor, [ 0, 1 ], 1);
          insertNewline(editor, {});
          TinyAssertions.assertContent(editor, '<blockquote><p>Line 1</p><p>Line 2</p></blockquote>');
          TinyAssertions.assertCursor(editor, [ 0, 1 ], 1);
        });

        it('TINY-6559: Press Shift+Enter in blockquote', () => {
          const editor = hook.editor();
          editor.options.set('end_container_on_empty_block', 'div');
          editor.setContent('<blockquote><p>Line 1</p><p>Line 2</p></blockquote>');
          editor.mode.set('readonly');
          TinySelections.setCursor(editor, [ 0, 1 ], 1);
          insertNewline(editor, { shiftKey: true });
          TinyAssertions.assertContent(editor, '<blockquote><p>Line 1</p><p>Line 2</p></blockquote>');
          TinyAssertions.assertCursor(editor, [ 0, 1 ], 1);
        });

        it('TINY-6559: Press Enter twice in blockquote', () => {
          const editor = hook.editor();
          editor.options.set('end_container_on_empty_block', 'div');
          editor.setContent('<blockquote><p>Line 1</p><p>Line 2</p></blockquote>');
          editor.mode.set('readonly');
          TinySelections.setCursor(editor, [ 0, 1 ], 1);
          insertNewline(editor, {});
          insertNewline(editor, {});
          TinyAssertions.assertContent(editor, '<blockquote><p>Line 1</p><p>Line 2</p></blockquote>');
          TinyAssertions.assertCursor(editor, [ 0, 1 ], 1);
        });

        it('TINY-6559: Press Enter twice in blockquote while between two lines', () => {
          const editor = hook.editor();
          editor.options.set('end_container_on_empty_block', 'div');
          editor.setContent('<blockquote><p>Line 1</p><p>Line 2</p></blockquote>');
          editor.mode.set('readonly');
          TinySelections.setCursor(editor, [ 0, 0 ], 1);
          insertNewline(editor, {});
          insertNewline(editor, {});
          TinyAssertions.assertContent(editor, '<blockquote><p>Line 1</p><p>Line 2</p></blockquote>');
          TinyAssertions.assertCursor(editor, [ 0, 0 ], 1);
        });

        it('TINY-6559: Press Enter twice in a div', () => {
          const editor = hook.editor();
          editor.options.set('end_container_on_empty_block', 'div');
          editor.setContent('<div><p>Line 1</p><p>Line 2</p></div>');
          editor.mode.set('readonly');
          TinySelections.setCursor(editor, [ 0, 1 ], 1);
          insertNewline(editor, {});
          insertNewline(editor, {});
          TinyAssertions.assertContent(editor, '<div><p>Line 1</p><p>Line 2</p></div>');
          TinyAssertions.assertCursor(editor, [ 0, 1 ], 1);
        });

        it('TINY-6559: Press Enter twice in a section', () => {
          const editor = hook.editor();
          editor.setContent('<section><p>Line 1</p><p>Line 2</p></section>');
          editor.mode.set('readonly');
          TinySelections.setCursor(editor, [ 0, 1 ], 1);
          insertNewline(editor, {});
          insertNewline(editor, {});
          TinyAssertions.assertContent(editor, '<section><p>Line 1</p><p>Line 2</p></section>');
          TinyAssertions.assertCursor(editor, [ 0, 1 ], 1);
        });
      });

      context('Is set to "div,blockquote"', () => {
        it('TINY-6559: Press Enter in blockquote', () => {
          const editor = hook.editor();
          editor.options.set('end_container_on_empty_block', 'div,blockquote');
          editor.setContent('<blockquote><p>Line 1</p><p>Line 2</p></blockquote>');
          editor.mode.set('readonly');
          TinySelections.setCursor(editor, [ 0, 1 ], 1);
          insertNewline(editor, {});
          TinyAssertions.assertContent(editor, '<blockquote><p>Line 1</p><p>Line 2</p></blockquote>');
          TinyAssertions.assertCursor(editor, [ 0, 1 ], 1);
        });

        it('TINY-6559: Press Shift+Enter in blockquote', () => {
          const editor = hook.editor();
          editor.options.set('end_container_on_empty_block', 'div,blockquote');
          editor.setContent('<blockquote><p>Line 1</p><p>Line 2</p></blockquote>');
          editor.mode.set('readonly');
          TinySelections.setCursor(editor, [ 0, 1 ], 1);
          insertNewline(editor, { shiftKey: true });
          TinyAssertions.assertContent(editor, '<blockquote><p>Line 1</p><p>Line 2</p></blockquote>');
          TinyAssertions.assertCursor(editor, [ 0, 1 ], 1);
        });

        it('TINY-6559: Press Enter twice in blockquote', () => {
          const editor = hook.editor();
          editor.options.set('end_container_on_empty_block', 'div,blockquote');
          editor.setContent('<blockquote><p>Line 1</p><p>Line 2</p></blockquote>');
          editor.mode.set('readonly');
          TinySelections.setCursor(editor, [ 0, 1 ], 1);
          insertNewline(editor, {});
          insertNewline(editor, {});
          TinyAssertions.assertContent(editor, '<blockquote><p>Line 1</p><p>Line 2</p></blockquote>');
          TinyAssertions.assertCursor(editor, [ 0, 1 ], 1);
        });

        it('TINY-6559: Press Enter twice in blockquote while between two lines', () => {
          const editor = hook.editor();
          editor.options.set('end_container_on_empty_block', 'div,blockquote');
          editor.setContent('<blockquote><p>Line 1</p><p>Line 2</p></blockquote>');
          editor.mode.set('readonly');
          TinySelections.setCursor(editor, [ 0, 0 ], 1);
          insertNewline(editor, {});
          insertNewline(editor, {});
          TinyAssertions.assertContent(editor, '<blockquote><p>Line 1</p><p>Line 2</p></blockquote>');
          TinyAssertions.assertCursor(editor, [ 0, 0 ], 1);
        });

        it('TINY-6559: Press Enter twice in a div', () => {
          const editor = hook.editor();
          editor.options.set('end_container_on_empty_block', 'div,blockquote');
          editor.setContent('<div><p>Line 1</p><p>Line 2</p></div>');
          editor.mode.set('readonly');
          TinySelections.setCursor(editor, [ 0, 1 ], 1);
          insertNewline(editor, {});
          insertNewline(editor, {});
          TinyAssertions.assertContent(editor, '<div><p>Line 1</p><p>Line 2</p></div>');
          TinyAssertions.assertCursor(editor, [ 0, 1 ], 1);
        });

        it('TINY-6559: Press Enter twice in a section', () => {
          const editor = hook.editor();
          editor.setContent('<section><p>Line 1</p><p>Line 2</p></section>');
          editor.mode.set('readonly');
          TinySelections.setCursor(editor, [ 0, 1 ], 1);
          insertNewline(editor, {});
          insertNewline(editor, {});
          TinyAssertions.assertContent(editor, '<section><p>Line 1</p><p>Line 2</p></section>');
          TinyAssertions.assertCursor(editor, [ 0, 1 ], 1);
        });
      });

      context('Is set to true', () => {
        it('TINY-6559: Press Enter in blockquote', () => {
          const editor = hook.editor();
          editor.options.set('end_container_on_empty_block', true);
          editor.setContent('<blockquote><p>Line 1</p><p>Line 2</p></blockquote>');
          editor.mode.set('readonly');
          TinySelections.setCursor(editor, [ 0, 1 ], 1);
          insertNewline(editor, {});
          TinyAssertions.assertContent(editor, '<blockquote><p>Line 1</p><p>Line 2</p></blockquote>');
          TinyAssertions.assertCursor(editor, [ 0, 1 ], 1);
        });

        it('TINY-6559: Press Shift+Enter in blockquote', () => {
          const editor = hook.editor();
          editor.options.set('end_container_on_empty_block', true);
          editor.setContent('<blockquote><p>Line 1</p><p>Line 2</p></blockquote>');
          editor.mode.set('readonly');
          TinySelections.setCursor(editor, [ 0, 1 ], 1);
          insertNewline(editor, { shiftKey: true });
          TinyAssertions.assertContent(editor, '<blockquote><p>Line 1</p><p>Line 2</p></blockquote>');
          TinyAssertions.assertCursor(editor, [ 0, 1 ], 1);
        });

        it('TINY-6559: Press Enter twice in blockquote', () => {
          const editor = hook.editor();
          editor.options.set('end_container_on_empty_block', true);
          editor.setContent('<blockquote><p>Line 1</p><p>Line 2</p></blockquote>');
          editor.mode.set('readonly');
          TinySelections.setCursor(editor, [ 0, 1 ], 1);
          insertNewline(editor, {});
          insertNewline(editor, {});
          TinyAssertions.assertContent(editor, '<blockquote><p>Line 1</p><p>Line 2</p></blockquote>');
          TinyAssertions.assertCursor(editor, [ 0, 1 ], 1);
        });

        it('TINY-6559: Press Enter twice in blockquote while between two lines', () => {
          const editor = hook.editor();
          editor.options.set('end_container_on_empty_block', true);
          editor.setContent('<blockquote><p>Line 1</p><p>Line 2</p></blockquote>');
          editor.mode.set('readonly');
          TinySelections.setCursor(editor, [ 0, 0 ], 1);
          insertNewline(editor, {});
          insertNewline(editor, {});
          TinyAssertions.assertContent(editor, '<blockquote><p>Line 1</p><p>Line 2</p></blockquote>');
          TinyAssertions.assertCursor(editor, [ 0, 0 ], 1);
        });

        it('TINY-6559: Press Enter twice in a div', () => {
          const editor = hook.editor();
          editor.options.set('end_container_on_empty_block', true);
          editor.setContent('<div><p>Line 1</p><p>Line 2</p></div>');
          editor.mode.set('readonly');
          TinySelections.setCursor(editor, [ 0, 1 ], 1);
          insertNewline(editor, {});
          insertNewline(editor, {});
          TinyAssertions.assertContent(editor, '<div><p>Line 1</p><p>Line 2</p></div>');
          TinyAssertions.assertCursor(editor, [ 0, 1 ], 1);
        });

        it('TINY-6559: Press Enter twice in a section', () => {
          const editor = hook.editor();
          editor.setContent('<section><p>Line 1</p><p>Line 2</p></section>');
          editor.mode.set('readonly');
          TinySelections.setCursor(editor, [ 0, 1 ], 1);
          insertNewline(editor, {});
          insertNewline(editor, {});
          TinyAssertions.assertContent(editor, '<section><p>Line 1</p><p>Line 2</p></section>');
          TinyAssertions.assertCursor(editor, [ 0, 1 ], 1);
        });
      });

      context('Is set to false', () => {
        it('TINY-6559: Press Enter in blockquote', () => {
          const editor = hook.editor();
          editor.options.set('end_container_on_empty_block', false);
          editor.setContent('<blockquote><p>Line 1</p><p>Line 2</p></blockquote>');
          editor.mode.set('readonly');
          TinySelections.setCursor(editor, [ 0, 1 ], 1);
          insertNewline(editor, {});
          TinyAssertions.assertContent(editor, '<blockquote><p>Line 1</p><p>Line 2</p></blockquote>');
          TinyAssertions.assertCursor(editor, [ 0, 1 ], 1);
        });

        it('TINY-6559: Press Shift+Enter in blockquote', () => {
          const editor = hook.editor();
          editor.options.set('end_container_on_empty_block', false);
          editor.setContent('<blockquote><p>Line 1</p><p>Line 2</p></blockquote>');
          editor.mode.set('readonly');
          TinySelections.setCursor(editor, [ 0, 1 ], 1);
          insertNewline(editor, { shiftKey: true });
          TinyAssertions.assertContent(editor, '<blockquote><p>Line 1</p><p>Line 2</p></blockquote>');
          TinyAssertions.assertCursor(editor, [ 0, 1 ], 1);
        });

        it('TINY-6559: Press Enter twice in blockquote', () => {
          const editor = hook.editor();
          editor.options.set('end_container_on_empty_block', false);
          editor.setContent('<blockquote><p>Line 1</p><p>Line 2</p></blockquote>');
          editor.mode.set('readonly');
          TinySelections.setCursor(editor, [ 0, 1 ], 1);
          insertNewline(editor, {});
          insertNewline(editor, {});
          TinyAssertions.assertContent(editor, '<blockquote><p>Line 1</p><p>Line 2</p></blockquote>');
          TinyAssertions.assertCursor(editor, [ 0, 1 ], 1);
        });

        it('TINY-6559: Press Enter twice in blockquote while between two lines', () => {
          const editor = hook.editor();
          editor.options.set('end_container_on_empty_block', false);
          editor.setContent('<blockquote><p>Line 1</p><p>Line 2</p></blockquote>');
          editor.mode.set('readonly');
          TinySelections.setCursor(editor, [ 0, 0 ], 1);
          insertNewline(editor, {});
          insertNewline(editor, {});
          TinyAssertions.assertContent(editor, '<blockquote><p>Line 1</p><p>Line 2</p></blockquote>');
          TinyAssertions.assertCursor(editor, [ 0, 0 ], 1);
        });

        it('TINY-6559: Press Enter twice in a div', () => {
          const editor = hook.editor();
          editor.options.set('end_container_on_empty_block', false);
          editor.setContent('<div><p>Line 1</p><p>Line 2</p></div>');
          editor.mode.set('readonly');
          TinySelections.setCursor(editor, [ 0, 1 ], 1);
          insertNewline(editor, {});
          insertNewline(editor, {});
          TinyAssertions.assertContent(editor, '<div><p>Line 1</p><p>Line 2</p></div>');
          TinyAssertions.assertCursor(editor, [ 0, 1 ], 1);
        });

        it('TINY-6559: Press Enter twice in a section', () => {
          const editor = hook.editor();
          editor.setContent('<section><p>Line 1</p><p>Line 2</p></section>');
          editor.mode.set('readonly');
          TinySelections.setCursor(editor, [ 0, 1 ], 1);
          insertNewline(editor, {});
          insertNewline(editor, {});
          TinyAssertions.assertContent(editor, '<section><p>Line 1</p><p>Line 2</p></section>');
          TinyAssertions.assertCursor(editor, [ 0, 1 ], 1);
        });
      });
    });

    context('TINY-8458: newline_behavior "block"', () => {
      before(() => {
        hook.editor().options.set('newline_behavior', 'block');
      });

      after(() => {
        hook.editor().options.unset('newline_behavior');
      });

      it('Split block in the middle', () => {
        const editor = hook.editor();
        editor.setContent('<p>ab</p>');
        editor.mode.set('readonly');
        TinySelections.setCursor(editor, [ 0, 0 ], 1);
        insertNewline(editor, {});
        TinyAssertions.assertContent(editor, '<p>ab</p>');
        TinyAssertions.assertCursor(editor, [ 0, 0 ], 1);
      });

      it('Split block in the middle with shift+enter', () => {
        const editor = hook.editor();
        editor.setContent('<p>ab</p>');
        editor.mode.set('readonly');
        TinySelections.setCursor(editor, [ 0, 0 ], 1);
        insertNewline(editor, { shiftKey: true });
        TinyAssertions.assertContent(editor, '<p>ab</p>');
        TinyAssertions.assertCursor(editor, [ 0, 0 ], 1);
      });

      context('ignores br_newline_selector', () => {
        before(() => {
          hook.editor().options.set('br_newline_selector', 'p');
        });

        after(() => {
          hook.editor().options.unset('br_newline_selector');
        });

        it('Insert newline where br is forced', () => {
          const editor = hook.editor();
          editor.setContent('<p>ab</p>');
          editor.mode.set('readonly');
          TinySelections.setCursor(editor, [ 0, 0 ], 1);
          insertNewline(editor, {});
          editor.nodeChanged();
          TinyAssertions.assertContent(editor, '<p>ab</p>');
        });
      });

      context('does not ignore no_newline_selector', () => {
        before(() => {
          hook.editor().options.set('no_newline_selector', 'p');
        });

        after(() => {
          hook.editor().options.unset('no_newline_selector');
        });

        it('Insert newline where newline is blocked', () => {
          const editor = hook.editor();
          editor.setContent('<p>ab</p>');
          editor.mode.set('readonly');
          TinySelections.setCursor(editor, [ 0, 0 ], 1);
          insertNewline(editor, {});
          editor.nodeChanged();
          TinyAssertions.assertContent(editor, '<p>ab</p>');
        });
      });
    });

    context('TINY-8458: newline_behavior "linebreak"', () => {
      before(() => {
        hook.editor().options.set('newline_behavior', 'linebreak');
      });

      after(() => {
        hook.editor().options.unset('newline_behavior');
      });

      it('Split block in the middle', () => {
        const editor = hook.editor();
        editor.setContent('<p>ab</p>');
        editor.mode.set('readonly');
        TinySelections.setCursor(editor, [ 0, 0 ], 1);
        insertNewline(editor, {});
        TinyAssertions.assertContent(editor, '<p>ab</p>');
        TinyAssertions.assertCursor(editor, [ 0, 0 ], 1);
      });

      it('Split block in the middle with shift+enter', () => {
        const editor = hook.editor();
        editor.setContent('<p>ab</p>');
        editor.mode.set('readonly');
        TinySelections.setCursor(editor, [ 0, 0 ], 1);
        insertNewline(editor, { shiftKey: true });
        TinyAssertions.assertContent(editor, '<p>ab</p>');
        TinyAssertions.assertCursor(editor, [ 0, 0 ], 1);
      });

      context('ignores br_newline_selector', () => {
        before(() => {
          hook.editor().options.set('br_newline_selector', 'p');
        });

        after(() => {
          hook.editor().options.unset('br_newline_selector');
        });

        it('Insert newline where br is not forced', () => {
          const editor = hook.editor();
          editor.setContent('<div>ab</div>');
          editor.mode.set('readonly');
          TinySelections.setCursor(editor, [ 0, 0 ], 1);
          insertNewline(editor, {});
          editor.nodeChanged();
          TinyAssertions.assertContent(editor, '<div>ab</div>');
        });
      });

      context('does not ignore no_newline_selector', () => {
        before(() => {
          hook.editor().options.set('no_newline_selector', 'p');
        });

        after(() => {
          hook.editor().options.unset('no_newline_selector');
        });

        it('Insert newline where newline is blocked', () => {
          const editor = hook.editor();
          editor.setContent('<p>ab</p>');
          editor.mode.set('readonly');
          TinySelections.setCursor(editor, [ 0, 0 ], 1);
          insertNewline(editor, {});
          editor.nodeChanged();
          TinyAssertions.assertContent(editor, '<p>ab</p>');
        });
      });
    });

    context('TINY-8458: newline_behavior "invert"', () => {
      before(() => {
        hook.editor().options.set('newline_behavior', 'invert');
      });

      after(() => {
        hook.editor().options.unset('newline_behavior');
      });

      it('Split block in the middle', () => {
        const editor = hook.editor();
        editor.setContent('<p>ab</p>');
        editor.mode.set('readonly');
        TinySelections.setCursor(editor, [ 0, 0 ], 1);
        insertNewline(editor, {});
        TinyAssertions.assertContent(editor, '<p>ab</p>');
        TinyAssertions.assertCursor(editor, [ 0, 0 ], 1);
      });

      it('Split block in the middle with shift+enter', () => {
        const editor = hook.editor();
        editor.setContent('<p>ab</p>');
        editor.mode.set('readonly');
        TinySelections.setCursor(editor, [ 0, 0 ], 1);
        insertNewline(editor, { shiftKey: true });
        TinyAssertions.assertContent(editor, '<p>ab</p>');
        TinyAssertions.assertCursor(editor, [ 0, 0 ], 1);
      });

      context('inverts br_newline_selector', () => {
        before(() => {
          hook.editor().options.set('br_newline_selector', 'p');
        });

        after(() => {
          hook.editor().options.unset('br_newline_selector');
        });

        it('Insert newline where br is forced', () => {
          const editor = hook.editor();
          editor.setContent('<p>ab</p>');
          editor.mode.set('readonly');
          TinySelections.setCursor(editor, [ 0, 0 ], 1);
          insertNewline(editor, {});
          editor.nodeChanged();
          TinyAssertions.assertContent(editor, '<p>ab</p>');
        });

        it('Insert newline where br is not forced', () => {
          const editor = hook.editor();
          editor.setContent('<div>ab</div>');
          editor.mode.set('readonly');
          TinySelections.setCursor(editor, [ 0, 0 ], 1);
          insertNewline(editor, {});
          editor.nodeChanged();
          TinyAssertions.assertContent(editor, '<div>ab</div>');
        });
      });

      context('does not ignore no_newline_selector', () => {
        before(() => {
          hook.editor().options.set('no_newline_selector', 'p');
        });

        after(() => {
          hook.editor().options.unset('no_newline_selector');
        });

        it('Insert newline where newline is blocked', () => {
          const editor = hook.editor();
          editor.setContent('<p>ab</p>');
          editor.mode.set('readonly');
          TinySelections.setCursor(editor, [ 0, 0 ], 1);
          insertNewline(editor, {});
          editor.nodeChanged();
          TinyAssertions.assertContent(editor, '<p>ab</p>');
        });
      });
    });

    it('TINY-9794: Press Enter in a blockquote and then add format and then press Enter again should exit from the blockquote', () => {
      const editor = hook.editor();
      editor.setContent('<blockquote><p>A</p></blockquote>');
      editor.mode.set('readonly');
      TinySelections.setCursor(editor, [ 0, 0 ], 1);
      insertNewline(editor, {});
      CaretFormat.applyCaretFormat(editor, 'bold');
      insertNewline(editor, {});
      TinyAssertions.assertContent(editor, '<blockquote><p>A</p></blockquote>');
    });

    it('TINY-10560: Press Enter after a `selection.setContent` should create a new line and not throw errors', () => {
      const editor = hook.editor();
      Arr.each([ 'pre', 'h1', 'div', 'p' ], (tagName) => {
        editor.setContent('abc');
        editor.mode.set('readonly');
        TinySelections.setSelection(editor, [ 0, 0 ], 0, [ 0, 0 ], 3);

        editor.selection.setContent(`<${tagName}>hello</${tagName}>`);
        assert.doesNotThrow(() => {
          insertNewline(editor, {});
        });
      });
    });
  });
});<|MERGE_RESOLUTION|>--- conflicted
+++ resolved
@@ -206,7 +206,52 @@
         TinyAssertions.assertCursor(editor, [ 1 ], 0);
       });
 
-<<<<<<< HEAD
+      it('TINY-9813: Placed a cursor is placed after a table, with nothing', () => {
+        const editor = hook.editor();
+        editor.setContent('<table><tbody><tr><td><br></td></tr></tbody></table>');
+        setSelectionTo(editor, [], 1);
+        insertNewline(editor, {});
+        TinyAssertions.assertContent(editor, '<table><tbody><tr><td>&nbsp;</td></tr></tbody></table><p>&nbsp;</p>');
+        TinyAssertions.assertCursor(editor, [ 1 ], 0);
+      });
+
+      it('TINY-9813: Placed a cursor is placed after a table, with a noneditable afterwards, wrapped in div', () => {
+        const editor = hook.editor();
+        editor.setContent('<div><table><tbody><tr><td><br></td></tr></tbody></table><div contenteditable="false"></div></div>');
+        setSelectionTo(editor, [ 0 ], 1);
+        insertNewline(editor, {});
+        TinyAssertions.assertContent(editor, '<div><table><tbody><tr><td>&nbsp;</td></tr></tbody></table><p>&nbsp;</p><div contenteditable="false">&nbsp;</div></div>');
+        TinyAssertions.assertCursor(editor, [ 0, 1 ], 0);
+      });
+    });
+
+    it('TINY-9461: should not split editing host', () => {
+      const editor = hook.editor();
+      const initialContent = '<div contenteditable="false"><p contenteditable="true">ab</p></div>';
+      editor.setContent(initialContent);
+      TinySelections.setCursor(editor, [ 1, 0, 0 ], 1);
+      insertNewline(editor, { });
+      TinyAssertions.assertContent(editor, initialContent);
+    });
+
+    it('TINY-9461: should wrap div contents in paragraph and split inner paragraph in a div editing host', () => {
+      TinyState.withNoneditableRootEditor(hook.editor(), (editor) => {
+        editor.setContent('<div contenteditable="false"><div contenteditable="true">ab</div></div>');
+        TinySelections.setCursor(editor, [ 0, 0, 0 ], 1);
+        insertNewline(editor, { });
+        TinyAssertions.assertContent(editor, '<div contenteditable="false"><div contenteditable="true"><p>a</p><p>b</p></div></div>');
+      });
+    });
+
+    it('TINY-9813: Placed a cursor is placed after a table, with a noneditable afterwards', () => {
+      const editor = hook.editor();
+      editor.setContent('<table><tbody><tr><td><br></td></tr></tbody></table><div contenteditable="false"></div>');
+      setSelectionTo(editor, [], 1);
+      insertNewline(editor, { });
+      TinyAssertions.assertContent(editor, '<table><tbody><tr><td>&nbsp;</td></tr></tbody></table><p>&nbsp;</p><div contenteditable="false">&nbsp;</div>');
+      TinyAssertions.assertCursor(editor, [ 1 ], 0);
+    });
+
     it('TINY-11110: Placed cursor after a table, before the br, and pressed enter', () => {
       const editor = hook.editor();
       editor.setContent('<div><table><tbody><tr><td><br></td></tr></tbody></table><br></div>');
@@ -224,1460 +269,1893 @@
       TinyAssertions.assertContent(editor, '<table><tbody><tr><td>&nbsp;</td></tr></tbody></table><div contenteditable="true">&nbsp;</div><div contenteditable="true">&nbsp;</div>');
       TinyAssertions.assertCursor(editor, [ 1 ], 0);
     });
-=======
-      it('TINY-9813: Placed a cursor is placed after a table, with nothing', () => {
-        const editor = hook.editor();
-        editor.setContent('<table><tbody><tr><td><br></td></tr></tbody></table>');
-        setSelectionTo(editor, [], 1);
-        insertNewline(editor, {});
-        TinyAssertions.assertContent(editor, '<table><tbody><tr><td>&nbsp;</td></tr></tbody></table><p>&nbsp;</p>');
-        TinyAssertions.assertCursor(editor, [ 1 ], 0);
-      });
->>>>>>> 3080f8aa
-
-      it('TINY-9813: Placed a cursor is placed after a table, with a noneditable afterwards, wrapped in div', () => {
-        const editor = hook.editor();
-        editor.setContent('<div><table><tbody><tr><td><br></td></tr></tbody></table><div contenteditable="false"></div></div>');
-        setSelectionTo(editor, [ 0 ], 1);
-        insertNewline(editor, {});
-        TinyAssertions.assertContent(editor, '<div><table><tbody><tr><td>&nbsp;</td></tr></tbody></table><p>&nbsp;</p><div contenteditable="false">&nbsp;</div></div>');
-        TinyAssertions.assertCursor(editor, [ 0, 1 ], 0);
-      });
-    });
-
-    context('br_newline_selector', () => {
-      before(() => {
-        hook.editor().options.set('br_newline_selector', 'p,div.test');
-      });
-
-      after(() => {
-        hook.editor().options.unset('br_newline_selector');
-      });
-
-      it('Insert newline where br is forced (paragraph)', () => {
-        const editor = hook.editor();
-        editor.setContent('<p>ab</p>');
+
+    it('TINY-9813: Placed a cursor is placed after a table, with nothing', () => {
+      const editor = hook.editor();
+      editor.setContent('<table><tbody><tr><td><br></td></tr></tbody></table>');
+      setSelectionTo(editor, [], 1);
+      insertNewline(editor, { });
+      TinyAssertions.assertContent(editor, '<table><tbody><tr><td>&nbsp;</td></tr></tbody></table><p>&nbsp;</p>');
+      TinyAssertions.assertCursor(editor, [ 1 ], 0);
+    });
+
+    it('TINY-9813: Placed a cursor is placed after a table, with a noneditable afterwards, wrapped in div', () => {
+      const editor = hook.editor();
+      editor.setContent('<div><table><tbody><tr><td><br></td></tr></tbody></table><div contenteditable="false"></div></div>');
+      setSelectionTo(editor, [ 0 ], 1);
+      insertNewline(editor, { });
+      TinyAssertions.assertContent(editor, '<div><table><tbody><tr><td>&nbsp;</td></tr></tbody></table><p>&nbsp;</p><div contenteditable="false">&nbsp;</div></div>');
+      TinyAssertions.assertCursor(editor, [ 0, 1 ], 0);
+    });
+  });
+
+  context('br_newline_selector', () => {
+    before(() => {
+      hook.editor().options.set('br_newline_selector', 'p,div.test');
+    });
+
+    after(() => {
+      hook.editor().options.unset('br_newline_selector');
+    });
+
+    it('Insert newline where br is forced (paragraph)', () => {
+      const editor = hook.editor();
+      editor.setContent('<p>ab</p>');
+      TinySelections.setCursor(editor, [ 0, 0 ], 1);
+      insertNewline(editor, { });
+      editor.nodeChanged();
+      TinyAssertions.assertContent(editor, '<p>a<br>b</p>');
+    });
+
+    it('Insert newline where br is forced (div)', () => {
+      const editor = hook.editor();
+      editor.setContent('<div class="test">ab</div>');
+      TinySelections.setCursor(editor, [ 0, 0 ], 1);
+      insertNewline(editor, { });
+      editor.nodeChanged();
+      TinyAssertions.assertContent(editor, '<div class="test">a<br>b</div>');
+    });
+
+    it('Insert newline where br is not forced', () => {
+      const editor = hook.editor();
+      editor.setContent('<div>ab</div>');
+      TinySelections.setCursor(editor, [ 0, 0 ], 1);
+      insertNewline(editor, { });
+      editor.nodeChanged();
+      TinyAssertions.assertContent(editor, '<div>a</div><div>b</div>');
+    });
+  });
+
+  context('no_newline_selector', () => {
+    before(() => {
+      hook.editor().options.set('no_newline_selector', 'p,div.test');
+    });
+
+    after(() => {
+      hook.editor().options.unset('no_newline_selector');
+    });
+
+    it('Insert newline where newline is blocked (paragraph)', () => {
+      const editor = hook.editor();
+      editor.setContent('<p>ab</p>');
+      TinySelections.setCursor(editor, [ 0, 0 ], 1);
+      insertNewline(editor, { });
+      editor.nodeChanged();
+      TinyAssertions.assertContent(editor, '<p>ab</p>');
+    });
+
+    it('Insert newline where newline is blocked (div)', () => {
+      const editor = hook.editor();
+      editor.setContent('<div class="test">ab</div>');
+      TinySelections.setCursor(editor, [ 0, 0 ], 1);
+      insertNewline(editor, { });
+      editor.nodeChanged();
+      TinyAssertions.assertContent(editor, '<div class="test">ab</div>');
+    });
+
+    it('Insert newline where newline is not blocked', () => {
+      const editor = hook.editor();
+      editor.setContent('<div>ab</div>');
+      TinySelections.setCursor(editor, [ 0, 0 ], 1);
+      insertNewline(editor, { });
+      editor.nodeChanged();
+      TinyAssertions.assertContent(editor, '<div>a</div><div>b</div>');
+    });
+  });
+
+  it('Insert newline before image in link', () => {
+    const editor = hook.editor();
+    editor.setContent('<p><a href="#">a<img src="about:blank" /></a></p>');
+    TinySelections.setCursor(editor, [ 0, 0 ], 1);
+    insertNewline(editor, { });
+    TinyAssertions.assertContent(editor, '<p><a href="#">a</a></p><p><a href="#"><img src="about:blank"></a></p>');
+    TinyAssertions.assertSelection(editor, [ 1, 0 ], 0, [ 1, 0 ], 0);
+  });
+
+  context('end_container_on_empty_block', () => {
+    context('With the default value', () => {
+      it('TINY-6559: Press Enter in blockquote', () => {
+        const editor = hook.editor();
+        editor.setContent('<blockquote><p>Line 1</p><p>Line 2</p></blockquote>');
+        TinySelections.setCursor(editor, [ 0, 1 ], 1);
+        insertNewline(editor, { });
+        TinyAssertions.assertContent(editor, '<blockquote><p>Line 1</p><p>Line 2</p><p>&nbsp;</p></blockquote>');
+        TinyAssertions.assertSelection(editor, [ 0, 2 ], 0, [ 0, 2 ], 0);
+      });
+
+      it('TINY-6559: Press Shift+Enter in blockquote', () => {
+        const editor = hook.editor();
+        editor.setContent('<blockquote><p>Line 1</p><p>Line 2</p></blockquote>');
+        TinySelections.setCursor(editor, [ 0, 1 ], 1);
+        insertNewline(editor, { shiftKey: true });
+        TinyAssertions.assertContent(editor, '<blockquote><p>Line 1</p><p>Line 2<br><br></p></blockquote>');
+        TinyAssertions.assertSelection(editor, [ 0, 1 ], 2, [ 0, 1 ], 2);
+      });
+
+      it('TINY-6559: Press Enter twice in blockquote', () => {
+        const editor = hook.editor();
+        editor.setContent('<blockquote><p>Line 1</p><p>Line 2</p></blockquote>');
+        TinySelections.setCursor(editor, [ 0, 1 ], 1);
+        insertNewline(editor, { });
+        insertNewline(editor, { });
+        TinyAssertions.assertContent(editor, '<blockquote><p>Line 1</p><p>Line 2</p></blockquote><p>&nbsp;</p>');
+        TinyAssertions.assertSelection(editor, [ 1 ], 0, [ 1 ], 0);
+      });
+
+      it('TINY-6559: Press Enter twice in blockquote while between two lines', () => {
+        const editor = hook.editor();
+        editor.setContent('<blockquote><p>Line 1</p><p>Line 2</p></blockquote>');
+        TinySelections.setCursor(editor, [ 0, 0 ], 1);
+        insertNewline(editor, { });
+        insertNewline(editor, { });
+        TinyAssertions.assertContent(editor, '<blockquote><p>Line 1</p></blockquote><p>&nbsp;</p><blockquote><p>Line 2</p></blockquote>');
+        TinyAssertions.assertSelection(editor, [ 1 ], 0, [ 1 ], 0);
+      });
+
+      it('TINY-6559: Press Enter twice in a div', () => {
+        const editor = hook.editor();
+        editor.setContent('<div><p>Line 1</p><p>Line 2</p></div>');
+        TinySelections.setCursor(editor, [ 0, 1 ], 1);
+        insertNewline(editor, { });
+        insertNewline(editor, { });
+        TinyAssertions.assertContent(editor, '<div><p>Line 1</p><p>Line 2</p><p>&nbsp;</p><p>&nbsp;</p></div>');
+        TinyAssertions.assertSelection(editor, [ 0, 3 ], 0, [ 0, 3 ], 0);
+      });
+
+      it('TINY-6559: Press Enter twice in a section', () => {
+        const editor = hook.editor();
+        editor.setContent('<section><p>Line 1</p><p>Line 2</p></section>');
+        TinySelections.setCursor(editor, [ 0, 1 ], 1);
+        insertNewline(editor, { });
+        insertNewline(editor, { });
+        TinyAssertions.assertContent(editor, '<section><p>Line 1</p><p>Line 2</p><p>&nbsp;</p><p>&nbsp;</p></section>');
+        TinyAssertions.assertSelection(editor, [ 0, 3 ], 0, [ 0, 3 ], 0);
+      });
+    });
+
+    context('Is set to "div"', () => {
+      it('TINY-6559: Press Enter in blockquote', () => {
+        const editor = hook.editor();
+        editor.options.set('end_container_on_empty_block', 'div');
+        editor.setContent('<blockquote><p>Line 1</p><p>Line 2</p></blockquote>');
+        TinySelections.setCursor(editor, [ 0, 1 ], 1);
+        insertNewline(editor, { });
+        TinyAssertions.assertContent(editor, '<blockquote><p>Line 1</p><p>Line 2</p><p>&nbsp;</p></blockquote>');
+        TinyAssertions.assertSelection(editor, [ 0, 2 ], 0, [ 0, 2 ], 0);
+      });
+
+      it('TINY-6559: Press Shift+Enter in blockquote', () => {
+        const editor = hook.editor();
+        editor.options.set('end_container_on_empty_block', 'div');
+        editor.setContent('<blockquote><p>Line 1</p><p>Line 2</p></blockquote>');
+        TinySelections.setCursor(editor, [ 0, 1 ], 1);
+        insertNewline(editor, { shiftKey: true });
+        TinyAssertions.assertContent(editor, '<blockquote><p>Line 1</p><p>Line 2<br><br></p></blockquote>');
+        TinyAssertions.assertSelection(editor, [ 0, 1 ], 2, [ 0, 1 ], 2);
+      });
+
+      it('TINY-6559: Press Enter twice in blockquote', () => {
+        const editor = hook.editor();
+        editor.options.set('end_container_on_empty_block', 'div');
+        editor.setContent('<blockquote><p>Line 1</p><p>Line 2</p></blockquote>');
+        TinySelections.setCursor(editor, [ 0, 1 ], 1);
+        insertNewline(editor, { });
+        insertNewline(editor, { });
+        TinyAssertions.assertContent(editor, '<blockquote><p>Line 1</p><p>Line 2</p><p>&nbsp;</p><p>&nbsp;</p></blockquote>');
+        TinyAssertions.assertSelection(editor, [ 0, 3 ], 0, [ 0, 3 ], 0);
+      });
+
+      it('TINY-6559: Press Enter twice in blockquote while between two lines', () => {
+        const editor = hook.editor();
+        editor.options.set('end_container_on_empty_block', 'div');
+        editor.setContent('<blockquote><p>Line 1</p><p>Line 2</p></blockquote>');
+        TinySelections.setCursor(editor, [ 0, 0 ], 1);
+        insertNewline(editor, { });
+        insertNewline(editor, { });
+        TinyAssertions.assertContent(editor, '<blockquote><p>Line 1</p><p>&nbsp;</p><p>&nbsp;</p><p>Line 2</p></blockquote>');
+        TinyAssertions.assertSelection(editor, [ 0, 2 ], 0, [ 0, 2 ], 0);
+      });
+
+      it('TINY-6559: Press Enter twice in a div', () => {
+        const editor = hook.editor();
+        editor.options.set('end_container_on_empty_block', 'div');
+        editor.setContent('<div><p>Line 1</p><p>Line 2</p></div>');
+        TinySelections.setCursor(editor, [ 0, 1 ], 1);
+        insertNewline(editor, { });
+        insertNewline(editor, { });
+        TinyAssertions.assertContent(editor, '<div><p>Line 1</p><p>Line 2</p></div><p>&nbsp;</p>');
+        TinyAssertions.assertSelection(editor, [ 1 ], 0, [ 1 ], 0);
+      });
+
+      it('TINY-6559: Press Enter twice in a section', () => {
+        const editor = hook.editor();
+        editor.setContent('<section><p>Line 1</p><p>Line 2</p></section>');
+        TinySelections.setCursor(editor, [ 0, 1 ], 1);
+        insertNewline(editor, { });
+        insertNewline(editor, { });
+        TinyAssertions.assertContent(editor, '<section><p>Line 1</p><p>Line 2</p><p>&nbsp;</p><p>&nbsp;</p></section>');
+        TinyAssertions.assertSelection(editor, [ 0, 3 ], 0, [ 0, 3 ], 0);
+      });
+    });
+
+    context('Is set to "div,blockquote"', () => {
+      it('TINY-6559: Press Enter in blockquote', () => {
+        const editor = hook.editor();
+        editor.options.set('end_container_on_empty_block', 'div,blockquote');
+        editor.setContent('<blockquote><p>Line 1</p><p>Line 2</p></blockquote>');
+        TinySelections.setCursor(editor, [ 0, 1 ], 1);
+        insertNewline(editor, { });
+        TinyAssertions.assertContent(editor, '<blockquote><p>Line 1</p><p>Line 2</p><p>&nbsp;</p></blockquote>');
+        TinyAssertions.assertSelection(editor, [ 0, 2 ], 0, [ 0, 2 ], 0);
+      });
+
+      it('TINY-6559: Press Shift+Enter in blockquote', () => {
+        const editor = hook.editor();
+        editor.options.set('end_container_on_empty_block', 'div,blockquote');
+        editor.setContent('<blockquote><p>Line 1</p><p>Line 2</p></blockquote>');
+        TinySelections.setCursor(editor, [ 0, 1 ], 1);
+        insertNewline(editor, { shiftKey: true });
+        TinyAssertions.assertContent(editor, '<blockquote><p>Line 1</p><p>Line 2<br><br></p></blockquote>');
+        TinyAssertions.assertSelection(editor, [ 0, 1 ], 2, [ 0, 1 ], 2);
+      });
+
+      it('TINY-6559: Press Enter twice in blockquote', () => {
+        const editor = hook.editor();
+        editor.options.set('end_container_on_empty_block', 'div,blockquote');
+        editor.setContent('<blockquote><p>Line 1</p><p>Line 2</p></blockquote>');
+        TinySelections.setCursor(editor, [ 0, 1 ], 1);
+        insertNewline(editor, { });
+        insertNewline(editor, { });
+        TinyAssertions.assertContent(editor, '<blockquote><p>Line 1</p><p>Line 2</p></blockquote><p>&nbsp;</p>');
+        TinyAssertions.assertSelection(editor, [ 1 ], 0, [ 1 ], 0);
+      });
+
+      it('TINY-6559: Press Enter twice in blockquote while between two lines', () => {
+        const editor = hook.editor();
+        editor.options.set('end_container_on_empty_block', 'div,blockquote');
+        editor.setContent('<blockquote><p>Line 1</p><p>Line 2</p></blockquote>');
+        TinySelections.setCursor(editor, [ 0, 0 ], 1);
+        insertNewline(editor, { });
+        insertNewline(editor, { });
+        TinyAssertions.assertContent(editor, '<blockquote><p>Line 1</p></blockquote><p>&nbsp;</p><blockquote><p>Line 2</p></blockquote>');
+        TinyAssertions.assertSelection(editor, [ 1 ], 0, [ 1 ], 0);
+      });
+
+      it('TINY-6559: Press Enter twice in a div', () => {
+        const editor = hook.editor();
+        editor.options.set('end_container_on_empty_block', 'div,blockquote');
+        editor.setContent('<div><p>Line 1</p><p>Line 2</p></div>');
+        TinySelections.setCursor(editor, [ 0, 1 ], 1);
+        insertNewline(editor, { });
+        insertNewline(editor, { });
+        TinyAssertions.assertContent(editor, '<div><p>Line 1</p><p>Line 2</p></div><p>&nbsp;</p>');
+        TinyAssertions.assertSelection(editor, [ 1 ], 0, [ 1 ], 0);
+      });
+
+      it('TINY-6559: Press Enter twice in a section', () => {
+        const editor = hook.editor();
+        editor.setContent('<section><p>Line 1</p><p>Line 2</p></section>');
+        TinySelections.setCursor(editor, [ 0, 1 ], 1);
+        insertNewline(editor, { });
+        insertNewline(editor, { });
+        TinyAssertions.assertContent(editor, '<section><p>Line 1</p><p>Line 2</p><p>&nbsp;</p><p>&nbsp;</p></section>');
+        TinyAssertions.assertSelection(editor, [ 0, 3 ], 0, [ 0, 3 ], 0);
+      });
+    });
+
+    context('Is set to true', () => {
+      it('TINY-6559: Press Enter in blockquote', () => {
+        const editor = hook.editor();
+        editor.options.set('end_container_on_empty_block', true);
+        editor.setContent('<blockquote><p>Line 1</p><p>Line 2</p></blockquote>');
+        TinySelections.setCursor(editor, [ 0, 1 ], 1);
+        insertNewline(editor, { });
+        TinyAssertions.assertContent(editor, '<blockquote><p>Line 1</p><p>Line 2</p><p>&nbsp;</p></blockquote>');
+        TinyAssertions.assertSelection(editor, [ 0, 2 ], 0, [ 0, 2 ], 0);
+      });
+
+      it('TINY-6559: Press Shift+Enter in blockquote', () => {
+        const editor = hook.editor();
+        editor.options.set('end_container_on_empty_block', true);
+        editor.setContent('<blockquote><p>Line 1</p><p>Line 2</p></blockquote>');
+        TinySelections.setCursor(editor, [ 0, 1 ], 1);
+        insertNewline(editor, { shiftKey: true });
+        TinyAssertions.assertContent(editor, '<blockquote><p>Line 1</p><p>Line 2<br><br></p></blockquote>');
+        TinyAssertions.assertSelection(editor, [ 0, 1 ], 2, [ 0, 1 ], 2);
+      });
+
+      it('TINY-6559: Press Enter twice in blockquote', () => {
+        const editor = hook.editor();
+        editor.options.set('end_container_on_empty_block', true);
+        editor.setContent('<blockquote><p>Line 1</p><p>Line 2</p></blockquote>');
+        TinySelections.setCursor(editor, [ 0, 1 ], 1);
+        insertNewline(editor, { });
+        insertNewline(editor, { });
+        TinyAssertions.assertContent(editor, '<blockquote><p>Line 1</p><p>Line 2</p></blockquote><p>&nbsp;</p>');
+        TinyAssertions.assertSelection(editor, [ 1 ], 0, [ 1 ], 0);
+      });
+
+      it('TINY-6559: Press Enter twice in blockquote while between two lines', () => {
+        const editor = hook.editor();
+        editor.options.set('end_container_on_empty_block', true);
+        editor.setContent('<blockquote><p>Line 1</p><p>Line 2</p></blockquote>');
+        TinySelections.setCursor(editor, [ 0, 0 ], 1);
+        insertNewline(editor, { });
+        insertNewline(editor, { });
+        TinyAssertions.assertContent(editor, '<blockquote><p>Line 1</p></blockquote><p>&nbsp;</p><blockquote><p>Line 2</p></blockquote>');
+        TinyAssertions.assertSelection(editor, [ 1 ], 0, [ 1 ], 0);
+      });
+
+      it('TINY-6559: Press Enter twice in a div', () => {
+        const editor = hook.editor();
+        editor.options.set('end_container_on_empty_block', true);
+        editor.setContent('<div><p>Line 1</p><p>Line 2</p></div>');
+        TinySelections.setCursor(editor, [ 0, 1 ], 1);
+        insertNewline(editor, { });
+        insertNewline(editor, { });
+        TinyAssertions.assertContent(editor, '<div><p>Line 1</p><p>Line 2</p></div><p>&nbsp;</p>');
+        TinyAssertions.assertSelection(editor, [ 1 ], 0, [ 1 ], 0);
+      });
+
+      it('TINY-6559: Press Enter twice in a section', () => {
+        const editor = hook.editor();
+        editor.setContent('<section><p>Line 1</p><p>Line 2</p></section>');
+        TinySelections.setCursor(editor, [ 0, 1 ], 1);
+        insertNewline(editor, { });
+        insertNewline(editor, { });
+        TinyAssertions.assertContent(editor, '<section><p>Line 1</p><p>Line 2</p></section><p>&nbsp;</p>');
+        TinyAssertions.assertSelection(editor, [ 1 ], 0, [ 1 ], 0);
+      });
+    });
+
+    context('Is set to false', () => {
+      it('TINY-6559: Press Enter in blockquote', () => {
+        const editor = hook.editor();
+        editor.options.set('end_container_on_empty_block', false);
+        editor.setContent('<blockquote><p>Line 1</p><p>Line 2</p></blockquote>');
+        TinySelections.setCursor(editor, [ 0, 1 ], 1);
+        insertNewline(editor, { });
+        TinyAssertions.assertContent(editor, '<blockquote><p>Line 1</p><p>Line 2</p><p>&nbsp;</p></blockquote>');
+        TinyAssertions.assertSelection(editor, [ 0, 2 ], 0, [ 0, 2 ], 0);
+      });
+
+      it('TINY-6559: Press Shift+Enter in blockquote', () => {
+        const editor = hook.editor();
+        editor.options.set('end_container_on_empty_block', false);
+        editor.setContent('<blockquote><p>Line 1</p><p>Line 2</p></blockquote>');
+        TinySelections.setCursor(editor, [ 0, 1 ], 1);
+        insertNewline(editor, { shiftKey: true });
+        TinyAssertions.assertContent(editor, '<blockquote><p>Line 1</p><p>Line 2<br><br></p></blockquote>');
+        TinyAssertions.assertSelection(editor, [ 0, 1 ], 2, [ 0, 1 ], 2);
+      });
+
+      it('TINY-6559: Press Enter twice in blockquote', () => {
+        const editor = hook.editor();
+        editor.options.set('end_container_on_empty_block', false);
+        editor.setContent('<blockquote><p>Line 1</p><p>Line 2</p></blockquote>');
+        TinySelections.setCursor(editor, [ 0, 1 ], 1);
+        insertNewline(editor, { });
+        insertNewline(editor, { });
+        TinyAssertions.assertContent(editor, '<blockquote><p>Line 1</p><p>Line 2</p><p>&nbsp;</p><p>&nbsp;</p></blockquote>');
+        TinyAssertions.assertSelection(editor, [ 0, 3 ], 0, [ 0, 3 ], 0);
+      });
+
+      it('TINY-6559: Press Enter twice in blockquote while between two lines', () => {
+        const editor = hook.editor();
+        editor.options.set('end_container_on_empty_block', false);
+        editor.setContent('<blockquote><p>Line 1</p><p>Line 2</p></blockquote>');
+        TinySelections.setCursor(editor, [ 0, 0 ], 1);
+        insertNewline(editor, { });
+        insertNewline(editor, { });
+        TinyAssertions.assertContent(editor, '<blockquote><p>Line 1</p><p>&nbsp;</p><p>&nbsp;</p><p>Line 2</p></blockquote>');
+        TinyAssertions.assertSelection(editor, [ 0, 2 ], 0, [ 0, 2 ], 0);
+      });
+
+      it('TINY-6559: Press Enter twice in a div', () => {
+        const editor = hook.editor();
+        editor.options.set('end_container_on_empty_block', false);
+        editor.setContent('<div><p>Line 1</p><p>Line 2</p></div>');
+        TinySelections.setCursor(editor, [ 0, 1 ], 1);
+        insertNewline(editor, { });
+        insertNewline(editor, { });
+        TinyAssertions.assertContent(editor, '<div><p>Line 1</p><p>Line 2</p><p>&nbsp;</p><p>&nbsp;</p></div>');
+        TinyAssertions.assertSelection(editor, [ 0, 3 ], 0, [ 0, 3 ], 0);
+      });
+
+      it('TINY-6559: Press Enter twice in a section', () => {
+        const editor = hook.editor();
+        editor.setContent('<section><p>Line 1</p><p>Line 2</p></section>');
+        TinySelections.setCursor(editor, [ 0, 1 ], 1);
+        insertNewline(editor, { });
+        insertNewline(editor, { });
+        TinyAssertions.assertContent(editor, '<section><p>Line 1</p><p>Line 2</p><p>&nbsp;</p><p>&nbsp;</p></section>');
+        TinyAssertions.assertSelection(editor, [ 0, 3 ], 0, [ 0, 3 ], 0);
+      });
+    });
+  });
+
+  context('TINY-8458: newline_behavior "block"', () => {
+    before(() => {
+      hook.editor().options.set('newline_behavior', 'block');
+    });
+
+    after(() => {
+      hook.editor().options.unset('newline_behavior');
+    });
+
+    it('Split block in the middle', () => {
+      const editor = hook.editor();
+      editor.setContent('<p>ab</p>');
+      TinySelections.setCursor(editor, [ 0, 0 ], 1);
+      insertNewline(editor, { });
+      TinyAssertions.assertContent(editor, '<p>a</p><p>b</p>');
+      TinyAssertions.assertSelection(editor, [ 1, 0 ], 0, [ 1, 0 ], 0);
+    });
+
+    it('Split block in the middle with shift+enter', () => {
+      const editor = hook.editor();
+      editor.setContent('<p>ab</p>');
+      TinySelections.setCursor(editor, [ 0, 0 ], 1);
+      insertNewline(editor, { shiftKey: true });
+      TinyAssertions.assertContent(editor, '<p>a</p><p>b</p>');
+      TinyAssertions.assertSelection(editor, [ 1, 0 ], 0, [ 1, 0 ], 0);
+    });
+
+    context('ignores br_newline_selector', () => {
+      context('br_newline_selector', () => {
+        before(() => {
+          hook.editor().options.set('br_newline_selector', 'p,div.test');
+        });
+
+        after(() => {
+          hook.editor().options.unset('br_newline_selector');
+        });
+
+        it('Insert newline where br is forced (paragraph)', () => {
+          const editor = hook.editor();
+          editor.setContent('<p>ab</p>');
+          TinySelections.setCursor(editor, [ 0, 0 ], 1);
+          insertNewline(editor, {});
+          editor.nodeChanged();
+          TinyAssertions.assertContent(editor, '<p>a<br>b</p>');
+        });
+
+        it('Insert newline where br is forced (div)', () => {
+          const editor = hook.editor();
+          editor.setContent('<div class="test">ab</div>');
+          TinySelections.setCursor(editor, [ 0, 0 ], 1);
+          insertNewline(editor, {});
+          editor.nodeChanged();
+          TinyAssertions.assertContent(editor, '<div class="test">a<br>b</div>');
+        });
+
+        it('Insert newline where br is not forced', () => {
+          const editor = hook.editor();
+          editor.setContent('<div>ab</div>');
+          TinySelections.setCursor(editor, [ 0, 0 ], 1);
+          insertNewline(editor, {});
+          editor.nodeChanged();
+          TinyAssertions.assertContent(editor, '<div>a</div><div>b</div>');
+        });
+      });
+
+      context('no_newline_selector', () => {
+        before(() => {
+          hook.editor().options.set('no_newline_selector', 'p,div.test');
+        });
+
+        after(() => {
+          hook.editor().options.unset('no_newline_selector');
+        });
+
+        it('Insert newline where newline is blocked (paragraph)', () => {
+          const editor = hook.editor();
+          editor.setContent('<p>ab</p>');
+          TinySelections.setCursor(editor, [ 0, 0 ], 1);
+          insertNewline(editor, {});
+          editor.nodeChanged();
+          TinyAssertions.assertContent(editor, '<p>ab</p>');
+        });
+
+        it('Insert newline where newline is blocked (div)', () => {
+          const editor = hook.editor();
+          editor.setContent('<div class="test">ab</div>');
+          TinySelections.setCursor(editor, [ 0, 0 ], 1);
+          insertNewline(editor, {});
+          editor.nodeChanged();
+          TinyAssertions.assertContent(editor, '<div class="test">ab</div>');
+        });
+
+        it('Insert newline where newline is not blocked', () => {
+          const editor = hook.editor();
+          editor.setContent('<div>ab</div>');
+          TinySelections.setCursor(editor, [ 0, 0 ], 1);
+          insertNewline(editor, {});
+          editor.nodeChanged();
+          TinyAssertions.assertContent(editor, '<div>a</div><div>b</div>');
+        });
+      });
+
+      it('Insert newline before image in link', () => {
+        const editor = hook.editor();
+        editor.setContent('<p><a href="#">a<img src="about:blank" /></a></p>');
         TinySelections.setCursor(editor, [ 0, 0 ], 1);
         insertNewline(editor, {});
-        editor.nodeChanged();
-        TinyAssertions.assertContent(editor, '<p>a<br>b</p>');
-      });
-
-      it('Insert newline where br is forced (div)', () => {
-        const editor = hook.editor();
-        editor.setContent('<div class="test">ab</div>');
+        TinyAssertions.assertContent(editor, '<p><a href="#">a</a></p><p><a href="#"><img src="about:blank"></a></p>');
+        TinyAssertions.assertSelection(editor, [ 1, 0 ], 0, [ 1, 0 ], 0);
+      });
+
+      context('end_container_on_empty_block', () => {
+        context('With the default value', () => {
+          it('TINY-6559: Press Enter in blockquote', () => {
+            const editor = hook.editor();
+            editor.setContent('<blockquote><p>Line 1</p><p>Line 2</p></blockquote>');
+            TinySelections.setCursor(editor, [ 0, 1 ], 1);
+            insertNewline(editor, {});
+            TinyAssertions.assertContent(editor, '<blockquote><p>Line 1</p><p>Line 2</p><p>&nbsp;</p></blockquote>');
+            TinyAssertions.assertSelection(editor, [ 0, 2 ], 0, [ 0, 2 ], 0);
+          });
+
+          it('TINY-6559: Press Shift+Enter in blockquote', () => {
+            const editor = hook.editor();
+            editor.setContent('<blockquote><p>Line 1</p><p>Line 2</p></blockquote>');
+            TinySelections.setCursor(editor, [ 0, 1 ], 1);
+            insertNewline(editor, { shiftKey: true });
+            TinyAssertions.assertContent(editor, '<blockquote><p>Line 1</p><p>Line 2<br><br></p></blockquote>');
+            TinyAssertions.assertSelection(editor, [ 0, 1 ], 2, [ 0, 1 ], 2);
+          });
+
+          it('TINY-6559: Press Enter twice in blockquote', () => {
+            const editor = hook.editor();
+            editor.setContent('<blockquote><p>Line 1</p><p>Line 2</p></blockquote>');
+            TinySelections.setCursor(editor, [ 0, 1 ], 1);
+            insertNewline(editor, {});
+            insertNewline(editor, {});
+            TinyAssertions.assertContent(editor, '<blockquote><p>Line 1</p><p>Line 2</p></blockquote><p>&nbsp;</p>');
+            TinyAssertions.assertSelection(editor, [ 1 ], 0, [ 1 ], 0);
+          });
+
+          it('TINY-6559: Press Enter twice in blockquote while between two lines', () => {
+            const editor = hook.editor();
+            editor.setContent('<blockquote><p>Line 1</p><p>Line 2</p></blockquote>');
+            TinySelections.setCursor(editor, [ 0, 0 ], 1);
+            insertNewline(editor, {});
+            insertNewline(editor, {});
+            TinyAssertions.assertContent(editor, '<blockquote><p>Line 1</p></blockquote><p>&nbsp;</p><blockquote><p>Line 2</p></blockquote>');
+            TinyAssertions.assertSelection(editor, [ 1 ], 0, [ 1 ], 0);
+          });
+
+          it('TINY-6559: Press Enter twice in a div', () => {
+            const editor = hook.editor();
+            editor.setContent('<div><p>Line 1</p><p>Line 2</p></div>');
+            TinySelections.setCursor(editor, [ 0, 1 ], 1);
+            insertNewline(editor, {});
+            insertNewline(editor, {});
+            TinyAssertions.assertContent(editor, '<div><p>Line 1</p><p>Line 2</p><p>&nbsp;</p><p>&nbsp;</p></div>');
+            TinyAssertions.assertSelection(editor, [ 0, 3 ], 0, [ 0, 3 ], 0);
+          });
+
+          it('TINY-6559: Press Enter twice in a section', () => {
+            const editor = hook.editor();
+            editor.setContent('<section><p>Line 1</p><p>Line 2</p></section>');
+            TinySelections.setCursor(editor, [ 0, 1 ], 1);
+            insertNewline(editor, {});
+            insertNewline(editor, {});
+            TinyAssertions.assertContent(editor, '<section><p>Line 1</p><p>Line 2</p><p>&nbsp;</p><p>&nbsp;</p></section>');
+            TinyAssertions.assertSelection(editor, [ 0, 3 ], 0, [ 0, 3 ], 0);
+          });
+        });
+
+        context('Is set to "div"', () => {
+          it('TINY-6559: Press Enter in blockquote', () => {
+            const editor = hook.editor();
+            editor.options.set('end_container_on_empty_block', 'div');
+            editor.setContent('<blockquote><p>Line 1</p><p>Line 2</p></blockquote>');
+            TinySelections.setCursor(editor, [ 0, 1 ], 1);
+            insertNewline(editor, {});
+            TinyAssertions.assertContent(editor, '<blockquote><p>Line 1</p><p>Line 2</p><p>&nbsp;</p></blockquote>');
+            TinyAssertions.assertSelection(editor, [ 0, 2 ], 0, [ 0, 2 ], 0);
+          });
+
+          it('TINY-6559: Press Shift+Enter in blockquote', () => {
+            const editor = hook.editor();
+            editor.options.set('end_container_on_empty_block', 'div');
+            editor.setContent('<blockquote><p>Line 1</p><p>Line 2</p></blockquote>');
+            TinySelections.setCursor(editor, [ 0, 1 ], 1);
+            insertNewline(editor, { shiftKey: true });
+            TinyAssertions.assertContent(editor, '<blockquote><p>Line 1</p><p>Line 2<br><br></p></blockquote>');
+            TinyAssertions.assertSelection(editor, [ 0, 1 ], 2, [ 0, 1 ], 2);
+          });
+
+          it('TINY-6559: Press Enter twice in blockquote', () => {
+            const editor = hook.editor();
+            editor.options.set('end_container_on_empty_block', 'div');
+            editor.setContent('<blockquote><p>Line 1</p><p>Line 2</p></blockquote>');
+            TinySelections.setCursor(editor, [ 0, 1 ], 1);
+            insertNewline(editor, {});
+            insertNewline(editor, {});
+            TinyAssertions.assertContent(editor, '<blockquote><p>Line 1</p><p>Line 2</p><p>&nbsp;</p><p>&nbsp;</p></blockquote>');
+            TinyAssertions.assertSelection(editor, [ 0, 3 ], 0, [ 0, 3 ], 0);
+          });
+
+          it('TINY-6559: Press Enter twice in blockquote while between two lines', () => {
+            const editor = hook.editor();
+            editor.options.set('end_container_on_empty_block', 'div');
+            editor.setContent('<blockquote><p>Line 1</p><p>Line 2</p></blockquote>');
+            TinySelections.setCursor(editor, [ 0, 0 ], 1);
+            insertNewline(editor, {});
+            insertNewline(editor, {});
+            TinyAssertions.assertContent(editor, '<blockquote><p>Line 1</p><p>&nbsp;</p><p>&nbsp;</p><p>Line 2</p></blockquote>');
+            TinyAssertions.assertSelection(editor, [ 0, 2 ], 0, [ 0, 2 ], 0);
+          });
+
+          it('TINY-6559: Press Enter twice in a div', () => {
+            const editor = hook.editor();
+            editor.options.set('end_container_on_empty_block', 'div');
+            editor.setContent('<div><p>Line 1</p><p>Line 2</p></div>');
+            TinySelections.setCursor(editor, [ 0, 1 ], 1);
+            insertNewline(editor, {});
+            insertNewline(editor, {});
+            TinyAssertions.assertContent(editor, '<div><p>Line 1</p><p>Line 2</p></div><p>&nbsp;</p>');
+            TinyAssertions.assertSelection(editor, [ 1 ], 0, [ 1 ], 0);
+          });
+
+          it('TINY-6559: Press Enter twice in a section', () => {
+            const editor = hook.editor();
+            editor.setContent('<section><p>Line 1</p><p>Line 2</p></section>');
+            TinySelections.setCursor(editor, [ 0, 1 ], 1);
+            insertNewline(editor, {});
+            insertNewline(editor, {});
+            TinyAssertions.assertContent(editor, '<section><p>Line 1</p><p>Line 2</p><p>&nbsp;</p><p>&nbsp;</p></section>');
+            TinyAssertions.assertSelection(editor, [ 0, 3 ], 0, [ 0, 3 ], 0);
+          });
+        });
+
+        context('Is set to "div,blockquote"', () => {
+          it('TINY-6559: Press Enter in blockquote', () => {
+            const editor = hook.editor();
+            editor.options.set('end_container_on_empty_block', 'div,blockquote');
+            editor.setContent('<blockquote><p>Line 1</p><p>Line 2</p></blockquote>');
+            TinySelections.setCursor(editor, [ 0, 1 ], 1);
+            insertNewline(editor, {});
+            TinyAssertions.assertContent(editor, '<blockquote><p>Line 1</p><p>Line 2</p><p>&nbsp;</p></blockquote>');
+            TinyAssertions.assertSelection(editor, [ 0, 2 ], 0, [ 0, 2 ], 0);
+          });
+
+          it('TINY-6559: Press Shift+Enter in blockquote', () => {
+            const editor = hook.editor();
+            editor.options.set('end_container_on_empty_block', 'div,blockquote');
+            editor.setContent('<blockquote><p>Line 1</p><p>Line 2</p></blockquote>');
+            TinySelections.setCursor(editor, [ 0, 1 ], 1);
+            insertNewline(editor, { shiftKey: true });
+            TinyAssertions.assertContent(editor, '<blockquote><p>Line 1</p><p>Line 2<br><br></p></blockquote>');
+            TinyAssertions.assertSelection(editor, [ 0, 1 ], 2, [ 0, 1 ], 2);
+          });
+
+          it('TINY-6559: Press Enter twice in blockquote', () => {
+            const editor = hook.editor();
+            editor.options.set('end_container_on_empty_block', 'div,blockquote');
+            editor.setContent('<blockquote><p>Line 1</p><p>Line 2</p></blockquote>');
+            TinySelections.setCursor(editor, [ 0, 1 ], 1);
+            insertNewline(editor, {});
+            insertNewline(editor, {});
+            TinyAssertions.assertContent(editor, '<blockquote><p>Line 1</p><p>Line 2</p></blockquote><p>&nbsp;</p>');
+            TinyAssertions.assertSelection(editor, [ 1 ], 0, [ 1 ], 0);
+          });
+
+          it('TINY-6559: Press Enter twice in blockquote while between two lines', () => {
+            const editor = hook.editor();
+            editor.options.set('end_container_on_empty_block', 'div,blockquote');
+            editor.setContent('<blockquote><p>Line 1</p><p>Line 2</p></blockquote>');
+            TinySelections.setCursor(editor, [ 0, 0 ], 1);
+            insertNewline(editor, {});
+            insertNewline(editor, {});
+            TinyAssertions.assertContent(editor, '<blockquote><p>Line 1</p></blockquote><p>&nbsp;</p><blockquote><p>Line 2</p></blockquote>');
+            TinyAssertions.assertSelection(editor, [ 1 ], 0, [ 1 ], 0);
+          });
+
+          it('TINY-6559: Press Enter twice in a div', () => {
+            const editor = hook.editor();
+            editor.options.set('end_container_on_empty_block', 'div,blockquote');
+            editor.setContent('<div><p>Line 1</p><p>Line 2</p></div>');
+            TinySelections.setCursor(editor, [ 0, 1 ], 1);
+            insertNewline(editor, {});
+            insertNewline(editor, {});
+            TinyAssertions.assertContent(editor, '<div><p>Line 1</p><p>Line 2</p></div><p>&nbsp;</p>');
+            TinyAssertions.assertSelection(editor, [ 1 ], 0, [ 1 ], 0);
+          });
+
+          it('TINY-6559: Press Enter twice in a section', () => {
+            const editor = hook.editor();
+            editor.setContent('<section><p>Line 1</p><p>Line 2</p></section>');
+            TinySelections.setCursor(editor, [ 0, 1 ], 1);
+            insertNewline(editor, {});
+            insertNewline(editor, {});
+            TinyAssertions.assertContent(editor, '<section><p>Line 1</p><p>Line 2</p><p>&nbsp;</p><p>&nbsp;</p></section>');
+            TinyAssertions.assertSelection(editor, [ 0, 3 ], 0, [ 0, 3 ], 0);
+          });
+        });
+
+        context('Is set to true', () => {
+          it('TINY-6559: Press Enter in blockquote', () => {
+            const editor = hook.editor();
+            editor.options.set('end_container_on_empty_block', true);
+            editor.setContent('<blockquote><p>Line 1</p><p>Line 2</p></blockquote>');
+            TinySelections.setCursor(editor, [ 0, 1 ], 1);
+            insertNewline(editor, {});
+            TinyAssertions.assertContent(editor, '<blockquote><p>Line 1</p><p>Line 2</p><p>&nbsp;</p></blockquote>');
+            TinyAssertions.assertSelection(editor, [ 0, 2 ], 0, [ 0, 2 ], 0);
+          });
+
+          it('TINY-6559: Press Shift+Enter in blockquote', () => {
+            const editor = hook.editor();
+            editor.options.set('end_container_on_empty_block', true);
+            editor.setContent('<blockquote><p>Line 1</p><p>Line 2</p></blockquote>');
+            TinySelections.setCursor(editor, [ 0, 1 ], 1);
+            insertNewline(editor, { shiftKey: true });
+            TinyAssertions.assertContent(editor, '<blockquote><p>Line 1</p><p>Line 2<br><br></p></blockquote>');
+            TinyAssertions.assertSelection(editor, [ 0, 1 ], 2, [ 0, 1 ], 2);
+          });
+
+          it('TINY-6559: Press Enter twice in blockquote', () => {
+            const editor = hook.editor();
+            editor.options.set('end_container_on_empty_block', true);
+            editor.setContent('<blockquote><p>Line 1</p><p>Line 2</p></blockquote>');
+            TinySelections.setCursor(editor, [ 0, 1 ], 1);
+            insertNewline(editor, {});
+            insertNewline(editor, {});
+            TinyAssertions.assertContent(editor, '<blockquote><p>Line 1</p><p>Line 2</p></blockquote><p>&nbsp;</p>');
+            TinyAssertions.assertSelection(editor, [ 1 ], 0, [ 1 ], 0);
+          });
+
+          it('TINY-6559: Press Enter twice in blockquote while between two lines', () => {
+            const editor = hook.editor();
+            editor.options.set('end_container_on_empty_block', true);
+            editor.setContent('<blockquote><p>Line 1</p><p>Line 2</p></blockquote>');
+            TinySelections.setCursor(editor, [ 0, 0 ], 1);
+            insertNewline(editor, {});
+            insertNewline(editor, {});
+            TinyAssertions.assertContent(editor, '<blockquote><p>Line 1</p></blockquote><p>&nbsp;</p><blockquote><p>Line 2</p></blockquote>');
+            TinyAssertions.assertSelection(editor, [ 1 ], 0, [ 1 ], 0);
+          });
+
+          it('TINY-6559: Press Enter twice in a div', () => {
+            const editor = hook.editor();
+            editor.options.set('end_container_on_empty_block', true);
+            editor.setContent('<div><p>Line 1</p><p>Line 2</p></div>');
+            TinySelections.setCursor(editor, [ 0, 1 ], 1);
+            insertNewline(editor, {});
+            insertNewline(editor, {});
+            TinyAssertions.assertContent(editor, '<div><p>Line 1</p><p>Line 2</p></div><p>&nbsp;</p>');
+            TinyAssertions.assertSelection(editor, [ 1 ], 0, [ 1 ], 0);
+          });
+
+          it('TINY-6559: Press Enter twice in a section', () => {
+            const editor = hook.editor();
+            editor.setContent('<section><p>Line 1</p><p>Line 2</p></section>');
+            TinySelections.setCursor(editor, [ 0, 1 ], 1);
+            insertNewline(editor, {});
+            insertNewline(editor, {});
+            TinyAssertions.assertContent(editor, '<section><p>Line 1</p><p>Line 2</p></section><p>&nbsp;</p>');
+            TinyAssertions.assertSelection(editor, [ 1 ], 0, [ 1 ], 0);
+          });
+        });
+
+        context('Is set to false', () => {
+          it('TINY-6559: Press Enter in blockquote', () => {
+            const editor = hook.editor();
+            editor.options.set('end_container_on_empty_block', false);
+            editor.setContent('<blockquote><p>Line 1</p><p>Line 2</p></blockquote>');
+            TinySelections.setCursor(editor, [ 0, 1 ], 1);
+            insertNewline(editor, {});
+            TinyAssertions.assertContent(editor, '<blockquote><p>Line 1</p><p>Line 2</p><p>&nbsp;</p></blockquote>');
+            TinyAssertions.assertSelection(editor, [ 0, 2 ], 0, [ 0, 2 ], 0);
+          });
+
+          it('TINY-6559: Press Shift+Enter in blockquote', () => {
+            const editor = hook.editor();
+            editor.options.set('end_container_on_empty_block', false);
+            editor.setContent('<blockquote><p>Line 1</p><p>Line 2</p></blockquote>');
+            TinySelections.setCursor(editor, [ 0, 1 ], 1);
+            insertNewline(editor, { shiftKey: true });
+            TinyAssertions.assertContent(editor, '<blockquote><p>Line 1</p><p>Line 2<br><br></p></blockquote>');
+            TinyAssertions.assertSelection(editor, [ 0, 1 ], 2, [ 0, 1 ], 2);
+          });
+
+          it('TINY-6559: Press Enter twice in blockquote', () => {
+            const editor = hook.editor();
+            editor.options.set('end_container_on_empty_block', false);
+            editor.setContent('<blockquote><p>Line 1</p><p>Line 2</p></blockquote>');
+            TinySelections.setCursor(editor, [ 0, 1 ], 1);
+            insertNewline(editor, {});
+            insertNewline(editor, {});
+            TinyAssertions.assertContent(editor, '<blockquote><p>Line 1</p><p>Line 2</p><p>&nbsp;</p><p>&nbsp;</p></blockquote>');
+            TinyAssertions.assertSelection(editor, [ 0, 3 ], 0, [ 0, 3 ], 0);
+          });
+
+          it('TINY-6559: Press Enter twice in blockquote while between two lines', () => {
+            const editor = hook.editor();
+            editor.options.set('end_container_on_empty_block', false);
+            editor.setContent('<blockquote><p>Line 1</p><p>Line 2</p></blockquote>');
+            TinySelections.setCursor(editor, [ 0, 0 ], 1);
+            insertNewline(editor, {});
+            insertNewline(editor, {});
+            TinyAssertions.assertContent(editor, '<blockquote><p>Line 1</p><p>&nbsp;</p><p>&nbsp;</p><p>Line 2</p></blockquote>');
+            TinyAssertions.assertSelection(editor, [ 0, 2 ], 0, [ 0, 2 ], 0);
+          });
+
+          it('TINY-6559: Press Enter twice in a div', () => {
+            const editor = hook.editor();
+            editor.options.set('end_container_on_empty_block', false);
+            editor.setContent('<div><p>Line 1</p><p>Line 2</p></div>');
+            TinySelections.setCursor(editor, [ 0, 1 ], 1);
+            insertNewline(editor, {});
+            insertNewline(editor, {});
+            TinyAssertions.assertContent(editor, '<div><p>Line 1</p><p>Line 2</p><p>&nbsp;</p><p>&nbsp;</p></div>');
+            TinyAssertions.assertSelection(editor, [ 0, 3 ], 0, [ 0, 3 ], 0);
+          });
+
+          it('TINY-6559: Press Enter twice in a section', () => {
+            const editor = hook.editor();
+            editor.setContent('<section><p>Line 1</p><p>Line 2</p></section>');
+            TinySelections.setCursor(editor, [ 0, 1 ], 1);
+            insertNewline(editor, {});
+            insertNewline(editor, {});
+            TinyAssertions.assertContent(editor, '<section><p>Line 1</p><p>Line 2</p><p>&nbsp;</p><p>&nbsp;</p></section>');
+            TinyAssertions.assertSelection(editor, [ 0, 3 ], 0, [ 0, 3 ], 0);
+          });
+        });
+      });
+
+      context('TINY-8458: newline_behavior "block"', () => {
+        before(() => {
+          hook.editor().options.set('newline_behavior', 'block');
+        });
+
+        after(() => {
+          hook.editor().options.unset('newline_behavior');
+        });
+
+        it('Split block in the middle', () => {
+          const editor = hook.editor();
+          editor.setContent('<p>ab</p>');
+          TinySelections.setCursor(editor, [ 0, 0 ], 1);
+          insertNewline(editor, {});
+          TinyAssertions.assertContent(editor, '<p>a</p><p>b</p>');
+          TinyAssertions.assertSelection(editor, [ 1, 0 ], 0, [ 1, 0 ], 0);
+        });
+
+        it('Split block in the middle with shift+enter', () => {
+          const editor = hook.editor();
+          editor.setContent('<p>ab</p>');
+          TinySelections.setCursor(editor, [ 0, 0 ], 1);
+          insertNewline(editor, { shiftKey: true });
+          TinyAssertions.assertContent(editor, '<p>a</p><p>b</p>');
+          TinyAssertions.assertSelection(editor, [ 1, 0 ], 0, [ 1, 0 ], 0);
+        });
+
+        context('ignores br_newline_selector', () => {
+          before(() => {
+            hook.editor().options.set('br_newline_selector', 'p');
+          });
+
+          after(() => {
+            hook.editor().options.unset('br_newline_selector');
+          });
+
+          it('Insert newline where br is forced', () => {
+            const editor = hook.editor();
+            editor.setContent('<p>ab</p>');
+            TinySelections.setCursor(editor, [ 0, 0 ], 1);
+            insertNewline(editor, {});
+            editor.nodeChanged();
+            TinyAssertions.assertContent(editor, '<p>a</p><p>b</p>');
+          });
+        });
+
+        context('does not ignore no_newline_selector', () => {
+          before(() => {
+            hook.editor().options.set('no_newline_selector', 'p');
+          });
+
+          after(() => {
+            hook.editor().options.unset('no_newline_selector');
+          });
+
+          it('Insert newline where newline is blocked', () => {
+            const editor = hook.editor();
+            editor.setContent('<p>ab</p>');
+            TinySelections.setCursor(editor, [ 0, 0 ], 1);
+            insertNewline(editor, {});
+            editor.nodeChanged();
+            TinyAssertions.assertContent(editor, '<p>ab</p>');
+          });
+        });
+      });
+
+      context('TINY-8458: newline_behavior "linebreak"', () => {
+        before(() => {
+          hook.editor().options.set('newline_behavior', 'linebreak');
+        });
+
+        after(() => {
+          hook.editor().options.unset('newline_behavior');
+        });
+
+        it('Split block in the middle', () => {
+          const editor = hook.editor();
+          editor.setContent('<p>ab</p>');
+          TinySelections.setCursor(editor, [ 0, 0 ], 1);
+          insertNewline(editor, {});
+          TinyAssertions.assertContent(editor, '<p>a<br>b</p>');
+          TinyAssertions.assertSelection(editor, [ 0 ], 2, [ 0 ], 2);
+        });
+
+        it('Split block in the middle with shift+enter', () => {
+          const editor = hook.editor();
+          editor.setContent('<p>ab</p>');
+          TinySelections.setCursor(editor, [ 0, 0 ], 1);
+          insertNewline(editor, { shiftKey: true });
+          TinyAssertions.assertContent(editor, '<p>a<br>b</p>');
+          TinyAssertions.assertSelection(editor, [ 0 ], 2, [ 0 ], 2);
+        });
+
+        context('ignores br_newline_selector', () => {
+          before(() => {
+            hook.editor().options.set('br_newline_selector', 'p');
+          });
+
+          after(() => {
+            hook.editor().options.unset('br_newline_selector');
+          });
+
+          it('Insert newline where br is not forced', () => {
+            const editor = hook.editor();
+            editor.setContent('<div>ab</div>');
+            TinySelections.setCursor(editor, [ 0, 0 ], 1);
+            insertNewline(editor, {});
+            editor.nodeChanged();
+            TinyAssertions.assertContent(editor, '<div>a<br>b</div>');
+          });
+        });
+
+        context('does not ignore no_newline_selector', () => {
+          before(() => {
+            hook.editor().options.set('no_newline_selector', 'p');
+          });
+
+          after(() => {
+            hook.editor().options.unset('no_newline_selector');
+          });
+
+          it('Insert newline where newline is blocked', () => {
+            const editor = hook.editor();
+            editor.setContent('<p>ab</p>');
+            TinySelections.setCursor(editor, [ 0, 0 ], 1);
+            insertNewline(editor, {});
+            editor.nodeChanged();
+            TinyAssertions.assertContent(editor, '<p>ab</p>');
+          });
+        });
+      });
+
+      context('TINY-8458: newline_behavior "invert"', () => {
+        before(() => {
+          hook.editor().options.set('newline_behavior', 'invert');
+        });
+
+        after(() => {
+          hook.editor().options.unset('newline_behavior');
+        });
+
+        it('Split block in the middle', () => {
+          const editor = hook.editor();
+          editor.setContent('<p>ab</p>');
+          TinySelections.setCursor(editor, [ 0, 0 ], 1);
+          insertNewline(editor, {});
+          TinyAssertions.assertContent(editor, '<p>a<br>b</p>');
+          TinyAssertions.assertSelection(editor, [ 0 ], 2, [ 0 ], 2);
+        });
+
+        it('Split block in the middle with shift+enter', () => {
+          const editor = hook.editor();
+          editor.setContent('<p>ab</p>');
+          TinySelections.setCursor(editor, [ 0, 0 ], 1);
+          insertNewline(editor, { shiftKey: true });
+          TinyAssertions.assertContent(editor, '<p>a</p><p>b</p>');
+          TinyAssertions.assertSelection(editor, [ 1, 0 ], 0, [ 1, 0 ], 0);
+        });
+
+        context('inverts br_newline_selector', () => {
+          before(() => {
+            hook.editor().options.set('br_newline_selector', 'p');
+          });
+
+          after(() => {
+            hook.editor().options.unset('br_newline_selector');
+          });
+
+          it('Insert newline where br is forced', () => {
+            const editor = hook.editor();
+            editor.setContent('<p>ab</p>');
+            TinySelections.setCursor(editor, [ 0, 0 ], 1);
+            insertNewline(editor, {});
+            editor.nodeChanged();
+            TinyAssertions.assertContent(editor, '<p>a</p><p>b</p>');
+          });
+
+          it('Insert newline where br is not forced', () => {
+            const editor = hook.editor();
+            editor.setContent('<div>ab</div>');
+            TinySelections.setCursor(editor, [ 0, 0 ], 1);
+            insertNewline(editor, {});
+            editor.nodeChanged();
+            TinyAssertions.assertContent(editor, '<div>a<br>b</div>');
+          });
+        });
+
+        context('does not ignore no_newline_selector', () => {
+          before(() => {
+            hook.editor().options.set('no_newline_selector', 'p');
+          });
+
+          after(() => {
+            hook.editor().options.unset('no_newline_selector');
+          });
+
+          it('Insert newline where newline is blocked', () => {
+            const editor = hook.editor();
+            editor.setContent('<p>ab</p>');
+            TinySelections.setCursor(editor, [ 0, 0 ], 1);
+            insertNewline(editor, {});
+            editor.nodeChanged();
+            TinyAssertions.assertContent(editor, '<p>ab</p>');
+          });
+        });
+      });
+
+      it('TINY-9794: Press Enter in a blockquote and then add format and then press Enter again should exit from the blockquote', () => {
+        const editor = hook.editor();
+        editor.setContent('<blockquote><p>A</p></blockquote>');
         TinySelections.setCursor(editor, [ 0, 0 ], 1);
         insertNewline(editor, {});
-        editor.nodeChanged();
-        TinyAssertions.assertContent(editor, '<div class="test">a<br>b</div>');
-      });
-
-      it('Insert newline where br is not forced', () => {
-        const editor = hook.editor();
-        editor.setContent('<div>ab</div>');
-        TinySelections.setCursor(editor, [ 0, 0 ], 1);
+        CaretFormat.applyCaretFormat(editor, 'bold');
         insertNewline(editor, {});
-        editor.nodeChanged();
-        TinyAssertions.assertContent(editor, '<div>a</div><div>b</div>');
-      });
-    });
-
-    context('no_newline_selector', () => {
-      before(() => {
-        hook.editor().options.set('no_newline_selector', 'p,div.test');
-      });
-
-      after(() => {
-        hook.editor().options.unset('no_newline_selector');
-      });
-
-      it('Insert newline where newline is blocked (paragraph)', () => {
-        const editor = hook.editor();
-        editor.setContent('<p>ab</p>');
-        TinySelections.setCursor(editor, [ 0, 0 ], 1);
-        insertNewline(editor, {});
-        editor.nodeChanged();
-        TinyAssertions.assertContent(editor, '<p>ab</p>');
-      });
-
-      it('Insert newline where newline is blocked (div)', () => {
-        const editor = hook.editor();
-        editor.setContent('<div class="test">ab</div>');
-        TinySelections.setCursor(editor, [ 0, 0 ], 1);
-        insertNewline(editor, {});
-        editor.nodeChanged();
-        TinyAssertions.assertContent(editor, '<div class="test">ab</div>');
-      });
-
-      it('Insert newline where newline is not blocked', () => {
-        const editor = hook.editor();
-        editor.setContent('<div>ab</div>');
-        TinySelections.setCursor(editor, [ 0, 0 ], 1);
-        insertNewline(editor, {});
-        editor.nodeChanged();
-        TinyAssertions.assertContent(editor, '<div>a</div><div>b</div>');
-      });
-    });
-
-    it('Insert newline before image in link', () => {
-      const editor = hook.editor();
-      editor.setContent('<p><a href="#">a<img src="about:blank" /></a></p>');
-      TinySelections.setCursor(editor, [ 0, 0 ], 1);
-      insertNewline(editor, {});
-      TinyAssertions.assertContent(editor, '<p><a href="#">a</a></p><p><a href="#"><img src="about:blank"></a></p>');
-      TinyAssertions.assertSelection(editor, [ 1, 0 ], 0, [ 1, 0 ], 0);
-    });
-
-    context('end_container_on_empty_block', () => {
-      context('With the default value', () => {
-        it('TINY-6559: Press Enter in blockquote', () => {
-          const editor = hook.editor();
-          editor.setContent('<blockquote><p>Line 1</p><p>Line 2</p></blockquote>');
-          TinySelections.setCursor(editor, [ 0, 1 ], 1);
-          insertNewline(editor, {});
-          TinyAssertions.assertContent(editor, '<blockquote><p>Line 1</p><p>Line 2</p><p>&nbsp;</p></blockquote>');
-          TinyAssertions.assertSelection(editor, [ 0, 2 ], 0, [ 0, 2 ], 0);
-        });
-
-        it('TINY-6559: Press Shift+Enter in blockquote', () => {
-          const editor = hook.editor();
-          editor.setContent('<blockquote><p>Line 1</p><p>Line 2</p></blockquote>');
-          TinySelections.setCursor(editor, [ 0, 1 ], 1);
-          insertNewline(editor, { shiftKey: true });
-          TinyAssertions.assertContent(editor, '<blockquote><p>Line 1</p><p>Line 2<br><br></p></blockquote>');
-          TinyAssertions.assertSelection(editor, [ 0, 1 ], 2, [ 0, 1 ], 2);
-        });
-
-        it('TINY-6559: Press Enter twice in blockquote', () => {
-          const editor = hook.editor();
-          editor.setContent('<blockquote><p>Line 1</p><p>Line 2</p></blockquote>');
-          TinySelections.setCursor(editor, [ 0, 1 ], 1);
-          insertNewline(editor, {});
-          insertNewline(editor, {});
-          TinyAssertions.assertContent(editor, '<blockquote><p>Line 1</p><p>Line 2</p></blockquote><p>&nbsp;</p>');
-          TinyAssertions.assertSelection(editor, [ 1 ], 0, [ 1 ], 0);
-        });
-
-        it('TINY-6559: Press Enter twice in blockquote while between two lines', () => {
-          const editor = hook.editor();
-          editor.setContent('<blockquote><p>Line 1</p><p>Line 2</p></blockquote>');
-          TinySelections.setCursor(editor, [ 0, 0 ], 1);
-          insertNewline(editor, {});
-          insertNewline(editor, {});
-          TinyAssertions.assertContent(editor, '<blockquote><p>Line 1</p></blockquote><p>&nbsp;</p><blockquote><p>Line 2</p></blockquote>');
-          TinyAssertions.assertSelection(editor, [ 1 ], 0, [ 1 ], 0);
-        });
-
-        it('TINY-6559: Press Enter twice in a div', () => {
-          const editor = hook.editor();
-          editor.setContent('<div><p>Line 1</p><p>Line 2</p></div>');
-          TinySelections.setCursor(editor, [ 0, 1 ], 1);
-          insertNewline(editor, {});
-          insertNewline(editor, {});
-          TinyAssertions.assertContent(editor, '<div><p>Line 1</p><p>Line 2</p><p>&nbsp;</p><p>&nbsp;</p></div>');
-          TinyAssertions.assertSelection(editor, [ 0, 3 ], 0, [ 0, 3 ], 0);
-        });
-
-        it('TINY-6559: Press Enter twice in a section', () => {
-          const editor = hook.editor();
-          editor.setContent('<section><p>Line 1</p><p>Line 2</p></section>');
-          TinySelections.setCursor(editor, [ 0, 1 ], 1);
-          insertNewline(editor, {});
-          insertNewline(editor, {});
-          TinyAssertions.assertContent(editor, '<section><p>Line 1</p><p>Line 2</p><p>&nbsp;</p><p>&nbsp;</p></section>');
-          TinyAssertions.assertSelection(editor, [ 0, 3 ], 0, [ 0, 3 ], 0);
-        });
-      });
-
-      context('Is set to "div"', () => {
-        it('TINY-6559: Press Enter in blockquote', () => {
-          const editor = hook.editor();
-          editor.options.set('end_container_on_empty_block', 'div');
-          editor.setContent('<blockquote><p>Line 1</p><p>Line 2</p></blockquote>');
-          TinySelections.setCursor(editor, [ 0, 1 ], 1);
-          insertNewline(editor, {});
-          TinyAssertions.assertContent(editor, '<blockquote><p>Line 1</p><p>Line 2</p><p>&nbsp;</p></blockquote>');
-          TinyAssertions.assertSelection(editor, [ 0, 2 ], 0, [ 0, 2 ], 0);
-        });
-
-        it('TINY-6559: Press Shift+Enter in blockquote', () => {
-          const editor = hook.editor();
-          editor.options.set('end_container_on_empty_block', 'div');
-          editor.setContent('<blockquote><p>Line 1</p><p>Line 2</p></blockquote>');
-          TinySelections.setCursor(editor, [ 0, 1 ], 1);
-          insertNewline(editor, { shiftKey: true });
-          TinyAssertions.assertContent(editor, '<blockquote><p>Line 1</p><p>Line 2<br><br></p></blockquote>');
-          TinyAssertions.assertSelection(editor, [ 0, 1 ], 2, [ 0, 1 ], 2);
-        });
-
-        it('TINY-6559: Press Enter twice in blockquote', () => {
-          const editor = hook.editor();
-          editor.options.set('end_container_on_empty_block', 'div');
-          editor.setContent('<blockquote><p>Line 1</p><p>Line 2</p></blockquote>');
-          TinySelections.setCursor(editor, [ 0, 1 ], 1);
-          insertNewline(editor, {});
-          insertNewline(editor, {});
-          TinyAssertions.assertContent(editor, '<blockquote><p>Line 1</p><p>Line 2</p><p>&nbsp;</p><p>&nbsp;</p></blockquote>');
-          TinyAssertions.assertSelection(editor, [ 0, 3 ], 0, [ 0, 3 ], 0);
-        });
-
-        it('TINY-6559: Press Enter twice in blockquote while between two lines', () => {
-          const editor = hook.editor();
-          editor.options.set('end_container_on_empty_block', 'div');
-          editor.setContent('<blockquote><p>Line 1</p><p>Line 2</p></blockquote>');
-          TinySelections.setCursor(editor, [ 0, 0 ], 1);
-          insertNewline(editor, {});
-          insertNewline(editor, {});
-          TinyAssertions.assertContent(editor, '<blockquote><p>Line 1</p><p>&nbsp;</p><p>&nbsp;</p><p>Line 2</p></blockquote>');
-          TinyAssertions.assertSelection(editor, [ 0, 2 ], 0, [ 0, 2 ], 0);
-        });
-
-        it('TINY-6559: Press Enter twice in a div', () => {
-          const editor = hook.editor();
-          editor.options.set('end_container_on_empty_block', 'div');
-          editor.setContent('<div><p>Line 1</p><p>Line 2</p></div>');
-          TinySelections.setCursor(editor, [ 0, 1 ], 1);
-          insertNewline(editor, {});
-          insertNewline(editor, {});
-          TinyAssertions.assertContent(editor, '<div><p>Line 1</p><p>Line 2</p></div><p>&nbsp;</p>');
-          TinyAssertions.assertSelection(editor, [ 1 ], 0, [ 1 ], 0);
-        });
-
-        it('TINY-6559: Press Enter twice in a section', () => {
-          const editor = hook.editor();
-          editor.setContent('<section><p>Line 1</p><p>Line 2</p></section>');
-          TinySelections.setCursor(editor, [ 0, 1 ], 1);
-          insertNewline(editor, {});
-          insertNewline(editor, {});
-          TinyAssertions.assertContent(editor, '<section><p>Line 1</p><p>Line 2</p><p>&nbsp;</p><p>&nbsp;</p></section>');
-          TinyAssertions.assertSelection(editor, [ 0, 3 ], 0, [ 0, 3 ], 0);
-        });
-      });
-
-      context('Is set to "div,blockquote"', () => {
-        it('TINY-6559: Press Enter in blockquote', () => {
-          const editor = hook.editor();
-          editor.options.set('end_container_on_empty_block', 'div,blockquote');
-          editor.setContent('<blockquote><p>Line 1</p><p>Line 2</p></blockquote>');
-          TinySelections.setCursor(editor, [ 0, 1 ], 1);
-          insertNewline(editor, {});
-          TinyAssertions.assertContent(editor, '<blockquote><p>Line 1</p><p>Line 2</p><p>&nbsp;</p></blockquote>');
-          TinyAssertions.assertSelection(editor, [ 0, 2 ], 0, [ 0, 2 ], 0);
-        });
-
-        it('TINY-6559: Press Shift+Enter in blockquote', () => {
-          const editor = hook.editor();
-          editor.options.set('end_container_on_empty_block', 'div,blockquote');
-          editor.setContent('<blockquote><p>Line 1</p><p>Line 2</p></blockquote>');
-          TinySelections.setCursor(editor, [ 0, 1 ], 1);
-          insertNewline(editor, { shiftKey: true });
-          TinyAssertions.assertContent(editor, '<blockquote><p>Line 1</p><p>Line 2<br><br></p></blockquote>');
-          TinyAssertions.assertSelection(editor, [ 0, 1 ], 2, [ 0, 1 ], 2);
-        });
-
-        it('TINY-6559: Press Enter twice in blockquote', () => {
-          const editor = hook.editor();
-          editor.options.set('end_container_on_empty_block', 'div,blockquote');
-          editor.setContent('<blockquote><p>Line 1</p><p>Line 2</p></blockquote>');
-          TinySelections.setCursor(editor, [ 0, 1 ], 1);
-          insertNewline(editor, {});
-          insertNewline(editor, {});
-          TinyAssertions.assertContent(editor, '<blockquote><p>Line 1</p><p>Line 2</p></blockquote><p>&nbsp;</p>');
-          TinyAssertions.assertSelection(editor, [ 1 ], 0, [ 1 ], 0);
-        });
-
-        it('TINY-6559: Press Enter twice in blockquote while between two lines', () => {
-          const editor = hook.editor();
-          editor.options.set('end_container_on_empty_block', 'div,blockquote');
-          editor.setContent('<blockquote><p>Line 1</p><p>Line 2</p></blockquote>');
-          TinySelections.setCursor(editor, [ 0, 0 ], 1);
-          insertNewline(editor, {});
-          insertNewline(editor, {});
-          TinyAssertions.assertContent(editor, '<blockquote><p>Line 1</p></blockquote><p>&nbsp;</p><blockquote><p>Line 2</p></blockquote>');
-          TinyAssertions.assertSelection(editor, [ 1 ], 0, [ 1 ], 0);
-        });
-
-        it('TINY-6559: Press Enter twice in a div', () => {
-          const editor = hook.editor();
-          editor.options.set('end_container_on_empty_block', 'div,blockquote');
-          editor.setContent('<div><p>Line 1</p><p>Line 2</p></div>');
-          TinySelections.setCursor(editor, [ 0, 1 ], 1);
-          insertNewline(editor, {});
-          insertNewline(editor, {});
-          TinyAssertions.assertContent(editor, '<div><p>Line 1</p><p>Line 2</p></div><p>&nbsp;</p>');
-          TinyAssertions.assertSelection(editor, [ 1 ], 0, [ 1 ], 0);
-        });
-
-        it('TINY-6559: Press Enter twice in a section', () => {
-          const editor = hook.editor();
-          editor.setContent('<section><p>Line 1</p><p>Line 2</p></section>');
-          TinySelections.setCursor(editor, [ 0, 1 ], 1);
-          insertNewline(editor, {});
-          insertNewline(editor, {});
-          TinyAssertions.assertContent(editor, '<section><p>Line 1</p><p>Line 2</p><p>&nbsp;</p><p>&nbsp;</p></section>');
-          TinyAssertions.assertSelection(editor, [ 0, 3 ], 0, [ 0, 3 ], 0);
-        });
-      });
-
-      context('Is set to true', () => {
-        it('TINY-6559: Press Enter in blockquote', () => {
-          const editor = hook.editor();
-          editor.options.set('end_container_on_empty_block', true);
-          editor.setContent('<blockquote><p>Line 1</p><p>Line 2</p></blockquote>');
-          TinySelections.setCursor(editor, [ 0, 1 ], 1);
-          insertNewline(editor, {});
-          TinyAssertions.assertContent(editor, '<blockquote><p>Line 1</p><p>Line 2</p><p>&nbsp;</p></blockquote>');
-          TinyAssertions.assertSelection(editor, [ 0, 2 ], 0, [ 0, 2 ], 0);
-        });
-
-        it('TINY-6559: Press Shift+Enter in blockquote', () => {
-          const editor = hook.editor();
-          editor.options.set('end_container_on_empty_block', true);
-          editor.setContent('<blockquote><p>Line 1</p><p>Line 2</p></blockquote>');
-          TinySelections.setCursor(editor, [ 0, 1 ], 1);
-          insertNewline(editor, { shiftKey: true });
-          TinyAssertions.assertContent(editor, '<blockquote><p>Line 1</p><p>Line 2<br><br></p></blockquote>');
-          TinyAssertions.assertSelection(editor, [ 0, 1 ], 2, [ 0, 1 ], 2);
-        });
-
-        it('TINY-6559: Press Enter twice in blockquote', () => {
-          const editor = hook.editor();
-          editor.options.set('end_container_on_empty_block', true);
-          editor.setContent('<blockquote><p>Line 1</p><p>Line 2</p></blockquote>');
-          TinySelections.setCursor(editor, [ 0, 1 ], 1);
-          insertNewline(editor, {});
-          insertNewline(editor, {});
-          TinyAssertions.assertContent(editor, '<blockquote><p>Line 1</p><p>Line 2</p></blockquote><p>&nbsp;</p>');
-          TinyAssertions.assertSelection(editor, [ 1 ], 0, [ 1 ], 0);
-        });
-
-        it('TINY-6559: Press Enter twice in blockquote while between two lines', () => {
-          const editor = hook.editor();
-          editor.options.set('end_container_on_empty_block', true);
-          editor.setContent('<blockquote><p>Line 1</p><p>Line 2</p></blockquote>');
-          TinySelections.setCursor(editor, [ 0, 0 ], 1);
-          insertNewline(editor, {});
-          insertNewline(editor, {});
-          TinyAssertions.assertContent(editor, '<blockquote><p>Line 1</p></blockquote><p>&nbsp;</p><blockquote><p>Line 2</p></blockquote>');
-          TinyAssertions.assertSelection(editor, [ 1 ], 0, [ 1 ], 0);
-        });
-
-        it('TINY-6559: Press Enter twice in a div', () => {
-          const editor = hook.editor();
-          editor.options.set('end_container_on_empty_block', true);
-          editor.setContent('<div><p>Line 1</p><p>Line 2</p></div>');
-          TinySelections.setCursor(editor, [ 0, 1 ], 1);
-          insertNewline(editor, {});
-          insertNewline(editor, {});
-          TinyAssertions.assertContent(editor, '<div><p>Line 1</p><p>Line 2</p></div><p>&nbsp;</p>');
-          TinyAssertions.assertSelection(editor, [ 1 ], 0, [ 1 ], 0);
-        });
-
-        it('TINY-6559: Press Enter twice in a section', () => {
-          const editor = hook.editor();
-          editor.setContent('<section><p>Line 1</p><p>Line 2</p></section>');
-          TinySelections.setCursor(editor, [ 0, 1 ], 1);
-          insertNewline(editor, {});
-          insertNewline(editor, {});
-          TinyAssertions.assertContent(editor, '<section><p>Line 1</p><p>Line 2</p></section><p>&nbsp;</p>');
-          TinyAssertions.assertSelection(editor, [ 1 ], 0, [ 1 ], 0);
-        });
-      });
-
-      context('Is set to false', () => {
-        it('TINY-6559: Press Enter in blockquote', () => {
-          const editor = hook.editor();
-          editor.options.set('end_container_on_empty_block', false);
-          editor.setContent('<blockquote><p>Line 1</p><p>Line 2</p></blockquote>');
-          TinySelections.setCursor(editor, [ 0, 1 ], 1);
-          insertNewline(editor, {});
-          TinyAssertions.assertContent(editor, '<blockquote><p>Line 1</p><p>Line 2</p><p>&nbsp;</p></blockquote>');
-          TinyAssertions.assertSelection(editor, [ 0, 2 ], 0, [ 0, 2 ], 0);
-        });
-
-        it('TINY-6559: Press Shift+Enter in blockquote', () => {
-          const editor = hook.editor();
-          editor.options.set('end_container_on_empty_block', false);
-          editor.setContent('<blockquote><p>Line 1</p><p>Line 2</p></blockquote>');
-          TinySelections.setCursor(editor, [ 0, 1 ], 1);
-          insertNewline(editor, { shiftKey: true });
-          TinyAssertions.assertContent(editor, '<blockquote><p>Line 1</p><p>Line 2<br><br></p></blockquote>');
-          TinyAssertions.assertSelection(editor, [ 0, 1 ], 2, [ 0, 1 ], 2);
-        });
-
-        it('TINY-6559: Press Enter twice in blockquote', () => {
-          const editor = hook.editor();
-          editor.options.set('end_container_on_empty_block', false);
-          editor.setContent('<blockquote><p>Line 1</p><p>Line 2</p></blockquote>');
-          TinySelections.setCursor(editor, [ 0, 1 ], 1);
-          insertNewline(editor, {});
-          insertNewline(editor, {});
-          TinyAssertions.assertContent(editor, '<blockquote><p>Line 1</p><p>Line 2</p><p>&nbsp;</p><p>&nbsp;</p></blockquote>');
-          TinyAssertions.assertSelection(editor, [ 0, 3 ], 0, [ 0, 3 ], 0);
-        });
-
-        it('TINY-6559: Press Enter twice in blockquote while between two lines', () => {
-          const editor = hook.editor();
-          editor.options.set('end_container_on_empty_block', false);
-          editor.setContent('<blockquote><p>Line 1</p><p>Line 2</p></blockquote>');
-          TinySelections.setCursor(editor, [ 0, 0 ], 1);
-          insertNewline(editor, {});
-          insertNewline(editor, {});
-          TinyAssertions.assertContent(editor, '<blockquote><p>Line 1</p><p>&nbsp;</p><p>&nbsp;</p><p>Line 2</p></blockquote>');
-          TinyAssertions.assertSelection(editor, [ 0, 2 ], 0, [ 0, 2 ], 0);
-        });
-
-        it('TINY-6559: Press Enter twice in a div', () => {
-          const editor = hook.editor();
-          editor.options.set('end_container_on_empty_block', false);
-          editor.setContent('<div><p>Line 1</p><p>Line 2</p></div>');
-          TinySelections.setCursor(editor, [ 0, 1 ], 1);
-          insertNewline(editor, {});
-          insertNewline(editor, {});
-          TinyAssertions.assertContent(editor, '<div><p>Line 1</p><p>Line 2</p><p>&nbsp;</p><p>&nbsp;</p></div>');
-          TinyAssertions.assertSelection(editor, [ 0, 3 ], 0, [ 0, 3 ], 0);
-        });
-
-        it('TINY-6559: Press Enter twice in a section', () => {
-          const editor = hook.editor();
-          editor.setContent('<section><p>Line 1</p><p>Line 2</p></section>');
-          TinySelections.setCursor(editor, [ 0, 1 ], 1);
-          insertNewline(editor, {});
-          insertNewline(editor, {});
-          TinyAssertions.assertContent(editor, '<section><p>Line 1</p><p>Line 2</p><p>&nbsp;</p><p>&nbsp;</p></section>');
-          TinyAssertions.assertSelection(editor, [ 0, 3 ], 0, [ 0, 3 ], 0);
-        });
-      });
-    });
-
-    context('TINY-8458: newline_behavior "block"', () => {
-      before(() => {
-        hook.editor().options.set('newline_behavior', 'block');
-      });
-
-      after(() => {
-        hook.editor().options.unset('newline_behavior');
-      });
-
-      it('Split block in the middle', () => {
-        const editor = hook.editor();
-        editor.setContent('<p>ab</p>');
-        TinySelections.setCursor(editor, [ 0, 0 ], 1);
-        insertNewline(editor, {});
-        TinyAssertions.assertContent(editor, '<p>a</p><p>b</p>');
-        TinyAssertions.assertSelection(editor, [ 1, 0 ], 0, [ 1, 0 ], 0);
-      });
-
-      it('Split block in the middle with shift+enter', () => {
-        const editor = hook.editor();
-        editor.setContent('<p>ab</p>');
-        TinySelections.setCursor(editor, [ 0, 0 ], 1);
-        insertNewline(editor, { shiftKey: true });
-        TinyAssertions.assertContent(editor, '<p>a</p><p>b</p>');
-        TinyAssertions.assertSelection(editor, [ 1, 0 ], 0, [ 1, 0 ], 0);
-      });
-
-      context('ignores br_newline_selector', () => {
+        TinyAssertions.assertContent(editor, '<blockquote><p>A</p></blockquote><p>&nbsp;</p>');
+        TinyAssertions.assertCursor(editor, [ 1, 0, 0, 0 ], 0);
+      });
+
+      it('TINY-10560: Press Enter after a `selection.setContent` should create a new line and not throw errors', () => {
+        const editor = hook.editor();
+        Arr.each([ 'pre', 'h1', 'div', 'p' ], (tagName) => {
+          editor.setContent('abc');
+          TinySelections.setSelection(editor, [ 0, 0 ], 0, [ 0, 0 ], 3);
+
+          editor.selection.setContent(`<${tagName}>hello</${tagName}>`);
+          assert.doesNotThrow(() => {
+            insertNewline(editor, {});
+          });
+        });
+      });
+    });
+
+    context('TINY-10981: readonly mode', () => {
+      afterEach(() => hook.editor().mode.set('design'));
+      context('Enter in paragraph', () => {
+        it('Insert block before', () => {
+          const editor = hook.editor();
+          editor.setContent('<p>ab</p>');
+          editor.mode.set('readonly');
+          TinySelections.setCursor(editor, [ 0, 0 ], 0);
+          insertNewline(editor, {});
+          TinyAssertions.assertContent(editor, '<p>ab</p>');
+        });
+
+        it('Split block in the middle', () => {
+          const editor = hook.editor();
+          editor.setContent('<p>ab</p>');
+          editor.mode.set('readonly');
+          TinySelections.setCursor(editor, [ 0, 0 ], 1);
+          insertNewline(editor, {});
+          TinyAssertions.assertContent(editor, '<p>ab</p>');
+        });
+
+        it('Insert block after', () => {
+          const editor = hook.editor();
+          editor.setContent('<p>ab</p>');
+          editor.mode.set('readonly');
+          TinySelections.setCursor(editor, [ 0, 0 ], 2);
+          insertNewline(editor, {});
+          TinyAssertions.assertContent(editor, '<p>ab</p>');
+        });
+
+        it('Insert block after bookmark', () => {
+          const editor = hook.editor();
+          editor.setContent(`<p>${bookmarkSpan}<br data-mce-bogus="1"></p>`, { format: 'raw' });
+          editor.mode.set('readonly');
+          TinySelections.setCursor(editor, [ 0 ], 1);
+          insertNewline(editor, {});
+          TinyAssertions.assertContentStructure(editor,
+            ApproxStructure.build((s, str) => s.element('body', {
+              children: [
+                s.element('p', {
+                  children: [
+                    ApproxStructure.fromHtml(bookmarkSpan),
+                    s.element('br', {
+                      attrs: {
+                        'data-mce-bogus': str.is('1')
+                      }
+                    })
+                  ]
+                }),
+              ]
+            }))
+          );
+        });
+      });
+
+      context('CEF', () => {
+        it('TINY-9098: insert newline on inline CEF element should do nothing', () => {
+          const editor = hook.editor();
+          editor.setContent('<p>before<span contenteditable="false">x</span>after</p>');
+          editor.mode.set('readonly');
+          TinySelections.select(editor, 'span', []);
+          insertNewline(editor, {});
+          editor.nodeChanged();
+          TinyAssertions.assertContent(editor, '<p>before<span contenteditable="false">x</span>after</p>');
+        });
+
+        it('TINY-9813: Placed a cursor is placed after a table, with a noneditable afterwards', () => {
+          const editor = hook.editor();
+          editor.setContent('<table><tbody><tr><td><br></td></tr></tbody></table><div contenteditable="false"></div>');
+          editor.mode.set('readonly');
+          setSelectionTo(editor, [], 1);
+          insertNewline(editor, {});
+          TinyAssertions.assertContent(editor, '<table><tbody><tr><td>&nbsp;</td></tr></tbody></table><div contenteditable="false">&nbsp;</div>');
+        });
+
+        it('TINY-11110: Placed cursor after a table, before the br, and pressed enter', () => {
+          const editor = hook.editor();
+          editor.setContent('<div><table><tbody><tr><td><br></td></tr></tbody></table><br></div>');
+          editor.mode.set('readonly');
+          setSelectionTo(editor, [ 0 ], 1);
+          insertNewline(editor, { });
+          TinyAssertions.assertContent(editor, '<div><table><tbody><tr><td>&nbsp;</td></tr></tbody></table></div>');
+          TinyAssertions.assertCursor(editor, [ 0 ], 1);
+        });
+
+        it('TINY-9813: Placed a cursor is placed after a table, with an editable afterwards', () => {
+          const editor = hook.editor();
+          editor.setContent('<table><tbody><tr><td><br></td></tr></tbody></table><div contenteditable="true">&nbsp;</div>');
+          editor.mode.set('readonly');
+          setSelectionTo(editor, [], 1);
+          insertNewline(editor, {});
+          TinyAssertions.assertContent(editor, '<table><tbody><tr><td>&nbsp;</td></tr></tbody></table><div contenteditable="true">&nbsp;</div>');
+        });
+
+        it('TINY-9813: Placed a cursor is placed after a table, with nothing', () => {
+          const editor = hook.editor();
+          editor.setContent('<table><tbody><tr><td><br></td></tr></tbody></table>');
+          editor.mode.set('readonly');
+          setSelectionTo(editor, [], 1);
+          insertNewline(editor, {});
+          TinyAssertions.assertContent(editor, '<table><tbody><tr><td>&nbsp;</td></tr></tbody></table>');
+        });
+
+        it('TINY-9813: Placed a cursor is placed after a table, with a noneditable afterwards, wrapped in div', () => {
+          const editor = hook.editor();
+          editor.setContent('<div><table><tbody><tr><td><br></td></tr></tbody></table><div contenteditable="false"></div></div>');
+          editor.mode.set('readonly');
+          setSelectionTo(editor, [ 0 ], 1);
+          insertNewline(editor, {});
+          TinyAssertions.assertContent(editor, '<div><table><tbody><tr><td>&nbsp;</td></tr></tbody></table><div contenteditable="false">&nbsp;</div></div>');
+        });
+      });
+
+      context('br_newline_selector', () => {
         before(() => {
-          hook.editor().options.set('br_newline_selector', 'p');
+          hook.editor().options.set('br_newline_selector', 'p,div.test');
         });
 
         after(() => {
           hook.editor().options.unset('br_newline_selector');
         });
 
-        it('Insert newline where br is forced', () => {
+        it('Insert newline where br is forced (paragraph)', () => {
           const editor = hook.editor();
           editor.setContent('<p>ab</p>');
+          editor.mode.set('readonly');
           TinySelections.setCursor(editor, [ 0, 0 ], 1);
           insertNewline(editor, {});
           editor.nodeChanged();
-          TinyAssertions.assertContent(editor, '<p>a</p><p>b</p>');
-        });
-      });
-
-      context('does not ignore no_newline_selector', () => {
+          TinyAssertions.assertContent(editor, '<p>ab</p>');
+        });
+
+        it('Insert newline where br is forced (div)', () => {
+          const editor = hook.editor();
+          editor.setContent('<div class="test">ab</div>');
+          editor.mode.set('readonly');
+          TinySelections.setCursor(editor, [ 0, 0 ], 1);
+          insertNewline(editor, {});
+          editor.nodeChanged();
+          TinyAssertions.assertContent(editor, '<div class="test">ab</div>');
+        });
+
+        it('Insert newline where br is not forced', () => {
+          const editor = hook.editor();
+          editor.setContent('<div>ab</div>');
+          editor.mode.set('readonly');
+          TinySelections.setCursor(editor, [ 0, 0 ], 1);
+          insertNewline(editor, {});
+          editor.nodeChanged();
+          TinyAssertions.assertContent(editor, '<div>ab</div>');
+        });
+      });
+
+      context('no_newline_selector', () => {
         before(() => {
-          hook.editor().options.set('no_newline_selector', 'p');
+          hook.editor().options.set('no_newline_selector', 'p,div.test');
         });
 
         after(() => {
           hook.editor().options.unset('no_newline_selector');
         });
 
-        it('Insert newline where newline is blocked', () => {
+        it('Insert newline where newline is blocked (paragraph)', () => {
           const editor = hook.editor();
           editor.setContent('<p>ab</p>');
+          editor.mode.set('readonly');
           TinySelections.setCursor(editor, [ 0, 0 ], 1);
           insertNewline(editor, {});
           editor.nodeChanged();
           TinyAssertions.assertContent(editor, '<p>ab</p>');
         });
-      });
-    });
-
-    context('TINY-8458: newline_behavior "linebreak"', () => {
-      before(() => {
-        hook.editor().options.set('newline_behavior', 'linebreak');
-      });
-
-      after(() => {
-        hook.editor().options.unset('newline_behavior');
-      });
-
-      it('Split block in the middle', () => {
-        const editor = hook.editor();
-        editor.setContent('<p>ab</p>');
-        TinySelections.setCursor(editor, [ 0, 0 ], 1);
-        insertNewline(editor, {});
-        TinyAssertions.assertContent(editor, '<p>a<br>b</p>');
-        TinyAssertions.assertSelection(editor, [ 0 ], 2, [ 0 ], 2);
-      });
-
-      it('Split block in the middle with shift+enter', () => {
-        const editor = hook.editor();
-        editor.setContent('<p>ab</p>');
-        TinySelections.setCursor(editor, [ 0, 0 ], 1);
-        insertNewline(editor, { shiftKey: true });
-        TinyAssertions.assertContent(editor, '<p>a<br>b</p>');
-        TinyAssertions.assertSelection(editor, [ 0 ], 2, [ 0 ], 2);
-      });
-
-      context('ignores br_newline_selector', () => {
-        before(() => {
-          hook.editor().options.set('br_newline_selector', 'p');
-        });
-
-        after(() => {
-          hook.editor().options.unset('br_newline_selector');
-        });
-
-        it('Insert newline where br is not forced', () => {
+
+        it('Insert newline where newline is blocked (div)', () => {
+          const editor = hook.editor();
+          editor.setContent('<div class="test">ab</div>');
+          editor.mode.set('readonly');
+          TinySelections.setCursor(editor, [ 0, 0 ], 1);
+          insertNewline(editor, {});
+          editor.nodeChanged();
+          TinyAssertions.assertContent(editor, '<div class="test">ab</div>');
+        });
+
+        it('Insert newline where newline is not blocked', () => {
           const editor = hook.editor();
           editor.setContent('<div>ab</div>');
+          editor.mode.set('readonly');
           TinySelections.setCursor(editor, [ 0, 0 ], 1);
           insertNewline(editor, {});
           editor.nodeChanged();
-          TinyAssertions.assertContent(editor, '<div>a<br>b</div>');
-        });
-      });
-
-      context('does not ignore no_newline_selector', () => {
-        before(() => {
-          hook.editor().options.set('no_newline_selector', 'p');
-        });
-
-        after(() => {
-          hook.editor().options.unset('no_newline_selector');
-        });
-
-        it('Insert newline where newline is blocked', () => {
-          const editor = hook.editor();
-          editor.setContent('<p>ab</p>');
-          TinySelections.setCursor(editor, [ 0, 0 ], 1);
-          insertNewline(editor, {});
-          editor.nodeChanged();
-          TinyAssertions.assertContent(editor, '<p>ab</p>');
-        });
-      });
-    });
-
-    context('TINY-8458: newline_behavior "invert"', () => {
-      before(() => {
-        hook.editor().options.set('newline_behavior', 'invert');
-      });
-
-      after(() => {
-        hook.editor().options.unset('newline_behavior');
-      });
-
-      it('Split block in the middle', () => {
-        const editor = hook.editor();
-        editor.setContent('<p>ab</p>');
-        TinySelections.setCursor(editor, [ 0, 0 ], 1);
-        insertNewline(editor, {});
-        TinyAssertions.assertContent(editor, '<p>a<br>b</p>');
-        TinyAssertions.assertSelection(editor, [ 0 ], 2, [ 0 ], 2);
-      });
-
-      it('Split block in the middle with shift+enter', () => {
-        const editor = hook.editor();
-        editor.setContent('<p>ab</p>');
-        TinySelections.setCursor(editor, [ 0, 0 ], 1);
-        insertNewline(editor, { shiftKey: true });
-        TinyAssertions.assertContent(editor, '<p>a</p><p>b</p>');
-        TinyAssertions.assertSelection(editor, [ 1, 0 ], 0, [ 1, 0 ], 0);
-      });
-
-      context('inverts br_newline_selector', () => {
-        before(() => {
-          hook.editor().options.set('br_newline_selector', 'p');
-        });
-
-        after(() => {
-          hook.editor().options.unset('br_newline_selector');
-        });
-
-        it('Insert newline where br is forced', () => {
-          const editor = hook.editor();
-          editor.setContent('<p>ab</p>');
-          TinySelections.setCursor(editor, [ 0, 0 ], 1);
-          insertNewline(editor, {});
-          editor.nodeChanged();
-          TinyAssertions.assertContent(editor, '<p>a</p><p>b</p>');
-        });
-
-        it('Insert newline where br is not forced', () => {
-          const editor = hook.editor();
-          editor.setContent('<div>ab</div>');
-          TinySelections.setCursor(editor, [ 0, 0 ], 1);
-          insertNewline(editor, {});
-          editor.nodeChanged();
-          TinyAssertions.assertContent(editor, '<div>a<br>b</div>');
-        });
-      });
-
-      context('does not ignore no_newline_selector', () => {
-        before(() => {
-          hook.editor().options.set('no_newline_selector', 'p');
-        });
-
-        after(() => {
-          hook.editor().options.unset('no_newline_selector');
-        });
-
-        it('Insert newline where newline is blocked', () => {
-          const editor = hook.editor();
-          editor.setContent('<p>ab</p>');
-          TinySelections.setCursor(editor, [ 0, 0 ], 1);
-          insertNewline(editor, {});
-          editor.nodeChanged();
-          TinyAssertions.assertContent(editor, '<p>ab</p>');
-        });
-      });
-    });
-
-    it('TINY-9794: Press Enter in a blockquote and then add format and then press Enter again should exit from the blockquote', () => {
-      const editor = hook.editor();
-      editor.setContent('<blockquote><p>A</p></blockquote>');
-      TinySelections.setCursor(editor, [ 0, 0 ], 1);
-      insertNewline(editor, {});
-      CaretFormat.applyCaretFormat(editor, 'bold');
-      insertNewline(editor, {});
-      TinyAssertions.assertContent(editor, '<blockquote><p>A</p></blockquote><p>&nbsp;</p>');
-      TinyAssertions.assertCursor(editor, [ 1, 0, 0, 0 ], 0);
-    });
-
-    it('TINY-10560: Press Enter after a `selection.setContent` should create a new line and not throw errors', () => {
-      const editor = hook.editor();
-      Arr.each([ 'pre', 'h1', 'div', 'p' ], (tagName) => {
-        editor.setContent('abc');
-        TinySelections.setSelection(editor, [ 0, 0 ], 0, [ 0, 0 ], 3);
-
-        editor.selection.setContent(`<${tagName}>hello</${tagName}>`);
-        assert.doesNotThrow(() => {
-          insertNewline(editor, {});
-        });
-      });
-    });
-  });
-
-  context('TINY-10981: readonly mode', () => {
-    afterEach(() => hook.editor().mode.set('design'));
-    context('Enter in paragraph', () => {
-      it('Insert block before', () => {
-        const editor = hook.editor();
-        editor.setContent('<p>ab</p>');
-        editor.mode.set('readonly');
-        TinySelections.setCursor(editor, [ 0, 0 ], 0);
-        insertNewline(editor, {});
-        TinyAssertions.assertContent(editor, '<p>ab</p>');
-      });
-
-      it('Split block in the middle', () => {
-        const editor = hook.editor();
-        editor.setContent('<p>ab</p>');
+          TinyAssertions.assertContent(editor, '<div>ab</div>');
+        });
+      });
+
+      it('Insert newline before image in link', () => {
+        const editor = hook.editor();
+        editor.setContent('<p><a href="#">a<img src="about:blank" /></a></p>');
         editor.mode.set('readonly');
         TinySelections.setCursor(editor, [ 0, 0 ], 1);
         insertNewline(editor, {});
-        TinyAssertions.assertContent(editor, '<p>ab</p>');
-      });
-
-      it('Insert block after', () => {
-        const editor = hook.editor();
-        editor.setContent('<p>ab</p>');
-        editor.mode.set('readonly');
-        TinySelections.setCursor(editor, [ 0, 0 ], 2);
-        insertNewline(editor, {});
-        TinyAssertions.assertContent(editor, '<p>ab</p>');
-      });
-
-      it('Insert block after bookmark', () => {
-        const editor = hook.editor();
-        editor.setContent(`<p>${bookmarkSpan}<br data-mce-bogus="1"></p>`, { format: 'raw' });
-        editor.mode.set('readonly');
-        TinySelections.setCursor(editor, [ 0 ], 1);
-        insertNewline(editor, {});
-        TinyAssertions.assertContentStructure(editor,
-          ApproxStructure.build((s, str) => s.element('body', {
-            children: [
-              s.element('p', {
-                children: [
-                  ApproxStructure.fromHtml(bookmarkSpan),
-                  s.element('br', {
-                    attrs: {
-                      'data-mce-bogus': str.is('1')
-                    }
-                  })
-                ]
-              }),
-            ]
-          }))
-        );
-      });
-    });
-
-    context('CEF', () => {
-      it('TINY-9098: insert newline on inline CEF element should do nothing', () => {
-        const editor = hook.editor();
-        editor.setContent('<p>before<span contenteditable="false">x</span>after</p>');
-        editor.mode.set('readonly');
-        TinySelections.select(editor, 'span', []);
-        insertNewline(editor, {});
-        editor.nodeChanged();
-        TinyAssertions.assertContent(editor, '<p>before<span contenteditable="false">x</span>after</p>');
-      });
-
-      it('TINY-9813: Placed a cursor is placed after a table, with a noneditable afterwards', () => {
-        const editor = hook.editor();
-        editor.setContent('<table><tbody><tr><td><br></td></tr></tbody></table><div contenteditable="false"></div>');
-        editor.mode.set('readonly');
-        setSelectionTo(editor, [], 1);
-        insertNewline(editor, {});
-        TinyAssertions.assertContent(editor, '<table><tbody><tr><td>&nbsp;</td></tr></tbody></table><div contenteditable="false">&nbsp;</div>');
-      });
-
-      it('TINY-11110: Placed cursor after a table, before the br, and pressed enter', () => {
-        const editor = hook.editor();
-        editor.setContent('<div><table><tbody><tr><td><br></td></tr></tbody></table><br></div>');
-        editor.mode.set('readonly');
-        setSelectionTo(editor, [ 0 ], 1);
-        insertNewline(editor, { });
-        TinyAssertions.assertContent(editor, '<div><table><tbody><tr><td>&nbsp;</td></tr></tbody></table></div>');
-        TinyAssertions.assertCursor(editor, [ 0 ], 1);
-      });
-
-      it('TINY-9813: Placed a cursor is placed after a table, with an editable afterwards', () => {
-        const editor = hook.editor();
-        editor.setContent('<table><tbody><tr><td><br></td></tr></tbody></table><div contenteditable="true">&nbsp;</div>');
-        editor.mode.set('readonly');
-        setSelectionTo(editor, [], 1);
-        insertNewline(editor, {});
-        TinyAssertions.assertContent(editor, '<table><tbody><tr><td>&nbsp;</td></tr></tbody></table><div contenteditable="true">&nbsp;</div>');
-      });
-
-      it('TINY-9813: Placed a cursor is placed after a table, with nothing', () => {
-        const editor = hook.editor();
-        editor.setContent('<table><tbody><tr><td><br></td></tr></tbody></table>');
-        editor.mode.set('readonly');
-        setSelectionTo(editor, [], 1);
-        insertNewline(editor, {});
-        TinyAssertions.assertContent(editor, '<table><tbody><tr><td>&nbsp;</td></tr></tbody></table>');
-      });
-
-      it('TINY-9813: Placed a cursor is placed after a table, with a noneditable afterwards, wrapped in div', () => {
-        const editor = hook.editor();
-        editor.setContent('<div><table><tbody><tr><td><br></td></tr></tbody></table><div contenteditable="false"></div></div>');
-        editor.mode.set('readonly');
-        setSelectionTo(editor, [ 0 ], 1);
-        insertNewline(editor, {});
-        TinyAssertions.assertContent(editor, '<div><table><tbody><tr><td>&nbsp;</td></tr></tbody></table><div contenteditable="false">&nbsp;</div></div>');
-      });
-    });
-
-    context('br_newline_selector', () => {
-      before(() => {
-        hook.editor().options.set('br_newline_selector', 'p,div.test');
-      });
-
-      after(() => {
-        hook.editor().options.unset('br_newline_selector');
-      });
-
-      it('Insert newline where br is forced (paragraph)', () => {
-        const editor = hook.editor();
-        editor.setContent('<p>ab</p>');
+        TinyAssertions.assertContent(editor, '<p><a href="#">a<img src="about:blank"></a></p>');
+        TinyAssertions.assertCursor(editor, [ 0, 0 ], 1);
+      });
+
+      context('end_container_on_empty_block', () => {
+        context('With the default value', () => {
+          it('TINY-6559: Press Enter in blockquote', () => {
+            const editor = hook.editor();
+            editor.setContent('<blockquote><p>Line 1</p><p>Line 2</p></blockquote>');
+            editor.mode.set('readonly');
+            TinySelections.setCursor(editor, [ 0, 1 ], 1);
+            insertNewline(editor, {});
+            TinyAssertions.assertContent(editor, '<blockquote><p>Line 1</p><p>Line 2</p></blockquote>');
+            TinyAssertions.assertCursor(editor, [ 0, 1 ], 1);
+          });
+
+          it('TINY-6559: Press Shift+Enter in blockquote', () => {
+            const editor = hook.editor();
+            editor.setContent('<blockquote><p>Line 1</p><p>Line 2</p></blockquote>');
+            editor.mode.set('readonly');
+            TinySelections.setCursor(editor, [ 0, 1 ], 1);
+            insertNewline(editor, { shiftKey: true });
+            TinyAssertions.assertContent(editor, '<blockquote><p>Line 1</p><p>Line 2</p></blockquote>');
+            TinyAssertions.assertCursor(editor, [ 0, 1 ], 1);
+          });
+
+          it('TINY-6559: Press Enter twice in blockquote', () => {
+            const editor = hook.editor();
+            editor.setContent('<blockquote><p>Line 1</p><p>Line 2</p></blockquote>');
+            editor.mode.set('readonly');
+            TinySelections.setCursor(editor, [ 0, 1 ], 1);
+            insertNewline(editor, {});
+            insertNewline(editor, {});
+            TinyAssertions.assertContent(editor, '<blockquote><p>Line 1</p><p>Line 2</p></blockquote>');
+            TinyAssertions.assertCursor(editor, [ 0, 1 ], 1);
+          });
+
+          it('TINY-6559: Press Enter twice in blockquote while between two lines', () => {
+            const editor = hook.editor();
+            editor.setContent('<blockquote><p>Line 1</p><p>Line 2</p></blockquote>');
+            editor.mode.set('readonly');
+            TinySelections.setCursor(editor, [ 0, 0 ], 1);
+            insertNewline(editor, {});
+            insertNewline(editor, {});
+            TinyAssertions.assertContent(editor, '<blockquote><p>Line 1</p><p>Line 2</p></blockquote>');
+            TinyAssertions.assertCursor(editor, [ 0, 0 ], 1);
+          });
+
+          it('TINY-6559: Press Enter twice in a div', () => {
+            const editor = hook.editor();
+            editor.setContent('<div><p>Line 1</p><p>Line 2</p></div>');
+            editor.mode.set('readonly');
+            TinySelections.setCursor(editor, [ 0, 1 ], 1);
+            insertNewline(editor, {});
+            insertNewline(editor, {});
+            TinyAssertions.assertContent(editor, '<div><p>Line 1</p><p>Line 2</p></div>');
+            TinyAssertions.assertCursor(editor, [ 0, 1 ], 1);
+          });
+
+          it('TINY-6559: Press Enter twice in a section', () => {
+            const editor = hook.editor();
+            editor.setContent('<section><p>Line 1</p><p>Line 2</p></section>');
+            editor.mode.set('readonly');
+            TinySelections.setCursor(editor, [ 0, 1 ], 1);
+            insertNewline(editor, {});
+            insertNewline(editor, {});
+            TinyAssertions.assertContent(editor, '<section><p>Line 1</p><p>Line 2</p></section>');
+            TinyAssertions.assertCursor(editor, [ 0, 1 ], 1);
+          });
+        });
+
+        context('Is set to "div"', () => {
+          it('TINY-6559: Press Enter in blockquote', () => {
+            const editor = hook.editor();
+            editor.options.set('end_container_on_empty_block', 'div');
+            editor.setContent('<blockquote><p>Line 1</p><p>Line 2</p></blockquote>');
+            editor.mode.set('readonly');
+            TinySelections.setCursor(editor, [ 0, 1 ], 1);
+            insertNewline(editor, {});
+            TinyAssertions.assertContent(editor, '<blockquote><p>Line 1</p><p>Line 2</p></blockquote>');
+            TinyAssertions.assertCursor(editor, [ 0, 1 ], 1);
+          });
+
+          it('TINY-6559: Press Shift+Enter in blockquote', () => {
+            const editor = hook.editor();
+            editor.options.set('end_container_on_empty_block', 'div');
+            editor.setContent('<blockquote><p>Line 1</p><p>Line 2</p></blockquote>');
+            editor.mode.set('readonly');
+            TinySelections.setCursor(editor, [ 0, 1 ], 1);
+            insertNewline(editor, { shiftKey: true });
+            TinyAssertions.assertContent(editor, '<blockquote><p>Line 1</p><p>Line 2</p></blockquote>');
+            TinyAssertions.assertCursor(editor, [ 0, 1 ], 1);
+          });
+
+          it('TINY-6559: Press Enter twice in blockquote', () => {
+            const editor = hook.editor();
+            editor.options.set('end_container_on_empty_block', 'div');
+            editor.setContent('<blockquote><p>Line 1</p><p>Line 2</p></blockquote>');
+            editor.mode.set('readonly');
+            TinySelections.setCursor(editor, [ 0, 1 ], 1);
+            insertNewline(editor, {});
+            insertNewline(editor, {});
+            TinyAssertions.assertContent(editor, '<blockquote><p>Line 1</p><p>Line 2</p></blockquote>');
+            TinyAssertions.assertCursor(editor, [ 0, 1 ], 1);
+          });
+
+          it('TINY-6559: Press Enter twice in blockquote while between two lines', () => {
+            const editor = hook.editor();
+            editor.options.set('end_container_on_empty_block', 'div');
+            editor.setContent('<blockquote><p>Line 1</p><p>Line 2</p></blockquote>');
+            editor.mode.set('readonly');
+            TinySelections.setCursor(editor, [ 0, 0 ], 1);
+            insertNewline(editor, {});
+            insertNewline(editor, {});
+            TinyAssertions.assertContent(editor, '<blockquote><p>Line 1</p><p>Line 2</p></blockquote>');
+            TinyAssertions.assertCursor(editor, [ 0, 0 ], 1);
+          });
+
+          it('TINY-6559: Press Enter twice in a div', () => {
+            const editor = hook.editor();
+            editor.options.set('end_container_on_empty_block', 'div');
+            editor.setContent('<div><p>Line 1</p><p>Line 2</p></div>');
+            editor.mode.set('readonly');
+            TinySelections.setCursor(editor, [ 0, 1 ], 1);
+            insertNewline(editor, {});
+            insertNewline(editor, {});
+            TinyAssertions.assertContent(editor, '<div><p>Line 1</p><p>Line 2</p></div>');
+            TinyAssertions.assertCursor(editor, [ 0, 1 ], 1);
+          });
+
+          it('TINY-6559: Press Enter twice in a section', () => {
+            const editor = hook.editor();
+            editor.setContent('<section><p>Line 1</p><p>Line 2</p></section>');
+            editor.mode.set('readonly');
+            TinySelections.setCursor(editor, [ 0, 1 ], 1);
+            insertNewline(editor, {});
+            insertNewline(editor, {});
+            TinyAssertions.assertContent(editor, '<section><p>Line 1</p><p>Line 2</p></section>');
+            TinyAssertions.assertCursor(editor, [ 0, 1 ], 1);
+          });
+        });
+
+        context('Is set to "div,blockquote"', () => {
+          it('TINY-6559: Press Enter in blockquote', () => {
+            const editor = hook.editor();
+            editor.options.set('end_container_on_empty_block', 'div,blockquote');
+            editor.setContent('<blockquote><p>Line 1</p><p>Line 2</p></blockquote>');
+            editor.mode.set('readonly');
+            TinySelections.setCursor(editor, [ 0, 1 ], 1);
+            insertNewline(editor, {});
+            TinyAssertions.assertContent(editor, '<blockquote><p>Line 1</p><p>Line 2</p></blockquote>');
+            TinyAssertions.assertCursor(editor, [ 0, 1 ], 1);
+          });
+
+          it('TINY-6559: Press Shift+Enter in blockquote', () => {
+            const editor = hook.editor();
+            editor.options.set('end_container_on_empty_block', 'div,blockquote');
+            editor.setContent('<blockquote><p>Line 1</p><p>Line 2</p></blockquote>');
+            editor.mode.set('readonly');
+            TinySelections.setCursor(editor, [ 0, 1 ], 1);
+            insertNewline(editor, { shiftKey: true });
+            TinyAssertions.assertContent(editor, '<blockquote><p>Line 1</p><p>Line 2</p></blockquote>');
+            TinyAssertions.assertCursor(editor, [ 0, 1 ], 1);
+          });
+
+          it('TINY-6559: Press Enter twice in blockquote', () => {
+            const editor = hook.editor();
+            editor.options.set('end_container_on_empty_block', 'div,blockquote');
+            editor.setContent('<blockquote><p>Line 1</p><p>Line 2</p></blockquote>');
+            editor.mode.set('readonly');
+            TinySelections.setCursor(editor, [ 0, 1 ], 1);
+            insertNewline(editor, {});
+            insertNewline(editor, {});
+            TinyAssertions.assertContent(editor, '<blockquote><p>Line 1</p><p>Line 2</p></blockquote>');
+            TinyAssertions.assertCursor(editor, [ 0, 1 ], 1);
+          });
+
+          it('TINY-6559: Press Enter twice in blockquote while between two lines', () => {
+            const editor = hook.editor();
+            editor.options.set('end_container_on_empty_block', 'div,blockquote');
+            editor.setContent('<blockquote><p>Line 1</p><p>Line 2</p></blockquote>');
+            editor.mode.set('readonly');
+            TinySelections.setCursor(editor, [ 0, 0 ], 1);
+            insertNewline(editor, {});
+            insertNewline(editor, {});
+            TinyAssertions.assertContent(editor, '<blockquote><p>Line 1</p><p>Line 2</p></blockquote>');
+            TinyAssertions.assertCursor(editor, [ 0, 0 ], 1);
+          });
+
+          it('TINY-6559: Press Enter twice in a div', () => {
+            const editor = hook.editor();
+            editor.options.set('end_container_on_empty_block', 'div,blockquote');
+            editor.setContent('<div><p>Line 1</p><p>Line 2</p></div>');
+            editor.mode.set('readonly');
+            TinySelections.setCursor(editor, [ 0, 1 ], 1);
+            insertNewline(editor, {});
+            insertNewline(editor, {});
+            TinyAssertions.assertContent(editor, '<div><p>Line 1</p><p>Line 2</p></div>');
+            TinyAssertions.assertCursor(editor, [ 0, 1 ], 1);
+          });
+
+          it('TINY-6559: Press Enter twice in a section', () => {
+            const editor = hook.editor();
+            editor.setContent('<section><p>Line 1</p><p>Line 2</p></section>');
+            editor.mode.set('readonly');
+            TinySelections.setCursor(editor, [ 0, 1 ], 1);
+            insertNewline(editor, {});
+            insertNewline(editor, {});
+            TinyAssertions.assertContent(editor, '<section><p>Line 1</p><p>Line 2</p></section>');
+            TinyAssertions.assertCursor(editor, [ 0, 1 ], 1);
+          });
+        });
+
+        context('Is set to true', () => {
+          it('TINY-6559: Press Enter in blockquote', () => {
+            const editor = hook.editor();
+            editor.options.set('end_container_on_empty_block', true);
+            editor.setContent('<blockquote><p>Line 1</p><p>Line 2</p></blockquote>');
+            editor.mode.set('readonly');
+            TinySelections.setCursor(editor, [ 0, 1 ], 1);
+            insertNewline(editor, {});
+            TinyAssertions.assertContent(editor, '<blockquote><p>Line 1</p><p>Line 2</p></blockquote>');
+            TinyAssertions.assertCursor(editor, [ 0, 1 ], 1);
+          });
+
+          it('TINY-6559: Press Shift+Enter in blockquote', () => {
+            const editor = hook.editor();
+            editor.options.set('end_container_on_empty_block', true);
+            editor.setContent('<blockquote><p>Line 1</p><p>Line 2</p></blockquote>');
+            editor.mode.set('readonly');
+            TinySelections.setCursor(editor, [ 0, 1 ], 1);
+            insertNewline(editor, { shiftKey: true });
+            TinyAssertions.assertContent(editor, '<blockquote><p>Line 1</p><p>Line 2</p></blockquote>');
+            TinyAssertions.assertCursor(editor, [ 0, 1 ], 1);
+          });
+
+          it('TINY-6559: Press Enter twice in blockquote', () => {
+            const editor = hook.editor();
+            editor.options.set('end_container_on_empty_block', true);
+            editor.setContent('<blockquote><p>Line 1</p><p>Line 2</p></blockquote>');
+            editor.mode.set('readonly');
+            TinySelections.setCursor(editor, [ 0, 1 ], 1);
+            insertNewline(editor, {});
+            insertNewline(editor, {});
+            TinyAssertions.assertContent(editor, '<blockquote><p>Line 1</p><p>Line 2</p></blockquote>');
+            TinyAssertions.assertCursor(editor, [ 0, 1 ], 1);
+          });
+
+          it('TINY-6559: Press Enter twice in blockquote while between two lines', () => {
+            const editor = hook.editor();
+            editor.options.set('end_container_on_empty_block', true);
+            editor.setContent('<blockquote><p>Line 1</p><p>Line 2</p></blockquote>');
+            editor.mode.set('readonly');
+            TinySelections.setCursor(editor, [ 0, 0 ], 1);
+            insertNewline(editor, {});
+            insertNewline(editor, {});
+            TinyAssertions.assertContent(editor, '<blockquote><p>Line 1</p><p>Line 2</p></blockquote>');
+            TinyAssertions.assertCursor(editor, [ 0, 0 ], 1);
+          });
+
+          it('TINY-6559: Press Enter twice in a div', () => {
+            const editor = hook.editor();
+            editor.options.set('end_container_on_empty_block', true);
+            editor.setContent('<div><p>Line 1</p><p>Line 2</p></div>');
+            editor.mode.set('readonly');
+            TinySelections.setCursor(editor, [ 0, 1 ], 1);
+            insertNewline(editor, {});
+            insertNewline(editor, {});
+            TinyAssertions.assertContent(editor, '<div><p>Line 1</p><p>Line 2</p></div>');
+            TinyAssertions.assertCursor(editor, [ 0, 1 ], 1);
+          });
+
+          it('TINY-6559: Press Enter twice in a section', () => {
+            const editor = hook.editor();
+            editor.setContent('<section><p>Line 1</p><p>Line 2</p></section>');
+            editor.mode.set('readonly');
+            TinySelections.setCursor(editor, [ 0, 1 ], 1);
+            insertNewline(editor, {});
+            insertNewline(editor, {});
+            TinyAssertions.assertContent(editor, '<section><p>Line 1</p><p>Line 2</p></section>');
+            TinyAssertions.assertCursor(editor, [ 0, 1 ], 1);
+          });
+        });
+
+        context('Is set to false', () => {
+          it('TINY-6559: Press Enter in blockquote', () => {
+            const editor = hook.editor();
+            editor.options.set('end_container_on_empty_block', false);
+            editor.setContent('<blockquote><p>Line 1</p><p>Line 2</p></blockquote>');
+            editor.mode.set('readonly');
+            TinySelections.setCursor(editor, [ 0, 1 ], 1);
+            insertNewline(editor, {});
+            TinyAssertions.assertContent(editor, '<blockquote><p>Line 1</p><p>Line 2</p></blockquote>');
+            TinyAssertions.assertCursor(editor, [ 0, 1 ], 1);
+          });
+
+          it('TINY-6559: Press Shift+Enter in blockquote', () => {
+            const editor = hook.editor();
+            editor.options.set('end_container_on_empty_block', false);
+            editor.setContent('<blockquote><p>Line 1</p><p>Line 2</p></blockquote>');
+            editor.mode.set('readonly');
+            TinySelections.setCursor(editor, [ 0, 1 ], 1);
+            insertNewline(editor, { shiftKey: true });
+            TinyAssertions.assertContent(editor, '<blockquote><p>Line 1</p><p>Line 2</p></blockquote>');
+            TinyAssertions.assertCursor(editor, [ 0, 1 ], 1);
+          });
+
+          it('TINY-6559: Press Enter twice in blockquote', () => {
+            const editor = hook.editor();
+            editor.options.set('end_container_on_empty_block', false);
+            editor.setContent('<blockquote><p>Line 1</p><p>Line 2</p></blockquote>');
+            editor.mode.set('readonly');
+            TinySelections.setCursor(editor, [ 0, 1 ], 1);
+            insertNewline(editor, {});
+            insertNewline(editor, {});
+            TinyAssertions.assertContent(editor, '<blockquote><p>Line 1</p><p>Line 2</p></blockquote>');
+            TinyAssertions.assertCursor(editor, [ 0, 1 ], 1);
+          });
+
+          it('TINY-6559: Press Enter twice in blockquote while between two lines', () => {
+            const editor = hook.editor();
+            editor.options.set('end_container_on_empty_block', false);
+            editor.setContent('<blockquote><p>Line 1</p><p>Line 2</p></blockquote>');
+            editor.mode.set('readonly');
+            TinySelections.setCursor(editor, [ 0, 0 ], 1);
+            insertNewline(editor, {});
+            insertNewline(editor, {});
+            TinyAssertions.assertContent(editor, '<blockquote><p>Line 1</p><p>Line 2</p></blockquote>');
+            TinyAssertions.assertCursor(editor, [ 0, 0 ], 1);
+          });
+
+          it('TINY-6559: Press Enter twice in a div', () => {
+            const editor = hook.editor();
+            editor.options.set('end_container_on_empty_block', false);
+            editor.setContent('<div><p>Line 1</p><p>Line 2</p></div>');
+            editor.mode.set('readonly');
+            TinySelections.setCursor(editor, [ 0, 1 ], 1);
+            insertNewline(editor, {});
+            insertNewline(editor, {});
+            TinyAssertions.assertContent(editor, '<div><p>Line 1</p><p>Line 2</p></div>');
+            TinyAssertions.assertCursor(editor, [ 0, 1 ], 1);
+          });
+
+          it('TINY-6559: Press Enter twice in a section', () => {
+            const editor = hook.editor();
+            editor.setContent('<section><p>Line 1</p><p>Line 2</p></section>');
+            editor.mode.set('readonly');
+            TinySelections.setCursor(editor, [ 0, 1 ], 1);
+            insertNewline(editor, {});
+            insertNewline(editor, {});
+            TinyAssertions.assertContent(editor, '<section><p>Line 1</p><p>Line 2</p></section>');
+            TinyAssertions.assertCursor(editor, [ 0, 1 ], 1);
+          });
+        });
+      });
+
+      context('TINY-8458: newline_behavior "block"', () => {
+        before(() => {
+          hook.editor().options.set('newline_behavior', 'block');
+        });
+
+        after(() => {
+          hook.editor().options.unset('newline_behavior');
+        });
+
+        it('Split block in the middle', () => {
+          const editor = hook.editor();
+          editor.setContent('<p>ab</p>');
+          editor.mode.set('readonly');
+          TinySelections.setCursor(editor, [ 0, 0 ], 1);
+          insertNewline(editor, {});
+          TinyAssertions.assertContent(editor, '<p>ab</p>');
+          TinyAssertions.assertCursor(editor, [ 0, 0 ], 1);
+        });
+
+        it('Split block in the middle with shift+enter', () => {
+          const editor = hook.editor();
+          editor.setContent('<p>ab</p>');
+          editor.mode.set('readonly');
+          TinySelections.setCursor(editor, [ 0, 0 ], 1);
+          insertNewline(editor, { shiftKey: true });
+          TinyAssertions.assertContent(editor, '<p>ab</p>');
+          TinyAssertions.assertCursor(editor, [ 0, 0 ], 1);
+        });
+
+        context('ignores br_newline_selector', () => {
+          before(() => {
+            hook.editor().options.set('br_newline_selector', 'p');
+          });
+
+          after(() => {
+            hook.editor().options.unset('br_newline_selector');
+          });
+
+          it('Insert newline where br is forced', () => {
+            const editor = hook.editor();
+            editor.setContent('<p>ab</p>');
+            editor.mode.set('readonly');
+            TinySelections.setCursor(editor, [ 0, 0 ], 1);
+            insertNewline(editor, {});
+            editor.nodeChanged();
+            TinyAssertions.assertContent(editor, '<p>ab</p>');
+          });
+        });
+
+        context('does not ignore no_newline_selector', () => {
+          before(() => {
+            hook.editor().options.set('no_newline_selector', 'p');
+          });
+
+          after(() => {
+            hook.editor().options.unset('no_newline_selector');
+          });
+
+          it('Insert newline where newline is blocked', () => {
+            const editor = hook.editor();
+            editor.setContent('<p>ab</p>');
+            editor.mode.set('readonly');
+            TinySelections.setCursor(editor, [ 0, 0 ], 1);
+            insertNewline(editor, {});
+            editor.nodeChanged();
+            TinyAssertions.assertContent(editor, '<p>ab</p>');
+          });
+        });
+      });
+
+      context('TINY-8458: newline_behavior "linebreak"', () => {
+        before(() => {
+          hook.editor().options.set('newline_behavior', 'linebreak');
+        });
+
+        after(() => {
+          hook.editor().options.unset('newline_behavior');
+        });
+
+        it('Split block in the middle', () => {
+          const editor = hook.editor();
+          editor.setContent('<p>ab</p>');
+          editor.mode.set('readonly');
+          TinySelections.setCursor(editor, [ 0, 0 ], 1);
+          insertNewline(editor, {});
+          TinyAssertions.assertContent(editor, '<p>ab</p>');
+          TinyAssertions.assertCursor(editor, [ 0, 0 ], 1);
+        });
+
+        it('Split block in the middle with shift+enter', () => {
+          const editor = hook.editor();
+          editor.setContent('<p>ab</p>');
+          editor.mode.set('readonly');
+          TinySelections.setCursor(editor, [ 0, 0 ], 1);
+          insertNewline(editor, { shiftKey: true });
+          TinyAssertions.assertContent(editor, '<p>ab</p>');
+          TinyAssertions.assertCursor(editor, [ 0, 0 ], 1);
+        });
+
+        context('ignores br_newline_selector', () => {
+          before(() => {
+            hook.editor().options.set('br_newline_selector', 'p');
+          });
+
+          after(() => {
+            hook.editor().options.unset('br_newline_selector');
+          });
+
+          it('Insert newline where br is not forced', () => {
+            const editor = hook.editor();
+            editor.setContent('<div>ab</div>');
+            editor.mode.set('readonly');
+            TinySelections.setCursor(editor, [ 0, 0 ], 1);
+            insertNewline(editor, {});
+            editor.nodeChanged();
+            TinyAssertions.assertContent(editor, '<div>ab</div>');
+          });
+        });
+
+        context('does not ignore no_newline_selector', () => {
+          before(() => {
+            hook.editor().options.set('no_newline_selector', 'p');
+          });
+
+          after(() => {
+            hook.editor().options.unset('no_newline_selector');
+          });
+
+          it('Insert newline where newline is blocked', () => {
+            const editor = hook.editor();
+            editor.setContent('<p>ab</p>');
+            editor.mode.set('readonly');
+            TinySelections.setCursor(editor, [ 0, 0 ], 1);
+            insertNewline(editor, {});
+            editor.nodeChanged();
+            TinyAssertions.assertContent(editor, '<p>ab</p>');
+          });
+        });
+      });
+
+      context('TINY-8458: newline_behavior "invert"', () => {
+        before(() => {
+          hook.editor().options.set('newline_behavior', 'invert');
+        });
+
+        after(() => {
+          hook.editor().options.unset('newline_behavior');
+        });
+
+        it('Split block in the middle', () => {
+          const editor = hook.editor();
+          editor.setContent('<p>ab</p>');
+          editor.mode.set('readonly');
+          TinySelections.setCursor(editor, [ 0, 0 ], 1);
+          insertNewline(editor, {});
+          TinyAssertions.assertContent(editor, '<p>ab</p>');
+          TinyAssertions.assertCursor(editor, [ 0, 0 ], 1);
+        });
+
+        it('Split block in the middle with shift+enter', () => {
+          const editor = hook.editor();
+          editor.setContent('<p>ab</p>');
+          editor.mode.set('readonly');
+          TinySelections.setCursor(editor, [ 0, 0 ], 1);
+          insertNewline(editor, { shiftKey: true });
+          TinyAssertions.assertContent(editor, '<p>ab</p>');
+          TinyAssertions.assertCursor(editor, [ 0, 0 ], 1);
+        });
+
+        context('inverts br_newline_selector', () => {
+          before(() => {
+            hook.editor().options.set('br_newline_selector', 'p');
+          });
+
+          after(() => {
+            hook.editor().options.unset('br_newline_selector');
+          });
+
+          it('Insert newline where br is forced', () => {
+            const editor = hook.editor();
+            editor.setContent('<p>ab</p>');
+            editor.mode.set('readonly');
+            TinySelections.setCursor(editor, [ 0, 0 ], 1);
+            insertNewline(editor, {});
+            editor.nodeChanged();
+            TinyAssertions.assertContent(editor, '<p>ab</p>');
+          });
+
+          it('Insert newline where br is not forced', () => {
+            const editor = hook.editor();
+            editor.setContent('<div>ab</div>');
+            editor.mode.set('readonly');
+            TinySelections.setCursor(editor, [ 0, 0 ], 1);
+            insertNewline(editor, {});
+            editor.nodeChanged();
+            TinyAssertions.assertContent(editor, '<div>ab</div>');
+          });
+        });
+
+        context('does not ignore no_newline_selector', () => {
+          before(() => {
+            hook.editor().options.set('no_newline_selector', 'p');
+          });
+
+          after(() => {
+            hook.editor().options.unset('no_newline_selector');
+          });
+
+          it('Insert newline where newline is blocked', () => {
+            const editor = hook.editor();
+            editor.setContent('<p>ab</p>');
+            editor.mode.set('readonly');
+            TinySelections.setCursor(editor, [ 0, 0 ], 1);
+            insertNewline(editor, {});
+            editor.nodeChanged();
+            TinyAssertions.assertContent(editor, '<p>ab</p>');
+          });
+        });
+      });
+
+      it('TINY-9794: Press Enter in a blockquote and then add format and then press Enter again should exit from the blockquote', () => {
+        const editor = hook.editor();
+        editor.setContent('<blockquote><p>A</p></blockquote>');
         editor.mode.set('readonly');
         TinySelections.setCursor(editor, [ 0, 0 ], 1);
         insertNewline(editor, {});
-        editor.nodeChanged();
-        TinyAssertions.assertContent(editor, '<p>ab</p>');
-      });
-
-      it('Insert newline where br is forced (div)', () => {
-        const editor = hook.editor();
-        editor.setContent('<div class="test">ab</div>');
-        editor.mode.set('readonly');
-        TinySelections.setCursor(editor, [ 0, 0 ], 1);
+        CaretFormat.applyCaretFormat(editor, 'bold');
         insertNewline(editor, {});
-        editor.nodeChanged();
-        TinyAssertions.assertContent(editor, '<div class="test">ab</div>');
-      });
-
-      it('Insert newline where br is not forced', () => {
-        const editor = hook.editor();
-        editor.setContent('<div>ab</div>');
-        editor.mode.set('readonly');
-        TinySelections.setCursor(editor, [ 0, 0 ], 1);
-        insertNewline(editor, {});
-        editor.nodeChanged();
-        TinyAssertions.assertContent(editor, '<div>ab</div>');
-      });
-    });
-
-    context('no_newline_selector', () => {
-      before(() => {
-        hook.editor().options.set('no_newline_selector', 'p,div.test');
-      });
-
-      after(() => {
-        hook.editor().options.unset('no_newline_selector');
-      });
-
-      it('Insert newline where newline is blocked (paragraph)', () => {
-        const editor = hook.editor();
-        editor.setContent('<p>ab</p>');
-        editor.mode.set('readonly');
-        TinySelections.setCursor(editor, [ 0, 0 ], 1);
-        insertNewline(editor, {});
-        editor.nodeChanged();
-        TinyAssertions.assertContent(editor, '<p>ab</p>');
-      });
-
-      it('Insert newline where newline is blocked (div)', () => {
-        const editor = hook.editor();
-        editor.setContent('<div class="test">ab</div>');
-        editor.mode.set('readonly');
-        TinySelections.setCursor(editor, [ 0, 0 ], 1);
-        insertNewline(editor, {});
-        editor.nodeChanged();
-        TinyAssertions.assertContent(editor, '<div class="test">ab</div>');
-      });
-
-      it('Insert newline where newline is not blocked', () => {
-        const editor = hook.editor();
-        editor.setContent('<div>ab</div>');
-        editor.mode.set('readonly');
-        TinySelections.setCursor(editor, [ 0, 0 ], 1);
-        insertNewline(editor, {});
-        editor.nodeChanged();
-        TinyAssertions.assertContent(editor, '<div>ab</div>');
-      });
-    });
-
-    it('Insert newline before image in link', () => {
-      const editor = hook.editor();
-      editor.setContent('<p><a href="#">a<img src="about:blank" /></a></p>');
-      editor.mode.set('readonly');
-      TinySelections.setCursor(editor, [ 0, 0 ], 1);
-      insertNewline(editor, {});
-      TinyAssertions.assertContent(editor, '<p><a href="#">a<img src="about:blank"></a></p>');
-      TinyAssertions.assertCursor(editor, [ 0, 0 ], 1);
-    });
-
-    context('end_container_on_empty_block', () => {
-      context('With the default value', () => {
-        it('TINY-6559: Press Enter in blockquote', () => {
-          const editor = hook.editor();
-          editor.setContent('<blockquote><p>Line 1</p><p>Line 2</p></blockquote>');
-          editor.mode.set('readonly');
-          TinySelections.setCursor(editor, [ 0, 1 ], 1);
-          insertNewline(editor, {});
-          TinyAssertions.assertContent(editor, '<blockquote><p>Line 1</p><p>Line 2</p></blockquote>');
-          TinyAssertions.assertCursor(editor, [ 0, 1 ], 1);
-        });
-
-        it('TINY-6559: Press Shift+Enter in blockquote', () => {
-          const editor = hook.editor();
-          editor.setContent('<blockquote><p>Line 1</p><p>Line 2</p></blockquote>');
-          editor.mode.set('readonly');
-          TinySelections.setCursor(editor, [ 0, 1 ], 1);
-          insertNewline(editor, { shiftKey: true });
-          TinyAssertions.assertContent(editor, '<blockquote><p>Line 1</p><p>Line 2</p></blockquote>');
-          TinyAssertions.assertCursor(editor, [ 0, 1 ], 1);
-        });
-
-        it('TINY-6559: Press Enter twice in blockquote', () => {
-          const editor = hook.editor();
-          editor.setContent('<blockquote><p>Line 1</p><p>Line 2</p></blockquote>');
-          editor.mode.set('readonly');
-          TinySelections.setCursor(editor, [ 0, 1 ], 1);
-          insertNewline(editor, {});
-          insertNewline(editor, {});
-          TinyAssertions.assertContent(editor, '<blockquote><p>Line 1</p><p>Line 2</p></blockquote>');
-          TinyAssertions.assertCursor(editor, [ 0, 1 ], 1);
-        });
-
-        it('TINY-6559: Press Enter twice in blockquote while between two lines', () => {
-          const editor = hook.editor();
-          editor.setContent('<blockquote><p>Line 1</p><p>Line 2</p></blockquote>');
-          editor.mode.set('readonly');
-          TinySelections.setCursor(editor, [ 0, 0 ], 1);
-          insertNewline(editor, {});
-          insertNewline(editor, {});
-          TinyAssertions.assertContent(editor, '<blockquote><p>Line 1</p><p>Line 2</p></blockquote>');
-          TinyAssertions.assertCursor(editor, [ 0, 0 ], 1);
-        });
-
-        it('TINY-6559: Press Enter twice in a div', () => {
-          const editor = hook.editor();
-          editor.setContent('<div><p>Line 1</p><p>Line 2</p></div>');
-          editor.mode.set('readonly');
-          TinySelections.setCursor(editor, [ 0, 1 ], 1);
-          insertNewline(editor, {});
-          insertNewline(editor, {});
-          TinyAssertions.assertContent(editor, '<div><p>Line 1</p><p>Line 2</p></div>');
-          TinyAssertions.assertCursor(editor, [ 0, 1 ], 1);
-        });
-
-        it('TINY-6559: Press Enter twice in a section', () => {
-          const editor = hook.editor();
-          editor.setContent('<section><p>Line 1</p><p>Line 2</p></section>');
-          editor.mode.set('readonly');
-          TinySelections.setCursor(editor, [ 0, 1 ], 1);
-          insertNewline(editor, {});
-          insertNewline(editor, {});
-          TinyAssertions.assertContent(editor, '<section><p>Line 1</p><p>Line 2</p></section>');
-          TinyAssertions.assertCursor(editor, [ 0, 1 ], 1);
-        });
-      });
-
-      context('Is set to "div"', () => {
-        it('TINY-6559: Press Enter in blockquote', () => {
-          const editor = hook.editor();
-          editor.options.set('end_container_on_empty_block', 'div');
-          editor.setContent('<blockquote><p>Line 1</p><p>Line 2</p></blockquote>');
-          editor.mode.set('readonly');
-          TinySelections.setCursor(editor, [ 0, 1 ], 1);
-          insertNewline(editor, {});
-          TinyAssertions.assertContent(editor, '<blockquote><p>Line 1</p><p>Line 2</p></blockquote>');
-          TinyAssertions.assertCursor(editor, [ 0, 1 ], 1);
-        });
-
-        it('TINY-6559: Press Shift+Enter in blockquote', () => {
-          const editor = hook.editor();
-          editor.options.set('end_container_on_empty_block', 'div');
-          editor.setContent('<blockquote><p>Line 1</p><p>Line 2</p></blockquote>');
-          editor.mode.set('readonly');
-          TinySelections.setCursor(editor, [ 0, 1 ], 1);
-          insertNewline(editor, { shiftKey: true });
-          TinyAssertions.assertContent(editor, '<blockquote><p>Line 1</p><p>Line 2</p></blockquote>');
-          TinyAssertions.assertCursor(editor, [ 0, 1 ], 1);
-        });
-
-        it('TINY-6559: Press Enter twice in blockquote', () => {
-          const editor = hook.editor();
-          editor.options.set('end_container_on_empty_block', 'div');
-          editor.setContent('<blockquote><p>Line 1</p><p>Line 2</p></blockquote>');
-          editor.mode.set('readonly');
-          TinySelections.setCursor(editor, [ 0, 1 ], 1);
-          insertNewline(editor, {});
-          insertNewline(editor, {});
-          TinyAssertions.assertContent(editor, '<blockquote><p>Line 1</p><p>Line 2</p></blockquote>');
-          TinyAssertions.assertCursor(editor, [ 0, 1 ], 1);
-        });
-
-        it('TINY-6559: Press Enter twice in blockquote while between two lines', () => {
-          const editor = hook.editor();
-          editor.options.set('end_container_on_empty_block', 'div');
-          editor.setContent('<blockquote><p>Line 1</p><p>Line 2</p></blockquote>');
-          editor.mode.set('readonly');
-          TinySelections.setCursor(editor, [ 0, 0 ], 1);
-          insertNewline(editor, {});
-          insertNewline(editor, {});
-          TinyAssertions.assertContent(editor, '<blockquote><p>Line 1</p><p>Line 2</p></blockquote>');
-          TinyAssertions.assertCursor(editor, [ 0, 0 ], 1);
-        });
-
-        it('TINY-6559: Press Enter twice in a div', () => {
-          const editor = hook.editor();
-          editor.options.set('end_container_on_empty_block', 'div');
-          editor.setContent('<div><p>Line 1</p><p>Line 2</p></div>');
-          editor.mode.set('readonly');
-          TinySelections.setCursor(editor, [ 0, 1 ], 1);
-          insertNewline(editor, {});
-          insertNewline(editor, {});
-          TinyAssertions.assertContent(editor, '<div><p>Line 1</p><p>Line 2</p></div>');
-          TinyAssertions.assertCursor(editor, [ 0, 1 ], 1);
-        });
-
-        it('TINY-6559: Press Enter twice in a section', () => {
-          const editor = hook.editor();
-          editor.setContent('<section><p>Line 1</p><p>Line 2</p></section>');
-          editor.mode.set('readonly');
-          TinySelections.setCursor(editor, [ 0, 1 ], 1);
-          insertNewline(editor, {});
-          insertNewline(editor, {});
-          TinyAssertions.assertContent(editor, '<section><p>Line 1</p><p>Line 2</p></section>');
-          TinyAssertions.assertCursor(editor, [ 0, 1 ], 1);
-        });
-      });
-
-      context('Is set to "div,blockquote"', () => {
-        it('TINY-6559: Press Enter in blockquote', () => {
-          const editor = hook.editor();
-          editor.options.set('end_container_on_empty_block', 'div,blockquote');
-          editor.setContent('<blockquote><p>Line 1</p><p>Line 2</p></blockquote>');
-          editor.mode.set('readonly');
-          TinySelections.setCursor(editor, [ 0, 1 ], 1);
-          insertNewline(editor, {});
-          TinyAssertions.assertContent(editor, '<blockquote><p>Line 1</p><p>Line 2</p></blockquote>');
-          TinyAssertions.assertCursor(editor, [ 0, 1 ], 1);
-        });
-
-        it('TINY-6559: Press Shift+Enter in blockquote', () => {
-          const editor = hook.editor();
-          editor.options.set('end_container_on_empty_block', 'div,blockquote');
-          editor.setContent('<blockquote><p>Line 1</p><p>Line 2</p></blockquote>');
-          editor.mode.set('readonly');
-          TinySelections.setCursor(editor, [ 0, 1 ], 1);
-          insertNewline(editor, { shiftKey: true });
-          TinyAssertions.assertContent(editor, '<blockquote><p>Line 1</p><p>Line 2</p></blockquote>');
-          TinyAssertions.assertCursor(editor, [ 0, 1 ], 1);
-        });
-
-        it('TINY-6559: Press Enter twice in blockquote', () => {
-          const editor = hook.editor();
-          editor.options.set('end_container_on_empty_block', 'div,blockquote');
-          editor.setContent('<blockquote><p>Line 1</p><p>Line 2</p></blockquote>');
-          editor.mode.set('readonly');
-          TinySelections.setCursor(editor, [ 0, 1 ], 1);
-          insertNewline(editor, {});
-          insertNewline(editor, {});
-          TinyAssertions.assertContent(editor, '<blockquote><p>Line 1</p><p>Line 2</p></blockquote>');
-          TinyAssertions.assertCursor(editor, [ 0, 1 ], 1);
-        });
-
-        it('TINY-6559: Press Enter twice in blockquote while between two lines', () => {
-          const editor = hook.editor();
-          editor.options.set('end_container_on_empty_block', 'div,blockquote');
-          editor.setContent('<blockquote><p>Line 1</p><p>Line 2</p></blockquote>');
-          editor.mode.set('readonly');
-          TinySelections.setCursor(editor, [ 0, 0 ], 1);
-          insertNewline(editor, {});
-          insertNewline(editor, {});
-          TinyAssertions.assertContent(editor, '<blockquote><p>Line 1</p><p>Line 2</p></blockquote>');
-          TinyAssertions.assertCursor(editor, [ 0, 0 ], 1);
-        });
-
-        it('TINY-6559: Press Enter twice in a div', () => {
-          const editor = hook.editor();
-          editor.options.set('end_container_on_empty_block', 'div,blockquote');
-          editor.setContent('<div><p>Line 1</p><p>Line 2</p></div>');
-          editor.mode.set('readonly');
-          TinySelections.setCursor(editor, [ 0, 1 ], 1);
-          insertNewline(editor, {});
-          insertNewline(editor, {});
-          TinyAssertions.assertContent(editor, '<div><p>Line 1</p><p>Line 2</p></div>');
-          TinyAssertions.assertCursor(editor, [ 0, 1 ], 1);
-        });
-
-        it('TINY-6559: Press Enter twice in a section', () => {
-          const editor = hook.editor();
-          editor.setContent('<section><p>Line 1</p><p>Line 2</p></section>');
-          editor.mode.set('readonly');
-          TinySelections.setCursor(editor, [ 0, 1 ], 1);
-          insertNewline(editor, {});
-          insertNewline(editor, {});
-          TinyAssertions.assertContent(editor, '<section><p>Line 1</p><p>Line 2</p></section>');
-          TinyAssertions.assertCursor(editor, [ 0, 1 ], 1);
-        });
-      });
-
-      context('Is set to true', () => {
-        it('TINY-6559: Press Enter in blockquote', () => {
-          const editor = hook.editor();
-          editor.options.set('end_container_on_empty_block', true);
-          editor.setContent('<blockquote><p>Line 1</p><p>Line 2</p></blockquote>');
-          editor.mode.set('readonly');
-          TinySelections.setCursor(editor, [ 0, 1 ], 1);
-          insertNewline(editor, {});
-          TinyAssertions.assertContent(editor, '<blockquote><p>Line 1</p><p>Line 2</p></blockquote>');
-          TinyAssertions.assertCursor(editor, [ 0, 1 ], 1);
-        });
-
-        it('TINY-6559: Press Shift+Enter in blockquote', () => {
-          const editor = hook.editor();
-          editor.options.set('end_container_on_empty_block', true);
-          editor.setContent('<blockquote><p>Line 1</p><p>Line 2</p></blockquote>');
-          editor.mode.set('readonly');
-          TinySelections.setCursor(editor, [ 0, 1 ], 1);
-          insertNewline(editor, { shiftKey: true });
-          TinyAssertions.assertContent(editor, '<blockquote><p>Line 1</p><p>Line 2</p></blockquote>');
-          TinyAssertions.assertCursor(editor, [ 0, 1 ], 1);
-        });
-
-        it('TINY-6559: Press Enter twice in blockquote', () => {
-          const editor = hook.editor();
-          editor.options.set('end_container_on_empty_block', true);
-          editor.setContent('<blockquote><p>Line 1</p><p>Line 2</p></blockquote>');
-          editor.mode.set('readonly');
-          TinySelections.setCursor(editor, [ 0, 1 ], 1);
-          insertNewline(editor, {});
-          insertNewline(editor, {});
-          TinyAssertions.assertContent(editor, '<blockquote><p>Line 1</p><p>Line 2</p></blockquote>');
-          TinyAssertions.assertCursor(editor, [ 0, 1 ], 1);
-        });
-
-        it('TINY-6559: Press Enter twice in blockquote while between two lines', () => {
-          const editor = hook.editor();
-          editor.options.set('end_container_on_empty_block', true);
-          editor.setContent('<blockquote><p>Line 1</p><p>Line 2</p></blockquote>');
-          editor.mode.set('readonly');
-          TinySelections.setCursor(editor, [ 0, 0 ], 1);
-          insertNewline(editor, {});
-          insertNewline(editor, {});
-          TinyAssertions.assertContent(editor, '<blockquote><p>Line 1</p><p>Line 2</p></blockquote>');
-          TinyAssertions.assertCursor(editor, [ 0, 0 ], 1);
-        });
-
-        it('TINY-6559: Press Enter twice in a div', () => {
-          const editor = hook.editor();
-          editor.options.set('end_container_on_empty_block', true);
-          editor.setContent('<div><p>Line 1</p><p>Line 2</p></div>');
-          editor.mode.set('readonly');
-          TinySelections.setCursor(editor, [ 0, 1 ], 1);
-          insertNewline(editor, {});
-          insertNewline(editor, {});
-          TinyAssertions.assertContent(editor, '<div><p>Line 1</p><p>Line 2</p></div>');
-          TinyAssertions.assertCursor(editor, [ 0, 1 ], 1);
-        });
-
-        it('TINY-6559: Press Enter twice in a section', () => {
-          const editor = hook.editor();
-          editor.setContent('<section><p>Line 1</p><p>Line 2</p></section>');
-          editor.mode.set('readonly');
-          TinySelections.setCursor(editor, [ 0, 1 ], 1);
-          insertNewline(editor, {});
-          insertNewline(editor, {});
-          TinyAssertions.assertContent(editor, '<section><p>Line 1</p><p>Line 2</p></section>');
-          TinyAssertions.assertCursor(editor, [ 0, 1 ], 1);
-        });
-      });
-
-      context('Is set to false', () => {
-        it('TINY-6559: Press Enter in blockquote', () => {
-          const editor = hook.editor();
-          editor.options.set('end_container_on_empty_block', false);
-          editor.setContent('<blockquote><p>Line 1</p><p>Line 2</p></blockquote>');
-          editor.mode.set('readonly');
-          TinySelections.setCursor(editor, [ 0, 1 ], 1);
-          insertNewline(editor, {});
-          TinyAssertions.assertContent(editor, '<blockquote><p>Line 1</p><p>Line 2</p></blockquote>');
-          TinyAssertions.assertCursor(editor, [ 0, 1 ], 1);
-        });
-
-        it('TINY-6559: Press Shift+Enter in blockquote', () => {
-          const editor = hook.editor();
-          editor.options.set('end_container_on_empty_block', false);
-          editor.setContent('<blockquote><p>Line 1</p><p>Line 2</p></blockquote>');
-          editor.mode.set('readonly');
-          TinySelections.setCursor(editor, [ 0, 1 ], 1);
-          insertNewline(editor, { shiftKey: true });
-          TinyAssertions.assertContent(editor, '<blockquote><p>Line 1</p><p>Line 2</p></blockquote>');
-          TinyAssertions.assertCursor(editor, [ 0, 1 ], 1);
-        });
-
-        it('TINY-6559: Press Enter twice in blockquote', () => {
-          const editor = hook.editor();
-          editor.options.set('end_container_on_empty_block', false);
-          editor.setContent('<blockquote><p>Line 1</p><p>Line 2</p></blockquote>');
-          editor.mode.set('readonly');
-          TinySelections.setCursor(editor, [ 0, 1 ], 1);
-          insertNewline(editor, {});
-          insertNewline(editor, {});
-          TinyAssertions.assertContent(editor, '<blockquote><p>Line 1</p><p>Line 2</p></blockquote>');
-          TinyAssertions.assertCursor(editor, [ 0, 1 ], 1);
-        });
-
-        it('TINY-6559: Press Enter twice in blockquote while between two lines', () => {
-          const editor = hook.editor();
-          editor.options.set('end_container_on_empty_block', false);
-          editor.setContent('<blockquote><p>Line 1</p><p>Line 2</p></blockquote>');
-          editor.mode.set('readonly');
-          TinySelections.setCursor(editor, [ 0, 0 ], 1);
-          insertNewline(editor, {});
-          insertNewline(editor, {});
-          TinyAssertions.assertContent(editor, '<blockquote><p>Line 1</p><p>Line 2</p></blockquote>');
-          TinyAssertions.assertCursor(editor, [ 0, 0 ], 1);
-        });
-
-        it('TINY-6559: Press Enter twice in a div', () => {
-          const editor = hook.editor();
-          editor.options.set('end_container_on_empty_block', false);
-          editor.setContent('<div><p>Line 1</p><p>Line 2</p></div>');
-          editor.mode.set('readonly');
-          TinySelections.setCursor(editor, [ 0, 1 ], 1);
-          insertNewline(editor, {});
-          insertNewline(editor, {});
-          TinyAssertions.assertContent(editor, '<div><p>Line 1</p><p>Line 2</p></div>');
-          TinyAssertions.assertCursor(editor, [ 0, 1 ], 1);
-        });
-
-        it('TINY-6559: Press Enter twice in a section', () => {
-          const editor = hook.editor();
-          editor.setContent('<section><p>Line 1</p><p>Line 2</p></section>');
-          editor.mode.set('readonly');
-          TinySelections.setCursor(editor, [ 0, 1 ], 1);
-          insertNewline(editor, {});
-          insertNewline(editor, {});
-          TinyAssertions.assertContent(editor, '<section><p>Line 1</p><p>Line 2</p></section>');
-          TinyAssertions.assertCursor(editor, [ 0, 1 ], 1);
-        });
-      });
-    });
-
-    context('TINY-8458: newline_behavior "block"', () => {
-      before(() => {
-        hook.editor().options.set('newline_behavior', 'block');
-      });
-
-      after(() => {
-        hook.editor().options.unset('newline_behavior');
-      });
-
-      it('Split block in the middle', () => {
-        const editor = hook.editor();
-        editor.setContent('<p>ab</p>');
-        editor.mode.set('readonly');
-        TinySelections.setCursor(editor, [ 0, 0 ], 1);
-        insertNewline(editor, {});
-        TinyAssertions.assertContent(editor, '<p>ab</p>');
-        TinyAssertions.assertCursor(editor, [ 0, 0 ], 1);
-      });
-
-      it('Split block in the middle with shift+enter', () => {
-        const editor = hook.editor();
-        editor.setContent('<p>ab</p>');
-        editor.mode.set('readonly');
-        TinySelections.setCursor(editor, [ 0, 0 ], 1);
-        insertNewline(editor, { shiftKey: true });
-        TinyAssertions.assertContent(editor, '<p>ab</p>');
-        TinyAssertions.assertCursor(editor, [ 0, 0 ], 1);
-      });
-
-      context('ignores br_newline_selector', () => {
-        before(() => {
-          hook.editor().options.set('br_newline_selector', 'p');
-        });
-
-        after(() => {
-          hook.editor().options.unset('br_newline_selector');
-        });
-
-        it('Insert newline where br is forced', () => {
-          const editor = hook.editor();
-          editor.setContent('<p>ab</p>');
-          editor.mode.set('readonly');
-          TinySelections.setCursor(editor, [ 0, 0 ], 1);
-          insertNewline(editor, {});
-          editor.nodeChanged();
-          TinyAssertions.assertContent(editor, '<p>ab</p>');
-        });
-      });
-
-      context('does not ignore no_newline_selector', () => {
-        before(() => {
-          hook.editor().options.set('no_newline_selector', 'p');
-        });
-
-        after(() => {
-          hook.editor().options.unset('no_newline_selector');
-        });
-
-        it('Insert newline where newline is blocked', () => {
-          const editor = hook.editor();
-          editor.setContent('<p>ab</p>');
-          editor.mode.set('readonly');
-          TinySelections.setCursor(editor, [ 0, 0 ], 1);
-          insertNewline(editor, {});
-          editor.nodeChanged();
-          TinyAssertions.assertContent(editor, '<p>ab</p>');
-        });
-      });
-    });
-
-    context('TINY-8458: newline_behavior "linebreak"', () => {
-      before(() => {
-        hook.editor().options.set('newline_behavior', 'linebreak');
-      });
-
-      after(() => {
-        hook.editor().options.unset('newline_behavior');
-      });
-
-      it('Split block in the middle', () => {
-        const editor = hook.editor();
-        editor.setContent('<p>ab</p>');
-        editor.mode.set('readonly');
-        TinySelections.setCursor(editor, [ 0, 0 ], 1);
-        insertNewline(editor, {});
-        TinyAssertions.assertContent(editor, '<p>ab</p>');
-        TinyAssertions.assertCursor(editor, [ 0, 0 ], 1);
-      });
-
-      it('Split block in the middle with shift+enter', () => {
-        const editor = hook.editor();
-        editor.setContent('<p>ab</p>');
-        editor.mode.set('readonly');
-        TinySelections.setCursor(editor, [ 0, 0 ], 1);
-        insertNewline(editor, { shiftKey: true });
-        TinyAssertions.assertContent(editor, '<p>ab</p>');
-        TinyAssertions.assertCursor(editor, [ 0, 0 ], 1);
-      });
-
-      context('ignores br_newline_selector', () => {
-        before(() => {
-          hook.editor().options.set('br_newline_selector', 'p');
-        });
-
-        after(() => {
-          hook.editor().options.unset('br_newline_selector');
-        });
-
-        it('Insert newline where br is not forced', () => {
-          const editor = hook.editor();
-          editor.setContent('<div>ab</div>');
-          editor.mode.set('readonly');
-          TinySelections.setCursor(editor, [ 0, 0 ], 1);
-          insertNewline(editor, {});
-          editor.nodeChanged();
-          TinyAssertions.assertContent(editor, '<div>ab</div>');
-        });
-      });
-
-      context('does not ignore no_newline_selector', () => {
-        before(() => {
-          hook.editor().options.set('no_newline_selector', 'p');
-        });
-
-        after(() => {
-          hook.editor().options.unset('no_newline_selector');
-        });
-
-        it('Insert newline where newline is blocked', () => {
-          const editor = hook.editor();
-          editor.setContent('<p>ab</p>');
-          editor.mode.set('readonly');
-          TinySelections.setCursor(editor, [ 0, 0 ], 1);
-          insertNewline(editor, {});
-          editor.nodeChanged();
-          TinyAssertions.assertContent(editor, '<p>ab</p>');
-        });
-      });
-    });
-
-    context('TINY-8458: newline_behavior "invert"', () => {
-      before(() => {
-        hook.editor().options.set('newline_behavior', 'invert');
-      });
-
-      after(() => {
-        hook.editor().options.unset('newline_behavior');
-      });
-
-      it('Split block in the middle', () => {
-        const editor = hook.editor();
-        editor.setContent('<p>ab</p>');
-        editor.mode.set('readonly');
-        TinySelections.setCursor(editor, [ 0, 0 ], 1);
-        insertNewline(editor, {});
-        TinyAssertions.assertContent(editor, '<p>ab</p>');
-        TinyAssertions.assertCursor(editor, [ 0, 0 ], 1);
-      });
-
-      it('Split block in the middle with shift+enter', () => {
-        const editor = hook.editor();
-        editor.setContent('<p>ab</p>');
-        editor.mode.set('readonly');
-        TinySelections.setCursor(editor, [ 0, 0 ], 1);
-        insertNewline(editor, { shiftKey: true });
-        TinyAssertions.assertContent(editor, '<p>ab</p>');
-        TinyAssertions.assertCursor(editor, [ 0, 0 ], 1);
-      });
-
-      context('inverts br_newline_selector', () => {
-        before(() => {
-          hook.editor().options.set('br_newline_selector', 'p');
-        });
-
-        after(() => {
-          hook.editor().options.unset('br_newline_selector');
-        });
-
-        it('Insert newline where br is forced', () => {
-          const editor = hook.editor();
-          editor.setContent('<p>ab</p>');
-          editor.mode.set('readonly');
-          TinySelections.setCursor(editor, [ 0, 0 ], 1);
-          insertNewline(editor, {});
-          editor.nodeChanged();
-          TinyAssertions.assertContent(editor, '<p>ab</p>');
-        });
-
-        it('Insert newline where br is not forced', () => {
-          const editor = hook.editor();
-          editor.setContent('<div>ab</div>');
-          editor.mode.set('readonly');
-          TinySelections.setCursor(editor, [ 0, 0 ], 1);
-          insertNewline(editor, {});
-          editor.nodeChanged();
-          TinyAssertions.assertContent(editor, '<div>ab</div>');
-        });
-      });
-
-      context('does not ignore no_newline_selector', () => {
-        before(() => {
-          hook.editor().options.set('no_newline_selector', 'p');
-        });
-
-        after(() => {
-          hook.editor().options.unset('no_newline_selector');
-        });
-
-        it('Insert newline where newline is blocked', () => {
-          const editor = hook.editor();
-          editor.setContent('<p>ab</p>');
-          editor.mode.set('readonly');
-          TinySelections.setCursor(editor, [ 0, 0 ], 1);
-          insertNewline(editor, {});
-          editor.nodeChanged();
-          TinyAssertions.assertContent(editor, '<p>ab</p>');
-        });
-      });
-    });
-
-    it('TINY-9794: Press Enter in a blockquote and then add format and then press Enter again should exit from the blockquote', () => {
-      const editor = hook.editor();
-      editor.setContent('<blockquote><p>A</p></blockquote>');
-      editor.mode.set('readonly');
-      TinySelections.setCursor(editor, [ 0, 0 ], 1);
-      insertNewline(editor, {});
-      CaretFormat.applyCaretFormat(editor, 'bold');
-      insertNewline(editor, {});
-      TinyAssertions.assertContent(editor, '<blockquote><p>A</p></blockquote>');
-    });
-
-    it('TINY-10560: Press Enter after a `selection.setContent` should create a new line and not throw errors', () => {
-      const editor = hook.editor();
-      Arr.each([ 'pre', 'h1', 'div', 'p' ], (tagName) => {
-        editor.setContent('abc');
-        editor.mode.set('readonly');
-        TinySelections.setSelection(editor, [ 0, 0 ], 0, [ 0, 0 ], 3);
-
-        editor.selection.setContent(`<${tagName}>hello</${tagName}>`);
-        assert.doesNotThrow(() => {
-          insertNewline(editor, {});
+        TinyAssertions.assertContent(editor, '<blockquote><p>A</p></blockquote>');
+      });
+
+      it('TINY-10560: Press Enter after a `selection.setContent` should create a new line and not throw errors', () => {
+        const editor = hook.editor();
+        Arr.each([ 'pre', 'h1', 'div', 'p' ], (tagName) => {
+          editor.setContent('abc');
+          editor.mode.set('readonly');
+          TinySelections.setSelection(editor, [ 0, 0 ], 0, [ 0, 0 ], 3);
+
+          editor.selection.setContent(`<${tagName}>hello</${tagName}>`);
+          assert.doesNotThrow(() => {
+            insertNewline(editor, {});
+          });
         });
       });
     });
