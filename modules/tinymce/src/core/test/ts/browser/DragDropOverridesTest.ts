import { Assertions, DragnDrop, Keyboard, Keys, Mouse, UiFinder, Waiter } from '@ephox/agar';
import { before, beforeEach, context, describe, it } from '@ephox/bedrock-client';
import { Cell } from '@ephox/katamari';
import { SugarBody, SugarLocation } from '@ephox/sugar';
import { TinyDom, TinyHooks } from '@ephox/wrap-mcagar';
import { assert } from 'chai';

import Editor from 'tinymce/core/api/Editor';

describe('browser.tinymce.core.DragDropOverridesTest', () => {

  context('Tests when the editor is inside the viewport', () => {
    const fired = Cell(false);
    const hook = TinyHooks.bddSetup<Editor>({
      indent: false,
      menubar: false,
      base_url: '/project/tinymce/js/tinymce',
      height: 300,
      width: 300,
    }, [], true);

    before(async () => {
      hook.editor().on('dragend', () => {
        fired.set(true);
      });
      await Waiter.pWait(100); // Wait a small amount of time to ensure the events have been bound
    });

    beforeEach(() => {
      fired.set(false);
    });

    const createFile = (name: string, lastModified: number, blob: Blob): File => {
      const newBlob: any = new Blob([ blob ], { type: blob.type });

      newBlob.name = name;
      newBlob.lastModified = lastModified;

      return Object.freeze(newBlob);
    };

    const pAssertNotification = async (message: string) => {
      const notification = await UiFinder.pWaitForVisible('Wait for notification to appear', SugarBody.body(), '.tox-notification');
      Assertions.assertPresence('Verify message content', {
        ['.tox-notification__body:contains(' + message + ')']: 1
      }, notification);
      Mouse.clickOn(notification, '.tox-notification__dismiss');
      await Waiter.pTryUntil('Wait for the notification to close', () => UiFinder.notExists(SugarBody.body(), '.tox-notification'));
    };

    it('drop draggable element outside of editor', () => {
      const editor = hook.editor();
      editor.setContent('<p contenteditable="false">a</p>');
      const target = UiFinder.findIn(TinyDom.body(editor), 'p:contains("a")').getOrDie().dom;
      const rect = target.getBoundingClientRect();
      const button = 0;
      const screenX = rect.left + rect.width / 2;
      const screenY = rect.top + rect.height / 2;

      editor.dispatch('mousedown', { button, screenX, screenY, target } as unknown as MouseEvent);
      editor.dispatch('mousemove', { button, screenX: screenX + 20, screenY: screenY + 20, clientX: 0, clientY: 0, target } as unknown as MouseEvent);
      editor.dom.dispatch(document.body, 'mouseup');

      assert.isTrue(fired.get(), 'Should fire dragend event');
    });

    it('TINY-7917: Dropping draggable element inside editor fires dragend event', () => {
      const editor = hook.editor();
      editor.setContent('<p contenteditable="false">a</p><p>bc123</p>');
      const target = UiFinder.findIn(TinyDom.body(editor), 'p:contains("a")').getOrDie();
      const targetPosition = SugarLocation.viewport(target);

      const dest = UiFinder.findIn(TinyDom.body(editor), 'p:contains("bc123")').getOrDie();
      const destPosition = SugarLocation.viewport(dest);
      const yDelta = destPosition.top - targetPosition.top;

      Mouse.mouseDown(target);
      // Drag CE=F paragraph roughly into other paragraph in order to trigger a valid drop on mouseup
      Mouse.mouseMoveTo(target, 15, yDelta + 5);
      Mouse.mouseUp(target);

      assert.isTrue(fired.get(), 'Should fire dragend event');
    });

    it('TINY-7917: Pressing escape during drag fires dragend event', () => {
      const editor = hook.editor();
      editor.setContent('<p contenteditable="false">a</p><p>bc123</p>');
      const target = UiFinder.findIn(TinyDom.body(editor), 'p:contains("a")').getOrDie();
      const targetPosition = SugarLocation.viewport(target);

      const dest = UiFinder.findIn(TinyDom.body(editor), 'p:contains("bc123")').getOrDie();
      const destPosition = SugarLocation.viewport(dest);
      const yDelta = destPosition.top - targetPosition.top;

      Mouse.mouseDown(target);
      // Where we drag to here is largely irrelevant
      Mouse.mouseMoveTo(target, 15, yDelta + 5);
      Keyboard.activeKeydown(TinyDom.document(editor), Keys.escape());

      assert.isTrue(fired.get(), 'Should fire dragend event');
    });

    it('TINY-6027: Drag unsupported file into the editor/UI is prevented', async () => {
      const editor = hook.editor();
      editor.setContent('<p>Content</p>');
      await DragnDrop.pDropFiles(TinyDom.body(editor), [
        createFile('test.txt', 123, new Blob([ 'content' ], { type: 'text/plain' }))
      ]);
      await pAssertNotification('Dropped file type is not supported');

      // Note: The paste logic will handle this
      await DragnDrop.pDropItems(TinyDom.body(editor), [
        { data: 'Some content', type: 'text/plain' }
      ], true);
      await Waiter.pWait(50); // Wait a small amount of time as we are asserting nothing happened
      UiFinder.notExists(SugarBody.body(), '.tox-notification');

      const toolbar = UiFinder.findIn(SugarBody.body(), '.tox-toolbar__primary').getOrDie();
      await DragnDrop.pDropFiles(toolbar, [
        createFile('test.js', 123, new Blob([ 'var a = "content";' ], { type: 'application/javascript' }))
      ]);
      await pAssertNotification('Dropped file type is not supported');
    });

    it('TINY-8874: Dragging CEF element towards the bottom edge causes scrolling', async () => {
      const editor = hook.editor();
      editor.setContent(`
      <p contenteditable="false" style="height: 200px; background-color: black; color: white">Draggable CEF</p>
      <p id="separator" style="height: 100px"></p>
      <p id="hidden" style="height: 300px"></p>
      <p>CEF can get dragged after this one</p>
    `);
      const target = UiFinder.findIn(TinyDom.body(editor), 'p:contains("Draggable CEF")').getOrDie();
      const dest = UiFinder.findIn(TinyDom.body(editor), '#separator').getOrDie();
      const initialScrollY = editor.getWin().scrollY;
      Mouse.mouseDown(target);
      Mouse.mouseMoveTo(dest, 0, 98); // Move the mouse close to the bottom edge of the editor to trigger scrolling
      await Waiter.pTryUntil('Waiting for the editor to scroll down', () => {
        assert.isAbove(editor.getWin().scrollY, initialScrollY); // Make sure scrolling happened
      });
    });

    it('TINY-8874: Dragging CEF element towards the upper edge causes scrolling', async () => {
      const editor = hook.editor();
      editor.setContent(`
      <p>CEF can get dragged before this one</p>
      <p id="hidden" style="height: 300px"></p>
      <p class="separator" style="height: 100px"></p>
      <p contenteditable="false" style="height: 200px; background-color: black; color: white">Draggable CEF</p>
    `);
      editor.getWin().scroll({
        top: 400,
        behavior: 'auto'
      });
      await Waiter.pWait(1500);
      const target = UiFinder.findIn(TinyDom.body(editor), 'p:contains("Draggable CEF")').getOrDie();
      const initialScrollY = editor.getWin().scrollY;
      const dest = TinyDom.body(editor);
      Mouse.mouseDown(target);
      Mouse.mouseMoveTo(dest, 0, 5); // Move the mouse close to the top edge of the editor to trigger scrolling
      await Waiter.pTryUntil('Waiting for the editor to scroll up', () => {
        assert.isBelow(editor.getWin().scrollY, initialScrollY); // Make sure scrolling happened
      });
    });

    it('TINY-8874: Dragging CEF element towards the right edge causes scrolling', async () => {
      const editor = hook.editor();
      editor.setContent(`
      <div style="display: flex">
      <p contenteditable="false" style="flex: 0 0 200px; background-color: black; color: white">Draggable CEF</p>
      <p id="separator" style="flex: 0 0 200px"></p>
      <p style="margin-right: 16px">CEF can get dragged after this one</p>
      <p class="target" style="flex: 0 0 200px; height: 300px">Content</p>
      </div>
    `);
<<<<<<< HEAD
    const target = UiFinder.findIn(TinyDom.body(editor), 'p:contains("Draggable CEF")').getOrDie();
    const initialScrollX = editor.getWin().scrollX;
    Mouse.mouseDown(target);
    Mouse.mouseMoveTo(TinyDom.body(editor), 298, 5); // Move the mouse close to the right edge of the editor to trigger scrolling
    await Waiter.pWait(1500); // Wait a small amount of time to ensure the scrolling happens
    assert.isAbove(editor.getWin().scrollX, initialScrollX); // Make sure scrolling happened
  });
=======
      const target = UiFinder.findIn(TinyDom.body(editor), 'p:contains("Draggable CEF")').getOrDie();
      const initialScrollX = editor.getWin().scrollX;
      Mouse.mouseDown(target);
      Mouse.mouseMoveTo(TinyDom.body(editor), 298, 12); // Move the mouse close to the right edge of the editor to trigger scrolling
      await Waiter.pTryUntil('Waiting for the editor to scroll right', () => {
        assert.isAbove(editor.getWin().scrollX, initialScrollX); // Make sure scrolling happened
      });
    });
>>>>>>> 0dfe7385

    it('TINY-8874: Dragging CEF element towards the left edge causes scrolling', async () => {
      const editor = hook.editor();
      editor.setContent(`
      <div style="display: flex">
      <p class="target" style="margin-right: 16px">CEF can get dragged before this one</p>
      <p id="separator" style="flex: 0 0 200px;"></p>
      <p contenteditable="false" style="flex: 0 0 200px; background-color: black; color: white">Draggable CEF</p>
      </div>
    `);
      editor.getWin().scroll({
        left: 450
      });
      const target = UiFinder.findIn(TinyDom.body(editor), 'p:contains("Draggable CEF")').getOrDie();
      const initialScrollX = editor.getWin().scrollX;
      Mouse.mouseDown(target);
      Mouse.mouseMoveTo(TinyDom.body(editor), 2, 9); // Move the mouse close to the right edge of the editor to trigger scrolling
      await Waiter.pTryUntil('Waiting for the editor to scroll left', () => {
        assert.isBelow(editor.getWin().scrollX, initialScrollX); // Make sure scrolling happened
      });
    });
<<<<<<< HEAD
    const target = UiFinder.findIn(TinyDom.body(editor), 'p:contains("Draggable CEF")').getOrDie();
    const initialScrollX = editor.getWin().scrollX;
    Mouse.mouseDown(target);
    Mouse.mouseMoveTo(TinyDom.body(editor), 2, 5); // Move the mouse close to the right edge of the editor to trigger scrolling
    await Waiter.pWait(1500); // Wait a small amount of time to ensure the scrolling happens
    Mouse.mouseUp(target);
    assert.isBelow(editor.getWin().scrollX, initialScrollX); // Make sure scrolling happened
=======
  });

  context('Tests when edges of the editor are outside current viewport', () => {
    const hook = TinyHooks.bddSetup<Editor>({
      indent: false,
      menubar: false,
      base_url: '/project/tinymce/js/tinymce',
      height: window.innerHeight + 1000,
      width: window.innerWidth + 1000,
    }, [], true);

    before(async () => {
      await Waiter.pWait(100); // Wait a small amount of time to ensure the events have been bound
    });

    it('TINY-8874: Dragging CEF element towards the bottom edge causes scrolling when autoresize is set', async () => {
      const editor = hook.editor();
      await Waiter.pWait(500);
      editor.setContent(`
      <p contenteditable="false" style="height: 200px; background-color: black; color: white">Draggable CEF</p>
      <p id="separator" style="height: 100px"></p>
      <p class="hidden" style="height: 1500px"></p>
      <p>CEF can get dragged after this one</p>
    `);
      const target = UiFinder.findIn(TinyDom.body(editor), 'p:contains("Draggable CEF")').getOrDie();
      const dest = UiFinder.findIn(TinyDom.body(editor), 'p.hidden').getOrDie();
      const initialScrollY = window.scrollY;
      Mouse.mouseDown(target);
      Mouse.mouseMoveTo(dest, 0, window.innerHeight - 2); // Move the mouse close to the bottom edge of the editor to trigger scrolling
      await Waiter.pTryUntil('Waiting for editor to scroll down', () => {
        assert.isAbove(window.scrollY, initialScrollY); // Make sure scrolling happened
      });
    });

    it('TINY-8874: Dragging CEF element towards the upper edge causes scrolling', async () => {
      const editor = hook.editor();
      editor.setContent(`
      <p>CEF can get dragged before this one</p>
      <p class="hidden" style="height: 1500px"></p>
      <p id="separator" style="height: 100px"></p>
      <p contenteditable="false" style="height: 200px; background-color: black; color: white">Draggable CEF</p>
    `);
      window.scroll({
        top: window.innerHeight + 2000
      });
      const target = UiFinder.findIn(TinyDom.body(editor), 'p:contains("Draggable CEF")').getOrDie();
      const initialScrollY = window.scrollY;
      const dest = UiFinder.findIn(TinyDom.body(editor), 'p.hidden').getOrDie();
      Mouse.mouseDown(target);
      Mouse.mouseMoveTo(dest, 0, 2); // Move the mouse close to the top edge of the editor to trigger scrolling
      await Waiter.pTryUntil('Waiting for editor to scroll up', () => {
        assert.isBelow(window.scrollY, initialScrollY); // Make sure scrolling happened
      });
    });

    it('TINY-8874: Dragging CEF element towards the right edge causes scrolling', async () => {
      const editor = hook.editor();
      editor.setContent(`
      <div style="display: flex">
      <p contenteditable="false" style="flex: 0 0 200px; background-color: black; color: white">Draggable CEF</p>
      <p id="separator" style="flex: 0 0 1500px"></p>
      <p style="margin-right: 16px">CEF can get dragged after this one</p>
      <p class="target" style="flex: 0 0 200px; height: 300px">Content</p>
      </div>
    `);
      window.scroll({
        top: 0
      });
      const target = UiFinder.findIn(TinyDom.body(editor), 'p:contains("Draggable CEF")').getOrDie();
      const initialScrollX = window.scrollX;
      Mouse.mouseDown(target);
      Mouse.mouseMoveTo(TinyDom.body(editor), window.innerWidth - 4, 20); // Move the mouse close to the right edge of the editor to trigger scrolling
      await Waiter.pTryUntil('Waiting for editor to scroll right', () => {
        assert.isAbove(window.scrollX, initialScrollX); // Make sure scrolling happened
      });
    });

    it('TINY-8874: Dragging CEF element towards the left edge causes scrolling', async () => {
      const editor = hook.editor();
      editor.setContent(`
      <div style="display: flex">
      <p class="target" style="margin-right: 16px">CEF can get dragged before this one</p>
      <p class="separator" style="flex: 0 0 1500px;"></p>
      <p contenteditable="false" style="flex: 0 0 200px; background-color: black; color: white">Draggable CEF</p>
      </div>
    `);
      window.scroll({
        left: window.innerWidth + 2000
      });
      const target = UiFinder.findIn(TinyDom.body(editor), 'p:contains("Draggable CEF")').getOrDie();
      const initialScrollX = window.scrollX;
      const dest = UiFinder.findIn(TinyDom.body(editor), 'p.separator').getOrDie();
      Mouse.mouseDown(target);
      Mouse.mouseMoveTo(dest, 200, 8); // Move the mouse close to the right edge of the editor to trigger scrolling
      await Waiter.pTryUntil('Waiting for editor to scroll left', () => {
        assert.isBelow(window.scrollX, initialScrollX); // Make sure scrolling happened
      });
    });

>>>>>>> 0dfe7385
  });

});<|MERGE_RESOLUTION|>--- conflicted
+++ resolved
@@ -173,15 +173,6 @@
       <p class="target" style="flex: 0 0 200px; height: 300px">Content</p>
       </div>
     `);
-<<<<<<< HEAD
-    const target = UiFinder.findIn(TinyDom.body(editor), 'p:contains("Draggable CEF")').getOrDie();
-    const initialScrollX = editor.getWin().scrollX;
-    Mouse.mouseDown(target);
-    Mouse.mouseMoveTo(TinyDom.body(editor), 298, 5); // Move the mouse close to the right edge of the editor to trigger scrolling
-    await Waiter.pWait(1500); // Wait a small amount of time to ensure the scrolling happens
-    assert.isAbove(editor.getWin().scrollX, initialScrollX); // Make sure scrolling happened
-  });
-=======
       const target = UiFinder.findIn(TinyDom.body(editor), 'p:contains("Draggable CEF")').getOrDie();
       const initialScrollX = editor.getWin().scrollX;
       Mouse.mouseDown(target);
@@ -190,7 +181,6 @@
         assert.isAbove(editor.getWin().scrollX, initialScrollX); // Make sure scrolling happened
       });
     });
->>>>>>> 0dfe7385
 
     it('TINY-8874: Dragging CEF element towards the left edge causes scrolling', async () => {
       const editor = hook.editor();
@@ -212,15 +202,6 @@
         assert.isBelow(editor.getWin().scrollX, initialScrollX); // Make sure scrolling happened
       });
     });
-<<<<<<< HEAD
-    const target = UiFinder.findIn(TinyDom.body(editor), 'p:contains("Draggable CEF")').getOrDie();
-    const initialScrollX = editor.getWin().scrollX;
-    Mouse.mouseDown(target);
-    Mouse.mouseMoveTo(TinyDom.body(editor), 2, 5); // Move the mouse close to the right edge of the editor to trigger scrolling
-    await Waiter.pWait(1500); // Wait a small amount of time to ensure the scrolling happens
-    Mouse.mouseUp(target);
-    assert.isBelow(editor.getWin().scrollX, initialScrollX); // Make sure scrolling happened
-=======
   });
 
   context('Tests when edges of the editor are outside current viewport', () => {
@@ -320,7 +301,6 @@
       });
     });
 
->>>>>>> 0dfe7385
   });
 
 });