--- conflicted
+++ resolved
@@ -6,14 +6,12 @@
 import { ZWSP } from 'tinymce/core/text/Zwsp';
 
 import * as KeyUtils from '../module/test/KeyUtils';
+import { PlatformDetection } from '@ephox/sand';
 
 describe('browser.tinymce.core.FormatterRemoveTest', () => {
-<<<<<<< HEAD
-=======
   const browser = PlatformDetection.detect().browser;
   const isOldSafari = browser.isSafari() && (browser.version.major === 18 && browser.version.minor < 3);
 
->>>>>>> 8c3d0482
   const hook = TinyHooks.bddSetupLight<Editor>({
     indent: false,
     extended_valid_elements: 'b[style],i,span[style|contenteditable|class]',
@@ -378,9 +376,7 @@
     editor.setContent(initialContent);
     LegacyUnit.setSelection(editor, 'p:nth-child(2) b', 0, 'p:last-of-type b', 3);
     editor.formatter.remove('format');
-<<<<<<< HEAD
-    TinyAssertions.assertContent(editor, initialContent);
-=======
+
     if (isOldSafari) {
       // Safari 17 will not select the non-editable content
       // Selection only covers editable "def" and removes format correctly
@@ -389,7 +385,6 @@
     } else {
       TinyAssertions.assertContent(editor, initialContent);
     }
->>>>>>> 8c3d0482
   });
 
   it('contentEditable: true inside contentEditable: false', () => {
