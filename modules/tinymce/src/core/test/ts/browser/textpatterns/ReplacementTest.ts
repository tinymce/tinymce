--- conflicted
+++ resolved
@@ -150,9 +150,4 @@
     // This function throws an error here due to the bug identified in TINY-8779
     TinyContentActions.keystroke(editor, Keys.enter());
   });
-<<<<<<< HEAD
-
-
-=======
->>>>>>> 5130ca2d
 });