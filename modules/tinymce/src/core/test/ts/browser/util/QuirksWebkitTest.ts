--- conflicted
+++ resolved
@@ -201,13 +201,8 @@
     const editor = hook.editor();
     editor.getBody().innerHTML = '<h1>a</h1><p>b</p>';
     LegacyUnit.setSelection(editor, 'p', 0);
-<<<<<<< HEAD
     editor.dispatch('keydown', { keyCode: 8, shiftKey: false, ctrlKey: false, altKey: false, metaKey: false } as KeyboardEvent);
-    assert.equal(HtmlUtils.cleanHtml(editor.getBody().innerHTML), '<h1>ab</h1>');
-=======
-    editor.fire('keydown', { keyCode: 8, shiftKey: false, ctrlKey: false, altKey: false, metaKey: false } as KeyboardEvent);
     TinyAssertions.assertContent(editor, '<h1>ab</h1>');
->>>>>>> b309da60
     assert.equal(editor.selection.getNode().nodeName, 'H1');
   });
 
@@ -215,13 +210,8 @@
     const editor = hook.editor();
     editor.getBody().innerHTML = '<h1>a</h1><p>b</p>';
     LegacyUnit.setSelection(editor, 'h1', 1);
-<<<<<<< HEAD
     editor.dispatch('keydown', { keyCode: 46, shiftKey: false, ctrlKey: false, altKey: false, metaKey: false } as KeyboardEvent);
-    assert.equal(HtmlUtils.cleanHtml(editor.getBody().innerHTML), '<h1>ab</h1>');
-=======
-    editor.fire('keydown', { keyCode: 46, shiftKey: false, ctrlKey: false, altKey: false, metaKey: false } as KeyboardEvent);
     TinyAssertions.assertContent(editor, '<h1>ab</h1>');
->>>>>>> b309da60
     assert.equal(editor.selection.getStart().nodeName, 'H1');
   });
   /*
@@ -233,13 +223,8 @@
         const editor = hook.editor();
         editor.getBody().innerHTML = '<p>abc 123</p>';
         LegacyUnit.setSelection(editor, 'p', 7);
-<<<<<<< HEAD
-        editor.dispatch("keydown", { keyCode: 8, ctrlKey: true });
-        assert.equal(HtmlUtils.cleanHtml(editor.getBody().innerHTML), '<p>abc&nbsp;</p>');
-=======
         editor.fire("keydown", { keyCode: 8, ctrlKey: true });
         TinyAssertions.assertContent(editor, '<p>abc&nbsp;</p>');
->>>>>>> b309da60
         assert.equal(editor.selection.getStart().nodeName, 'P');
       });
 
@@ -247,13 +232,8 @@
         const editor = hook.editor();
         editor.getBody().innerHTML = '<p>abc 123</p>';
         LegacyUnit.setSelection(editor, 'p', 7);
-<<<<<<< HEAD
-        editor.dispatch("keydown", { keyCode: 8, metaKey: true });
-        assert.equal(HtmlUtils.cleanHtml(editor.getBody().innerHTML), '<p><br></p>');
-=======
         editor.fire("keydown", { keyCode: 8, metaKey: true });
        TinyAssertions.assertContent(editor, '<p><br></p>');
->>>>>>> b309da60
         assert.equal(editor.selection.getStart().nodeName, 'BR');
       });
 
@@ -272,13 +252,8 @@
         const editor = hook.editor();
         editor.getBody().innerHTML = '<p>abc 123</p>';
         LegacyUnit.setSelection(editor, 'p', 0);
-<<<<<<< HEAD
-        editor.dispatch("keydown", { keyCode: 46, metaKey: true });
-        assert.equal(HtmlUtils.cleanHtml(editor.getBody().innerHTML), '<p><br></p>');
-=======
         editor.fire("keydown", { keyCode: 46, metaKey: true });
         TinyAssertions.assertContent(editor, '<p><br></p>');
->>>>>>> b309da60
         assert.equal(editor.selection.getStart().nodeName, 'BR');
       });
 
@@ -286,13 +261,8 @@
         const editor = hook.editor();
         editor.getBody().innerHTML = '<p><i><b>x</b></i></p><p>y</p>';
         LegacyUnit.setSelection(editor, 'b', 0, 'b', 1);
-<<<<<<< HEAD
-        editor.dispatch("keypress", { keyCode: 65, charCode: 65 });
-        assert.equal(HtmlUtils.cleanHtml(editor.getBody().innerHTML), '<p><i><b>a</b></i></p><p>y</p>');
-=======
         editor.fire("keypress", { keyCode: 65, charCode: 65 });
         TinyAssertions.assertContent(editor, '<p><i><b>a</b></i></p><p>y</p>');
->>>>>>> b309da60
         assert.equal(editor.selection.getStart().nodeName, 'B');
       });
 
@@ -300,13 +270,8 @@
         const editor = hook.editor();
         editor.getBody().innerHTML = '<p><b>xy</b></p>';
         LegacyUnit.setSelection(editor, 'b', 0, 'b', 1);
-<<<<<<< HEAD
-        editor.dispatch("keypress", { keyCode: 65, charCode: 65 });
-        assert.equal(HtmlUtils.cleanHtml(editor.getBody().innerHTML), '<p><b>ay</b></p>');
-=======
         editor.fire("keypress", { keyCode: 65, charCode: 65 });
         TinyAssertions.assertContent(editor, '<p><b>ay</b></p>');
->>>>>>> b309da60
         assert.equal(editor.selection.getStart().nodeName, 'B');
       });
 
@@ -314,13 +279,8 @@
         const editor = hook.editor();
         editor.getBody().innerHTML = '<p><i>1<b>2</b>3</i></p>';
         LegacyUnit.setSelection(editor, 'b', 0, 'b', 1);
-<<<<<<< HEAD
-        editor.dispatch("keypress", { keyCode: 65, charCode: 65 });
-        assert.equal(HtmlUtils.cleanHtml(editor.getBody().innerHTML), '<p><i>1<b>a</b>3</i></p>');
-=======
         editor.fire("keypress", { keyCode: 65, charCode: 65 });
         TinyAssertions.assertContent(editor, '<p><i>1<b>a</b>3</i></p>');
->>>>>>> b309da60
         assert.equal(editor.selection.getStart().nodeName, 'B');
       });
 
@@ -328,13 +288,8 @@
         const editor = hook.editor();
         editor.getBody().innerHTML = '<p><b><i>b</i></b></p>';
         LegacyUnit.setSelection(editor, 'i', 1);
-<<<<<<< HEAD
-        editor.dispatch("keydown", { keyCode: 8 });
-        assert.equal(HtmlUtils.cleanHtml(editor.getBody().innerHTML), '<p><b><i><br></i></b></p>');
-=======
         editor.fire("keydown", { keyCode: 8 });
         TinyAssertions.assertContent(editor, '<p><b><i><br></i></b></p>');
->>>>>>> b309da60
         assert.equal(editor.selection.getStart(true).nodeName, 'I');
       });
 
@@ -342,13 +297,8 @@
         const editor = hook.editor();
         editor.getBody().innerHTML = '<p><b><i>b</i></b></p>';
         LegacyUnit.setSelection(editor, 'i', 0);
-<<<<<<< HEAD
-        editor.dispatch("keydown", { keyCode: 46 });
-        assert.equal(HtmlUtils.cleanHtml(editor.getBody().innerHTML), '<p><b><i><br></i></b></p>');
-=======
         editor.fire("keydown", { keyCode: 46 });
         TinyAssertions.assertContent(editor, '<p><b><i><br></i></b></p>');
->>>>>>> b309da60
         assert.equal(editor.selection.getStart(true).nodeName, 'I');
       });
 
@@ -361,13 +311,8 @@
         rng.setStartBefore(editor.$('br:last')[0]);
         rng.setEndBefore(editor.$('br:last')[0]);
         editor.selection.setRng(rng);
-<<<<<<< HEAD
-        editor.dispatch("keydown", { keyCode: 8 });
-        assert.equal(HtmlUtils.cleanHtml(editor.getBody().innerHTML), '<p>a</p><p><b><i><br></i></b></p>');
-=======
         editor.fire("keydown", { keyCode: 8 });
         TinyAssertions.assertContent(editor, '<p>a</p><p><b><i><br></i></b></p>');
->>>>>>> b309da60
         assert.equal(editor.selection.getStart(true).nodeName, 'I');
       });
 
@@ -380,13 +325,8 @@
         rng.setStartBefore(editor.$('br:first')[0]);
         rng.setEndBefore(editor.$('br:first')[0]);
         editor.selection.setRng(rng);
-<<<<<<< HEAD
-        editor.dispatch("keydown", { keyCode: 46 });
-        assert.equal(HtmlUtils.cleanHtml(editor.getBody().innerHTML), '<p>a</p><p><b><i><br></i></b></p>');
-=======
         editor.fire("keydown", { keyCode: 46 });
         TinyAssertions.assertContent(editor, '<p>a</p><p><b><i><br></i></b></p>');
->>>>>>> b309da60
         assert.equal(editor.selection.getStart(true).nodeName, 'I');
       });
 
@@ -394,13 +334,8 @@
         const editor = hook.editor();
         editor.getBody().innerHTML = '<p>abc</p>';
         LegacyUnit.setSelection(editor, 'p', 0, 'p', 3);
-<<<<<<< HEAD
-        editor.dispatch('keypress', { charCode: 97 });
-        assert.equal(HtmlUtils.cleanHtml(editor.getBody().innerHTML), '<p>a</p>');
-=======
         editor.fire('keypress', { charCode: 97 });
         TinyAssertions.assertContent(editor, '<p>a</p>');
->>>>>>> b309da60
         assert.equal(editor.selection.getRng().startContainer.data, 'a');
         assert.equal(editor.selection.getRng().startOffset, 1);
       });
@@ -409,13 +344,8 @@
     const editor = hook.editor();
     editor.getBody().innerHTML = '<p>abc</p>';
     LegacyUnit.setSelection(editor, 'p', 0, 'p', 3);
-<<<<<<< HEAD
     editor.dispatch('keydown', { keyCode: 46 } as KeyboardEvent);
-    assert.equal(HtmlUtils.cleanHtml(editor.getBody().innerHTML), '<p><br data-mce-bogus="1"></p>');
-=======
-    editor.fire('keydown', { keyCode: 46 } as KeyboardEvent);
     TinyAssertions.assertRawContent(editor, '<p><br data-mce-bogus="1"></p>');
->>>>>>> b309da60
     assert.equal(editor.selection.getStart(true).nodeName, 'P');
   });
 
@@ -423,13 +353,8 @@
     const editor = hook.editor();
     editor.getBody().innerHTML = '<p>abc</p>';
     LegacyUnit.setSelection(editor, 'p', 0, 'p', 3);
-<<<<<<< HEAD
     editor.dispatch('keydown', { keyCode: 8 } as KeyboardEvent);
-    assert.equal(HtmlUtils.cleanHtml(editor.getBody().innerHTML), '<p><br data-mce-bogus="1"></p>');
-=======
-    editor.fire('keydown', { keyCode: 8 } as KeyboardEvent);
     TinyAssertions.assertRawContent(editor, '<p><br data-mce-bogus="1"></p>');
->>>>>>> b309da60
     assert.equal(editor.selection.getStart(true).nodeName, 'P');
   });
 });