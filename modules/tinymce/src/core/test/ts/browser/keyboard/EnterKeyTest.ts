import { describe, it } from '@ephox/bedrock-client';
import { LegacyUnit, TinyAssertions, TinyHooks, TinySelections } from '@ephox/wrap-mcagar';
import { assert } from 'chai';

import Editor from 'tinymce/core/api/Editor';
import Tools from 'tinymce/core/api/util/Tools';

import * as HtmlUtils from '../../module/test/HtmlUtils';

describe('browser.tinymce.core.keyboard.EnterKeyTest', () => {
  const hook = TinyHooks.bddSetupLight<Editor>({
    add_unload_trigger: false,
    disable_nodechange: true,
    schema: 'html5',
    extended_valid_elements: 'div[id|style|contenteditable],span[id|style|contenteditable],#dt,#dd',
    entities: 'raw',
    indent: false,
    text_patterns: false, // TODO TINY-8341 investigate why this is needed
    base_url: '/project/tinymce/js/tinymce'
  }, []);

  const pressEnter = (editor: Editor, shouldBeParagraph: boolean, evt?: any) => {
    const inputEvents: string[] = [];
    const dom = editor.dom;
    const target = editor.selection.getNode();

    const collect = (event: InputEvent) => {
      inputEvents.push(event.inputType);
    };

    evt = Tools.extend({ keyCode: 13, shiftKey: false }, evt);

<<<<<<< HEAD
    dom.dispatch(target, 'keydown', evt);
    dom.dispatch(target, 'keypress', evt);
    dom.dispatch(target, 'keyup', evt);
=======
    editor.on('input', collect);
    dom.fire(target, 'keydown', evt);
    dom.fire(target, 'keypress', evt);
    dom.fire(target, 'keyup', evt);
    editor.off('input', collect);

    assert.deepEqual([ shouldBeParagraph ? 'insertParagraph' : 'insertLineBreak' ], inputEvents, 'Events not fired as expected');
>>>>>>> ab0e8245
  };

  it('Enter at end of H1', () => {
    const editor = hook.editor();
    editor.setContent('<h1>abc</h1>');
    LegacyUnit.setSelection(editor, 'h1', 3);
    pressEnter(editor, true);
    assert.equal(editor.getContent(), '<h1>abc</h1><p>\u00a0</p>');
    assert.equal(editor.selection.getRng().startContainer.nodeName, 'P');
  });

  it('Enter in midde of H1', () => {
    const editor = hook.editor();
    editor.setContent('<h1>abcd</h1>');
    LegacyUnit.setSelection(editor, 'h1', 2);
    pressEnter(editor, true);
    assert.equal(editor.getContent(), '<h1>ab</h1><h1>cd</h1>');
    assert.equal(editor.selection.getRng().startContainer.parentNode.nodeName, 'H1');
  });

  it('Enter before text after EM', () => {
    const editor = hook.editor();
    editor.setContent('<p><em>a</em>b</p>');
    editor.selection.setCursorLocation(editor.getBody().firstChild, 1);
    pressEnter(editor, true);
    assert.equal(editor.getContent(), '<p><em>a</em></p><p>b</p>');
    const rng = editor.selection.getRng();
    assert.equal(rng.startContainer.nodeValue, 'b');
  });

  it('Enter before first IMG in P', () => {
    const editor = hook.editor();
    editor.setContent('<p><img src="about:blank" /></p>');
    editor.selection.setCursorLocation(editor.getBody().firstChild, 0);
    pressEnter(editor, true);
    assert.equal(editor.getContent(), '<p>\u00a0</p><p><img src="about:blank"></p>');
  });

  it('Enter before first wrapped IMG in P', () => {
    const editor = hook.editor();
    editor.setContent('<p><strong><img src="about:blank" /></strong></p>');
    editor.selection.setCursorLocation(editor.getBody().firstChild.firstChild, 0);
    pressEnter(editor, true);
    assert.equal((editor.getBody().firstChild as HTMLElement).innerHTML, '<br data-mce-bogus="1">');
    assert.equal(editor.getContent(), '<p>\u00a0</p><p><strong><img src="about:blank"></strong></p>');
  });

  it('Enter before last IMG in P with text', () => {
    const editor = hook.editor();
    editor.setContent('<p>abc<img src="about:blank" /></p>');
    editor.selection.setCursorLocation(editor.getBody().firstChild, 1);
    pressEnter(editor, true);
    assert.equal(editor.getContent(), '<p>abc</p><p><img src="about:blank"></p>');
    const rng = editor.selection.getRng();
    assert.equal(rng.startContainer.nodeName, 'P');
    assert.equal(rng.startContainer.childNodes[rng.startOffset].nodeName, 'IMG');
  });

  it('Enter before last IMG in P with IMG sibling', () => {
    const editor = hook.editor();
    editor.setContent('<p><img src="about:blank" /><img src="about:blank" /></p>');
    editor.selection.setCursorLocation(editor.getBody().firstChild, 1);
    pressEnter(editor, true);
    assert.equal(editor.getContent(), '<p><img src="about:blank"></p><p><img src="about:blank"></p>');
    const rng = editor.selection.getRng();
    assert.equal(rng.startContainer.nodeName, 'P');
    assert.equal(rng.startContainer.childNodes[rng.startOffset].nodeName, 'IMG');
  });

  it('Enter after last IMG in P', () => {
    const editor = hook.editor();
    editor.setContent('<p>abc<img src="about:blank" /></p>');
    editor.selection.setCursorLocation(editor.getBody().firstChild, 2);
    pressEnter(editor, true);
    assert.equal(editor.getContent(), '<p>abc<img src="about:blank"></p><p>\u00a0</p>');
  });

  it('Enter before last INPUT in P with text', () => {
    const editor = hook.editor();
    editor.setContent('<p>abc<input type="text" /></p>');
    editor.selection.setCursorLocation(editor.getBody().firstChild, 1);
    pressEnter(editor, true);
    assert.equal(editor.getContent(), '<p>abc</p><p><input type="text"></p>');
    const rng = editor.selection.getRng();
    assert.equal(rng.startContainer.nodeName, 'P');
    assert.equal(rng.startContainer.childNodes[rng.startOffset].nodeName, 'INPUT');
  });

  it('Enter before last INPUT in P with IMG sibling', () => {
    const editor = hook.editor();
    editor.setContent('<p><input type="text" /><input type="text" /></p>');
    editor.selection.setCursorLocation(editor.getBody().firstChild, 1);
    pressEnter(editor, true);
    assert.equal(editor.getContent(), '<p><input type="text"></p><p><input type="text"></p>');
    const rng = editor.selection.getRng();
    assert.equal(rng.startContainer.nodeName, 'P');
    assert.equal(rng.startContainer.childNodes[rng.startOffset].nodeName, 'INPUT');
  });

  it('Enter after last INPUT in P', () => {
    const editor = hook.editor();
    editor.setContent('<p>abc<input type="text" /></p>');
    editor.selection.setCursorLocation(editor.getBody().firstChild, 2);
    pressEnter(editor, true);
    assert.equal(editor.getContent(), '<p>abc<input type="text"></p><p>\u00a0</p>');
  });

  it('Enter at end of P', () => {
    const editor = hook.editor();
    editor.setContent('<p>abc</p>');
    LegacyUnit.setSelection(editor, 'p', 3);
    pressEnter(editor, true);
    assert.equal(editor.getContent(), '<p>abc</p><p>\u00a0</p>');
    assert.equal(editor.selection.getRng().startContainer.nodeName, 'P');
  });

  it('Enter at end of EM inside P', () => {
    const editor = hook.editor();
    editor.setContent('<p><em>abc</em></p>');
    LegacyUnit.setSelection(editor, 'em', 3);
    pressEnter(editor, true);
    assert.equal(
      HtmlUtils.cleanHtml(editor.getBody().innerHTML).replace(/<br([^>]+|)>|&nbsp;/g, ''),
      '<p><em>abc</em></p><p><em></em></p>'
    );
    assert.equal(editor.selection.getRng().startContainer.nodeName, 'EM');
  });

  it('Enter at middle of EM inside P', () => {
    const editor = hook.editor();
    editor.setContent('<p><em>abcd</em></p>');
    LegacyUnit.setSelection(editor, 'em', 2);
    pressEnter(editor, true);
    assert.equal(editor.getContent(), '<p><em>ab</em></p><p><em>cd</em></p>');
    assert.equal(editor.selection.getRng().startContainer.parentNode.nodeName, 'EM');
  });

  it('Enter at beginning EM inside P', () => {
    const editor = hook.editor();
    editor.setContent('<p><em>abc</em></p>');
    LegacyUnit.setSelection(editor, 'em', 0);
    pressEnter(editor, true);
    assert.equal(
      HtmlUtils.cleanHtml(editor.getBody().innerHTML).replace(/<br([^>]+|)>|&nbsp;/g, ''),
      '<p><em></em></p><p><em>abc</em></p>'
    );
    assert.equal(editor.selection.getRng().startContainer.nodeValue, 'abc');
  });

  it('Enter at end of STRONG in EM inside P', () => {
    const editor = hook.editor();
    editor.setContent('<p><em><strong>abc</strong></em></p>');
    LegacyUnit.setSelection(editor, 'strong', 3);
    pressEnter(editor, true);
    assert.equal(
      HtmlUtils.cleanHtml(editor.getBody().innerHTML).replace(/<br([^>]+|)>|&nbsp;/g, ''),
      '<p><em><strong>abc</strong></em></p><p><em><strong></strong></em></p>'
    );
    assert.equal(editor.selection.getRng().startContainer.nodeName, 'STRONG');
  });

  it('Enter at middle of STRONG in EM inside P', () => {
    const editor = hook.editor();
    editor.setContent('<p><em><strong>abcd</strong></em></p>');
    LegacyUnit.setSelection(editor, 'strong', 2);
    pressEnter(editor, true);
    assert.equal(editor.getContent(), '<p><em><strong>ab</strong></em></p><p><em><strong>cd</strong></em></p>');
    assert.equal(editor.selection.getRng().startContainer.parentNode.nodeName, 'STRONG');
  });

  it('Enter at beginning STRONG in EM inside P', () => {
    const editor = hook.editor();
    editor.setContent('<p><em><strong>abc</strong></em></p>');
    LegacyUnit.setSelection(editor, 'strong', 0);
    pressEnter(editor, true);
    assert.equal(
      HtmlUtils.cleanHtml(editor.getBody().innerHTML).replace(/<br([^>]+|)>|&nbsp;/g, ''),
      '<p><em><strong></strong></em></p><p><em><strong>abc</strong></em></p>'
    );
    assert.equal(editor.selection.getRng().startContainer.nodeValue, 'abc');
  });

  it('Enter at beginning of P', () => {
    const editor = hook.editor();
    editor.setContent('<p>abc</p>');
    LegacyUnit.setSelection(editor, 'p', 0);
    pressEnter(editor, true);
    assert.equal(editor.getContent(), '<p>\u00a0</p><p>abc</p>');
    assert.equal(editor.selection.getRng().startContainer.nodeValue, 'abc');
  });

  it('Enter at middle of P with style, id and class attributes', () => {
    const editor = hook.editor();
    editor.setContent('<p id="a" class="b" style="color:#000">abcd</p>');
    LegacyUnit.setSelection(editor, 'p', 2);
    pressEnter(editor, true);
    assert.equal(editor.getContent(), '<p id="a" class="b" style="color: #000;">ab</p><p class="b" style="color: #000;">cd</p>');
    assert.equal(editor.selection.getRng().startContainer.parentNode.nodeName, 'P');
  });

  it('Enter at a range between H1 and P', () => {
    const editor = hook.editor();
    editor.setContent('<h1>abcd</h1><p>efgh</p>');
    LegacyUnit.setSelection(editor, 'h1', 2, 'p', 2);
    pressEnter(editor, true);
    assert.equal(editor.getContent(), '<h1>ab</h1><h1>gh</h1>');
    assert.equal(editor.selection.getNode().nodeName, 'H1');
  });

  it('Enter at a range between LI elements', () => {
    const editor = hook.editor();
    editor.setContent('<ul><li>abcd</li><li>efgh</li></ul>');
    LegacyUnit.setSelection(editor, 'li:nth-child(1)', 2, 'li:nth-child(2)', 2);
    pressEnter(editor, true);
    assert.equal(editor.getContent(), '<ul><li>ab</li><li>gh</li></ul>');
    assert.equal(editor.selection.getNode().nodeName, 'LI');
  });

  it('Enter at end of H1 in HGROUP', () => {
    const editor = hook.editor();
    editor.setContent('<hgroup><h1>abc</h1></hgroup>');
    LegacyUnit.setSelection(editor, 'h1', 3);
    pressEnter(editor, true);
    assert.equal(editor.getContent(), '<hgroup><h1>abc</h1><h1>\u00a0</h1></hgroup>');
    assert.equal(editor.selection.getRng().startContainer.nodeName, 'H1');
  });

  it('Enter inside empty TD', () => {
    const editor = hook.editor();
    editor.getBody().innerHTML = '<table><tr><td></td></tr></table>';
    LegacyUnit.setSelection(editor, 'td', 0);
    pressEnter(editor, true);
    assert.equal(
      HtmlUtils.cleanHtml(editor.getBody().innerHTML).replace(/<br([^>]+|)>|&nbsp;/g, ''),
      '<table><tbody><tr><td><p></p><p></p></td></tr></tbody></table>'
    );
    assert.equal(editor.selection.getNode().nodeName, 'P');
  });

  it('Shift+Enter inside STRONG inside TD with BR', () => {
    const editor = hook.editor();
    editor.getBody().innerHTML = '<table><tr><td>d <strong>e</strong><br></td></tr></table>';
    LegacyUnit.setSelection(editor, 'strong', 1);
    pressEnter(editor, false, { shiftKey: true });
    assert.equal(
      HtmlUtils.cleanHtml(editor.getBody().innerHTML),
      '<table><tbody><tr><td>d <strong>e<br></strong><br></td></tr></tbody></table>'
    );
    assert.equal(editor.selection.getNode().nodeName, 'STRONG');
  });

  it('Enter inside middle of text node in body', () => {
    const editor = hook.editor();
    editor.getBody().innerHTML = 'abcd';
    LegacyUnit.setSelection(editor, 'body', 2);
    pressEnter(editor, true);
    assert.equal(editor.getContent(), '<p>ab</p><p>cd</p>');
    assert.equal(editor.selection.getNode().nodeName, 'P');
  });

  it('Enter inside at beginning of text node in body', () => {
    const editor = hook.editor();
    editor.getBody().innerHTML = 'abcd';
    LegacyUnit.setSelection(editor, 'body', 0);
    pressEnter(editor, true);
    assert.equal(editor.getContent(), '<p>\u00a0</p><p>abcd</p>');
    assert.equal(editor.selection.getNode().nodeName, 'P');
  });

  it('Enter inside at end of text node in body', () => {
    const editor = hook.editor();
    editor.getBody().innerHTML = 'abcd';
    LegacyUnit.setSelection(editor, 'body', 4);
    pressEnter(editor, true);
    assert.equal(editor.getContent(), '<p>abcd</p><p>\u00a0</p>');
    assert.equal(editor.selection.getNode().nodeName, 'P');
  });

  it('Enter inside empty body', () => {
    const editor = hook.editor();
    editor.getBody().innerHTML = '';
    LegacyUnit.setSelection(editor, 'body', 0);
    pressEnter(editor, true);
    assert.equal(editor.getContent(), '<p>\u00a0</p><p>\u00a0</p>');
    assert.equal(editor.selection.getNode().nodeName, 'P');
  });

  it('Enter in empty P at the end of a blockquote and end_container_on_empty_block: true', () => {
    const editor = hook.editor();
    editor.options.set('end_container_on_empty_block', true);
    editor.getBody().innerHTML = '<blockquote><p>abc</p><p><br></p></blockquote>';
    LegacyUnit.setSelection(editor, 'p:last-of-type', 0);
    pressEnter(editor, true);
    assert.equal(editor.getContent(), '<blockquote><p>abc</p></blockquote><p>\u00a0</p>');
    editor.options.set('forced_root_block', 'p');
  });

  it('Enter in empty P at the beginning of a blockquote and end_container_on_empty_block: true', () => {
    const editor = hook.editor();
    editor.options.set('end_container_on_empty_block', true);
    editor.getBody().innerHTML = '<blockquote><p><br></p><p>abc</p></blockquote>';
    LegacyUnit.setSelection(editor, 'p', 0);
    pressEnter(editor, true);
    assert.equal(editor.getContent(), '<p>\u00a0</p><blockquote><p>abc</p></blockquote>');
    editor.options.set('forced_root_block', 'p');
  });

  it('Enter in empty P at in the middle of a blockquote and end_container_on_empty_block: true', () => {
    const editor = hook.editor();
    editor.options.set('end_container_on_empty_block', true);
    editor.getBody().innerHTML = '<blockquote><p>abc</p><p><br></p><p>123</p></blockquote>';
    LegacyUnit.setSelection(editor, 'p:nth-child(2)', 0);
    pressEnter(editor, true);
    assert.equal(editor.getContent(), '<blockquote><p>abc</p></blockquote><p>\u00a0</p><blockquote><p>123</p></blockquote>');

    editor.getBody().innerHTML = '<blockquote><p>abc</p><p>\u00a0</p><p><br></p><p>123</p></blockquote>';
    LegacyUnit.setSelection(editor, 'p:nth-child(3)', 0);
    pressEnter(editor, true);
    assert.equal(editor.getContent(), '<blockquote><p>abc</p><p>\u00a0</p></blockquote><p>\u00a0</p><blockquote><p>123</p></blockquote>');
    editor.options.set('forced_root_block', 'p');
  });

  it('Enter inside empty P with empty P siblings', () => {
    const editor = hook.editor();
    // Tests that a workaround for an IE bug is working correctly
    editor.getBody().innerHTML = '<p></p><p></p><p>X</p>';
    LegacyUnit.setSelection(editor, 'p', 0);
    pressEnter(editor, true);
    assert.equal(editor.getContent(), '<p>\u00a0</p><p>\u00a0</p><p>\u00a0</p><p>X</p>');
  });

  it('Enter at end of H1 with forced_root_block_attrs', () => {
    const editor = hook.editor();
    editor.options.set('forced_root_block_attrs', { class: 'class1' });
    editor.getBody().innerHTML = '<h1>a</h1>';
    LegacyUnit.setSelection(editor, 'h1', 1);
    pressEnter(editor, true);
    assert.equal(editor.getContent(), '<h1>a</h1><p class="class1">\u00a0</p>');
    editor.options.unset('forced_root_block_attrs');
  });

  it('Shift+Enter at beginning of P', () => {
    const editor = hook.editor();
    editor.getBody().innerHTML = '<p>abc</p>';
    LegacyUnit.setSelection(editor, 'p', 0);
    pressEnter(editor, false, { shiftKey: true });
    assert.equal(editor.getContent(), '<p><br>abc</p>');
  });

  it('Shift+Enter in the middle of P', () => {
    const editor = hook.editor();
    editor.getBody().innerHTML = '<p>abcd</p>';
    LegacyUnit.setSelection(editor, 'p', 2);
    pressEnter(editor, false, { shiftKey: true });
    assert.equal(editor.getContent(), '<p>ab<br>cd</p>');
  });

  it('Shift+Enter at the end of P', () => {
    const editor = hook.editor();
    editor.getBody().innerHTML = '<p>abcd</p>';
    LegacyUnit.setSelection(editor, 'p', 4);
    pressEnter(editor, false, { shiftKey: true });
    assert.equal(editor.getContent(), '<p>abcd<br><br></p>');
  });

  it('Shift+Enter in the middle of B with a BR after it', () => {
    const editor = hook.editor();
    editor.getBody().innerHTML = '<p><strong>abcd</strong><br></p>';
    LegacyUnit.setSelection(editor, 'strong', 2);
    pressEnter(editor, false, { shiftKey: true });
    assert.equal(editor.getContent(), '<p><strong>ab<br>cd</strong></p>');
  });

  it('Shift+Enter at the end of B with a BR after it', () => {
    const editor = hook.editor();
    editor.getBody().innerHTML = '<p><strong>abcd</strong><br></p>';
    LegacyUnit.setSelection(editor, 'strong', 4);
    pressEnter(editor, false, { shiftKey: true });
    assert.equal(editor.getContent(), '<p><strong>abcd<br></strong></p>');
  });

  it('Enter in beginning of PRE', () => {
    const editor = hook.editor();
    editor.getBody().innerHTML = '<pre>abc</pre>';
    LegacyUnit.setSelection(editor, 'pre', 0);
    pressEnter(editor, false);
    assert.equal(editor.getContent(), '<pre><br>abc</pre>');
  });

  it('Enter in the middle of PRE', () => {
    const editor = hook.editor();
    editor.getBody().innerHTML = '<pre>abcd</pre>';
    LegacyUnit.setSelection(editor, 'pre', 2);
    pressEnter(editor, false);
    assert.equal(editor.getContent(), '<pre>ab<br>cd</pre>');
  });

  it('Enter at the end of PRE', () => {
    const editor = hook.editor();
    editor.getBody().innerHTML = '<pre>abcd</pre>';
    LegacyUnit.setSelection(editor, 'pre', 4);
    pressEnter(editor, false);
    assert.equal(editor.getContent(), '<pre>abcd<br><br></pre>');
  });

  it('Enter in beginning of PRE and br_in_pre: false', () => {
    const editor = hook.editor();
    editor.options.set('br_in_pre', false);
    editor.getBody().innerHTML = '<pre>abc</pre>';
    LegacyUnit.setSelection(editor, 'pre', 0);
    pressEnter(editor, true);
    assert.equal(editor.getContent(), '<pre>\u00a0</pre><pre>abc</pre>');
    editor.options.unset('br_in_pre');
  });

  it('Enter in the middle of PRE and br_in_pre: false', () => {
    const editor = hook.editor();
    editor.options.set('br_in_pre', false);
    editor.getBody().innerHTML = '<pre>abcd</pre>';
    LegacyUnit.setSelection(editor, 'pre', 2);
    pressEnter(editor, true);
    assert.equal(editor.getContent(), '<pre>ab</pre><pre>cd</pre>');
    editor.options.unset('br_in_pre');
  });

  it('Enter at the end of PRE and br_in_pre: false', () => {
    const editor = hook.editor();
    editor.options.set('br_in_pre', false);
    editor.getBody().innerHTML = '<pre>abcd</pre>';
    LegacyUnit.setSelection(editor, 'pre', 4);
    pressEnter(editor, true);
    assert.equal(editor.getContent(), '<pre>abcd</pre><p>\u00a0</p>');
    editor.options.unset('br_in_pre');
  });

  it('Shift+Enter in beginning of PRE', () => {
    const editor = hook.editor();
    editor.getBody().innerHTML = '<pre>abc</pre>';
    LegacyUnit.setSelection(editor, 'pre', 0);
    pressEnter(editor, true, { shiftKey: true });
    assert.equal(editor.getContent(), '<pre>\u00a0</pre><pre>abc</pre>');
  });

  it('Shift+Enter in the middle of PRE', () => {
    const editor = hook.editor();
    editor.getBody().innerHTML = '<pre>abcd</pre>';
    LegacyUnit.setSelection(editor, 'pre', 2);
    pressEnter(editor, true, { shiftKey: true });
    assert.equal(editor.getContent(), '<pre>ab</pre><pre>cd</pre>');
  });

  it('Shift+Enter at the end of PRE', () => {
    const editor = hook.editor();
    editor.getBody().innerHTML = '<pre>abcd</pre>';
    LegacyUnit.setSelection(editor, 'pre', 4);
    pressEnter(editor, true, { shiftKey: true });
    assert.equal(editor.getContent(), '<pre>abcd</pre><p>\u00a0</p>');
  });

  it('Enter at the end of DIV layer', () => {
    const editor = hook.editor();
    editor.options.set('br_in_pre', false);
    editor.setContent('<div style="position: absolute; top: 1px; left: 2px;">abcd</div>');
    LegacyUnit.setSelection(editor, 'div', 4);
    pressEnter(editor, true);
    assert.equal(editor.getContent(), '<div style="position: absolute; top: 1px; left: 2px;"><p>abcd</p><p>\u00a0</p></div>');
    editor.options.unset('br_in_pre');
  });

  it('Enter at end of text in a span inside a P and keep_styles: false', () => {
    const editor = hook.editor();
    editor.options.set('keep_styles', false);
    editor.getBody().innerHTML = '<p><em><span style="font-size: 13px;">X</span></em></p>';
    LegacyUnit.setSelection(editor, 'span', 1);
    pressEnter(editor, true);
    assert.equal(editor.getContent(), '<p><em><span style="font-size: 13px;">X</span></em></p><p>\u00a0</p>');
    editor.options.unset('keep_styles');
  });

  it('keep_styles=false: P should not pass its styles and classes to the new P that is cloned from it when enter is pressed', () => {
    const editor = hook.editor();
    editor.options.set('keep_styles', false);
    editor.getBody().innerHTML = '<p class="red" style="color: #ff0000;"><span style="font-size: 13px;">X</span></p>';
    LegacyUnit.setSelection(editor, 'span', 1);
    pressEnter(editor, true);
    assert.equal(editor.getContent(), '<p class="red" style="color: #ff0000;"><span style="font-size: 13px;">X</span></p><p>\u00a0</p>');
    editor.options.unset('keep_styles');
  });

  it('Enter at end of br line', () => {
    const editor = hook.editor();
    editor.getBody().innerHTML = '<p>a<br>b</p>';
    LegacyUnit.setSelection(editor, 'p', 1);
    pressEnter(editor, true);
    assert.equal(editor.getContent(), '<p>a</p><p><br>b</p>');

    const rng = editor.selection.getRng();
    assert.equal(rng.startContainer.nodeName, 'P');
    assert.equal(rng.startContainer.childNodes[rng.startOffset].nodeName, 'BR');
  });

  it('Enter before BR between DIVs', () => {
    const editor = hook.editor();
    editor.getBody().innerHTML = '<div>a<span>b</span>c</div><br /><div>d</div>';
    const rng = editor.dom.createRng();
    rng.setStartBefore(editor.dom.select('br')[0]);
    rng.setEndBefore(editor.dom.select('br')[0]);
    editor.selection.setRng(rng);
    pressEnter(editor, true);
    assert.equal(editor.getContent(), '<div>a<span>b</span>c</div><p>\u00a0</p><p>\u00a0</p><div>d</div>');
  });

  // Only test these on modern browsers
  it('Enter behind table element', () => {
    const editor = hook.editor();
    const rng = editor.dom.createRng();

    editor.getBody().innerHTML = '<table><tbody><td>x</td></tbody></table>';
    rng.setStartAfter(editor.getBody().lastChild);
    rng.setEndAfter(editor.getBody().lastChild);
    editor.selection.setRng(rng);

    pressEnter(editor, true);
    assert.equal(editor.getContent(), '<table><tbody><tr><td>x</td></tr></tbody></table><p>\u00a0</p>');
  });

  it('Enter before table element', () => {
    const editor = hook.editor();
    const rng = editor.dom.createRng();

    editor.getBody().innerHTML = '<table><tbody><td>x</td></tbody></table>';
    rng.setStartBefore(editor.getBody().lastChild);
    rng.setEndBefore(editor.getBody().lastChild);
    editor.selection.setRng(rng);

    pressEnter(editor, true);
    assert.equal(editor.getContent(), '<p>\u00a0</p><table><tbody><tr><td>x</td></tr></tbody></table>');
  });

  it('Enter behind table followed by a p', () => {
    const editor = hook.editor();
    const rng = editor.dom.createRng();

    editor.getBody().innerHTML = '<table><tbody><td>x</td></tbody></table><p>x</p>';
    rng.setStartAfter(editor.getBody().firstChild);
    rng.setEndAfter(editor.getBody().firstChild);
    editor.selection.setRng(rng);

    pressEnter(editor, true);
    assert.equal(editor.getContent(), '<table><tbody><tr><td>x</td></tr></tbody></table><p>\u00a0</p><p>x</p>');
  });

  it('Enter before table element preceded by a p', () => {
    const editor = hook.editor();
    const rng = editor.dom.createRng();

    editor.getBody().innerHTML = '<p>x</p><table><tbody><td>x</td></tbody></table>';
    rng.setStartBefore(editor.getBody().lastChild);
    rng.setStartBefore(editor.getBody().lastChild);
    editor.selection.setRng(rng);

    pressEnter(editor, true);
    assert.equal(editor.getContent(), '<p>x</p><p>\u00a0</p><table><tbody><tr><td>x</td></tr></tbody></table>');
  });

  it('Enter twice before table element', () => {
    const editor = hook.editor();
    const rng = editor.dom.createRng();

    editor.getBody().innerHTML = '<table><tbody><tr><td>x</td></tr></tbody></table>';
    rng.setStartBefore(editor.getBody().lastChild);
    rng.setEndBefore(editor.getBody().lastChild);
    editor.selection.setRng(rng);

    pressEnter(editor, true);
    pressEnter(editor, true);
    assert.equal(editor.getContent(), '<p>\u00a0</p><p>\u00a0</p><table><tbody><tr><td>x</td></tr></tbody></table>');
  });

  it('Enter after span with space', () => {
    const editor = hook.editor();
    editor.setContent('<p><strong>abc </strong></p>');
    LegacyUnit.setSelection(editor, 'strong', 3);
    pressEnter(editor, true);
    assert.equal(editor.getContent(), '<p><strong>abc</strong></p><p>\u00a0</p>');

    const rng = editor.selection.getRng();
    assert.equal(rng.startContainer.nodeName, 'STRONG');
    assert.equal(rng.startContainer.textContent !== ' ', true);
  });

  it('Enter inside first li with block inside', () => {
    const editor = hook.editor();
    editor.getBody().innerHTML = '<ul><li><p><br /></p></li><li><p>b</p></li><li>c</li></ul>';
    LegacyUnit.setSelection(editor, 'p', 0);
    pressEnter(editor, true);
    assert.equal(editor.getContent(), '<p>\u00a0</p><ul><li><p>b</p></li><li>c</li></ul>');
  });

  it('Enter inside middle li with block inside', () => {
    const editor = hook.editor();
    editor.getBody().innerHTML = '<ul><li>a</li><li><p><br /></p></li><li>c</li></ul>';
    LegacyUnit.setSelection(editor, 'p', 0);
    pressEnter(editor, true);
    assert.equal(editor.getContent(), '<ul><li>a</li></ul><p>\u00a0</p><ul><li>c</li></ul>');
  });

  it('Enter inside last li with block inside', () => {
    const editor = hook.editor();
    editor.getBody().innerHTML = '<ul><li>a</li><li>b</li><li><p><br /></p></li></ul>';
    LegacyUnit.setSelection(editor, 'p', 0);
    pressEnter(editor, true);
    assert.equal(editor.getContent(), '<ul><li>a</li><li>b</li></ul><p>\u00a0</p>');
  });

  it('Enter inside summary element', () => {
    const editor = hook.editor();
    editor.getBody().innerHTML = '<details><summary>ab</summary></details>';
    LegacyUnit.setSelection(editor, 'summary', 1);
    pressEnter(editor, false);
    assert.equal(editor.getContent(), '<details><summary>a<br>b</summary></details>');
  });

  it('Enter on expanded range', () => {
    const editor = hook.editor();

    editor.setContent('<p>abc</p>');
    TinySelections.setSelection(editor, [ 0, 0 ], 1, [ 0, 0 ], 2);
    pressEnter(editor, true);

    TinyAssertions.assertContent(editor, '<p>a</p><p>c</p>');
    TinySelections.setSelection(editor, [ 1, 0 ], 0, [ 1, 0 ], 0);
  });
});<|MERGE_RESOLUTION|>--- conflicted
+++ resolved
@@ -30,19 +30,13 @@
 
     evt = Tools.extend({ keyCode: 13, shiftKey: false }, evt);
 
-<<<<<<< HEAD
+    editor.on('input', collect);
     dom.dispatch(target, 'keydown', evt);
     dom.dispatch(target, 'keypress', evt);
     dom.dispatch(target, 'keyup', evt);
-=======
-    editor.on('input', collect);
-    dom.fire(target, 'keydown', evt);
-    dom.fire(target, 'keypress', evt);
-    dom.fire(target, 'keyup', evt);
     editor.off('input', collect);
 
     assert.deepEqual([ shouldBeParagraph ? 'insertParagraph' : 'insertLineBreak' ], inputEvents, 'Events not fired as expected');
->>>>>>> ab0e8245
   };
 
   it('Enter at end of H1', () => {
