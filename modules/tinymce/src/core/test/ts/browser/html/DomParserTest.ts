--- conflicted
+++ resolved
@@ -820,19 +820,12 @@
         );
       });
 
-<<<<<<< HEAD
-  // TODO: TINY-9624 - the iframe innerHTML on safari is `&lt;textarea&gt;` whereas on other browsers
-  //       is `<textarea>`. This causes the mXSS cleaner in DOMPurify to run and causes the different assertions below
-  it('parse iframe XSS', () => {
-    const serializer = HtmlSerializer();
-=======
       it('Conditional comments (allowed)', () => {
         const parser = DomParser({ allow_conditional_comments: true, validate: false, ...scenario.settings }, schema);
         const html = '<!--[if gte IE 4]>alert(1)<![endif]-->';
         const serializedHtml = serializer.serialize(parser.parse(html));
         assert.equal(serializedHtml, '<!--[if gte IE 4]>alert(1)<![endif]-->');
       });
->>>>>>> e70bb9e9
 
       it('Conditional comments (denied)', () => {
         const parser = DomParser({ allow_conditional_comments: false, validate: false, ...scenario.settings }, schema);
