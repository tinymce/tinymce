import { context, describe, it } from '@ephox/bedrock-client';
import { Fun } from '@ephox/katamari';
import { TinyHooks } from '@ephox/wrap-mcagar';
import { assert } from 'chai';

import Editor from 'tinymce/core/api/Editor';
import { PastePostProcessEvent, PastePreProcessEvent } from 'tinymce/core/api/EventTypes';
import { EditorEvent } from 'tinymce/core/api/util/EventDispatcher';
import * as ProcessFilters from 'tinymce/core/paste/ProcessFilters';

type PreProcessHandler = (e: EditorEvent<PastePreProcessEvent>) => void;
type PostProcessHandler = (e: EditorEvent<PastePostProcessEvent>) => void;

describe('browser.tinymce.core.paste.ProcessFiltersTest', () => {
  const baseSettings = {
    add_unload_trigger: false,
    indent: false,
    base_url: '/project/tinymce/js/tinymce',
  };

  const hook = TinyHooks.bddSetupLight<Editor>({
    ...baseSettings,
    extended_valid_elements: 'b[*]'
  }, []);

  const processPre = (editor: Editor, html: string, internal: boolean, preProcess: PreProcessHandler) => {
    editor.on('PastePreProcess', preProcess);
    const result = ProcessFilters.process(editor, html, internal);
    editor.off('PastePreProcess', preProcess);
    return result;
  };

  const processPrePost = (editor: Editor, html: string, internal: boolean, preProcess: PreProcessHandler, postProcess: PostProcessHandler) => {
    editor.on('PastePreProcess', preProcess);
    editor.on('PastePostProcess', postProcess);

    const result = ProcessFilters.process(editor, html, internal);

    editor.off('PastePreProcess', preProcess);
    editor.off('PastePostProcess', postProcess);

    return result;
  };

  const preventHandler = (e: EditorEvent<any>) => {
    e.preventDefault();
  };

  const preProcessHandler = (): PreProcessHandler => (e) => {
    e.content += 'X';
  };

  const postProcessHandler = (editor: Editor): PostProcessHandler => (e) => {
    editor.dom.remove(editor.dom.select('b', e.node), true);
  };

  const assertInternal = (expectedFlag: boolean) => (e: EditorEvent<{ internal: boolean }>) => {
    assert.equal(e.internal, expectedFlag, 'Should be expected internal flag');
  };

  it('TBA: Paste pre process only', () => {
    const editor = hook.editor();
    const result = processPre(editor, 'a', true, preProcessHandler());
    assert.deepEqual(result, { content: 'aX', cancelled: false }, 'Should be preprocessed by adding a X');
  });

  it('TBA: Paste pre/post process passthough as is', () => {
    const editor = hook.editor();
    const result = processPrePost(editor, 'a', true, Fun.noop, Fun.noop);
    assert.deepEqual(result, { content: 'a', cancelled: false }, 'Should be unchanged with safe content');
  });

  it('TBA: Paste pre/post process passthough unsafe content', () => {
    const editor = hook.editor();
    const result = processPrePost(editor, `<img src="non-existent.png" onerror="alert('!')">`, true, Fun.noop, Fun.noop);
    assert.deepEqual(result, { content: '<img src="non-existent.png">', cancelled: false }, 'Should be changed if dangerous content');
  });

  it('TBA: Paste pre/post process assert internal false', () => {
    const editor = hook.editor();
    const result = processPrePost(editor, 'a', false, assertInternal(false), assertInternal(false));
    assert.deepEqual(result, { content: 'a', cancelled: false }, 'Should be unchanged');
  });

  it('TBA: Paste pre/post process assert internal true', () => {
    const editor = hook.editor();
    const result = processPrePost(editor, 'a', true, assertInternal(true), assertInternal(true));
    assert.deepEqual(result, { content: 'a', cancelled: false }, 'Should be unchanged');
  });

  it('TBA: Paste pre/post process alter on preprocess', () => {
    const editor = hook.editor();
    const result = processPrePost(editor, 'a', true, preProcessHandler(), Fun.noop);
    assert.deepEqual(result, { content: 'aX', cancelled: false }, 'Should be preprocessed by adding a X');
  });

  it('TBA: Paste pre/post process alter on postprocess', () => {
    const editor = hook.editor();
    const result = processPrePost(editor, 'a<b>b</b>c', true, Fun.noop, postProcessHandler(editor));
    assert.deepEqual(result, { content: 'abc', cancelled: false }, 'Should have all b elements removed');
  });

  it('TBA: Paste pre/post process alter on preprocess/postprocess', () => {
    const editor = hook.editor();
    const result = processPrePost(editor, 'a<b>b</b>c', true, preProcessHandler(), postProcessHandler(editor));
    assert.deepEqual(result, { content: 'abcX', cancelled: false }, 'Should have all b elements removed and have a X added');
  });

  it('TBA: Paste pre/post process prevent default on preProcess', () => {
    const editor = hook.editor();
    const result = processPrePost(editor, 'a<b>b</b>c', true, preventHandler, postProcessHandler(editor));
    assert.deepEqual(result, { content: 'a<b>b</b>c', cancelled: true }, 'Should have all b elements removed and be cancelled');
  });

  it('TBA: Paste pre/post process prevent default on postProcess', () => {
    const editor = hook.editor();
    const result = processPrePost(editor, 'a<b>b</b>c', true, preProcessHandler(), preventHandler);
    assert.deepEqual(result, { content: 'a<b>b</b>cX', cancelled: true }, 'Should have a X added and be cancelled');
  });

<<<<<<< HEAD
  context('iframe sandboxing', () => {
    const hook = TinyHooks.bddSetupLight<Editor>({
      ...baseSettings,
      sandbox_iframes_exclusions: [ 'tiny.cloud' ]
    }, []);

    it('TINY-10350: iframe should be sandboxed on preprocess/postprocess', () => {
      const editor = hook.editor();
      const result = processPrePost(editor, '<iframe src="https://example.com"></iframe>', true, Fun.noop, Fun.noop);
      assert.deepEqual(result, { content: '<iframe src="https://example.com" sandbox=""></iframe>', cancelled: false }, 'iframe should be sandboxed');
    });

    it('TINY-10350: Excluded iframes should not be sandboxed on preprocess/postprocess', () => {
      const editor = hook.editor();
      const result = processPrePost(editor, '<iframe src="https://tiny.cloud"></iframe>', true, Fun.noop, Fun.noop);
      assert.deepEqual(result, { content: '<iframe src="https://tiny.cloud"></iframe>', cancelled: false }, 'Excluded iframe should not be sandboxed');
    });
=======
  it('TINY-10351: Unsafe embeds should be converted on preprocess/postprocess', () => {
    const editor = hook.editor();

    const objectRes = processPrePost(editor, '<object data="about:blank"></object>', true, Fun.noop, Fun.noop);
    assert.deepEqual(objectRes, { content: '<iframe src="about:blank"></iframe>', cancelled: false }, '<object> should be converted');

    const embedRes = processPrePost(editor, '<embed src="about:blank">', true, Fun.noop, Fun.noop);
    assert.deepEqual(embedRes, { content: '<iframe src="about:blank"></iframe>', cancelled: false }, '<embed> should be converted');
>>>>>>> eb3629c5
  });
});<|MERGE_RESOLUTION|>--- conflicted
+++ resolved
@@ -118,7 +118,16 @@
     assert.deepEqual(result, { content: 'a<b>b</b>cX', cancelled: true }, 'Should have a X added and be cancelled');
   });
 
-<<<<<<< HEAD
+  it('TINY-10351: Unsafe embeds should be converted on preprocess/postprocess', () => {
+    const editor = hook.editor();
+
+    const objectRes = processPrePost(editor, '<object data="about:blank"></object>', true, Fun.noop, Fun.noop);
+    assert.deepEqual(objectRes, { content: '<iframe src="about:blank"></iframe>', cancelled: false }, '<object> should be converted');
+
+    const embedRes = processPrePost(editor, '<embed src="about:blank">', true, Fun.noop, Fun.noop);
+    assert.deepEqual(embedRes, { content: '<iframe src="about:blank"></iframe>', cancelled: false }, '<embed> should be converted');
+  });
+
   context('iframe sandboxing', () => {
     const hook = TinyHooks.bddSetupLight<Editor>({
       ...baseSettings,
@@ -136,15 +145,5 @@
       const result = processPrePost(editor, '<iframe src="https://tiny.cloud"></iframe>', true, Fun.noop, Fun.noop);
       assert.deepEqual(result, { content: '<iframe src="https://tiny.cloud"></iframe>', cancelled: false }, 'Excluded iframe should not be sandboxed');
     });
-=======
-  it('TINY-10351: Unsafe embeds should be converted on preprocess/postprocess', () => {
-    const editor = hook.editor();
-
-    const objectRes = processPrePost(editor, '<object data="about:blank"></object>', true, Fun.noop, Fun.noop);
-    assert.deepEqual(objectRes, { content: '<iframe src="about:blank"></iframe>', cancelled: false }, '<object> should be converted');
-
-    const embedRes = processPrePost(editor, '<embed src="about:blank">', true, Fun.noop, Fun.noop);
-    assert.deepEqual(embedRes, { content: '<iframe src="about:blank"></iframe>', cancelled: false }, '<embed> should be converted');
->>>>>>> eb3629c5
   });
 });