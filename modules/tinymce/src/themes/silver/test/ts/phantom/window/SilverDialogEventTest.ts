--- conflicted
+++ resolved
@@ -85,12 +85,8 @@
                 icons: () => <Record<string, string>> {},
                 menuItems: () => <Record<string, any>> {},
                 translate: I18n.translate,
-<<<<<<< HEAD
-                isDisabled: () => false
-=======
-                isReadOnly: () => false,
+                isDisabled: () => false,
                 getSetting: (_settingName: string, defaultVal: any) => defaultVal
->>>>>>> d72cbd69
               }
             },
             dialog: {
