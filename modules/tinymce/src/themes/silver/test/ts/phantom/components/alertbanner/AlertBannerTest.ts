--- conflicted
+++ resolved
@@ -13,12 +13,8 @@
     },
     menuItems: () => <Record<string, any>> {},
     translate: I18n.translate,
-<<<<<<< HEAD
-    isDisabled: () => false
-=======
-    isReadOnly: () => false,
+    isDisabled: () => false,
     getSetting: (_settingName: string, defaultVal: any) => defaultVal
->>>>>>> d72cbd69
   };
 
   TestHelpers.GuiSetup.setup(
