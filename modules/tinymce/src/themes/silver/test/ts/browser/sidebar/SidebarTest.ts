--- conflicted
+++ resolved
@@ -49,7 +49,6 @@
           onShow: logEvent('mysidebar1:show'),
           onHide: logEvent('mysidebar1:hide')
         });
-<<<<<<< HEAD
 
         editor.ui.registry.addSidebar('mysidebar2', {
           tooltip: 'My sidebar 2',
@@ -133,90 +132,6 @@
 
   context('Initialize sidebar with command', () => {
     const hook = TinyHooks.bddSetupLight<Editor>({
-=======
-
-        editor.ui.registry.addSidebar('mysidebar2', {
-          tooltip: 'My sidebar 2',
-          icon: 'italic',
-          onSetup: handleSetup('mysidebar2:render'),
-          onShow: logEvent('mysidebar2:show'),
-          onHide: logEvent('mysidebar2:hide')
-        });
-
-        editor.ui.registry.addSidebar('mysidebar3', {
-          tooltip: 'My sidebar 3',
-          icon: 'comment',
-          onSetup: handleSetup('mysidebar3:render'),
-          onShow: logEvent('mysidebar3:show'),
-          onHide: logEvent('mysidebar3:hide')
-        });
-      }
-    });
-
-    it('TBA: Sidebar initial events test', async () => {
-      await Waiter.pTryUntil('Checking initial events', () => store.assertEq('Asserting initial render and hide of sidebar', [
-        { name: 'mysidebar1:render', index: 0 },
-        { name: 'mysidebar2:render', index: 1 },
-        { name: 'mysidebar3:render', index: 2 },
-        { name: 'mysidebar1:hide', index: 0 },
-        { name: 'mysidebar2:hide', index: 1 },
-        { name: 'mysidebar3:hide', index: 2 }
-      ]));
-    });
-
-    it('TBA: Sidebar structure test', async () => {
-      const sidebar = UiFinder.findIn(SugarBody.body(), '.tox-sidebar-wrap .tox-sidebar').getOrDie();
-      Assertions.assertStructure('Checking structure', ApproxStructure.build((s, str, arr) => s.element('div', {
-        classes: [ arr.has('tox-sidebar') ],
-        children: [
-          s.element('div', {
-            classes: [ arr.has('tox-sidebar__slider') ],
-            children: [
-              s.element('div', {
-                classes: [ arr.has('tox-sidebar__pane-container') ],
-                children: [
-                  s.element('div', {
-                    classes: [ arr.has('tox-sidebar__pane') ],
-                    styles: { display: str.is('none') },
-                    attrs: { 'aria-hidden': str.is('true') }
-                  }),
-                  s.element('div', {
-                    classes: [ arr.has('tox-sidebar__pane') ],
-                    styles: { display: str.is('none') },
-                    attrs: { 'aria-hidden': str.is('true') }
-                  }),
-                  s.element('div', {
-                    classes: [ arr.has('tox-sidebar__pane') ],
-                    styles: { display: str.is('none') },
-                    attrs: { 'aria-hidden': str.is('true') }
-                  })
-                ]
-              })
-            ]
-          })
-        ]
-      })), sidebar);
-    });
-
-    it('TBA: Sidebar actions test', async () => {
-      const editor = hook.editor();
-      await pClickAndAssertEvents(editor, 'My sidebar 1', [{ name: 'mysidebar1:show', index: 0 }]);
-      await pClickAndAssertEvents(editor, 'My sidebar 2', [{ name: 'mysidebar1:hide', index: 0 }, { name: 'mysidebar2:show', index: 1 }]);
-      await pClickAndAssertEvents(editor, 'My sidebar 3', [{ name: 'mysidebar2:hide', index: 1 }, { name: 'mysidebar3:show', index: 2 }]);
-      await pClickAndAssertEvents(editor, 'My sidebar 3', [{ name: 'mysidebar3:hide', index: 2 }]);
-    });
-
-    it('TINY-11178: Toggle sidebar command test', async () => {
-      const editor = hook.editor();
-      await pExecCommandAndAssertEvents(editor, 'mysidebar1', [{ name: 'mysidebar1:show', index: 0 }]);
-      await pExecCommandAndAssertEvents(editor, 'mysidebar2', [{ name: 'mysidebar1:hide', index: 0 }, { name: 'mysidebar2:show', index: 1 }]);
-      await pExecCommandAndAssertEvents(editor, 'mysidebar3', [{ name: 'mysidebar2:hide', index: 1 }, { name: 'mysidebar3:show', index: 2 }]);
-      await pExecCommandAndAssertEvents(editor, 'mysidebar3', [{ name: 'mysidebar3:hide', index: 2 }]);
-    });
-  });
-
-  context('Initialize sidebar with command', () => {
-    const hook = TinyHooks.bddSetupLight<Editor>({
       base_url: '/project/tinymce/js/tinymce',
       toolbar: 'mysidebar1',
       setup: (editor: Editor) => {
@@ -259,7 +174,6 @@
 
   context('Sidebar toggle button', () => {
     const hook = TinyHooks.bddSetup<Editor>({
->>>>>>> 3080f8aa
       base_url: '/project/tinymce/js/tinymce',
       toolbar: 'mysidebar1',
       setup: (editor: Editor) => {
@@ -281,16 +195,6 @@
           onShow: logEvent('mysidebar1:show'),
           onHide: logEvent('mysidebar1:hide')
         });
-<<<<<<< HEAD
-        editor.on('init', () => {
-          editor.execCommand('ToggleSidebar', false, 'mysidebar1');
-        });
-      }
-    });
-
-    it('TINY-11178: Toggle sidebar command on init event test', async () => {
-      const editor = hook.editor();
-=======
       }
     });
 
@@ -298,15 +202,12 @@
       const editor = hook.editor();
       assertButtonEnabled('mysidebar1');
       editor.execCommand('ToggleSidebar', false, 'mysidebar1');
->>>>>>> 3080f8aa
       await Waiter.pTryUntil('Checking sidebar callbacks', () => store.assertEq('Asserting sidebar callbacks', [
         { name: 'mysidebar1:render', index: 0 },
         { name: 'mysidebar1:hide', index: 0 },
         { name: 'mysidebar1:show', index: 0 }
       ]));
       await pExecCommandAndAssertEvents(editor, 'mysidebar1', [{ name: 'mysidebar1:hide', index: 0 }]);
-<<<<<<< HEAD
-=======
 
       editor.mode.set('readonly');
       assertButtonEnabled('mysidebar1');
@@ -321,7 +222,6 @@
       assertButtonEnabled('mysidebar1');
 
       editor.mode.set('design');
->>>>>>> 3080f8aa
     });
   });
 });