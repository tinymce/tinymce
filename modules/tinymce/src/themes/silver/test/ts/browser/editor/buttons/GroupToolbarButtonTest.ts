import { ApproxStructure, Assertions, Mouse, StructAssert, UiFinder } from '@ephox/agar';
import { describe, it } from '@ephox/bedrock-client';
import { SugarBody } from '@ephox/sugar';
import { McEditor } from '@ephox/wrap-mcagar';

import Editor from 'tinymce/core/api/Editor';
<<<<<<< HEAD
=======
import { RawEditorOptions } from 'tinymce/core/api/OptionTypes';
import PromisePolyfill from 'tinymce/core/api/util/Promise';
>>>>>>> f0298842

import { extractOnlyOne } from '../../../module/UiUtils';

describe('browser.tinymce.themes.silver.editor.buttons.GroupToolbarButtonTest', () => {

  const defaultToolbarGroupOptions = {
    toolbar: 'formatting',
    toolbar_groups: {
      formatting: {
        icon: 'more-drawer',
        tooltip: 'Formatting',
        items: 'bold | italic'
      }
    }
  };

  const defaultToolbarGroupStruct = ApproxStructure.build((s, str, arr) => s.element('div', {
    classes: [ arr.has('tox-toolbar__overflow') ],
    children: [
      s.element('div', {
        classes: [ arr.has('tox-toolbar__group') ],
        children: [
          s.element('button', {
            attrs: { title: str.is('Bold') }
          })
        ]
      }),
      s.element('div', {
        classes: [ arr.has('tox-toolbar__group') ],
        children: [
          s.element('button', {
            attrs: { title: str.is('Italic') }
          })
        ]
      })
    ]
  }));

  const pTestWithEditor = async (options: RawEditorOptions, pDoTest: () => Promise<void>) => {
    const editor = await McEditor.pFromSettings<Editor>({
      theme: 'silver',
      base_url: '/project/tinymce/js/tinymce',
      toolbar_mode: 'floating',
      ...options
    });
    await UiFinder.pWaitForVisible('Waiting for menubar', SugarBody.body(), '.tox-menubar');
    await pDoTest();
    McEditor.remove(editor);
  };

  const testToolbarGroup = (options: RawEditorOptions, buttonSelector: string, toolbarSelector: string, expectedStruct: StructAssert) => () =>
    pTestWithEditor(options, async () => {
      Mouse.clickOn(SugarBody.body(), buttonSelector);
      await UiFinder.pWaitForVisible('Wait for toolbar to appear', SugarBody.body(), toolbarSelector);
      const toolbarGroup = extractOnlyOne(SugarBody.body(), toolbarSelector);
      Assertions.assertStructure(
        'Checking structure of the toolbar group',
        expectedStruct,
        toolbarGroup
      );
    });

  it('TINY-4229: Register floating group toolbar button via editor settings', testToolbarGroup(
    defaultToolbarGroupOptions,
    'button[title="Formatting"]',
    '.tox-toolbar__overflow',
    defaultToolbarGroupStruct
  ));

  it('TINY-4229: Register floating group toolbar button via editor API', testToolbarGroup(
    {
      toolbar: 'alignment',
      setup: (editor) => {
        editor.ui.registry.addGroupToolbarButton('alignment', {
          icon: 'align-left',
          tooltip: 'Alignment',
          items: [
            { name: 'Alignment', items: [ 'alignleft', 'aligncenter', 'alignright' ] }
          ]
        });
      }
    },
    'button[title="Alignment"]',
    '.tox-toolbar__overflow',
    ApproxStructure.build((s, str, arr) => s.element('div', {
      classes: [ arr.has('tox-toolbar__overflow') ],
      children: [
        s.element('div', {
          classes: [ arr.has('tox-toolbar__group') ],
          children: [
            s.element('button', {
              attrs: { title: str.is('Align left') }
            }),
            s.element('button', {
              attrs: { title: str.is('Align center') }
            }),
            s.element('button', {
              attrs: { title: str.is('Align right') }
            })
          ]
        })
      ]
    }))
  ));

  it('TINY-4616: Group toolbars are ignored when using wrap toolbar mode', () =>
    pTestWithEditor({
      ...defaultToolbarGroupOptions,
      toolbar: 'formatting | underline',
      toolbar_mode: 'wrap'
    }, () => {
      UiFinder.notExists(SugarBody.body(), 'button[title="Formatting"]');
      UiFinder.exists(SugarBody.body(), 'button[title="Underline"]');
      return Promise.resolve();
    })
  );
});<|MERGE_RESOLUTION|>--- conflicted
+++ resolved
@@ -4,11 +4,7 @@
 import { McEditor } from '@ephox/wrap-mcagar';
 
 import Editor from 'tinymce/core/api/Editor';
-<<<<<<< HEAD
-=======
 import { RawEditorOptions } from 'tinymce/core/api/OptionTypes';
-import PromisePolyfill from 'tinymce/core/api/util/Promise';
->>>>>>> f0298842
 
 import { extractOnlyOne } from '../../../module/UiUtils';
 
