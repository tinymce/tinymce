--- conflicted
+++ resolved
@@ -267,11 +267,7 @@
 
     assertMenuBelowMenubar();
 
-<<<<<<< HEAD
-    await adjustScrollPosition();
-=======
     await pAdjustScrollPosition();
->>>>>>> 62ea37b2
     await Waiter.pTryUntil(
       'Waiting until the menu is positioned under the menubar',
       () => assertMenuBelowMenubar()
