--- conflicted
+++ resolved
@@ -420,19 +420,14 @@
       const editor = hook.editor();
 
       editor.setContent('<p>ab</p>');
-      TinyUiActions.clickOnToolbar(editor, '[title="Reveal or hide additional toolbar items"]');
+      TinyUiActions.clickOnToolbar(editor, '[title="Reveal or hide more toolbar items"]');
 
       editor.execCommand('ToggleView', false, 'myview1');
       assertViewHtml(0, '<button>myview1</button>');
       editor.execCommand('ToggleView', false, 'myview1');
       assertMainViewVisible();
-<<<<<<< HEAD
-      const moreButton = UiFinder.findIn(TinyDom.container(editor), '[title="Reveal or hide additional toolbar items"]');
-      assert.isTrue(moreButton.isValue(), '"Expand or collapse" button should be there');
-=======
       const moreButton = UiFinder.findIn(TinyDom.container(editor), '[title="Reveal or hide more toolbar items"]');
       assert.isTrue(moreButton.isValue(), '"Reveal or hide" button should be there');
->>>>>>> b6ca21fa
     });
   });
 });