import { Mouse, UiFinder, Waiter } from '@ephox/agar';
import { context, describe, it } from '@ephox/bedrock-client';
import { Css, Height, Remove, Scroll, SugarBody, SugarElement, Traverse } from '@ephox/sugar';
import { TinyDom, TinyHooks, TinyUiActions } from '@ephox/wrap-mcagar';
import { assert } from 'chai';

import Editor from 'tinymce/core/api/Editor';
import { Dialog } from 'tinymce/core/api/ui/Ui';

import * as DialogUtils from '../../module/DialogUtils';
import * as PageScroll from '../../module/PageScroll';
import { resizeToPos, scrollRelativeEditor } from '../../module/UiUtils';

describe('browser.tinymce.themes.silver.window.SilverInlineDialogPositionTest', () => {
  const dialogSpec: Dialog.DialogSpec<{}> = {
    title: 'Silver Test Inline (Toolbar) Dialog',
    body: {
      type: 'panel',
      items: []
    },
    buttons: [
      {
        type: 'cancel',
        name: 'cancel',
        text: 'Cancel'
      }
    ],
    initialData: {}
  };

  const pAssertPos = (dialog: SugarElement<HTMLElement>, pos: string, x: number, y: number) =>
    Waiter.pTryUntil('Wait for dialog position to update', () => {
      const diff = 5;
      const position = Css.get(dialog, 'position');
      const top = dialog.dom.offsetTop;
      const left = dialog.dom.offsetLeft;
      assert.equal(position, pos, `Dialog position (${position}) should be ${pos}`);
      assert.approximately(top, y, diff, `Dialog top position (${top}px) should be ~${y}px`);
      assert.approximately(left, x, diff, `Dialog left position (${left}px) should be ~${x}px`);
    });

  const openDialog = (editor: Editor): SugarElement<HTMLElement> => {
    DialogUtils.open(editor, dialogSpec, { inline: 'toolbar' });
    const dialog = UiFinder.findIn(SugarBody.body(), '.tox-dialog-inline').getOrDie();
    return Traverse.parent(dialog).getOr(dialog) as SugarElement<HTMLElement>;
  };

  context('Top toolbar positioning', () => {
    const hook = TinyHooks.bddSetup<Editor>({
      base_url: '/project/tinymce/js/tinymce',
      resize: 'both',
      height: 400,
      width: 650,
      toolbar_sticky: false,
      toolbar_mode: 'wrap'
    }, []);

    it('Test position when resizing', async () => {
      const editor = hook.editor();
      const resizeHandle = UiFinder.findIn(SugarBody.body(), '.tox-statusbar__resize-handle').getOrDie();
      const dialog = openDialog(editor);
      await pAssertPos(dialog, 'absolute', 158, -306);

      // Shrink the editor to 300px
      Mouse.mouseDown(resizeHandle);
      resizeToPos(650, 400, 500, 300);
      await pAssertPos(dialog, 'absolute', 5, -166); // Toolbar wraps so y diff is 100 + toolbar height

      // Enlarge the editor to 500px
      Mouse.mouseDown(resizeHandle);
      resizeToPos(500, 300, 750, 500);
      await pAssertPos(dialog, 'absolute', 258, -406);

      // Resize back to the original size
      Mouse.mouseDown(resizeHandle);
      resizeToPos(750, 500, 650, 400);
      await pAssertPos(dialog, 'absolute', 158, -306);

      DialogUtils.close(editor);
    });

    it('Test position when scrolling', async () => {
      const editor = hook.editor();
      const dialog = openDialog(editor);

      // Enlarge the editor to 2000px
      Height.set(TinyDom.container(editor), 2000);
<<<<<<< HEAD
      editor.fire('ResizeEditor');
      await pAssertPos(dialog, 'absolute', 158, -1906);
=======
      editor.dispatch('ResizeEditor');
      await pAssertPos(dialog, 'absolute', 105, -1910);
>>>>>>> 29377731

      // Scroll to 1500px and assert docked
      Scroll.to(0, 1500);
      await pAssertPos(dialog, 'fixed', 158, 0);

      // Scroll back to top and assert not docked
      Scroll.to(0, 0);
      await pAssertPos(dialog, 'absolute', 158, -1906);

      DialogUtils.close(editor);
    });

    it('Test initial position when initially scrolled', async () => {
      const editor = hook.editor();

      // Enlarge the editor to 2000px
      Height.set(TinyDom.container(editor), 2000);
      editor.dispatch('ResizeEditor');

      // Scroll to 1500px, open the dialog and assert docked
      Scroll.to(0, 1500);
      const dialog = openDialog(editor);
      await pAssertPos(dialog, 'fixed', 158, 0);

      // Scroll back to top and assert not docked
      Scroll.to(0, 0);
      await pAssertPos(dialog, 'absolute', 158, -1906);

      DialogUtils.close(editor);
    });
  });

  context('Bottom toolbar positioning', () => {
    const hook = TinyHooks.bddSetup<Editor>({
      base_url: '/project/tinymce/js/tinymce',
      height: 400,
      width: 600,
      toolbar_sticky: true,
      toolbar_location: 'bottom'
    }, []);

    PageScroll.bddSetup(hook.editor, 1000);

    it('Position of dialog should be constant when toolbar bottom docks', async () => {
      const editor = hook.editor();

      // Scroll so that the editor is fully in view
      scrollRelativeEditor(editor, 'top', -100);
      const dialog = openDialog(editor);
      await pAssertPos(dialog, 'absolute', 108, -1387);

      // Scroll so that bottom of window overlaps bottom of editor
      scrollRelativeEditor(editor, 'bottom', -200);
      await pAssertPos(dialog, 'absolute', 108, -1387);

      // Scroll so that top of window overlaps top of editor
      scrollRelativeEditor(editor, 'top', 200);
      await pAssertPos(dialog, 'fixed', 108, 0);

      DialogUtils.close(editor);
    });

    it('Test position when resizing', async () => {
      const editor = hook.editor();
      const resizeHandle = UiFinder.findIn(SugarBody.body(), '.tox-statusbar__resize-handle').getOrDie();

      scrollRelativeEditor(editor, 'top', -100);
      const dialog = openDialog(editor);
      await pAssertPos(dialog, 'absolute', 108, -1387);

      // Shrink the editor to 300px
      Mouse.mouseDown(resizeHandle);
      resizeToPos(600, 400, 600, 300);
      await pAssertPos(dialog, 'absolute', 108, -1287);

      DialogUtils.close(editor);
    });
  });

  context('Bottom toolbar with inline editor positioning', () => {
    const hook = TinyHooks.bddSetupFromElement<Editor>({
      theme: 'silver',
      base_url: '/project/tinymce/js/tinymce',
      inline: true,
      toolbar_location: 'bottom'
    }, () => {
      const div = SugarElement.fromHtml<HTMLDivElement>('<div style="width: 600px; height: 400px;"></div>');
      return {
        element: div,
        teardown: () => Remove.remove(div)
      };
    }, []);

    PageScroll.bddSetup(hook.editor, 1000);

    it('Position of dialog should be constant when toolbar bottom docks', async () => {
      const editor = hook.editor();

      // Scroll so that the editor is fully in view
      scrollRelativeEditor(editor, 'top', -100);
      editor.focus();
      await TinyUiActions.pWaitForPopup(editor, '.tox-tinymce-inline');
      const dialog = openDialog(editor);
      await pAssertPos(dialog, 'absolute', 106, -1388);

      // Scroll so that bottom of window overlaps bottom of editor
      scrollRelativeEditor(editor, 'bottom', -200);
      await pAssertPos(dialog, 'absolute', 106, -1388);

      // Scroll so that top of window overlaps top of editor
      scrollRelativeEditor(editor, 'top', 200);
      await pAssertPos(dialog, 'fixed', 106, 0);

      DialogUtils.close(editor);
    });
  });
});<|MERGE_RESOLUTION|>--- conflicted
+++ resolved
@@ -85,13 +85,8 @@
 
       // Enlarge the editor to 2000px
       Height.set(TinyDom.container(editor), 2000);
-<<<<<<< HEAD
-      editor.fire('ResizeEditor');
-      await pAssertPos(dialog, 'absolute', 158, -1906);
-=======
       editor.dispatch('ResizeEditor');
-      await pAssertPos(dialog, 'absolute', 105, -1910);
->>>>>>> 29377731
+      await pAssertPos(dialog, 'absolute', 158, -1910);
 
       // Scroll to 1500px and assert docked
       Scroll.to(0, 1500);
