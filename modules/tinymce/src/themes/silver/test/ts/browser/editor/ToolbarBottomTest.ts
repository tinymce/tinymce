--- conflicted
+++ resolved
@@ -7,12 +7,7 @@
 import { assert } from 'chai';
 
 import Editor from 'tinymce/core/api/Editor';
-<<<<<<< HEAD
-import { RawEditorSettings } from 'tinymce/core/api/SettingsTypes';
-=======
 import { RawEditorOptions } from 'tinymce/core/api/OptionTypes';
-import PromisePolyfill from 'tinymce/core/api/util/Promise';
->>>>>>> f0298842
 
 interface Scenario {
   readonly options: RawEditorOptions;
