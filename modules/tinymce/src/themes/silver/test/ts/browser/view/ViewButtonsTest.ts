--- conflicted
+++ resolved
@@ -1,9 +1,5 @@
 import { FocusTools, UiFinder } from '@ephox/agar';
-<<<<<<< HEAD
-import { context, describe, it } from '@ephox/bedrock-client';
-=======
 import { afterEach, context, describe, it } from '@ephox/bedrock-client';
->>>>>>> 3080f8aa
 import { Arr, Fun } from '@ephox/katamari';
 import { Class, SugarDocument } from '@ephox/sugar';
 import { TinyDom, TinyHooks, TinyUiActions } from '@ephox/wrap-mcagar';
