--- conflicted
+++ resolved
@@ -100,7 +100,6 @@
   const closeSwatchButtonMenu = closeMenu('swatch-button');
   const openAndGetForecolorMenu = openAndGetMenu('Text color');
   const closeForecolorMenu = closeMenu('Text color');
-<<<<<<< HEAD
   const pOpenAndGetMenuColorMenu = async (editor: Editor) => {
     const mainButton = 'button:contains("Color")';
     const submenuButton = 'div[title="Background color"]';
@@ -111,10 +110,8 @@
   };
   const closeAndGetMenuColorMenu = (editor: Editor) =>
     TinyUiActions.clickOnMenu(editor, 'button:contains("Color")');
-=======
   const openAndGetBackcolorMenu = openAndGetMenu('Background color');
   const closeBackcolorMenu = closeMenu('Background color');
->>>>>>> 9b6ef28b
 
   TestHelpers.GuiSetup.bddAddStyles(SugarDocument.getDocument(), [
     ':focus { transform: scale(0.8) }'
