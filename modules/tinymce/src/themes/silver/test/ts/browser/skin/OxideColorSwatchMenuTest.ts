--- conflicted
+++ resolved
@@ -101,15 +101,9 @@
       );
     };
 
-<<<<<<< HEAD
-  const openAndGetSwatchButtonMenu = openAndGetMenu('swatch-button');
-  const pCloseSwatchButtonMenu = pCloseMenu('swatch-button');
-  const openAndGetForecolorMenu = openAndGetMenu('forecolor');
-=======
   const pOpenAndGetSwatchButtonMenu = pOpenAndGetMenu('swatch-button');
   const pCloseSwatchButtonMenu = pCloseMenu('swatch-button');
   const pOpenAndGetForecolorMenu = pOpenAndGetMenu('forecolor');
->>>>>>> 62ea37b2
   const pCloseForecolorMenu = pCloseMenu('forecolor');
   const pOpenAndGetMenuColorMenu = async (editor: Editor) => {
     const mainButton = 'button:contains("Color")';
@@ -137,11 +131,7 @@
     return Waiter.pTryUntil('The menu should have closed', () => UiFinder.notExists(TinyUiActions.getUiRoot(editor), '[role="menu"] div[aria-label^="Text color"]'));
   };
 
-<<<<<<< HEAD
-  const openAndGetBackcolorMenu = openAndGetMenu('backcolor');
-=======
   const pOpenAndGetBackcolorMenu = pOpenAndGetMenu('backcolor');
->>>>>>> 62ea37b2
   const pCloseBackcolorMenu = pCloseMenu('backcolor');
 
   TestHelpers.GuiSetup.bddAddStyles(SugarDocument.getDocument(), [
