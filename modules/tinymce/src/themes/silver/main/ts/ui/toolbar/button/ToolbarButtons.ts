import {
  AddEventsBehaviour, AlloyComponent, AlloyEvents, AlloyTriggers, Behaviour, Button as AlloyButton, Disabling, FloatingToolbarButton, Focusing,
  GuiFactory,
  Keying, Memento, NativeEvents, Replacing, SketchSpec, SplitDropdown as AlloySplitDropdown, SystemEvents, TieredData, TieredMenuTypes, Toggling,
  Tooltipping,
  Unselecting
} from '@ephox/alloy';
import { Toolbar } from '@ephox/bridge';
import { Arr, Cell, Fun, Future, Id, Merger, Optional, Type } from '@ephox/katamari';
import { Attribute, EventArgs, SelectorFind } from '@ephox/sugar';

import { ToolbarGroupOption } from '../../../api/Options';
import { UiFactoryBackstage, UiFactoryBackstageProviders, UiFactoryBackstageShared } from '../../../backstage/Backstage';
import * as ReadOnly from '../../../ReadOnly';
import * as ConvertShortcut from '../../../ui/alien/ConvertShortcut';
import { DisablingConfigs } from '../../alien/DisablingConfigs';
import { detectSize } from '../../alien/FlatgridAutodetect';
import { SimpleBehaviours } from '../../alien/SimpleBehaviours';
import * as UiUtils from '../../alien/UiUtils';
import { renderLabel, renderReplaceableIconFromPack } from '../../button/ButtonSlices';
import { onControlAttached, onControlDetached, OnDestroy } from '../../controls/Controls';
import { updateMenuIcon, UpdateMenuIconEvent, updateMenuText, UpdateMenuTextEvent } from '../../dropdown/CommonDropdown';
import * as Icons from '../../icons/Icons';
import { componentRenderPipeline } from '../../menus/item/build/CommonMenuItem';
import { classForPreset } from '../../menus/item/ItemClasses';
import ItemResponse from '../../menus/item/ItemResponse';
import { createPartialChoiceMenu } from '../../menus/menu/MenuChoice';
import { deriveMenuMovement } from '../../menus/menu/MenuMovement';
import * as MenuParts from '../../menus/menu/MenuParts';
import { createTieredDataFrom } from '../../menus/menu/SingleMenu';
import { SingleMenuItemSpec } from '../../menus/menu/SingleMenuTypes';
import { renderToolbarGroup, ToolbarGroup } from '../CommonToolbar';
import { ToolbarButtonClasses } from './ButtonClasses';
import { commonButtonDisplayEvent, onToolbarButtonExecute, toolbarButtonEventOrder } from './ButtonEvents';

type Behaviours = Behaviour.NamedConfiguredBehaviour<any, any, any>[];
type AlloyButtonSpec = Parameters<typeof AlloyButton['sketch']>[0];

interface Specialisation<T> {
  readonly toolbarButtonBehaviours: Behaviours;
  readonly getApi: (comp: AlloyComponent) => T;
  readonly onSetup: (api: T) => OnDestroy<T>;
}

interface GeneralToolbarButton<T> {
  readonly icon: Optional<string>;
  readonly text: Optional<string>;
  readonly tooltip: Optional<string>;
  readonly shortcut: Optional<string>;
  readonly onAction: (api: T) => void;
  readonly enabled: boolean;
}

interface ChoiceFetcher {
  readonly fetch: (callback: (value: SingleMenuItemSpec[]) => void) => void;
  readonly columns: 'auto' | number;
  readonly presets: Toolbar.PresetTypes;
  readonly onItemAction: (api: Toolbar.ToolbarSplitButtonInstanceApi, value: string) => void;
  readonly select: Optional<(value: string) => boolean>;
}

const getButtonApi = (component: AlloyComponent): Toolbar.ToolbarButtonInstanceApi => ({
  isEnabled: () => !Disabling.isDisabled(component),
  setEnabled: (state: boolean) => Disabling.set(component, !state),
  setText: (text: string) => AlloyTriggers.emitWith(component, updateMenuText, {
    text
  }),
  setIcon: (icon: string) => AlloyTriggers.emitWith(component, updateMenuIcon, {
    icon
  })
});

const getToggleApi = (component: AlloyComponent): Toolbar.ToolbarToggleButtonInstanceApi => ({
  setActive: (state) => {
    Toggling.set(component, state);
  },
  isActive: () => Toggling.isOn(component),
  isEnabled: () => !Disabling.isDisabled(component),
  setEnabled: (state: boolean) => Disabling.set(component, !state),
  setText: (text: string) => AlloyTriggers.emitWith(component, updateMenuText, {
    text
  }),
  setIcon: (icon: string) => AlloyTriggers.emitWith(component, updateMenuIcon, {
    icon
  })
});

const getTooltipAttributes = (tooltip: Optional<string>, providersBackstage: UiFactoryBackstageProviders) => tooltip.map<{}>((tooltip) => ({
  'aria-label': providersBackstage.translate(tooltip),
})).getOr({});

const focusButtonEvent = Id.generate('focus-button');

const renderCommonStructure = (
  optIcon: Optional<string>,
  optText: Optional<string>,
  tooltip: Optional<string>,
  behaviours: Optional<Behaviours>,
  providersBackstage: UiFactoryBackstageProviders,
  btnName?: string
): AlloyButtonSpec => {
  const optMemDisplayText = optText.map(
    (text) => Memento.record(renderLabel(text, ToolbarButtonClasses.Button, providersBackstage))
  );
  const optMemDisplayIcon = optIcon.map(
    (icon) => Memento.record(renderReplaceableIconFromPack(icon, providersBackstage.icons))
  );
  return {
    dom: {
      tag: 'button',
      classes: [ ToolbarButtonClasses.Button ].concat(optText.isSome() ? [ ToolbarButtonClasses.MatchWidth ] : []),
      attributes: {
        ...getTooltipAttributes(tooltip, providersBackstage),
        ...(Type.isNonNullable(btnName) ? { 'data-mce-name': btnName } : {})
      }
    },
    components: componentRenderPipeline([
      optMemDisplayIcon.map((mem) => mem.asSpec()),
      optMemDisplayText.map((mem) => mem.asSpec()),
    ]),

    eventOrder: {
      [NativeEvents.mousedown()]: [
        'focusing',
        'alloy.base.behaviour',
        commonButtonDisplayEvent
      ],
      [SystemEvents.attachedToDom()]: [ commonButtonDisplayEvent, 'toolbar-group-button-events' ]
    },

    buttonBehaviours: Behaviour.derive(
      [
        DisablingConfigs.toolbarButton(providersBackstage.isDisabled),
        ReadOnly.receivingConfig(),
        AddEventsBehaviour.config(commonButtonDisplayEvent, [
          AlloyEvents.runOnAttached((comp, _se) => UiUtils.forceInitialSize(comp)),
          AlloyEvents.run<UpdateMenuTextEvent>(updateMenuText, (comp, se) => {
            optMemDisplayText.bind((mem) => mem.getOpt(comp)).each((displayText) => {
              Replacing.set(displayText, [ GuiFactory.text(providersBackstage.translate(se.event.text)) ]);
            });
          }),
          AlloyEvents.run<UpdateMenuIconEvent>(updateMenuIcon, (comp, se) => {
            optMemDisplayIcon.bind((mem) => mem.getOpt(comp)).each((displayIcon) => {
              Replacing.set(displayIcon, [ renderReplaceableIconFromPack(se.event.icon, providersBackstage.icons) ]);
            });
          }),
          AlloyEvents.run<EventArgs<MouseEvent>>(NativeEvents.mousedown(), (button, se) => {
            se.event.prevent();
            AlloyTriggers.emit(button, focusButtonEvent);
          })
        ])
      ].concat(behaviours.getOr([ ]))
    )
  };
};

const renderFloatingToolbarButton = (spec: Toolbar.GroupToolbarButton, backstage: UiFactoryBackstage, identifyButtons: (toolbar: string | ToolbarGroupOption[]) => ToolbarGroup[], attributes: Record<string, string>, btnName?: string): SketchSpec => {
  const sharedBackstage = backstage.shared;
  const editorOffCell = Cell(Fun.noop);
  const specialisation = {
    toolbarButtonBehaviours: [],
    getApi: getButtonApi,
    onSetup: spec.onSetup
  };
  const behaviours: Behaviours = [
    AddEventsBehaviour.config('toolbar-group-button-events', [
      onControlAttached(specialisation, editorOffCell),
      onControlDetached(specialisation, editorOffCell)
    ])
  ];

  return FloatingToolbarButton.sketch({
    lazySink: sharedBackstage.getSink,
    fetch: () => Future.nu((resolve) => {
      resolve(Arr.map(identifyButtons(spec.items), renderToolbarGroup));
    }),
    markers: {
      toggledClass: ToolbarButtonClasses.Ticked
    },
    parts: {
      button: renderCommonStructure(spec.icon, spec.text, spec.tooltip, Optional.some(behaviours), sharedBackstage.providers, btnName),
      toolbar: {
        dom: {
          tag: 'div',
          classes: [ 'tox-toolbar__overflow' ],
          attributes
        }
      }
    }
  });
};

const renderCommonToolbarButton = <T>(spec: GeneralToolbarButton<T>, specialisation: Specialisation<T>, providersBackstage: UiFactoryBackstageProviders, btnName?: string): SketchSpec => {
  const editorOffCell = Cell(Fun.noop);
  const structure = renderCommonStructure(spec.icon, spec.text, spec.tooltip, Optional.none(), providersBackstage, btnName);
  return AlloyButton.sketch({
    dom: structure.dom,
    components: structure.components,

    eventOrder: toolbarButtonEventOrder,
    buttonBehaviours: {
      ...Behaviour.derive(
        [
          AddEventsBehaviour.config('toolbar-button-events', [
            onToolbarButtonExecute<T>({
              onAction: spec.onAction,
              getApi: specialisation.getApi
            }),
            onControlAttached(specialisation, editorOffCell),
            onControlDetached(specialisation, editorOffCell)
          ]),
          ...(spec.tooltip.map(
            (t) => Tooltipping.config(
              providersBackstage.tooltips.getConfig({
                tooltipText: providersBackstage.translate(t) + spec.shortcut.map((shortcut) => ` (${ConvertShortcut.convertText(shortcut)})`).getOr(''),
              })
            )
          )).toArray(),
          // Enable toolbar buttons by default
          DisablingConfigs.toolbarButton(() => !spec.enabled || providersBackstage.isDisabled()),
          ReadOnly.receivingConfig()
        ].concat(specialisation.toolbarButtonBehaviours)
      ),
      // Here we add the commonButtonDisplayEvent behaviour from the structure so we can listen
      // to updateMenuIcon and updateMenuText events and run the defined callbacks as they are
      // defined in the renderCommonStructure function and fix the size of the button onAttached.
      [commonButtonDisplayEvent]: structure.buttonBehaviours?.[commonButtonDisplayEvent],
    }
  });
};

const renderToolbarButton = (spec: Toolbar.ToolbarButton, providersBackstage: UiFactoryBackstageProviders, btnName?: string): SketchSpec =>
  renderToolbarButtonWith(spec, providersBackstage, [ ], btnName);

const renderToolbarButtonWith = (spec: Toolbar.ToolbarButton, providersBackstage: UiFactoryBackstageProviders, bonusEvents: AlloyEvents.AlloyEventKeyAndHandler<any>[], btnName?: string): SketchSpec =>
  renderCommonToolbarButton(spec, {
    toolbarButtonBehaviours: (bonusEvents.length > 0 ? [
      // TODO: May have to pass through eventOrder if events start clashing
      AddEventsBehaviour.config('toolbarButtonWith', bonusEvents)
    ] : [ ]),
    getApi: getButtonApi,
    onSetup: spec.onSetup
  }, providersBackstage, btnName);

const renderToolbarToggleButton = (spec: Toolbar.ToolbarToggleButton, providersBackstage: UiFactoryBackstageProviders, btnName?: string): SketchSpec =>
  renderToolbarToggleButtonWith(spec, providersBackstage, [ ], btnName);

const renderToolbarToggleButtonWith = (spec: Toolbar.ToolbarToggleButton, providersBackstage: UiFactoryBackstageProviders, bonusEvents: AlloyEvents.AlloyEventKeyAndHandler<any>[], btnName?: string): SketchSpec =>
  renderCommonToolbarButton(spec,
    {
      toolbarButtonBehaviours: [
        Replacing.config({ }),
        Toggling.config({ toggleClass: ToolbarButtonClasses.Ticked, aria: { mode: 'pressed' }, toggleOnExecute: false })
      ].concat(bonusEvents.length > 0 ? [
        // TODO: May have to pass through eventOrder if events start clashing
        AddEventsBehaviour.config('toolbarToggleButtonWith', bonusEvents)
      ] : [ ]),
      getApi: getToggleApi,
      onSetup: spec.onSetup
    },
    providersBackstage,
    btnName
  );

const fetchChoices = (getApi: (comp: AlloyComponent) => Toolbar.ToolbarSplitButtonInstanceApi, spec: ChoiceFetcher, providersBackstage: UiFactoryBackstageProviders) =>
  (comp: AlloyComponent): Future<Optional<TieredData>> =>
    Future.nu<SingleMenuItemSpec[]>((callback) => spec.fetch(callback))
      .map((items) => Optional.from(createTieredDataFrom(
        Merger.deepMerge(
          createPartialChoiceMenu(
            Id.generate('menu-value'),
            items,
            (value) => {
              spec.onItemAction(getApi(comp), value);
            },
            spec.columns,
            spec.presets,
            ItemResponse.CLOSE_ON_EXECUTE,
            spec.select.getOr(Fun.never),
            providersBackstage
          ),
          {
            movement: deriveMenuMovement(spec.columns, spec.presets),
            menuBehaviours: SimpleBehaviours.unnamedEvents(spec.columns !== 'auto' ? [ ] : [
              AlloyEvents.runOnAttached((comp, _se) => {
                detectSize(comp, 4, classForPreset(spec.presets)).each(({ numRows, numColumns }) => {
                  Keying.setGridSize(comp, numRows, numColumns);
                });
              })
            ])
          } as TieredMenuTypes.PartialMenuSpec
        )
      )));

// TODO: hookup onSetup and onDestroy
const renderSplitButton = (spec: Toolbar.ToolbarSplitButton, sharedBackstage: UiFactoryBackstageShared, btnName?: string): SketchSpec => {
  const tooltipString = Cell<string>(spec.tooltip.getOr(''));

  const getApi = (comp: AlloyComponent): Toolbar.ToolbarSplitButtonInstanceApi => ({
    isEnabled: () => !Disabling.isDisabled(comp),
    setEnabled: (state: boolean) => Disabling.set(comp, !state),
    setIconFill: (id, value) => {
      SelectorFind.descendant(comp.element, `svg path[class="${id}"], rect[class="${id}"]`).each((underlinePath) => {
        Attribute.set(underlinePath, 'fill', value);
      });
    },
    setActive: (state) => {
      // Toggle the pressed aria state component
      Attribute.set(comp.element, 'aria-pressed', state);
      // Toggle the inner button state, as that's the toggle component of the split button
      SelectorFind.descendant(comp.element, 'span').each((button) => {
        comp.getSystem().getByDom(button).each((buttonComp) => Toggling.set(buttonComp, state));
      });
    },
    isActive: () => SelectorFind.descendant(comp.element, 'span').exists((button) => comp.getSystem().getByDom(button).exists(Toggling.isOn)),
    setText: (text: string) =>
      SelectorFind.descendant(comp.element, 'span').each((button) =>
        comp.getSystem().getByDom(button).each((buttonComp) =>
          AlloyTriggers.emitWith(buttonComp, updateMenuText, {
            text
          }))
      ),
    setIcon: (icon: string) =>
      SelectorFind.descendant(comp.element, 'span').each((button) =>
        comp.getSystem().getByDom(button).each((buttonComp) =>
          AlloyTriggers.emitWith(buttonComp, updateMenuIcon, {
            icon
          }))
      ),
    setTooltip: (tooltip: string) => {
      const translatedTooltip = sharedBackstage.providers.translate(tooltip);
      Attribute.set(comp.element, 'aria-label', translatedTooltip);
      tooltipString.set(tooltip);
    }
  });

  const editorOffCell = Cell(Fun.noop);
  const specialisation = {
    getApi,
    onSetup: spec.onSetup
  };
  return AlloySplitDropdown.sketch({
    dom: {
      tag: 'div',
      classes: [ ToolbarButtonClasses.SplitButton ],
      attributes: {
        'aria-pressed': false,
        ...getTooltipAttributes(spec.tooltip, sharedBackstage.providers),
        ...(Type.isNonNullable(btnName) ? { 'data-mce-name': btnName } : {})
      }
    },

    onExecute: (button: AlloyComponent) => {
      const api = getApi(button);
      if (api.isEnabled()) {
        spec.onAction(api);
      }
    },

    onItemExecute: (_a, _b, _c) => { },

    splitDropdownBehaviours: Behaviour.derive([
      DisablingConfigs.splitButton(sharedBackstage.providers.isDisabled),
      ReadOnly.receivingConfig(),
      AddEventsBehaviour.config('split-dropdown-events', [
        AlloyEvents.runOnAttached((comp, _se) => UiUtils.forceInitialSize(comp)),
        AlloyEvents.run(focusButtonEvent, Focusing.focus),
        onControlAttached(specialisation, editorOffCell),
        onControlDetached(specialisation, editorOffCell)
      ]),
      Unselecting.config({ }),
      ...(spec.tooltip.map((tooltip) => {
        return Tooltipping.config(
          {
            ...sharedBackstage.providers.tooltips.getConfig({
<<<<<<< HEAD
              tooltipText: sharedBackstage.providers.translate(tooltip)
            }),
            onShow: (comp) => {
              if (tooltipString.get() !== tooltip) {
                const translatedTooltip = sharedBackstage.providers.translate(tooltipString.get());
                Tooltipping.setComponents(comp,
                  sharedBackstage.providers.tooltips.getComponents({ tooltipText: translatedTooltip })
                );
              }
            }
=======
              tooltipText: sharedBackstage.providers.translate(tooltip),
              onShow: (comp) => {
                if (tooltipString.get() !== tooltip) {
                  const translatedTooltip = sharedBackstage.providers.translate(tooltipString.get());
                  Tooltipping.setComponents(comp,
                    sharedBackstage.providers.tooltips.getComponents({ tooltipText: translatedTooltip })
                  );
                }
              }
            }),
>>>>>>> 597faa78
          }
        );
      }).toArray())
    ]),

    eventOrder: {
      [SystemEvents.attachedToDom()]: [ 'alloy.base.behaviour', 'split-dropdown-events', 'tooltipping' ],
      [SystemEvents.detachedFromDom()]: [ 'split-dropdown-events', 'tooltipping' ]
    },

    toggleClass: ToolbarButtonClasses.Ticked,
    lazySink: sharedBackstage.getSink,
    fetch: fetchChoices(getApi, spec, sharedBackstage.providers),

    parts: {
      // FIX: hasIcons
      menu: MenuParts.part(false, spec.columns, spec.presets)
    },

    components: [
      AlloySplitDropdown.parts.button(
        renderCommonStructure(spec.icon, spec.text, Optional.none(), Optional.some([
          Toggling.config({ toggleClass: ToolbarButtonClasses.Ticked, toggleOnExecute: false })
        ]), sharedBackstage.providers)
      ),
      AlloySplitDropdown.parts.arrow({
        dom: {
          tag: 'button',
          classes: [ ToolbarButtonClasses.Button, 'tox-split-button__chevron' ],
          innerHtml: Icons.get('chevron-down', sharedBackstage.providers.icons)
        },
        buttonBehaviours: Behaviour.derive([
          DisablingConfigs.splitButton(sharedBackstage.providers.isDisabled),
          ReadOnly.receivingConfig(),
          Icons.addFocusableBehaviour()
        ])
      }),
      AlloySplitDropdown.parts['aria-descriptor']({
        text: sharedBackstage.providers.translate('To open the popup, press Shift+Enter')
      })
    ]
  });
};

export {
  renderCommonStructure,
  renderFloatingToolbarButton,
  renderToolbarButton,
  renderToolbarButtonWith,
  renderToolbarToggleButton,
  renderToolbarToggleButtonWith,
  renderSplitButton
};<|MERGE_RESOLUTION|>--- conflicted
+++ resolved
@@ -373,18 +373,6 @@
         return Tooltipping.config(
           {
             ...sharedBackstage.providers.tooltips.getConfig({
-<<<<<<< HEAD
-              tooltipText: sharedBackstage.providers.translate(tooltip)
-            }),
-            onShow: (comp) => {
-              if (tooltipString.get() !== tooltip) {
-                const translatedTooltip = sharedBackstage.providers.translate(tooltipString.get());
-                Tooltipping.setComponents(comp,
-                  sharedBackstage.providers.tooltips.getComponents({ tooltipText: translatedTooltip })
-                );
-              }
-            }
-=======
               tooltipText: sharedBackstage.providers.translate(tooltip),
               onShow: (comp) => {
                 if (tooltipString.get() !== tooltip) {
@@ -395,7 +383,6 @@
                 }
               }
             }),
->>>>>>> 597faa78
           }
         );
       }).toArray())
