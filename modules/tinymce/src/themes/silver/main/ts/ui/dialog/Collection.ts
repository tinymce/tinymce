/**
 * Copyright (c) Tiny Technologies, Inc. All rights reserved.
 * Licensed under the LGPL or a commercial license.
 * For LGPL see License.txt in the project root for license information.
 * For commercial licenses see https://www.tiny.cloud/
 */

import {
  AddEventsBehaviour, AlloyComponent, AlloyEvents, AlloyTriggers, Behaviour, Disabling, EventFormat, FormField as AlloyFormField, Keying,
  NativeEvents, Replacing, Representing, SimulatedEvent, SketchSpec, SystemEvents, Tabstopping
} from '@ephox/alloy';
import { Dialog } from '@ephox/bridge';
import { Arr, Fun } from '@ephox/katamari';

import { Attribute, Class, EventArgs, Focus, Html, SelectorFilter, SelectorFind, SugarElement } from '@ephox/sugar';
import Entities from 'tinymce/core/api/html/Entities';
import I18n from 'tinymce/core/api/util/I18n';
import { renderFormFieldWith, renderLabel } from 'tinymce/themes/silver/ui/alien/FieldLabeller';
import { UiFactoryBackstageProviders } from '../../backstage/Backstage';
import * as ReadOnly from '../../ReadOnly';

import { detectSize } from '../alien/FlatgridAutodetect';
import { formActionEvent, formResizeEvent } from '../general/FormEvents';
import * as ItemClasses from '../menus/item/ItemClasses';
import { deriveCollectionMovement } from '../menus/menu/MenuMovement';

type CollectionSpec = Omit<Dialog.Collection, 'type'>;

export const renderCollection = (spec: CollectionSpec, providersBackstage: UiFactoryBackstageProviders): SketchSpec => {
  // DUPE with TextField.
  const pLabel = spec.label.map((label) => renderLabel(label, providersBackstage));

  const runOnItem = <T extends EventFormat>(f: (c: AlloyComponent, se: SimulatedEvent<T>, tgt: SugarElement, itemValue: string) => void) => (comp: AlloyComponent, se: SimulatedEvent<T>) => {
    SelectorFind.closest(se.event.target, '[data-collection-item-value]').each((target: SugarElement<HTMLElement>) => {
      f(comp, se, target, Attribute.get(target, 'data-collection-item-value'));
    });
  };

  const setContents = (comp, items) => {
    const htmlLines = Arr.map(items, (item) => {
      const itemText = I18n.translate(item.text);
      const textContent = spec.columns === 1 ? `<div class="tox-collection__item-label">${itemText}</div>` : '';

      const iconContent = `<div class="tox-collection__item-icon">${item.icon}</div>`;

      // Replacing the hyphens and underscores in collection items with spaces
      // to ensure the screen readers pronounce the words correctly.
      // This is only for aria purposes. Emoticon and Special Character names will still use _ and - for autocompletion.
      const mapItemName = {
        '_': ' ',
        ' - ': ' ',
        '-': ' '
      };

      // Title attribute is added here to provide tooltips which might be helpful to sighted users.
      // Using aria-label here overrides the Apple description of emojis and special characters in Mac/ MS description in Windows.
      // But if only the title attribute is used instead, the names are read out twice. i.e., the description followed by the item.text.
      const ariaLabel = itemText.replace(/\_| \- |\-/g, (match) => mapItemName[match]);

<<<<<<< HEAD
      const readonlyClass = providersBackstage.isReadOnly() ? ' tox-collection__item--state-disabled' : '';
      return `<div class="tox-collection__item${readonlyClass}" tabindex="-1" data-collection-item-value="${Entities.encodeAllRaw(item.value)}" title="${ariaLabel}" aria-label="${ariaLabel}">${iconContent}${textContent}</div>`;
=======
      const disabledClass = providersBackstage.isDisabled() ? ' tox-collection__item--state-disabled' : '';
      return `<div class="tox-collection__item${disabledClass}" tabindex="-1" data-collection-item-value="${escapeAttribute(item.value)}" title="${ariaLabel}" aria-label="${ariaLabel}">${iconContent}${textContent}</div>`;
>>>>>>> b8e3738f
    });

    const chunks = spec.columns !== 'auto' && spec.columns > 1 ? Arr.chunk(htmlLines, spec.columns) : [ htmlLines ];
    const html = Arr.map(chunks, (ch) => `<div class="tox-collection__group">${ch.join('')}</div>`);

    Html.set(comp.element, html.join(''));
  };

  const onClick = runOnItem((comp, se, tgt, itemValue) => {
    se.stop();
    if (!providersBackstage.isDisabled()) {
      AlloyTriggers.emitWith(comp, formActionEvent, {
        name: spec.name,
        value: itemValue
      });
    }
  });

  const collectionEvents = [
    AlloyEvents.run<EventArgs>(NativeEvents.mouseover(), runOnItem((comp, se, tgt) => {
      Focus.focus(tgt);
    })),
    AlloyEvents.run<EventArgs>(NativeEvents.click(), onClick),
    AlloyEvents.run<EventArgs>(SystemEvents.tap(), onClick),
    AlloyEvents.run(NativeEvents.focusin(), runOnItem((comp, se, tgt) => {
      SelectorFind.descendant(comp.element, '.' + ItemClasses.activeClass).each((currentActive) => {
        Class.remove(currentActive, ItemClasses.activeClass);
      });
      Class.add(tgt, ItemClasses.activeClass);
    })),
    AlloyEvents.run(NativeEvents.focusout(), runOnItem((comp) => {
      SelectorFind.descendant(comp.element, '.' + ItemClasses.activeClass).each((currentActive) => {
        Class.remove(currentActive, ItemClasses.activeClass);
      });
    })),
    AlloyEvents.runOnExecute(runOnItem((comp, se, tgt, itemValue) => {
      AlloyTriggers.emitWith(comp, formActionEvent, {
        name: spec.name,
        value: itemValue
      });
    }))
  ];

  const iterCollectionItems = (comp, applyAttributes) => Arr.map(SelectorFilter.descendants(comp.element, '.tox-collection__item'), applyAttributes);

  const pField = AlloyFormField.parts.field({
    dom: {
      tag: 'div',
      // FIX: Read from columns
      classes: [ 'tox-collection' ].concat(spec.columns !== 1 ? [ 'tox-collection--grid' ] : [ 'tox-collection--list' ])
    },
    components: [ ],
    factory: { sketch: Fun.identity },
    behaviours: Behaviour.derive([
      Disabling.config({
        disabled: providersBackstage.isDisabled,
        onDisabled: (comp) => {
          iterCollectionItems(comp, (childElm) => {
            Class.add(childElm, 'tox-collection__item--state-disabled');
            Attribute.set(childElm, 'aria-disabled', true);
          });
        },
        onEnabled: (comp) => {
          iterCollectionItems(comp, (childElm) => {
            Class.remove(childElm, 'tox-collection__item--state-disabled');
            Attribute.remove(childElm, 'aria-disabled');
          });
        }
      }),
      ReadOnly.receivingConfig(),
      Replacing.config({ }),
      Representing.config({
        store: {
          mode: 'memory',
          initialValue: [ ]
        },
        onSetValue: (comp, items) => {
          setContents(comp, items);
          if (spec.columns === 'auto') {
            detectSize(comp, 5, 'tox-collection__item').each(({ numRows, numColumns }) => {
              Keying.setGridSize(comp, numRows, numColumns);
            });
          }

          AlloyTriggers.emit(comp, formResizeEvent);
        }
      }),
      Tabstopping.config({ }),
      Keying.config(
        deriveCollectionMovement(spec.columns, 'normal')
      ),
      AddEventsBehaviour.config('collection-events', collectionEvents)
    ]),
    eventOrder: {
      [SystemEvents.execute()]: [ 'disabling', 'alloy.base.behaviour', 'collection-events' ]
    }
  });

  const extraClasses = [ 'tox-form__group--collection' ];

  return renderFormFieldWith(pLabel, pField, extraClasses, [ ]);
};<|MERGE_RESOLUTION|>--- conflicted
+++ resolved
@@ -57,13 +57,8 @@
       // But if only the title attribute is used instead, the names are read out twice. i.e., the description followed by the item.text.
       const ariaLabel = itemText.replace(/\_| \- |\-/g, (match) => mapItemName[match]);
 
-<<<<<<< HEAD
-      const readonlyClass = providersBackstage.isReadOnly() ? ' tox-collection__item--state-disabled' : '';
-      return `<div class="tox-collection__item${readonlyClass}" tabindex="-1" data-collection-item-value="${Entities.encodeAllRaw(item.value)}" title="${ariaLabel}" aria-label="${ariaLabel}">${iconContent}${textContent}</div>`;
-=======
       const disabledClass = providersBackstage.isDisabled() ? ' tox-collection__item--state-disabled' : '';
-      return `<div class="tox-collection__item${disabledClass}" tabindex="-1" data-collection-item-value="${escapeAttribute(item.value)}" title="${ariaLabel}" aria-label="${ariaLabel}">${iconContent}${textContent}</div>`;
->>>>>>> b8e3738f
+      return `<div class="tox-collection__item${disabledClass}" tabindex="-1" data-collection-item-value="${Entities.encodeAllRaw(item.value)}" title="${ariaLabel}" aria-label="${ariaLabel}">${iconContent}${textContent}</div>`;
     });
 
     const chunks = spec.columns !== 'auto' && spec.columns > 1 ? Arr.chunk(htmlLines, spec.columns) : [ htmlLines ];
