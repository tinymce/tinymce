--- conflicted
+++ resolved
@@ -8,19 +8,12 @@
 import { UiFactoryBackstage } from '../../../backstage/Backstage';
 import { updateMenuText } from '../../dropdown/CommonDropdown';
 import { onSetupEditableToggle } from '../ControlUtils';
-import { BespokeSelectTooltip, createMenuItems, createSelectButton, FormatterFormatItem, PreviewSpec, SelectedFormat, SelectSpec } from './BespokeSelect';
+import { createMenuItems, createSelectButton, FormatterFormatItem, PreviewSpec, SelectedFormat, SelectSpec } from './BespokeSelect';
 import { buildBasicSettingsDataset, Delimiter } from './SelectDatasets';
 import * as Tooltip from './utils/Tooltip';
 
 const menuTitle = 'Fonts';
-<<<<<<< HEAD
-const btnTooltip: BespokeSelectTooltip = {
-  tooltip: 'Font {0}',
-  hasPlaceholder: true
-};
-=======
 const btnTooltip = 'Font {0}';
->>>>>>> b0b6172d
 const systemFont = 'System Font';
 
 // A list of fonts that must be in a font family for the font to be recognised as the system stack
@@ -102,11 +95,7 @@
   const dataset = buildBasicSettingsDataset(editor, 'font_family_formats', Delimiter.SemiColon);
 
   return {
-<<<<<<< HEAD
-    tooltip: Tooltip.makeTooltip(editor, btnTooltip, systemFont),
-=======
     tooltip: Tooltip.makeTooltipText(editor, btnTooltip, systemFont),
->>>>>>> b0b6172d
     text: Optional.some(systemFont),
     icon: Optional.none(),
     isSelectedFor,
