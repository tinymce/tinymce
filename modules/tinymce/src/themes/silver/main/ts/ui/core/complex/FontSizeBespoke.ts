--- conflicted
+++ resolved
@@ -10,7 +10,7 @@
 import { updateMenuText } from '../../dropdown/CommonDropdown';
 import { onSetupEditableToggle } from '../ControlUtils';
 import { createBespokeNumberInput } from './BespokeNumberInput';
-import { BespokeSelectTooltip, createMenuItems, createSelectButton, FormatterFormatItem, SelectedFormat, SelectSpec } from './BespokeSelect';
+import { createMenuItems, createSelectButton, FormatterFormatItem, SelectedFormat, SelectSpec } from './BespokeSelect';
 import { buildBasicSettingsDataset, Delimiter } from './SelectDatasets';
 import * as FormatRegister from './utils/FormatRegister';
 import * as Tooltip from './utils/Tooltip';
@@ -26,14 +26,7 @@
 }
 
 const menuTitle = 'Font sizes';
-<<<<<<< HEAD
-const btnTooltip: BespokeSelectTooltip = {
-  tooltip: 'Font size {0}',
-  hasPlaceholder: true
-};
-=======
 const btnTooltip = 'Font size {0}';
->>>>>>> b0b6172d
 const fallbackFontSize = '12pt';
 
 // See https://websemantics.uk/articles/font-size-conversion/ for conversions
@@ -121,11 +114,7 @@
   const dataset = buildBasicSettingsDataset(editor, 'font_size_formats', Delimiter.Space);
 
   return {
-<<<<<<< HEAD
-    tooltip: Tooltip.makeTooltip(editor, btnTooltip, fallbackFontSize),
-=======
     tooltip: Tooltip.makeTooltipText(editor, btnTooltip, fallbackFontSize),
->>>>>>> b0b6172d
     text: Optional.some(fallbackFontSize),
     icon: Optional.none(),
     isSelectedFor,
