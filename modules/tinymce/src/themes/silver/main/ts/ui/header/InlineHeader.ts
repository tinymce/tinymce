--- conflicted
+++ resolved
@@ -1,10 +1,6 @@
 import { AlloyComponent, Boxes, Channels, Docking, OffsetOrigin, VerticalDir } from '@ephox/alloy';
 import { Arr, Cell, Fun, Optional, Singleton } from '@ephox/katamari';
-<<<<<<< HEAD
-import { Attribute, Compare, Css, Height, SugarBody, SugarElement, SugarLocation, Traverse, Width } from '@ephox/sugar';
-=======
-import { Attribute, Css, Height, Scroll, SugarBody, SugarElement, SugarLocation, Traverse, Width } from '@ephox/sugar';
->>>>>>> afd7be09
+import { Attribute, Compare, Css, Height, Scroll, SugarBody, SugarElement, SugarLocation, Traverse, Width } from '@ephox/sugar';
 
 import DOMUtils from 'tinymce/core/api/dom/DOMUtils';
 import Editor from 'tinymce/core/api/Editor';
@@ -165,11 +161,7 @@
 
       const baseProperties = {
         position: 'absolute',
-<<<<<<< HEAD
-        top: Math.round(top) + 'px',
-        left: Math.round(left) + 'px'
-=======
-        left: Math.round(targetBounds.x) + 'px',
+        left: Math.round(left) + 'px',
         top: Math.round(top) + 'px'
       };
 
@@ -211,7 +203,6 @@
       Css.setAll(mainUi.outerContainer.element, {
         ...baseProperties,
         ...widthProperties
->>>>>>> afd7be09
       });
     });
   };
@@ -226,9 +217,6 @@
     });
   };
 
-<<<<<<< HEAD
-  const updateChromeUi = (stickyAction: (c: AlloyComponent) => void) => {
-=======
   const restoreAndGetCompleteOuterContainerWidth = (): Optional<number> => {
     /*
     Editors can be placed so far to the right that their left position is beyond the window width. This causes problems with flex-wrap. To solve this, set a width style on the container.
@@ -255,8 +243,7 @@
     }
   };
 
-  const updateChromeUi = (resetDocking: boolean = false) => {
->>>>>>> afd7be09
+  const updateChromeUi = (stickyAction: (c: AlloyComponent) => void) => {
     // Skip updating the ui if it's hidden
     if (!isVisible()) {
       return;
@@ -273,18 +260,13 @@
       updateChromeWidth();
     }
 
-<<<<<<< HEAD
-    // Refresh split toolbar. A split toolbar requires a calculation to see what ends up in the
-    // "more drawer". When we don't have a split toolbar, then there is no reason to refresh the toolbar
-    // when the size changes.
-=======
     // This width can be used for calculating the "width" when resolving issues with flex-wrapping being triggered at the window width, despite scroll space being available to the right.
     const optToolbarWidth: Optional<number> = useFixedToolbarContainer ? Optional.none() : restoreAndGetCompleteOuterContainerWidth();
 
     /*
-    Refresh split toolbar. Before calling refresh, we need to make sure that we have the full width (through restoreAndGet.. above), otherwise too much will be put in the overflow drawer.
+      Refresh split toolbar. Before calling refresh, we need to make sure that we have the full width (through restoreAndGet.. above), otherwise too much will be put in the overflow drawer.
+      A split toolbar requires a calculation to see what ends up in the "more drawer". When we don't have a split toolbar, then there is no reason to refresh the toolbar when the size changes.
     */
->>>>>>> afd7be09
     if (isSplitToolbar) {
       OuterContainer.refreshToolbar(mainUi.outerContainer);
     }
