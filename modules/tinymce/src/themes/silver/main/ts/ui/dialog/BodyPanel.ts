/**
 * Copyright (c) Tiny Technologies, Inc. All rights reserved.
 * Licensed under the LGPL or a commercial license.
 * For LGPL see License.txt in the project root for license information.
 * For commercial licenses see https://www.tiny.cloud/
 */

import { Behaviour, Form as AlloyForm, Keying, Memento, SimpleSpec } from '@ephox/alloy';
import { console } from '@ephox/dom-globals';
import { Arr, Fun } from '@ephox/katamari';

import { ComposingConfigs } from '../alien/ComposingConfigs';
import { RepresentingConfigs } from '../alien/RepresentingConfigs';
import * as FormValues from '../general/FormValues';
import NavigableObject from '../general/NavigableObject';
import { interpretInForm } from '../general/UiFactory';
import { UiFactoryBackstage } from '../../backstage/Backstage';
import { Omit } from '../Omit';
import { Types } from '@ephox/bridge';

<<<<<<< HEAD
export interface BodyPanelFoo<I> {
  items: I[];
  classes: string[];
}
=======
export type BodyPanelSpec = Omit<Types.Dialog.Panel, 'type'>;
>>>>>>> dfe90bd3

const renderBodyPanel = (spec: BodyPanelSpec, backstage: UiFactoryBackstage): SimpleSpec => {
  const memForm = Memento.record(
    AlloyForm.sketch((parts) => {
      return {
        dom: {
          tag: 'div',
          classes: [ 'tox-form' ].concat(spec.classes)
        },
        // All of the items passed through the form need to be put through the interpreter
        // with their form part preserved.
        components: Arr.map(spec.items, (item) => {
          return interpretInForm(parts, item, backstage);
        })
      };
    })
  );

  return {
    dom: {
      tag: 'div',
      classes: [ 'tox-dialog__body' ]
    },
    components: [
      {
        dom: {
          tag: 'div',
          classes: ['tox-dialog__body-content']
        },
        components: [
          memForm.asSpec()
        ]
      }
    ],
    behaviours: Behaviour.derive([
      Keying.config({
        mode: 'acyclic',
        useTabstopAt: Fun.not(NavigableObject.isPseudoStop)
      }),
      ComposingConfigs.memento(memForm),
      RepresentingConfigs.memento(memForm, {
        postprocess: (formValue) => FormValues.toValidValues(formValue).fold(
          (err) => {
            console.error(err);
            return { };
          },
          (vals) => vals
        )
      })
    ])
  };
};

export {
  renderBodyPanel
};<|MERGE_RESOLUTION|>--- conflicted
+++ resolved
@@ -18,14 +18,7 @@
 import { Omit } from '../Omit';
 import { Types } from '@ephox/bridge';
 
-<<<<<<< HEAD
-export interface BodyPanelFoo<I> {
-  items: I[];
-  classes: string[];
-}
-=======
 export type BodyPanelSpec = Omit<Types.Dialog.Panel, 'type'>;
->>>>>>> dfe90bd3
 
 const renderBodyPanel = (spec: BodyPanelSpec, backstage: UiFactoryBackstage): SimpleSpec => {
   const memForm = Memento.record(
