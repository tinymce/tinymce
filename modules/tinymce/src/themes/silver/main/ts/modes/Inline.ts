--- conflicted
+++ resolved
@@ -75,18 +75,8 @@
     requestAnimationFrame(() => resizeContent(e));
   });
 
-<<<<<<< HEAD
   // When the page has been scrolled, we need to update any docking positions. We also
   // want to reposition all the Ui elements if required.
-  editor.on('ScrollWindow', ui.updateMode);
-
-  if (Options.isSplitUiMode(editor)) {
-    editor.on('ElementScroll', (_args) => {
-      // When the scroller containing the editor scrolls, update the Ui positions
-      ui.update();
-    });
-  }
-=======
   let lastScrollX = 0;
   const updateUi = Throttler.last(() => ui.update(), 33);
   editor.on('ScrollWindow', () => {
@@ -98,7 +88,13 @@
 
     ui.updateMode();
   });
->>>>>>> afd7be09
+
+  if (Options.isSplitUiMode(editor)) {
+    editor.on('ElementScroll', (_args) => {
+      // When the scroller containing the editor scrolls, update the Ui positions
+      ui.update();
+    });
+  }
 
   // Bind to async load events and trigger a content resize event if the size has changed
   // This is handling resizing based on anything loading inside the content (e.g. img tags)
