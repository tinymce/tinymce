--- conflicted
+++ resolved
@@ -95,20 +95,7 @@
     elementLoad.clear();
   });
 };
-
-<<<<<<< HEAD
-const render = (editor: Editor, uiRefs: ReadyUiReferences, rawUiConfig: RenderUiConfig, backstage: UiFactoryBackstage, args: RenderArgs): ModeRenderInfo => {
-=======
-// TINY-9226: When introducing two sinks, the dialog mothership should be attached to the ui
-// root, and the popup mothership should be attached *after* the target node (for inline)
-const attachUiMotherships = (uiRoot: SugarElement<HTMLElement | ShadowRoot>, uiRefs: ReadyUiReferences) => {
-  // We only have one sink currently, until TINY-9226 is completed.
-  // Add the dialog sink to the ui root
-  Attachment.attachSystem(uiRoot, uiRefs.dialogUi.mothership);
-};
-
 const render = async (editor: Editor, uiRefs: ReadyUiReferences, rawUiConfig: RenderUiConfig, backstage: UiFactoryBackstage, args: RenderArgs): Promise<ModeRenderInfo> => {
->>>>>>> 33f7b3a6
   const { mainUi } = uiRefs;
 
   // This is used to store the reference to the header part of OuterContainer, which is
