--- conflicted
+++ resolved
@@ -1,9 +1,5 @@
-<<<<<<< HEAD
-import { describe, it } from '@ephox/bedrock-client';
+import { beforeEach, context, describe, it } from '@ephox/bedrock-client';
 import { Arr } from '@ephox/katamari';
-=======
-import { beforeEach, context, describe, it } from '@ephox/bedrock-client';
->>>>>>> f8756eee
 import { LegacyUnit, TinyHooks } from '@ephox/wrap-mcagar';
 import { assert } from 'chai';
 
@@ -52,37 +48,6 @@
     it('sanity test', () => {
       const editor = hook.editor();
 
-<<<<<<< HEAD
-    const tocs = editor.dom.select('.tst-toc');
-
-    assert.lengthOf(tocs, 2, 'ToC inserted');
-    Arr.each(tocs, (toc) => {
-      assert.equal(toc.getAttribute('contentEditable'), 'false', 'cE=false');
-
-      assert.lengthOf(editor.dom.select('ul ul ul', toc), 0, 'no levels beyond 2 are included');
-
-      stripAttribs(toc, [ 'data-mce-href', 'data-mce-selected' ]);
-    });
-
-    assert.equal(trimBr(HtmlUtils.normalizeHtml(tocs[0].outerHTML)),
-      '<div class="tst-toc" contenteditable="false">' +
-      '<h3 contenteditable="true">Table of Contents</h3>' +
-      '<ul>' +
-      '<li>' +
-      '<a href="#h1">H1</a>' +
-      '<ul>' +
-      '<li><a href="#h2">H2</a></li>' +
-      '</ul>' +
-      '</li>' +
-      '<li>' +
-      '<a href="#h3">H1</a>' +
-      '</li>' +
-      '</ul>' +
-      '</div>',
-      'no surprises in ToC structure'
-    );
-  });
-=======
       editor.setContent(
         '<h1 id="h1">H1</h1>' +
         '<p>This is some text.</p><br />' +
@@ -97,17 +62,18 @@
       LegacyUnit.setSelection(editor, 'h1', 0);
       editor.execCommand('mceInsertToc');
 
-      const $toc = editor.$<Element>('.tst-toc');
-
-      assert.lengthOf($toc, 2, 'ToC inserted');
-      assert.equal($toc.attr('contentEditable'), 'false', 'cE=false');
-
-      assert.lengthOf($toc.find('ul ul ul'), 0, 'no levels beyond 2 are included');
->>>>>>> f8756eee
-
-      stripAttribs($toc, [ 'data-mce-href', 'data-mce-selected' ]);
-
-      assert.equal(trimBr(HtmlUtils.normalizeHtml($toc[0].outerHTML)),
+      const tocs = editor.dom.select('.tst-toc');
+
+      assert.lengthOf(tocs, 2, 'ToC inserted');
+      Arr.each(tocs, (toc) => {
+        assert.equal(toc.getAttribute('contentEditable'), 'false', 'cE=false');
+
+        assert.lengthOf(editor.dom.select('ul ul ul', toc), 0, 'no levels beyond 2 are included');
+
+        stripAttribs(toc, [ 'data-mce-href', 'data-mce-selected' ]);
+      });
+
+      assert.equal(trimBr(HtmlUtils.normalizeHtml(tocs[0].outerHTML)),
         '<div class="tst-toc" contenteditable="false">' +
         '<h3 contenteditable="true">Table of Contents</h3>' +
         '<ul>' +
@@ -126,30 +92,6 @@
       );
     });
 
-<<<<<<< HEAD
-    const toc = editor.dom.select('.tst-toc')[0];
-
-    stripAttribs(toc, [ 'data-mce-href', 'data-mce-selected' ]);
-
-    LegacyUnit.equal(trimBr(HtmlUtils.normalizeHtml(toc.innerHTML)),
-      '<h3 contenteditable="true">Table of Contents</h3>' +
-      '<ul>' +
-      '<li>' +
-      '<a href="#h1">H1</a>' +
-      '</li>' +
-      '<li>' +
-      '<a href="#h2">H1</a>' +
-      '</li>' +
-      '<li>' +
-      '<a href="#h3">H1</a>' +
-      '<ul>' +
-      '<li><a href="#h4">H2</a></li>' +
-      '</ul>' +
-      '</li>' +
-      '</ul>',
-      'no surprises in ToC structure'
-    );
-=======
     it('flat structure', () => {
       const editor = hook.editor();
 
@@ -167,11 +109,11 @@
       LegacyUnit.setSelection(editor, 'h1', 0);
       editor.execCommand('mceInsertToc');
 
-      const $toc = editor.$<Element>('.tst-toc');
-
-      stripAttribs($toc, [ 'data-mce-href', 'data-mce-selected' ]);
-
-      LegacyUnit.equal(trimBr(HtmlUtils.normalizeHtml($toc[0].innerHTML)),
+      const toc = editor.dom.select('.tst-toc')[0];
+
+      stripAttribs(toc, [ 'data-mce-href', 'data-mce-selected' ]);
+
+      LegacyUnit.equal(trimBr(HtmlUtils.normalizeHtml(toc.innerHTML)),
         '<h3 contenteditable="true">Table of Contents</h3>' +
         '<ul>' +
         '<li>' +
@@ -209,11 +151,11 @@
       LegacyUnit.setSelection(editor, 'h1', 0);
       editor.execCommand('mceInsertToc');
 
-      const $toc = editor.$<Element>('.tst-toc');
-
-      stripAttribs($toc, [ 'data-mce-href', 'data-mce-selected' ]);
-
-      LegacyUnit.equal(trimBr(HtmlUtils.normalizeHtml($toc[0].innerHTML)),
+      const toc = editor.dom.select('.tst-toc')[0];
+
+      stripAttribs(toc, [ 'data-mce-href', 'data-mce-selected' ]);
+
+      LegacyUnit.equal(trimBr(HtmlUtils.normalizeHtml(toc.innerHTML)),
         '<h3 contenteditable="true">Table of Contents</h3>' +
         '<ul>' +
           '<li>' +
@@ -257,11 +199,11 @@
       LegacyUnit.setSelection(editor, 'h1', 0);
       editor.execCommand('mceInsertToc');
 
-      const $toc = editor.$<Element>('.tst-toc');
-
-      stripAttribs($toc, [ 'data-mce-href', 'data-mce-selected' ]);
-
-      LegacyUnit.equal(trimBr(HtmlUtils.normalizeHtml($toc[0].innerHTML)),
+      const toc = editor.dom.select('.tst-toc')[0];
+
+      stripAttribs(toc, [ 'data-mce-href', 'data-mce-selected' ]);
+
+      LegacyUnit.equal(trimBr(HtmlUtils.normalizeHtml(toc.innerHTML)),
         '<h3 contenteditable="true">Table of Contents</h3>' +
         '<ul>' +
           '<li>' +
@@ -308,11 +250,11 @@
       LegacyUnit.setSelection(editor, 'h1', 0);
       editor.execCommand('mceInsertToc');
 
-      const $toc = editor.$<Element>('.tst-toc');
-
-      stripAttribs($toc, [ 'data-mce-href', 'data-mce-selected' ]);
-
-      LegacyUnit.equal(trimBr(HtmlUtils.normalizeHtml($toc[0].innerHTML)),
+      const toc = editor.dom.select('.tst-toc')[0];
+
+      stripAttribs(toc, [ 'data-mce-href', 'data-mce-selected' ]);
+
+      LegacyUnit.equal(trimBr(HtmlUtils.normalizeHtml(toc.innerHTML)),
         '<h3 contenteditable="true">Table of Contents</h3>' +
         '<ul>' +
           '<li>' +
@@ -337,7 +279,6 @@
         'no surprises in ToC structure'
       );
     });
->>>>>>> f8756eee
   });
 
   it('mceUpdateToc', () => {
