/**
 * Copyright (c) Tiny Technologies, Inc. All rights reserved.
 * Licensed under the LGPL or a commercial license.
 * For LGPL see License.txt in the project root for license information.
 * For commercial licenses see https://www.tiny.cloud/
 */

import { BlobConversions, ImageTransformations, Proxy, ResultConversions } from '@ephox/imagetools';
import { Optional } from '@ephox/katamari';
import { SelectorFind, SugarElement } from '@ephox/sugar';
import Editor from 'tinymce/core/api/Editor';

import Delay from 'tinymce/core/api/util/Delay';
import Promise from 'tinymce/core/api/util/Promise';
import Tools from 'tinymce/core/api/util/Tools';
import URI from 'tinymce/core/api/util/URI';

import * as Settings from '../api/Settings';
import * as ImageSize from './ImageSize';

let count = 0;

const getFigureImg = (elem) => SelectorFind.child(SugarElement.fromDom(elem), 'img');

const isFigure = (editor: Editor, elem) => editor.dom.is(elem, 'figure');

const getEditableImage = (editor: Editor, elem) => {
  const isImage = (imgNode) => editor.dom.is(imgNode, 'img:not([data-mce-object],[data-mce-placeholder])');
  const isEditable = (imgNode) => isImage(imgNode) && (isLocalImage(editor, imgNode) || isCorsImage(editor, imgNode) || Settings.getProxyUrl(editor));

  if (isFigure(editor, elem)) {
    const imgOpt = getFigureImg(elem);
    return imgOpt.map((img) => isEditable(img.dom) ? Optional.some(img.dom) : Optional.none());
  }
  return isEditable(elem) ? Optional.some(elem) : Optional.none();
};

const displayError = function (editor: Editor, error) {
  editor.notificationManager.open({
    text: error,
    type: 'error'
  });
};

const getSelectedImage = (editor: Editor): Optional<SugarElement> => {
  const elem = editor.selection.getNode();
  if (isFigure(editor, elem)) {
    return getFigureImg(elem);
  } else {
    return Optional.some(SugarElement.fromDom(elem));
  }
};

<<<<<<< HEAD
const extractFilename = function (editor: Editor, url) {
  const m = url.match(/(https?:\/\/)([^:^\/]*)(.*)/i);
=======
const extractFilename = function (editor: Editor, url: string) {
  const m = url.match(/\/([^\/\?]+)?\.(?:jpeg|jpg|png|gif)(?:\?|$)/i);
>>>>>>> 9133c677
  if (m) {
    return editor.dom.encode(m[3]);
  }
  return null;
};

const createId = function () {
  return 'imagetools' + count++;
};

const isLocalImage = function (editor: Editor, img: HTMLImageElement) {
  const url = img.src;

  return url.indexOf('data:') === 0 || url.indexOf('blob:') === 0 || new URI(url).host === editor.documentBaseURI.host;
};

const isCorsImage = function (editor: Editor, img: HTMLImageElement) {
  return Tools.inArray(Settings.getCorsHosts(editor), new URI(img.src).host) !== -1;
};

const isCorsWithCredentialsImage = function (editor: Editor, img: HTMLImageElement) {
  return Tools.inArray(Settings.getCredentialsHosts(editor), new URI(img.src).host) !== -1;
};

const defaultFetchImage = (editor: Editor, img: HTMLImageElement) => {
  if (isCorsImage(editor, img)) {
    return Proxy.getUrl(img.src, null, isCorsWithCredentialsImage(editor, img));
  }

  if (!isLocalImage(editor, img)) {
    const proxyUrl = Settings.getProxyUrl(editor);
    const src = proxyUrl + (proxyUrl.indexOf('?') === -1 ? '?' : '&') + 'url=' + encodeURIComponent(img.src);
    const apiKey = Settings.getApiKey(editor);
    return Proxy.getUrl(src, apiKey, false);
  }

  return BlobConversions.imageToBlob(img);
};

const imageToBlob = (editor: Editor, img: HTMLImageElement): Promise<Blob> => Settings.getFetchImage(editor).fold(
  () => defaultFetchImage(editor, img),
  (customFetchImage) => customFetchImage(img)
);

const findBlob = function (editor: Editor, img) {
  const blobInfo = editor.editorUpload.blobCache.getByUri(img.src);
  if (blobInfo) {
    return Promise.resolve(blobInfo.blob());
  }

  return imageToBlob(editor, img);
};

const startTimedUpload = function (editor: Editor, imageUploadTimerState) {
  const imageUploadTimer = Delay.setEditorTimeout(editor, function () {
    editor.editorUpload.uploadImagesAuto();
  }, Settings.getUploadTimeout(editor));

  imageUploadTimerState.set(imageUploadTimer);
};

const cancelTimedUpload = function (imageUploadTimerState) {
  Delay.clearTimeout(imageUploadTimerState.get());
};

const updateSelectedImage = function (editor: Editor, ir, uploadImmediately, imageUploadTimerState, selectedImage, size?) {
  return ir.toBlob().then(function (blob) {
<<<<<<< HEAD
    let uri, name, path, blobCache, blobInfo;
=======
    let uri, name, blobInfo;
>>>>>>> 9133c677

    const blobCache = editor.editorUpload.blobCache;
    uri = selectedImage.src;

    if (Settings.shouldReuseFilename(editor)) {
      blobInfo = blobCache.getByUri(uri);
      if (blobInfo) {
        uri = blobInfo.uri();
        name = blobInfo.name();
        path = blobInfo.path();
      } else {
        name = extractFilename(editor, uri).substring(extractFilename(editor, uri).lastIndexOf('/') + 1);
        path = extractFilename(editor, uri).substring(0, extractFilename(editor, uri).lastIndexOf('/') + 1);
      }
    }

    blobInfo = blobCache.create({
      id: createId(),
      blob,
      base64: ir.toBase64(),
      uri,
      name,
      path
    });

    blobCache.add(blobInfo);

    editor.undoManager.transact(function () {
      function imageLoadedHandler() {
        editor.$(selectedImage).off('load', imageLoadedHandler);
        editor.nodeChanged();

        if (uploadImmediately) {
          editor.editorUpload.uploadImagesAuto();
        } else {
          cancelTimedUpload(imageUploadTimerState);
          startTimedUpload(editor, imageUploadTimerState);
        }
      }

      editor.$(selectedImage).on('load', imageLoadedHandler);
      if (size) {
        editor.$(selectedImage).attr({
          width: size.w,
          height: size.h
        });
      }

      editor.$(selectedImage).attr({
        src: blobInfo.blobUri()
      }).removeAttr('data-mce-src');
    });

    return blobInfo;
  });
};

const selectedImageOperation = function (editor: Editor, imageUploadTimerState, fn, size?) {
  return function () {
    const imgOpt = getSelectedImage(editor);
    return imgOpt.fold(() => {
      displayError(editor, 'Could not find selected image');
    }, (img) => editor._scanForImages().
      then(() => findBlob(editor, img.dom)).
      then(ResultConversions.blobToImageResult).
      then(fn).
      then(function (imageResult) {
        return updateSelectedImage(editor, imageResult, false, imageUploadTimerState, img.dom, size);
      }, function (error) {
        displayError(editor, error);
      }));
  };
};

const rotate = function (editor: Editor, imageUploadTimerState, angle) {
  return function () {
    const imgOpt = getSelectedImage(editor);
    const flippedSize = imgOpt.fold(() => null, (img) => {
      const size = ImageSize.getImageSize(img.dom);
      return size ? { w: size.h, h: size.w } : null;
    });

    return selectedImageOperation(editor, imageUploadTimerState, function (imageResult) {
      return ImageTransformations.rotate(imageResult, angle);
    }, flippedSize)();
  };
};

const flip = function (editor: Editor, imageUploadTimerState, axis) {
  return function () {
    return selectedImageOperation(editor, imageUploadTimerState, function (imageResult) {
      return ImageTransformations.flip(imageResult, axis);
    })();
  };
};

const handleDialogBlob = function (editor: Editor, imageUploadTimerState, img, originalSize, blob: Blob) {
  return BlobConversions.blobToImage(blob).
    then(function (newImage) {
      const newSize = ImageSize.getNaturalImageSize(newImage);

      if (originalSize.w !== newSize.w || originalSize.h !== newSize.h) {
        if (ImageSize.getImageSize(img)) {
          ImageSize.setImageSize(img, newSize);
        }
      }

      URL.revokeObjectURL(newImage.src);
      return blob;
    }).
    then(ResultConversions.blobToImageResult).
    then(function (imageResult) {
      return updateSelectedImage(editor, imageResult, true, imageUploadTimerState, img);
    }, function () {
      // Close dialog
    });
};

export {
  rotate,
  flip,
  getEditableImage,
  cancelTimedUpload,
  findBlob,
  getSelectedImage,
  handleDialogBlob
};<|MERGE_RESOLUTION|>--- conflicted
+++ resolved
@@ -51,13 +51,10 @@
   }
 };
 
-<<<<<<< HEAD
-const extractFilename = function (editor: Editor, url) {
-  const m = url.match(/(https?:\/\/)([^:^\/]*)(.*)/i);
-=======
+
 const extractFilename = function (editor: Editor, url: string) {
   const m = url.match(/\/([^\/\?]+)?\.(?:jpeg|jpg|png|gif)(?:\?|$)/i);
->>>>>>> 9133c677
+
   if (m) {
     return editor.dom.encode(m[3]);
   }
@@ -125,11 +122,8 @@
 
 const updateSelectedImage = function (editor: Editor, ir, uploadImmediately, imageUploadTimerState, selectedImage, size?) {
   return ir.toBlob().then(function (blob) {
-<<<<<<< HEAD
-    let uri, name, path, blobCache, blobInfo;
-=======
+
     let uri, name, blobInfo;
->>>>>>> 9133c677
 
     const blobCache = editor.editorUpload.blobCache;
     uri = selectedImage.src;
