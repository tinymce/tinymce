--- conflicted
+++ resolved
@@ -25,21 +25,12 @@
   Type.isNullable(styleValue) || styleValue === 'default' ? '' : styleValue;
 
 const makeSetupHandler = (editor: Editor, nodeName: ListType) => (api: Toolbar.ToolbarSplitButtonInstanceApi | Toolbar.ToolbarToggleButtonInstanceApi) => {
-<<<<<<< HEAD
-  const nodeChangeHandler = (e: EditorEvent<NodeChangeEvent>) => {
-    api.setActive(ListUtils.inList(editor, e.parents, nodeName));
-    api.setEnabled(!ListUtils.isWithinNonEditableList(editor, e.element) && editor.selection.isEditable());
-  };
-  editor.on('NodeChange', nodeChangeHandler);
-  api.setEnabled(editor.selection.isEditable());
-=======
   const updateButtonState = (editor: Editor, parents: Node[]) => {
     const element = editor.selection.getStart(true);
     api.setActive(ListUtils.inList(editor, parents, nodeName));
-    api.setEnabled(!ListUtils.isWithinNonEditableList(editor, element));
+    api.setEnabled(!ListUtils.isWithinNonEditableList(editor, element) && editor.selection.isEditable());
   };
   const nodeChangeHandler = (e: NodeChangeEvent) => updateButtonState(editor, e.parents);
->>>>>>> 7105dab6
 
   return ListUtils.setNodeChangeHandler(editor, nodeChangeHandler);
 };
