import { Assertions, Chain, Log, Pipeline, UiFinder } from '@ephox/agar';
import { Assert, UnitTest } from '@ephox/bedrock-client';
import { ApiChains, Editor as McEditor } from '@ephox/mcagar';
import { Selectors, SugarElement } from '@ephox/sugar';
import Editor from 'tinymce/core/api/Editor';
import { EditorEvent } from 'tinymce/core/api/util/EventDispatcher';
import Plugin from 'tinymce/plugins/table/Plugin';
import SilverTheme from 'tinymce/themes/silver/Theme';

UnitTest.asynctest('browser.tinymce.plugins.table.TableSectionApiTest', (success, failure) => {
  Plugin();
  SilverTheme();

  const bodyContent = `<table>
<tbody>
<tr id="one">
<td>text</td>
</tr>
<tr id="two">
<td>text</td>
</tr>
</tbody>
</table>`;

  const theadContent = `<table>
<thead>
<tr id="one">
<td scope="col">text</td>
</tr>
</thead>
<tbody>
<tr id="two">
<td>text</td>
</tr>
</tbody>
</table>`;

  const thsContent = `<table>
<tbody>
<tr id="one">
<th scope="col">text</th>
</tr>
<tr id="two">
<td>text</td>
</tr>
</tbody>
</table>`;

  const thsContentReversed = `<table>
<tbody>
<tr id="two">
<td>text</td>
</tr>
<tr id="one">
<th scope="col">text</th>
</tr>
</tbody>
</table>`;

  const theadThsContent = `<table>
<thead>
<tr id="one">
<th scope="col">text</th>
</tr>
</thead>
<tbody>
<tr id="two">
<td>text</td>
</tr>
</tbody>
</table>`;

  const tfootContent = `<table>
<tbody>
<tr id="two">
<td>text</td>
</tr>
</tbody>
<tfoot>
<tr id="one">
<td>text</td>
</tr>
</tfoot>
</table>`;

  const bodyContentReversed = `<table>
<tbody>
<tr id="two">
<td>text</td>
</tr>
<tr id="one">
<td>text</td>
</tr>
</tbody>
</table>`;

  const bodyColumnContent = `<table>
<tbody>
<tr id="one">
<td>text</td>
<td>text</td>
</tr>
<tr id="two">
<td>text</td>
<td>text</td>
</tr>
</tbody>
</table>`;

  const bodyMultipleChangesColumnContent = `<table>
<tbody>
<tr>
<td>text</td>
<td>text</td>
</tr>
<tr>
<td>text</td>
<td>text</td>
</tr>
</tbody>
</table>`;

  const headerColumnContent = `<table>
<tbody>
<tr id="one">
<th scope="row">text</th>
<td>text</td>
</tr>
<tr id="two">
<th scope="row">text</th>
<td>text</td>
</tr>
</tbody>
</table>`;

  const headerMultipleChangesColumnContent = `<table>
<tbody>
<tr>
<th scope="row">text</th>
<th scope="row">text</th>
</tr>
<tr>
<th scope="row">text</th>
<th scope="row">text</th>
</tr>
</tbody>
</table>`;

  const headerCellContent = `<table>
<tbody>
<tr id="one">
<th>text</th>
</tr>
<tr id="two">
<td>text</td>
</tr>
</tbody>
</table>`;

<<<<<<< HEAD
  let events = [];
  const logEvent = (event: EditorEvent<{}>) => {
    events.push(event);
=======
  const cSelectAllCells = (type: 'td' | 'th') =>
    Chain.op((editor: Editor) => {
      const searchingForType = type === 'th' ? 'td' : 'th';

      const cells = Selectors.all(searchingForType, SugarElement.fromDom(editor.getBody()));

      selectRangeXY(editor, cells[0].dom, cells[cells.length - 1].dom);
    });

  const selectRangeXY = (editor: Editor, startTd: EventTarget, endTd: EventTarget) => {
    editor.fire('mousedown', { target: startTd, button: 0 } as MouseEvent);
    editor.fire('mouseover', { target: endTd, button: 0 } as MouseEvent);
    editor.fire('mouseup', { target: endTd, button: 0 } as MouseEvent);
>>>>>>> 44445a6c
  };

  const cSwitchType = (startContent: string, expectedContent: string, command: string, type: string, selector = 'tr#one td') =>
    Log.chain('TINY-6150', `Switch to ${type}, command = ${command}`, Chain.fromParent(Chain.identity, [
      ApiChains.cSetContent(startContent),
      Chain.op((editor: Editor) => {
        const row = UiFinder.findIn(SugarElement.fromDom(editor.getBody()), selector).getOrDie();
        editor.selection.select(row.dom);
        events = [];
        editor.execCommand(command, false, { type });
        Assertions.assertEq('TINY-6629: Assert table modified events length', 1, events.length);
        Assertions.assertEq('TINY-6629: Assert table modified event', 'tablemodified', events[0].type);
        events = [];
      }),
      ApiChains.cAssertContent(expectedContent)
    ]));

  const cSwitchMultipleColumnsType = (startContent: string, expectedContent: string, command: string, type: 'td' | 'th') =>
    Log.chain('TINY-6326', `Switch to ${type}, command = ${command}`, Chain.fromParent(Chain.identity, [
      ApiChains.cSetContent(startContent),
      cSelectAllCells(type),
      ApiChains.cExecCommand(command, { type }),
      ApiChains.cAssertContent(expectedContent)
    ]));

  const sSwitchTypeAndConfig = (tableHeaderType: string, startContent: string, expectedContent: string, command: string, type: string, selector = 'tr#one td') =>
    Log.chainsAsStep('TINY-6150', `Switch to ${type}, command = ${command}, table_header_type = ${tableHeaderType}`, [
      McEditor.cFromSettings({
        plugins: 'table',
        theme: 'silver',
        base_url: '/project/tinymce/js/tinymce',
        table_header_type: tableHeaderType,
        setup: (ed: Editor) => ed.on('tablemodified', logEvent)
      }),
      cSwitchType(startContent, expectedContent, command, type, selector),
      McEditor.cRemove
    ]);

  const cGetType = (content: string, command: string, expected: string, selector = 'tr#one td') =>
    Log.chain('TINY-6150', `Get type of ${selector} using ${command}`, Chain.fromParent(Chain.identity, [
      ApiChains.cSetContent(content),
      Chain.op((editor: Editor) => {
        const row = UiFinder.findIn(SugarElement.fromDom(editor.getBody()), selector).getOrDie();
        editor.selection.select(row.dom);
        const value = editor.queryCommandValue(command);
        Assert.eq(`Assert query value is ${expected}`, expected, value);
      })
    ]));

  // Note: cases double up with SwitchTableSectionTest a lot, so not as in depth as that test for rows
  Pipeline.async({}, [
    // Tests to switch between row section types that require changing the editor content
    sSwitchTypeAndConfig('section', bodyContent, theadContent, 'mceTableRowType', 'header'),
    sSwitchTypeAndConfig('cells', bodyContent, thsContent, 'mceTableRowType', 'header'),
    sSwitchTypeAndConfig('sectionCells', bodyContent, theadThsContent, 'mceTableRowType', 'header'),
    sSwitchTypeAndConfig('section', tfootContent, theadContent, 'mceTableRowType', 'header'),
    sSwitchTypeAndConfig('cells', tfootContent, thsContentReversed, 'mceTableRowType', 'header'),
    sSwitchTypeAndConfig('sectionCells', tfootContent, theadThsContent, 'mceTableRowType', 'header'),
    sSwitchTypeAndConfig('foo', bodyContent, theadContent, 'mceTableRowType', 'header'), // setting value is invalid so default to section
    Chain.asStep({}, [
      McEditor.cFromSettings({
        plugins: 'table',
        theme: 'silver',
        base_url: '/project/tinymce/js/tinymce',
        setup: (ed: Editor) => ed.on('tablemodified', logEvent)
      }),
      Chain.fromParent(Chain.identity, [
        // Basic tests to switch between row section types
        cSwitchType(theadContent, bodyContent, 'mceTableRowType', 'body'),
        cSwitchType(tfootContent, bodyContentReversed, 'mceTableRowType', 'body'),
        cSwitchType(bodyContent, tfootContent, 'mceTableRowType', 'footer'),
        cSwitchType(tfootContent, theadContent, 'mceTableRowType', 'header'),
        // Basic tests to switch between column section types
        cSwitchType(bodyColumnContent, headerColumnContent, 'mceTableColType', 'th'),
        cSwitchMultipleColumnsType(bodyMultipleChangesColumnContent, headerMultipleChangesColumnContent, 'mceTableColType', 'th'),
        cSwitchType(headerColumnContent, bodyColumnContent, 'mceTableColType', 'td', 'tr#one th'),
        cSwitchMultipleColumnsType(headerMultipleChangesColumnContent, bodyMultipleChangesColumnContent, 'mceTableColType', 'td'),
        // Basic tests to switch between cell section types
        cSwitchType(bodyContent, headerCellContent, 'mceTableCellType', 'th'),
        cSwitchType(headerCellContent, bodyContent, 'mceTableCellType', 'td', 'tr#one th'),
        // Tests to get the type from the API
        cGetType(bodyContent, 'mceTableRowType', 'body'),
        cGetType(theadContent, 'mceTableRowType', 'header'),
        cGetType(thsContent, 'mceTableRowType', 'header', 'tr#one th'),
        cGetType(theadThsContent, 'mceTableRowType', 'header', 'tr#one th'),
        cGetType(tfootContent, 'mceTableRowType', 'footer'),
        cGetType(bodyColumnContent, 'mceTableColType', 'td'),
        cGetType(headerColumnContent, 'mceTableColType', 'th', 'tr#one th'),
        cGetType(headerCellContent, 'mceTableColType', '', 'tr#one th'),
        cGetType(bodyContent, 'mceTableCellType', 'td'),
        cGetType(headerCellContent, 'mceTableCellType', 'th', 'tr#one th')
      ]),
      McEditor.cRemove
    ])
  ], success, failure);
});<|MERGE_RESOLUTION|>--- conflicted
+++ resolved
@@ -157,11 +157,11 @@
 </tbody>
 </table>`;
 
-<<<<<<< HEAD
   let events = [];
   const logEvent = (event: EditorEvent<{}>) => {
     events.push(event);
-=======
+  };
+
   const cSelectAllCells = (type: 'td' | 'th') =>
     Chain.op((editor: Editor) => {
       const searchingForType = type === 'th' ? 'td' : 'th';
@@ -175,7 +175,6 @@
     editor.fire('mousedown', { target: startTd, button: 0 } as MouseEvent);
     editor.fire('mouseover', { target: endTd, button: 0 } as MouseEvent);
     editor.fire('mouseup', { target: endTd, button: 0 } as MouseEvent);
->>>>>>> 44445a6c
   };
 
   const cSwitchType = (startContent: string, expectedContent: string, command: string, type: string, selector = 'tr#one td') =>
