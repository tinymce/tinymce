--- conflicted
+++ resolved
@@ -82,12 +82,8 @@
 
     setEditorContentTableAndSelection(editor, 1, 1);
     await pAssertNoCheckmarksInMenu(editor, title, 2, sugarContainer, useMenuOrToolbar);
-<<<<<<< HEAD
-    toggleClasses(editor, classList, type === 'table' ? 'mceTableToggleClass' : 'mceTableCellToggleClass');
-=======
     const commandName = type === 'table' ? 'mceTableToggleClass' : 'mceTableCellToggleClass';
     toggleClasses(editor, classList, commandName);
->>>>>>> 22ba8cab
 
     const expected = {
       '.tox-menu': useMenuOrToolbar === 'toolbar' ? 1 : 2,
