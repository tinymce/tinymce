import { Assertions, Log, Pipeline, Step } from '@ephox/agar';
import { UnitTest } from '@ephox/bedrock-client';
import { Arr } from '@ephox/katamari';
import { TinyApis, TinyLoader, TinyUi } from '@ephox/mcagar';
import { SugarElement, SugarNode } from '@ephox/sugar';
import { EditorEvent } from 'tinymce/core/api/util/EventDispatcher';
import Editor from 'tinymce/core/api/Editor';
import Plugin from 'tinymce/plugins/table/Plugin';
import SilverTheme from 'tinymce/themes/silver/Theme';
import * as TableTestUtils from '../../module/test/TableTestUtils';

UnitTest.asynctest('browser.tinymce.plugins.table.TableCellDialogTest', (success, failure) => {
  Plugin();
  SilverTheme();

  const generalSelectors = {
    width: 'label.tox-label:contains(Width) + input.tox-textfield',
    height: 'label.tox-label:contains(Height) + input.tox-textfield',
    celltype: 'label.tox-label:contains(Cell type) + div.tox-listboxfield > .tox-listbox',
    scope: 'label.tox-label:contains(Scope) + div.tox-listboxfield > .tox-listbox',
    halign: 'label.tox-label:contains(H Align) + div.tox-listboxfield > .tox-listbox',
    valign: 'label.tox-label:contains(V Align) + div.tox-listboxfield > .tox-listbox'
  };

  let events = [];
  const logEvent = (event: EditorEvent<{}>) => {
    events.push(event);
  };

  const sClearEvents = Step.sync(() => events = []);

  const defaultEvents = [{ type: 'tablemodified', structure: false, style: true }];
  const sAssertEvents = (expectedEvents: {type: string; structure: boolean; style: boolean}[] = defaultEvents) => Step.sync(() => {
    if (events.length > 0) {
      Arr.each(events, (event) => {
        if (event.type === 'tablemodified') {
          const tableElm = SugarElement.fromDom(event.table);
          Assertions.assertEq('Expected events should have been fired', true, SugarNode.isTag('table')(tableElm));
        }
      });
    }
    Assertions.assertEq('Expected events should have been fired', expectedEvents, Arr.map(events, (event) => ({
      type: event.type,
      structure: event.structure,
      style: event.style,
    })));
  });

  TinyLoader.setupLight((editor, onSuccess, onFailure) => {
    const tinyApis = TinyApis(editor);
    const tinyUi = TinyUi(editor);

    const baseHtml = '<table>' +
      '<tbody>' +
      '<tr>' +
      '<td data-mce-selected="1">a</td>' +
      '<td>b</td>' +
      '</tr>' +
      '</tbody>' +
      '</table>';

    // tinyApis.sAssertContent uses editor.getContent() which strips out data-mce-selected
    const noSelectBaseHtml = '<table><tbody><tr><td>a</td><td>b</td></tr></tbody></table>';

    const baseData = {
      width: '',
      height: '',
      celltype: 'td',
      halign: '',
      valign: '',
      scope: ''
    };

    const baseAdvData = {
      width: '',
      height: '',
      celltype: 'td',
      halign: '',
      valign: '',
      scope: '',
      backgroundcolor: '',
      bordercolor: '',
      borderstyle: '',
      border: ''
    };

    const baseGetTest = () => Log.stepsAsStep('TBA', 'Table: Table cell properties dialog (get data from basic cell)', [
      sAssertEvents([]),
      tinyApis.sSetSetting('table_cell_advtab', false),
      tinyApis.sSetContent(baseHtml),
      tinyApis.sSelect('td', [ 0 ]),
      TableTestUtils.sOpenTableDialog(tinyUi),
      TableTestUtils.sAssertDialogValues(baseData, false, generalSelectors),
      TableTestUtils.sClickDialogButton('close dialog', false),
      sAssertEvents([])
    ]);

    const baseGetSetTest = () => Log.stepsAsStep('TBA', 'Table: Table cell properties dialog (get/set data from/to basic cell)', [
      sAssertEvents([]),
      tinyApis.sSetSetting('table_cell_advtab', false),
      tinyApis.sSetContent(baseHtml),
      tinyApis.sSelect('td', [ 0 ]),
      TableTestUtils.sOpenTableDialog(tinyUi),
      TableTestUtils.sAssertDialogValues(baseData, false, generalSelectors),
      TableTestUtils.sSetDialogValues({
        width: '100',
        height: '101',
        celltype: 'td',
        scope: '',
        halign: '',
        valign: ''
      }, false, generalSelectors),
      TableTestUtils.sClickDialogButton('close dialog', true),
      tinyApis.sAssertContent('<table><tbody><tr><td style="width: 100px; height: 101px;">a</td><td>b</td></tr></tbody></table>'),
      sAssertEvents(),
      sClearEvents
    ]);

    const advGetTest = () => {
      const complexHtml = '<table><tr><th style="text-align: right; vertical-align: top; width: 10px; height: 11px; ' +
      'border-width: 2px; border-color: red; background-color: blue; border-style: dashed;" scope="row">X</th></tr></table>';

      const complexData = {
        width: '10px',
        height: '11px',
        celltype: 'th',
        scope: 'row',
        halign: 'right',
        valign: 'top',
        borderstyle: 'dashed',
        bordercolor: 'red',
        backgroundcolor: 'blue',
        border: '2px'
      };

      return Log.stepsAsStep('TBA', 'Table: Table cell properties dialog (get data from advanced cell)', [
        tinyApis.sSetSetting('table_cell_advtab', true),
        tinyApis.sSetContent(complexHtml),
        tinyApis.sSelect('th', [ 0 ]),
        TableTestUtils.sOpenTableDialog(tinyUi),
        TableTestUtils.sAssertDialogValues(complexData, true, generalSelectors),
        TableTestUtils.sClickDialogButton('close dialog', false),
        sAssertEvents([])
      ]);
    };

    const advGetSetTest = () => {
      const advData = {
        width: '10',
        height: '11',
        scope: 'row',
        celltype: 'th',
        halign: 'right',
        valign: 'top',
        backgroundcolor: 'blue',
        bordercolor: 'red',
        borderstyle: 'dashed',
        border: ''
      };

      const advHtml = '<table><tbody><tr><th style="width: 10px; height: 11px; vertical-align: top; text-align: right; ' +
      'border-color: red; border-style: dashed; background-color: blue;" scope="row">X</th></tr></tbody></table>';

      return Log.stepsAsStep('TBA', 'Table: Table cell properties dialog (update all, including advanced)', [
        sAssertEvents([]),
        tinyApis.sSetSetting('table_cell_advtab', true),
        tinyApis.sSetContent('<table><tr><td>X</td></tr></table>'),
        tinyApis.sSelect('td', [ 0 ]),
        TableTestUtils.sOpenTableDialog(tinyUi),
        TableTestUtils.sSetDialogValues(advData, true, generalSelectors),
        TableTestUtils.sClickDialogButton('submit dialog', true),
        tinyApis.sAssertContent(advHtml),
<<<<<<< HEAD
        sAssertEvents([{ type: 'tablemodified', structure: true, style: true }]),
=======
        sAssertEvents([ 'newcell', 'tablemodified' ]),
>>>>>>> 2cd20881
        sClearEvents
      ]);
    };

    const multiUpdate = () => {
      const initialHtml = '<table>' +
        '<tbody>' +
        '<tr>' +
        '<td data-mce-selected="1">a</td>' +
        '<td data-mce-selected="1">b</td>' +
        '</tr>' +
        '</tbody>' +
        '</table>';

      const newHtml = '<table>' +
          '<tbody>' +
            '<tr>' +
              '<td style="height: 20px; vertical-align: bottom; border-style: dashed; background-color: red;">a</td>' +
              '<td style="height: 20px; vertical-align: bottom; border-style: dashed; background-color: red;">b</td>' +
            '</tr>' +
          '</tbody>' +
        '</table>';

      const newData = {
        width: '',
        height: '20',
        celltype: 'td',
        scope: '',
        valign: 'bottom',
        halign: '',
        borderstyle: 'dashed',
        bordercolor: '',
        backgroundcolor: 'red',
        border: ''
      };

      return Log.stepsAsStep('TBA', 'Table: Table cell properties dialog update multiple cells', [
        sAssertEvents([]),
        tinyApis.sSetContent(initialHtml),
        tinyApis.sSelect('td:nth-child(2)', [ 0 ]),
        TableTestUtils.sOpenTableDialog(tinyUi),
        TableTestUtils.sAssertDialogValues(baseAdvData, true, generalSelectors),
        TableTestUtils.sSetDialogValues(newData, true, generalSelectors),
        TableTestUtils.sClickDialogButton('submit', true),
        tinyApis.sAssertContent(newHtml),
        sAssertEvents(),
        sClearEvents
      ]);
    };

    const removeAllTest = () => {
      const advHtml = '<table><tbody><tr><th style="width: 10px; height: 11px; vertical-align: top; text-align: right; ' +
      'border-color: red; border-style: dashed; background-color: blue;" scope="row">X</th></tr></tbody></table>';

      const advData = {
        width: '10px',
        height: '11px',
        celltype: 'th',
        scope: 'row',
        halign: 'right',
        valign: 'top',
        backgroundcolor: 'blue',
        bordercolor: 'red',
        borderstyle: 'dashed',
        border: ''
      };

      const emptyTable = '<table><tbody><tr><th>X</th></tr></tbody></table>';

      const emptyData = {
        width: '',
        height: '',
        scope: '',
        celltype: 'th', // is never empty
        halign: '',
        valign: '',
        backgroundcolor: '',
        bordercolor: '',
        borderstyle: '',
        border: ''
      };

      return Log.stepsAsStep('TBA', 'Table: Remove all styles', [
        sAssertEvents([]),
        tinyApis.sSetContent(advHtml),
        tinyApis.sSelect('th', [ 0 ]),
        TableTestUtils.sOpenTableDialog(tinyUi),
        TableTestUtils.sAssertDialogValues(advData, true, generalSelectors),
        TableTestUtils.sSetDialogValues(emptyData, true, generalSelectors),
        TableTestUtils.sClickDialogButton('submit dialog', true),
        tinyApis.sAssertContent(emptyTable),
        sAssertEvents([ 'tablemodified' ]),
        sClearEvents
      ]);
    };

    const execCommandTest = () => {
      const advHtml = '<table><tbody><tr><th style="width: 10px; height: 11px; vertical-align: top; text-align: right; ' +
      'border-width: thick; border-color: red; border-style: dashed; background-color: blue;" scope="row">X</th></tr></tbody></table>';

      const advData = {
        width: '10px',
        height: '11px',
        celltype: 'th',
        scope: 'row',
        halign: 'right',
        valign: 'top',
        backgroundcolor: 'blue',
        bordercolor: 'red',
        borderstyle: 'dashed',
        border: 'thick'
      };

      return Log.stepsAsStep('TBA', 'Table: Open dialog via execCommand', [
        tinyApis.sSetContent(advHtml),
        tinyApis.sSelect('th', [ 0 ]),
        tinyApis.sExecCommand('mceTableCellProps'),
        TableTestUtils.sAssertDialogValues(advData, true, generalSelectors),
        TableTestUtils.sClickDialogButton('submit dialog', false),
        sAssertEvents([])
      ]);
    };

    const okCancelTest = () => {
      const advData = {
        width: '10px',
        height: '11px',
        scope: 'row',
        celltype: 'th',
        halign: 'right',
        valign: 'top',
        borderstyle: 'dashed',
        bordercolor: 'red',
        backgroundcolor: 'blue',
        border: ''
      };

      const advHtml = '<table><tbody><tr><th style="width: 10px; height: 11px; vertical-align: top; text-align: right; ' +
      'border-color: red; border-style: dashed; background-color: blue;" scope="row">a</th><td>b</td></tr></tbody></table>';

      return Log.stepsAsStep('TBA', 'Table: Test cancel changes nothing and save does', [
        sAssertEvents([]),
        tinyApis.sSetSetting('table_cell_advtab', true),
        tinyApis.sSetContent(baseHtml),
        tinyApis.sSelect('td', [ 0 ]),
        TableTestUtils.sOpenTableDialog(tinyUi),
        TableTestUtils.sAssertDialogValues(baseAdvData, true, generalSelectors),
        TableTestUtils.sClickDialogButton('click cancel', false),
        sAssertEvents([]),
        sClearEvents,
        tinyApis.sAssertContent(noSelectBaseHtml),
        TableTestUtils.sOpenTableDialog(tinyUi),
        TableTestUtils.sAssertDialogValues(baseAdvData, true, generalSelectors),
        TableTestUtils.sSetDialogValues(advData, true, generalSelectors),
        TableTestUtils.sClickDialogButton('submit dialog', true),
        tinyApis.sAssertContent(advHtml),
        TableTestUtils.sOpenTableDialog(tinyUi),
        TableTestUtils.sAssertDialogValues(advData, true, generalSelectors),
<<<<<<< HEAD
        sAssertEvents([{ type: 'tablemodified', structure: true, style: true }]),
=======
        sAssertEvents([ 'newcell', 'tablemodified' ]),
>>>>>>> 2cd20881
        sClearEvents
      ]);
    };

    Pipeline.async({}, [
      tinyApis.sFocus(),
      baseGetTest(),
      baseGetSetTest(),
      advGetTest(),
      advGetSetTest(),
      multiUpdate(),
      removeAllTest(),
      execCommandTest(),
      okCancelTest()
    ], onSuccess, onFailure);
  }, {
    plugins: 'table',
    theme: 'silver',
    base_url: '/project/tinymce/js/tinymce',
    toolbar: 'tablecellprops',
    indent: false,
    valid_styles: {
      '*': 'width,height,vertical-align,text-align,float,border-color,border-style,background-color,border,padding,border-spacing,border-collapse,border-width'
    },
    setup: (editor: Editor) => {
      editor.on('tablemodified', logEvent);
      editor.on('newcell', logEvent);
    }
  }, success, failure);
});<|MERGE_RESOLUTION|>--- conflicted
+++ resolved
@@ -170,11 +170,7 @@
         TableTestUtils.sSetDialogValues(advData, true, generalSelectors),
         TableTestUtils.sClickDialogButton('submit dialog', true),
         tinyApis.sAssertContent(advHtml),
-<<<<<<< HEAD
-        sAssertEvents([{ type: 'tablemodified', structure: true, style: true }]),
-=======
-        sAssertEvents([ 'newcell', 'tablemodified' ]),
->>>>>>> 2cd20881
+        sAssertEvents([{ type: 'newcell', structure: undefined, style: undefined }, { type: 'tablemodified', structure: true, style: true }]),
         sClearEvents
       ]);
     };
@@ -266,7 +262,7 @@
         TableTestUtils.sSetDialogValues(emptyData, true, generalSelectors),
         TableTestUtils.sClickDialogButton('submit dialog', true),
         tinyApis.sAssertContent(emptyTable),
-        sAssertEvents([ 'tablemodified' ]),
+        sAssertEvents([{ type: 'tablemodified', structure: false, style: true }]),
         sClearEvents
       ]);
     };
@@ -333,11 +329,7 @@
         tinyApis.sAssertContent(advHtml),
         TableTestUtils.sOpenTableDialog(tinyUi),
         TableTestUtils.sAssertDialogValues(advData, true, generalSelectors),
-<<<<<<< HEAD
-        sAssertEvents([{ type: 'tablemodified', structure: true, style: true }]),
-=======
-        sAssertEvents([ 'newcell', 'tablemodified' ]),
->>>>>>> 2cd20881
+        sAssertEvents([{ type: 'newcell', structure: undefined, style: undefined }, { type: 'tablemodified', structure: true, style: true }]),
         sClearEvents
       ]);
     };
