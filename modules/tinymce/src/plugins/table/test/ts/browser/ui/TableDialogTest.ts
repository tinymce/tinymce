import { ApproxStructure } from '@ephox/agar';
import { describe, it } from '@ephox/bedrock-client';
import { TinyAssertions, TinyHooks, TinySelections } from '@ephox/wrap-mcagar';

import Editor from 'tinymce/core/api/Editor';
import Plugin from 'tinymce/plugins/table/Plugin';

import * as TableTestUtils from '../../module/test/TableTestUtils';

describe('browser.tinymce.plugins.table.TableDialogTest', () => {
  const hook = TinyHooks.bddSetup<Editor>({
    plugins: 'table',
    toolbar: 'tableprops',
    base_url: '/project/tinymce/js/tinymce',
    indent: false,
    valid_styles: {
      '*': 'width,height,vertical-align,text-align,float,margin-left,margin-right,border-color,border-width,background-color,border,padding,border-spacing,border-collapse,border-style'
    },
    table_advtab: false,
    statusbar: false
  }, [ Plugin ], true);

  const generalSelectors = {
    width: 'label.tox-label:contains(Width) + input.tox-textfield',
    height: 'label.tox-label:contains(Height) + input.tox-textfield',
    cellspacing: 'label.tox-label:contains(Cell spacing) + input.tox-textfield',
    cellpadding: 'label.tox-label:contains(Cell padding) + input.tox-textfield',
    border: 'label.tox-label:contains(Border width) + input.tox-textfield',
    caption: 'label.tox-label:contains(Caption) + label.tox-checkbox > input',
    align: 'label.tox-label:contains(Alignment) + div.tox-listboxfield > .tox-listbox',
    class: 'label.tox-label:contains(Class) + div.tox-listboxfield > .tox-listbox'
  };

  const htmlEmptyTable = '<table><tr><td>X</td></tr></table>';

  const setTable = (editor: Editor) => editor.setContent(htmlEmptyTable);
  const setCursor = (editor: Editor) => TinySelections.setCursor(editor, [ 0, 0, 0 ], 0);

  const emptyStandardData = {
    width: '',
    height: '',
    cellspacing: '',
    cellpadding: '',
    border: '',
    caption: false,
    align: ''
  };

  it('TBA: Table properties dialog standard ok', async () => {
    const editor = hook.editor();
    setTable(editor);
    setCursor(editor);
    await TableTestUtils.pOpenTableDialog(editor);
    TableTestUtils.assertDialogValues(emptyStandardData, false, generalSelectors);
    await TableTestUtils.pClickDialogButton(editor, true);
    TableTestUtils.assertElementStructure(editor, 'table', htmlEmptyTable);
    await TableTestUtils.pOpenTableDialog(editor);
    TableTestUtils.assertDialogValues(emptyStandardData, false, generalSelectors);
    await TableTestUtils.pClickDialogButton(editor, false);
  });

  it('TBA: Table properties dialog standard fill ok', async () => {
    const htmlFilledEmptyTable = ApproxStructure.build((s, str/* , arr*/) => {
      return s.element('table', {
        attrs: {
          border: str.is('1'),
          cellpadding: str.is('5'),
          cellspacing: str.is('5')
        },
        styles: {
          'height': str.is('500px'),
          'width': str.is('500px'),
          'margin-left': str.is('0px'),
          'margin-right': str.is('auto')
        },
        children: [
          s.element('caption', { }),
          s.element('tbody', {
            children: [
              s.element('tr', {
                children: [
                  s.element('td', {
                    children: [
                      s.text(str.is('X'))
                    ]
                  })
                ]
              })
            ]
          })
        ]
      });
    });

    const fullStandardData = {
      width: '500px',
      height: '500px',
      cellspacing: '5',
      cellpadding: '5',
      border: '1',
      caption: true,
      align: 'left'
    };

    const editor = hook.editor();
    setTable(editor);
    setCursor(editor);
    await TableTestUtils.pOpenTableDialog(editor);
    TableTestUtils.assertDialogValues(emptyStandardData, false, generalSelectors);
    TableTestUtils.setDialogValues(fullStandardData, false, generalSelectors);
    await TableTestUtils.pClickDialogButton(editor, true);
    TableTestUtils.assertApproxElementStructure(editor, 'table', htmlFilledEmptyTable);
    await TableTestUtils.pOpenTableDialog(editor);
    TableTestUtils.assertDialogValues(fullStandardData, false, generalSelectors);
    await TableTestUtils.pClickDialogButton(editor, false);
  });

  it('TBA: Table properties dialog all ui off fill ok', async () => {
    const htmlFilledAllOffTable = '<table style="height: 500px; width: 500px; margin-left: auto; margin-right: 0px;"><tbody><tr><td>X</td></tr></tbody></table>';

    const emptyAllOffData = {
      width: '',
      height: '',
      align: ''
    };

    const fullAllOffData = {
      width: '500px',
      height: '500px',
      align: 'right'
    };

    const editor = hook.editor();
    editor.options.set('table_appearance_options', false);
    setTable(editor);
    setCursor(editor);
    await TableTestUtils.pOpenTableDialog(editor);
    TableTestUtils.assertDialogValues(emptyAllOffData, false, generalSelectors);
    TableTestUtils.setDialogValues(fullAllOffData, false, generalSelectors);
    await TableTestUtils.pClickDialogButton(editor, true);
    TableTestUtils.assertElementStructure(editor, 'table', htmlFilledAllOffTable);
    await TableTestUtils.pOpenTableDialog(editor);
    TableTestUtils.assertDialogValues(fullAllOffData, false, generalSelectors);
    await TableTestUtils.pClickDialogButton(editor, false);
    editor.options.unset('table_appearance_options');
  });

  it('TBA: Table properties dialog all ui on fill ok', async () => {
    const htmlFilledAllOnTable = ApproxStructure.build((s, str/* , arr*/) => {
      return s.element('table', {
        styles: {
          'height': str.is('500px'),
          'width': str.is('500px'),
          'margin-left': str.is('0px'),
          'margin-right': str.is('auto'),
          'border-width': str.is('1px'),
          'border-spacing': str.is('5px'),
          'background-color': str.startsWith(''), // need to check presence but it can be #ff0000 or rgb(255, 0, 0)
          'border-color': str.startsWith('') // need to check presence but it can be #ff0000 or rgb(255, 0, 0)
        },
        children: [
          s.element('caption', { }),
          s.element('tbody', {
            children: [
              s.element('tr', {
                children: [
                  s.element('td', {
                    children: [
                      s.text(str.is('X'))
                    ]
                  })
                ]
              })
            ]
          })
        ]
      });
    });

    const emptyAllOnData = {
      width: '',
      height: '',
      cellspacing: '',
      cellpadding: '',
      border: '',
      caption: false,
      align: '',
      class: '',
      borderstyle: '',
      bordercolor: '',
      backgroundcolor: ''
    };

    const fullAllOnData = {
      width: '500px',
      height: '500px',
      cellspacing: '5px',
      cellpadding: '5px',
      border: '1px',
      caption: true,
      align: 'left',
      class: 'dog',
      borderstyle: 'dotted',
      bordercolor: '#FF0000',
      backgroundcolor: '#0000FF'
    };

    const editor = hook.editor();
    editor.options.set('table_class_list', [
      { title: 'None', value: '' },
      { title: 'Dog', value: 'dog' },
      { title: 'Cat', value: 'cat' }
    ]);
    editor.options.set('table_advtab', true);
    editor.options.set('table_style_by_css', true);
    setTable(editor);
    setCursor(editor);
    await TableTestUtils.pOpenTableDialog(editor);
    TableTestUtils.assertDialogValues(emptyAllOnData, true, generalSelectors);
    TableTestUtils.setDialogValues(fullAllOnData, true, generalSelectors);
    await TableTestUtils.pClickDialogButton(editor, true);
    TableTestUtils.assertApproxElementStructure(editor, 'table', htmlFilledAllOnTable);
    await TableTestUtils.pOpenTableDialog(editor);
    TableTestUtils.assertDialogValues(fullAllOnData, true, generalSelectors);
    TableTestUtils.setDialogValues(emptyAllOnData, true, generalSelectors);
    await TableTestUtils.pClickDialogButton(editor, true);
    TableTestUtils.assertElementStructure(editor, 'table', htmlEmptyTable);
    editor.options.unset('table_class_list');
  });

  it('TBA: Open dialog via execCommand', async () => {
    const baseHtml =
    '<table style="height: 500px; width: 500px; border-width: 1px; ' +
    'border-spacing: 5px; background-color: rgb(0, 0, 255); ' +
    'border-color: rgb(255, 0, 0); border-style: dotted; ' +
    'margin-left: 0px; margin-right: auto;">' +
    '<caption><br></caption>' +
    '<tbody><tr><td>X</td></tr></tbody>' +
    '</table>';

    const baseData = {
      width: '500px',
      height: '500px',
      cellspacing: '5px',
      cellpadding: '',
      border: '1px',
      caption: true,
      align: 'left',
      borderstyle: 'dotted',
      bordercolor: '#FF0000',
      backgroundcolor: '#0000FF'
    };

    const editor = hook.editor();
    editor.options.set('table_advtab', true);
    editor.options.set('table_style_by_css', true);
    editor.setContent(baseHtml);
    setCursor(editor);
    editor.execCommand('mceTableProps');
    TableTestUtils.assertDialogValues(baseData, true, generalSelectors);
    await TableTestUtils.pClickDialogButton(editor, false);
  });

  it('TBA: Test cancel changes nothing and save does', async () => {
    const baseHtml = '<table><tbody><tr><td>X</td></tr></tbody></table>';

    const baseData = {
      width: '',
      height: '',
      cellspacing: '',
      cellpadding: '',
      border: '',
      caption: false,
      align: '',
      class: '',
      borderstyle: '',
      bordercolor: '',
      backgroundcolor: ''
    };

    const newHtml =
    '<table class="dog" style="width: 500px; height: 500px; margin-left: 0px; margin-right: auto; ' +
<<<<<<< HEAD
    'background-color: rgb(0, 0, 255); border: 1px dotted rgb(255, 0, 0); ' +
    'border-spacing: 5px; border-collapse: collapse;" border="1">' +
    '<caption>Caption</caption>' +
    '<tbody>' +
    '<tr><td style="border-color: rgb(255, 0, 0); border-width: 1px; padding: 5px;">X</td></tr>' +
=======
    'background-color: #0000ff; border: 1px dotted #FF0000; ' +
    'border-spacing: 5px; border-collapse: collapse;" border="1">' +
    '<caption>Caption</caption>' +
    '<tbody>' +
    '<tr><td style="border-color: #FF0000; border-width: 1px; padding: 5px;">X</td></tr>' +
>>>>>>> 6b797a16
    '</tbody>' +
    '</table>';

    const newData = {
      width: '500px',
      height: '500px',
      cellspacing: '5px',
      cellpadding: '5px',
      border: '1px',
      caption: true,
      align: 'left',
      class: 'dog',
      borderstyle: 'dotted',
      bordercolor: '#FF0000',
      backgroundcolor: '#0000FF'
    };

    const editor = hook.editor();
    editor.options.set('table_class_list', [
      { title: 'None', value: '' },
      { title: 'Dog', value: 'dog' },
      { title: 'Cat', value: 'cat' }
    ]);
    editor.options.set('table_advtab', true);
    editor.options.set('table_style_by_css', true);
    editor.setContent(baseHtml);
    setCursor(editor);
    await TableTestUtils.pOpenTableDialog(editor);
    TableTestUtils.assertDialogValues(baseData, true, generalSelectors);
    await TableTestUtils.pClickDialogButton(editor, false);
    TinyAssertions.assertContent(editor, baseHtml);

    await TableTestUtils.pOpenTableDialog(editor);
    TableTestUtils.assertDialogValues(baseData, true, generalSelectors);
    TableTestUtils.setDialogValues(newData, true, generalSelectors);
    await TableTestUtils.pClickDialogButton(editor, true);
    TinyAssertions.assertContent(editor, newHtml);

    await TableTestUtils.pOpenTableDialog(editor);
    TableTestUtils.assertDialogValues(newData, true, generalSelectors);
    await TableTestUtils.pClickDialogButton(editor, false);
  });

  it('TINY-6558: float style should not be recognised as a valid table alignment and is cleared when setting an alignment', async () => {
    const floatTableHtml = '<table style="height: 500px; width: 500px; float: right;"><tbody><tr><td>X</td></tr></tbody></table>';
    const marginTableHtml = '<table style="height: 500px; width: 500px; margin-left: auto; margin-right: 0px;"><tbody><tr><td>X</td></tr></tbody></table>';

    const initialData = {
      width: '500px',
      height: '500px',
      align: ''
    };

    const newData = {
      width: '500px',
      height: '500px',
      align: 'right'
    };

    const editor = hook.editor();
    editor.options.set('table_appearance_options', false);
    editor.setContent(floatTableHtml);
    setCursor(editor);
    await TableTestUtils.pOpenTableDialog(editor);
    TableTestUtils.assertDialogValues(initialData, false, generalSelectors);
    TableTestUtils.setDialogValues(newData, false, generalSelectors);
    await TableTestUtils.pClickDialogButton(editor, true);
    TableTestUtils.assertElementStructure(editor, 'table', marginTableHtml);
    await TableTestUtils.pOpenTableDialog(editor);
    TableTestUtils.assertDialogValues(newData, false, generalSelectors);
    await TableTestUtils.pClickDialogButton(editor, false);
    editor.options.unset('table_appearance_options');
  });
});<|MERGE_RESOLUTION|>--- conflicted
+++ resolved
@@ -280,19 +280,12 @@
 
     const newHtml =
     '<table class="dog" style="width: 500px; height: 500px; margin-left: 0px; margin-right: auto; ' +
-<<<<<<< HEAD
     'background-color: rgb(0, 0, 255); border: 1px dotted rgb(255, 0, 0); ' +
     'border-spacing: 5px; border-collapse: collapse;" border="1">' +
     '<caption>Caption</caption>' +
     '<tbody>' +
     '<tr><td style="border-color: rgb(255, 0, 0); border-width: 1px; padding: 5px;">X</td></tr>' +
-=======
-    'background-color: #0000ff; border: 1px dotted #FF0000; ' +
-    'border-spacing: 5px; border-collapse: collapse;" border="1">' +
-    '<caption>Caption</caption>' +
-    '<tbody>' +
-    '<tr><td style="border-color: #FF0000; border-width: 1px; padding: 5px;">X</td></tr>' +
->>>>>>> 6b797a16
+
     '</tbody>' +
     '</table>';
 
