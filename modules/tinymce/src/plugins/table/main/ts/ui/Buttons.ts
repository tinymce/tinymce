/**
 * Copyright (c) Tiny Technologies, Inc. All rights reserved.
 * Licensed under the LGPL or a commercial license.
 * For LGPL see License.txt in the project root for license information.
 * For commercial licenses see https://www.tiny.cloud/
 */

import { Selections } from '@ephox/darwin';

import Editor from 'tinymce/core/api/Editor';
import { Toolbar } from 'tinymce/core/api/ui/Ui';

import * as Options from '../api/Options';
import { Clipboard } from '../core/Clipboard';
import { SelectionTargets, LockedDisable } from '../selection/SelectionTargets';
import { verticalAlignValues } from './CellAlignValues';
import { applyTableCellStyle, changeColumnHeader, changeRowHeader, filterNoneItem, buildColorMenu, generateMenuItemsCallback } from './UiUtils';

interface AddButtonSpec {
  tooltip: string;
  command: string;
  icon: string;
  onSetup?: (api: Toolbar.ToolbarButtonInstanceApi) => () => void;
}

const addButtons = (editor: Editor, selections: Selections, selectionTargets: SelectionTargets, clipboard: Clipboard): void => {
  editor.ui.registry.addMenuButton('table', {
    tooltip: 'Table',
    icon: 'table',
    fetch: (callback) => callback('inserttable | cell row column | advtablesort | tableprops deletetable')
  });

  const cmd = (command: string) => () => editor.execCommand(command);

  // TODO TINY-8172: unwind this before merging the feature branch
  const addButtonIfRegistered = (name: string, spec: AddButtonSpec) => {
    if (editor.editorCommands.hasCustomCommand(spec.command)) {
      editor.ui.registry.addButton(name, {
        ...spec,
        onAction: cmd(spec.command)
      });
    }
  };

  addButtonIfRegistered('tableprops', {
    tooltip: 'Table properties',
    command: 'mceTableProps',
    icon: 'table',
    onSetup: selectionTargets.onSetupTable
  });

  addButtonIfRegistered('tabledelete', {
    tooltip: 'Delete table',
    command: 'mceTableDelete',
    icon: 'table-delete-table',
    onSetup: selectionTargets.onSetupTable
  });

  addButtonIfRegistered('tablecellprops', {
    tooltip: 'Cell properties',
    command: 'mceTableCellProps',
    icon: 'table-cell-properties',
    onSetup: selectionTargets.onSetupCellOrRow
  });

  addButtonIfRegistered('tablemergecells', {
    tooltip: 'Merge cells',
    command: 'mceTableMergeCells',
    icon: 'table-merge-cells',
    onSetup: selectionTargets.onSetupMergeable
  });

  addButtonIfRegistered('tablesplitcells', {
    tooltip: 'Split cell',
    command: 'mceTableSplitCells',
    icon: 'table-split-cells',
    onSetup: selectionTargets.onSetupUnmergeable
  });

  addButtonIfRegistered('tableinsertrowbefore', {
    tooltip: 'Insert row before',
    command: 'mceTableInsertRowBefore',
    icon: 'table-insert-row-above',
    onSetup: selectionTargets.onSetupCellOrRow
  });

  addButtonIfRegistered('tableinsertrowafter', {
    tooltip: 'Insert row after',
    command: 'mceTableInsertRowAfter',
    icon: 'table-insert-row-after',
    onSetup: selectionTargets.onSetupCellOrRow
  });

  addButtonIfRegistered('tabledeleterow', {
    tooltip: 'Delete row',
    command: 'mceTableDeleteRow',
    icon: 'table-delete-row',
    onSetup: selectionTargets.onSetupCellOrRow
  });

  addButtonIfRegistered('tablerowprops', {
    tooltip: 'Row properties',
    command: 'mceTableRowProps',
    icon: 'table-row-properties',
    onSetup: selectionTargets.onSetupCellOrRow
  });

  addButtonIfRegistered('tableinsertcolbefore', {
    tooltip: 'Insert column before',
    command: 'mceTableInsertColBefore',
    icon: 'table-insert-column-before',
    onSetup: selectionTargets.onSetupColumn(LockedDisable.onFirst)
  });

  addButtonIfRegistered('tableinsertcolafter', {
    tooltip: 'Insert column after',
    command: 'mceTableInsertColAfter',
    icon: 'table-insert-column-after',
    onSetup: selectionTargets.onSetupColumn(LockedDisable.onLast)
  });

  addButtonIfRegistered('tabledeletecol', {
    tooltip: 'Delete column',
    command: 'mceTableDeleteCol',
    icon: 'table-delete-column',
    onSetup: selectionTargets.onSetupColumn(LockedDisable.onAny)
  });

  addButtonIfRegistered('tablecutrow', {
    tooltip: 'Cut row',
    command: 'mceTableCutRow',
    icon: 'cut-row',
    onSetup: selectionTargets.onSetupCellOrRow
  });

  addButtonIfRegistered('tablecopyrow', {
    tooltip: 'Copy row',
    command: 'mceTableCopyRow',
    icon: 'duplicate-row',
    onSetup: selectionTargets.onSetupCellOrRow
  });

  addButtonIfRegistered('tablepasterowbefore', {
    tooltip: 'Paste row before',
    command: 'mceTablePasteRowBefore',
    icon: 'paste-row-before',
    onSetup: selectionTargets.onSetupPasteable(clipboard.getRows)
  });

  addButtonIfRegistered('tablepasterowafter', {
    tooltip: 'Paste row after',
    command: 'mceTablePasteRowAfter',
    icon: 'paste-row-after',
    onSetup: selectionTargets.onSetupPasteable(clipboard.getRows)
  });

  addButtonIfRegistered('tablecutcol', {
    tooltip: 'Cut column',
    command: 'mceTableCutCol',
    icon: 'cut-column',
    onSetup: selectionTargets.onSetupColumn(LockedDisable.onAny)
  });

  addButtonIfRegistered('tablecopycol', {
    tooltip: 'Copy column',
    command: 'mceTableCopyCol',
    icon: 'duplicate-column',
    onSetup: selectionTargets.onSetupColumn(LockedDisable.onAny)
  });

  addButtonIfRegistered('tablepastecolbefore', {
    tooltip: 'Paste column before',
    command: 'mceTablePasteColBefore',
    icon: 'paste-column-before',
    onSetup: selectionTargets.onSetupPasteableColumn(clipboard.getColumns, LockedDisable.onFirst)
  });

  addButtonIfRegistered('tablepastecolafter', {
    tooltip: 'Paste column after',
    command: 'mceTablePasteColAfter',
    icon: 'paste-column-after',
    onSetup: selectionTargets.onSetupPasteableColumn(clipboard.getColumns, LockedDisable.onLast)
  });

  addButtonIfRegistered('tableinsertdialog', {
    tooltip: 'Insert table',
    command: 'mceInsertTable',
    icon: 'table'
  });

<<<<<<< HEAD
  const tableClassList = filterNoneItem(getTableClassList(editor));
  if (tableClassList.length !== 0 && editor.editorCommands.hasCustomCommand('mceTableToggleClass')) {
=======
  const tableClassList = filterNoneItem(Options.getTableClassList(editor));
  if (tableClassList.length !== 0) {
>>>>>>> bf1fe884
    editor.ui.registry.addMenuButton('tableclass', {
      icon: 'table-classes',
      tooltip: 'Table styles',
      fetch: generateMenuItemsCallback(
        editor,
        selections,
        tableClassList,
        'tableclass',
        (value) => editor.execCommand('mceTableToggleClass', false, value)
      ),
      onSetup: selectionTargets.onSetupTable
    });
  }

<<<<<<< HEAD
  const tableCellClassList = filterNoneItem(getCellClassList(editor));
  if (tableCellClassList.length !== 0 && editor.editorCommands.hasCustomCommand('mceTableCellToggleClass')) {
=======
  const tableCellClassList = filterNoneItem(Options.getCellClassList(editor));
  if (tableCellClassList.length !== 0) {
>>>>>>> bf1fe884
    editor.ui.registry.addMenuButton('tablecellclass', {
      icon: 'table-cell-classes',
      tooltip: 'Cell styles',
      fetch: generateMenuItemsCallback(
        editor,
        selections,
        tableCellClassList,
        'tablecellclass',
        (value) => editor.execCommand('mceTableCellToggleClass', false, value)
      ),
      onSetup: selectionTargets.onSetupCellOrRow
    });
  }

  // TODO TINY-8172: unwind this before merging the feature branch
  if (editor.editorCommands.hasCustomCommand('mceTableApplyCellStyle')) {
    editor.ui.registry.addMenuButton('tablecellvalign', {
      icon: 'vertical-align',
      tooltip: 'Vertical align',
      fetch: generateMenuItemsCallback(
        editor,
        selections,
        verticalAlignValues,
        'tablecellverticalalign',
        applyTableCellStyle(editor, 'vertical-align')
      ),
      onSetup: selectionTargets.onSetupCellOrRow
    });

<<<<<<< HEAD
    editor.ui.registry.addMenuButton('tablecellborderwidth', {
      icon: 'border-width',
      tooltip: 'Border width',
      fetch: generateMenuItemsCallback(
        editor,
        selections,
        getTableBorderWidths(editor),
        'tablecellborderwidth',
        applyTableCellStyle(editor, 'border-width')
      ),
      onSetup: selectionTargets.onSetupCellOrRow
    });

    editor.ui.registry.addMenuButton('tablecellborderstyle', {
      icon: 'border-style',
      tooltip: 'Border style',
      fetch: generateMenuItemsCallback(
        editor,
        selections,
        getTableBorderStyles(editor),
        'tablecellborderstyle',
        applyTableCellStyle(editor, 'border-style')
      ),
      onSetup: selectionTargets.onSetupCellOrRow
    });
=======
  editor.ui.registry.addMenuButton('tablecellborderwidth', {
    icon: 'border-width',
    tooltip: 'Border width',
    fetch: generateMenuItemsCallback(
      editor,
      selections,
      Options.getTableBorderWidths(editor),
      'tablecellborderwidth',
      applyTableCellStyle(editor, 'border-width')
    ),
    onSetup: selectionTargets.onSetupCellOrRow
  });

  editor.ui.registry.addMenuButton('tablecellborderstyle', {
    icon: 'border-style',
    tooltip: 'Border style',
    fetch: generateMenuItemsCallback(
      editor,
      selections,
      Options.getTableBorderStyles(editor),
      'tablecellborderstyle',
      applyTableCellStyle(editor, 'border-style')
    ),
    onSetup: selectionTargets.onSetupCellOrRow
  });
>>>>>>> bf1fe884

    editor.ui.registry.addMenuButton('tablecellbackgroundcolor', {
      icon: 'cell-background-color',
      tooltip: 'Background color',
      fetch: (callback) => callback(buildColorMenu(editor, getTableBackgroundColorMap(editor), 'background-color')),
      onSetup: selectionTargets.onSetupCellOrRow
    });

<<<<<<< HEAD
    editor.ui.registry.addMenuButton('tablecellbordercolor', {
      icon: 'cell-border-color',
      tooltip: 'Border color',
      fetch: (callback) => callback(buildColorMenu(editor, getTableBorderColorMap(editor), 'border-color')),
      onSetup: selectionTargets.onSetupCellOrRow
    });
  }

  // TODO TINY-8172: unwind this before merging the feature branch
  if (editor.editorCommands.hasCustomCommand('mceTableToggleCaption')) {
    editor.ui.registry.addToggleButton('tablecaption', {
      tooltip: 'Table caption',
      onAction: cmd('mceTableToggleCaption'),
      icon: 'table-caption',
      onSetup: selectionTargets.onSetupTableWithCaption
    });
  }
=======
  editor.ui.registry.addMenuButton('tablecellbackgroundcolor', {
    icon: 'cell-background-color',
    tooltip: 'Background color',
    fetch: (callback) => callback(buildColorMenu(editor, Options.getTableBackgroundColorMap(editor), 'background-color')),
    onSetup: selectionTargets.onSetupCellOrRow
  });

  editor.ui.registry.addMenuButton('tablecellbordercolor', {
    icon: 'cell-border-color',
    tooltip: 'Border color',
    fetch: (callback) => callback(buildColorMenu(editor, Options.getTableBorderColorMap(editor), 'border-color')),
    onSetup: selectionTargets.onSetupCellOrRow
  });
>>>>>>> bf1fe884

  // TODO TINY-8172: unwind this before merging the feature branch
  if (editor.editorCommands.hasCustomCommand('mceTableRowType')) {
    editor.ui.registry.addToggleButton('tablerowheader', {
      tooltip: 'Row header',
      icon: 'table-top-header',
      onAction: changeRowHeader(editor),
      onSetup: selectionTargets.onSetupTableRowHeaders
    });
  }

  // TODO TINY-8172: unwind this before merging the feature branch
  if (editor.editorCommands.hasCustomCommand('mceTableColType')) {
    editor.ui.registry.addToggleButton('tablecolheader', {
      tooltip: 'Column header',
      icon: 'table-left-header',
      onAction: changeColumnHeader(editor),
      onSetup: selectionTargets.onSetupTableColumnHeaders
    });
  }
};

const addToolbars = (editor: Editor): void => {
  const isTable = (table: Node) => editor.dom.is(table, 'table') && editor.getBody().contains(table);

  const toolbar = Options.getToolbar(editor);
  if (toolbar.length > 0) {
    editor.ui.registry.addContextToolbar('table', {
      predicate: isTable,
      items: toolbar,
      scope: 'node',
      position: 'node'
    });
  }
};

export {
  addButtons,
  addToolbars
};<|MERGE_RESOLUTION|>--- conflicted
+++ resolved
@@ -188,13 +188,8 @@
     icon: 'table'
   });
 
-<<<<<<< HEAD
-  const tableClassList = filterNoneItem(getTableClassList(editor));
+  const tableClassList = filterNoneItem(Options.getTableClassList(editor));
   if (tableClassList.length !== 0 && editor.editorCommands.hasCustomCommand('mceTableToggleClass')) {
-=======
-  const tableClassList = filterNoneItem(Options.getTableClassList(editor));
-  if (tableClassList.length !== 0) {
->>>>>>> bf1fe884
     editor.ui.registry.addMenuButton('tableclass', {
       icon: 'table-classes',
       tooltip: 'Table styles',
@@ -209,13 +204,8 @@
     });
   }
 
-<<<<<<< HEAD
-  const tableCellClassList = filterNoneItem(getCellClassList(editor));
+  const tableCellClassList = filterNoneItem(Options.getCellClassList(editor));
   if (tableCellClassList.length !== 0 && editor.editorCommands.hasCustomCommand('mceTableCellToggleClass')) {
-=======
-  const tableCellClassList = filterNoneItem(Options.getCellClassList(editor));
-  if (tableCellClassList.length !== 0) {
->>>>>>> bf1fe884
     editor.ui.registry.addMenuButton('tablecellclass', {
       icon: 'table-cell-classes',
       tooltip: 'Cell styles',
@@ -245,14 +235,13 @@
       onSetup: selectionTargets.onSetupCellOrRow
     });
 
-<<<<<<< HEAD
     editor.ui.registry.addMenuButton('tablecellborderwidth', {
       icon: 'border-width',
       tooltip: 'Border width',
       fetch: generateMenuItemsCallback(
         editor,
         selections,
-        getTableBorderWidths(editor),
+        Options.getTableBorderWidths(editor),
         'tablecellborderwidth',
         applyTableCellStyle(editor, 'border-width')
       ),
@@ -265,52 +254,24 @@
       fetch: generateMenuItemsCallback(
         editor,
         selections,
-        getTableBorderStyles(editor),
+        Options.getTableBorderStyles(editor),
         'tablecellborderstyle',
         applyTableCellStyle(editor, 'border-style')
       ),
       onSetup: selectionTargets.onSetupCellOrRow
     });
-=======
-  editor.ui.registry.addMenuButton('tablecellborderwidth', {
-    icon: 'border-width',
-    tooltip: 'Border width',
-    fetch: generateMenuItemsCallback(
-      editor,
-      selections,
-      Options.getTableBorderWidths(editor),
-      'tablecellborderwidth',
-      applyTableCellStyle(editor, 'border-width')
-    ),
-    onSetup: selectionTargets.onSetupCellOrRow
-  });
-
-  editor.ui.registry.addMenuButton('tablecellborderstyle', {
-    icon: 'border-style',
-    tooltip: 'Border style',
-    fetch: generateMenuItemsCallback(
-      editor,
-      selections,
-      Options.getTableBorderStyles(editor),
-      'tablecellborderstyle',
-      applyTableCellStyle(editor, 'border-style')
-    ),
-    onSetup: selectionTargets.onSetupCellOrRow
-  });
->>>>>>> bf1fe884
 
     editor.ui.registry.addMenuButton('tablecellbackgroundcolor', {
       icon: 'cell-background-color',
       tooltip: 'Background color',
-      fetch: (callback) => callback(buildColorMenu(editor, getTableBackgroundColorMap(editor), 'background-color')),
-      onSetup: selectionTargets.onSetupCellOrRow
-    });
-
-<<<<<<< HEAD
+      fetch: (callback) => callback(buildColorMenu(editor, Options.getTableBackgroundColorMap(editor), 'background-color')),
+      onSetup: selectionTargets.onSetupCellOrRow
+    });
+
     editor.ui.registry.addMenuButton('tablecellbordercolor', {
       icon: 'cell-border-color',
       tooltip: 'Border color',
-      fetch: (callback) => callback(buildColorMenu(editor, getTableBorderColorMap(editor), 'border-color')),
+      fetch: (callback) => callback(buildColorMenu(editor, Options.getTableBorderColorMap(editor), 'border-color')),
       onSetup: selectionTargets.onSetupCellOrRow
     });
   }
@@ -324,21 +285,6 @@
       onSetup: selectionTargets.onSetupTableWithCaption
     });
   }
-=======
-  editor.ui.registry.addMenuButton('tablecellbackgroundcolor', {
-    icon: 'cell-background-color',
-    tooltip: 'Background color',
-    fetch: (callback) => callback(buildColorMenu(editor, Options.getTableBackgroundColorMap(editor), 'background-color')),
-    onSetup: selectionTargets.onSetupCellOrRow
-  });
-
-  editor.ui.registry.addMenuButton('tablecellbordercolor', {
-    icon: 'cell-border-color',
-    tooltip: 'Border color',
-    fetch: (callback) => callback(buildColorMenu(editor, Options.getTableBorderColorMap(editor), 'border-color')),
-    onSetup: selectionTargets.onSetupCellOrRow
-  });
->>>>>>> bf1fe884
 
   // TODO TINY-8172: unwind this before merging the feature branch
   if (editor.editorCommands.hasCustomCommand('mceTableRowType')) {
