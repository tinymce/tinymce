/**
 * Copyright (c) Tiny Technologies, Inc. All rights reserved.
 * Licensed under the LGPL or a commercial license.
 * For LGPL see License.txt in the project root for license information.
 * For commercial licenses see https://www.tiny.cloud/
 */

import { Selections } from '@ephox/darwin';
import { Arr, Fun } from '@ephox/katamari';
import { SugarNode } from '@ephox/sugar';

import Editor from 'tinymce/core/api/Editor';
import { Menu } from 'tinymce/core/api/ui/Ui';

import * as Options from '../api/Options';
import { Clipboard } from '../core/Clipboard';
import { SelectionTargets, LockedDisable } from '../selection/SelectionTargets';
import { verticalAlignValues } from './CellAlignValues';
import { applyTableCellStyle, changeColumnHeader, changeRowHeader, filterNoneItem, buildColorMenu, buildMenuItems } from './UiUtils';

interface AddMenuSpec {
  text: string;
  command: string;
  icon?: string;
  onSetup: (api: Menu.MenuItemInstanceApi) => () => void;
}

const addMenuItems = (editor: Editor, selections: Selections, selectionTargets: SelectionTargets, clipboard: Clipboard): void => {
  const cmd = (command: string) => () => editor.execCommand(command);

  // TODO TINY-8172: unwind this before merging the feature branch
  const addMenuIfRegistered = (name: string, spec: AddMenuSpec) => {
    if (editor.editorCommands.hasCustomCommand(spec.command)) {
      editor.ui.registry.addMenuItem(name, {
        ...spec,
        onAction: cmd(spec.command)
      });
      return true;
    } else {
      return false;
    }
  };

  const insertTableAction = (data: { numRows: number; numColumns: number }) => {
    editor.execCommand('mceInsertTable', false, {
      rows: data.numRows,
      columns: data.numColumns
    });
  };

  const hasRowMenuItems = [
    addMenuIfRegistered('tableinsertrowbefore', {
      text: 'Insert row before',
      icon: 'table-insert-row-above',
      command: 'mceTableInsertRowBefore',
      onSetup: selectionTargets.onSetupCellOrRow
    }),
    addMenuIfRegistered('tableinsertrowafter', {
      text: 'Insert row after',
      icon: 'table-insert-row-after',
      command: 'mceTableInsertRowAfter',
      onSetup: selectionTargets.onSetupCellOrRow
    }),
    addMenuIfRegistered('tabledeleterow', {
      text: 'Delete row',
      icon: 'table-delete-row',
      command: 'mceTableDeleteRow',
      onSetup: selectionTargets.onSetupCellOrRow
    }),
    addMenuIfRegistered('tablerowprops', {
      text: 'Row properties',
      icon: 'table-row-properties',
      command: 'mceTableRowProps',
      onSetup: selectionTargets.onSetupCellOrRow
    }),

    addMenuIfRegistered('tablecutrow', {
      text: 'Cut row',
      icon: 'cut-row',
      command: 'mceTableCutRow',
      onSetup: selectionTargets.onSetupCellOrRow
    }),
    addMenuIfRegistered('tablecopyrow', {
      text: 'Copy row',
      icon: 'duplicate-row',
      command: 'mceTableCopyRow',
      onSetup: selectionTargets.onSetupCellOrRow
    }),
    addMenuIfRegistered('tablepasterowbefore', {
      text: 'Paste row before',
      icon: 'paste-row-before',
      command: 'mceTablePasteRowBefore',
      onSetup: selectionTargets.onSetupPasteable(clipboard.getRows)
    }),
    addMenuIfRegistered('tablepasterowafter', {
      text: 'Paste row after',
      icon: 'paste-row-after',
      command: 'mceTablePasteRowAfter',
      onSetup: selectionTargets.onSetupPasteable(clipboard.getRows)
    }),
  ];

  const hasColumnMenuItems = [
    addMenuIfRegistered('tableinsertcolumnbefore', {
      text: 'Insert column before',
      icon: 'table-insert-column-before',
      command: 'mceTableInsertColBefore',
      onSetup: selectionTargets.onSetupColumn(LockedDisable.onFirst)
    }),
    addMenuIfRegistered('tableinsertcolumnafter', {
      text: 'Insert column after',
      icon: 'table-insert-column-after',
      command: 'mceTableInsertColAfter',
      onSetup: selectionTargets.onSetupColumn(LockedDisable.onLast)
    }),
    addMenuIfRegistered('tabledeletecolumn', {
      text: 'Delete column',
      icon: 'table-delete-column',
      command: 'mceTableDeleteCol',
      onSetup: selectionTargets.onSetupColumn(LockedDisable.onAny)
    }),

    addMenuIfRegistered('tablecutcolumn', {
      text: 'Cut column',
      icon: 'cut-column',
      command: 'mceTableCutCol',
      onSetup: selectionTargets.onSetupColumn(LockedDisable.onAny)
    }),
    addMenuIfRegistered('tablecopycolumn', {
      text: 'Copy column',
      icon: 'duplicate-column',
      command: 'mceTableCopyCol',
      onSetup: selectionTargets.onSetupColumn(LockedDisable.onAny)
    }),
    addMenuIfRegistered('tablepastecolumnbefore', {
      text: 'Paste column before',
      icon: 'paste-column-before',
      command: 'mceTablePasteColBefore',
      onSetup: selectionTargets.onSetupPasteableColumn(clipboard.getColumns, LockedDisable.onFirst)
    }),
    addMenuIfRegistered('tablepastecolumnafter', {
      text: 'Paste column after',
      icon: 'paste-column-after',
      command: 'mceTablePasteColAfter',
      onSetup: selectionTargets.onSetupPasteableColumn(clipboard.getColumns, LockedDisable.onLast)
    }),
  ];

  const hasCellMenuItems = [
    addMenuIfRegistered('tablecellprops', {
      text: 'Cell properties',
      icon: 'table-cell-properties',
      command: 'mceTableCellProps',
      onSetup: selectionTargets.onSetupCellOrRow
    }),
    addMenuIfRegistered('tablemergecells', {
      text: 'Merge cells',
      icon: 'table-merge-cells',
      command: 'mceTableMergeCells',
      onSetup: selectionTargets.onSetupMergeable
    }),
    addMenuIfRegistered('tablesplitcells', {
      text: 'Split cell',
      icon: 'table-split-cells',
      command: 'mceTableSplitCells',
      onSetup: selectionTargets.onSetupUnmergeable
    }),
  ];

  if (!Options.hasTableGrid(editor)) {
    editor.ui.registry.addMenuItem('inserttable', {
      text: 'Table',
      icon: 'table',
      onAction: cmd('mceInsertTable')
    });
  } else {
    editor.ui.registry.addNestedMenuItem('inserttable', {
      text: 'Table',
      icon: 'table',
      getSubmenuItems: () => [{ type: 'fancymenuitem', fancytype: 'inserttable', onAction: insertTableAction }]
    });
  }

  // TINY-3636: We want a way to use the dialog even when tablegrid true.
  // If tablegrid false then inserttable and inserttabledialog are the same,
  // but that's preferrable to breaking things at this point.
  editor.ui.registry.addMenuItem('inserttabledialog', {
    text: 'Insert table',
    icon: 'table',
    onAction: cmd('mceInsertTable')
  });

  addMenuIfRegistered('tableprops', {
    text: 'Table properties',
    onSetup: selectionTargets.onSetupTable,
    command: 'mceTableProps'
  });
  addMenuIfRegistered('deletetable', {
    text: 'Delete table',
    icon: 'table-delete-table',
    onSetup: selectionTargets.onSetupTable,
    command: 'mceTableDelete'
  });

  // if any of the row menu items returned true
  if (Arr.contains(hasRowMenuItems, true)) {
    editor.ui.registry.addNestedMenuItem('row', {
      type: 'nestedmenuitem',
      text: 'Row',
      getSubmenuItems: Fun.constant('tableinsertrowbefore tableinsertrowafter tabledeleterow tablerowprops | tablecutrow tablecopyrow tablepasterowbefore tablepasterowafter')
    });
  }

  if (Arr.contains(hasColumnMenuItems, true)) {
    editor.ui.registry.addNestedMenuItem('column', {
      type: 'nestedmenuitem',
      text: 'Column',
      getSubmenuItems: Fun.constant('tableinsertcolumnbefore tableinsertcolumnafter tabledeletecolumn | tablecutcolumn tablecopycolumn tablepastecolumnbefore tablepastecolumnafter')
    });
  }

  if (Arr.contains(hasCellMenuItems, true)) {
    editor.ui.registry.addNestedMenuItem('cell', {
      type: 'nestedmenuitem',
      text: 'Cell',
      getSubmenuItems: Fun.constant('tablecellprops tablemergecells tablesplitcells')
    });
  }

  editor.ui.registry.addContextMenu('table', {
    update: () => {
      // context menu fires before node change, so check the selection here first
      selectionTargets.resetTargets();
      // ignoring element since it's monitored elsewhere
      return selectionTargets.targets().fold(Fun.constant(''), (targets) => {
        // If clicking in a caption, then we shouldn't show the cell/row/column options
        if (SugarNode.name(targets.element) === 'caption') {
          return 'tableprops deletetable';
        } else {
          return 'cell row column | advtablesort | tableprops deletetable';
        }
      });
    }
  });

<<<<<<< HEAD
  const tableClassList = filterNoneItem(getTableClassList(editor));
  if (tableClassList.length !== 0 && editor.editorCommands.hasCustomCommand('mceTableToggleClass')) {
=======
  const tableClassList = filterNoneItem(Options.getTableClassList(editor));
  if (tableClassList.length !== 0) {
>>>>>>> bf1fe884
    editor.ui.registry.addNestedMenuItem('tableclass', {
      icon: 'table-classes',
      text: 'Table styles',
      getSubmenuItems: () => buildMenuItems(
        editor,
        selections,
        tableClassList,
        'tableclass',
        (value) => editor.execCommand('mceTableToggleClass', false, value)
      ),
      onSetup: selectionTargets.onSetupTable
    });
  }

<<<<<<< HEAD
  const tableCellClassList = filterNoneItem(getCellClassList(editor));
  if (tableCellClassList.length !== 0 && editor.editorCommands.hasCustomCommand('mceTableCellToggleClass')) {
=======
  const tableCellClassList = filterNoneItem(Options.getCellClassList(editor));
  if (tableCellClassList.length !== 0) {
>>>>>>> bf1fe884
    editor.ui.registry.addNestedMenuItem('tablecellclass', {
      icon: 'table-cell-classes',
      text: 'Cell styles',
      getSubmenuItems: () => buildMenuItems(
        editor,
        selections,
        tableCellClassList,
        'tablecellclass',
        (value) => editor.execCommand('mceTableCellToggleClass', false, value)
      ),
      onSetup: selectionTargets.onSetupCellOrRow
    });
  }

  // TODO TINY-8172: unwind this before merging the feature branch
  if (editor.editorCommands.hasCustomCommand('mceTableApplyCellStyle')) {
    editor.ui.registry.addNestedMenuItem('tablecellvalign', {
      icon: 'vertical-align',
      text: 'Vertical align',
      getSubmenuItems: () => buildMenuItems(
        editor,
        selections,
        verticalAlignValues,
        'tablecellverticalalign',
        applyTableCellStyle(editor, 'vertical-align')
      ),
      onSetup: selectionTargets.onSetupCellOrRow
    });

<<<<<<< HEAD
    editor.ui.registry.addNestedMenuItem('tablecellborderwidth', {
      icon: 'border-width',
      text: 'Border width',
      getSubmenuItems: () => buildMenuItems(
        editor,
        selections,
        getTableBorderWidths(editor),
        'tablecellborderwidth',
        applyTableCellStyle(editor, 'border-width')
      ),
      onSetup: selectionTargets.onSetupCellOrRow
    });

    editor.ui.registry.addNestedMenuItem('tablecellborderstyle', {
      icon: 'border-style',
      text: 'Border style',
      getSubmenuItems: () => buildMenuItems(
        editor,
        selections,
        getTableBorderStyles(editor),
        'tablecellborderstyle',
        applyTableCellStyle(editor, 'border-style')
      ),
      onSetup: selectionTargets.onSetupCellOrRow
    });
=======
  editor.ui.registry.addNestedMenuItem('tablecellborderwidth', {
    icon: 'border-width',
    text: 'Border width',
    getSubmenuItems: () => buildMenuItems(
      editor,
      selections,
      Options.getTableBorderWidths(editor),
      'tablecellborderwidth',
      applyTableCellStyle(editor, 'border-width')
    ),
    onSetup: selectionTargets.onSetupCellOrRow
  });

  editor.ui.registry.addNestedMenuItem('tablecellborderstyle', {
    icon: 'border-style',
    text: 'Border style',
    getSubmenuItems: () => buildMenuItems(
      editor,
      selections,
      Options.getTableBorderStyles(editor),
      'tablecellborderstyle',
      applyTableCellStyle(editor, 'border-style')
    ),
    onSetup: selectionTargets.onSetupCellOrRow
  });
>>>>>>> bf1fe884

    editor.ui.registry.addNestedMenuItem('tablecellbackgroundcolor', {
      icon: 'cell-background-color',
      text: 'Background color',
      getSubmenuItems: () => buildColorMenu(editor, getTableBackgroundColorMap(editor), 'background-color'),
      onSetup: selectionTargets.onSetupCellOrRow
    });

<<<<<<< HEAD
    editor.ui.registry.addNestedMenuItem('tablecellbordercolor', {
      icon: 'cell-border-color',
      text: 'Border color',
      getSubmenuItems: () => buildColorMenu(editor, getTableBorderColorMap(editor), 'border-color'),
      onSetup: selectionTargets.onSetupCellOrRow
    });
  }

  // TODO TINY-8172: unwind this before merging the feature branch
  if (editor.editorCommands.hasCustomCommand('mceTableToggleCaption')) {
    editor.ui.registry.addToggleMenuItem('tablecaption', {
      icon: 'table-caption',
      text: 'Table caption',
      onAction: cmd('mceTableToggleCaption'),
      onSetup: selectionTargets.onSetupTableWithCaption
    });
  }
=======
  editor.ui.registry.addNestedMenuItem('tablecellbackgroundcolor', {
    icon: 'cell-background-color',
    text: 'Background color',
    getSubmenuItems: () => buildColorMenu(editor, Options.getTableBackgroundColorMap(editor), 'background-color'),
    onSetup: selectionTargets.onSetupCellOrRow
  });

  editor.ui.registry.addNestedMenuItem('tablecellbordercolor', {
    icon: 'cell-border-color',
    text: 'Border color',
    getSubmenuItems: () => buildColorMenu(editor, Options.getTableBorderColorMap(editor), 'border-color'),
    onSetup: selectionTargets.onSetupCellOrRow
  });
>>>>>>> bf1fe884

  // TODO TINY-8172: unwind this before merging the feature branch
  if (editor.editorCommands.hasCustomCommand('mceTableRowType')) {
    editor.ui.registry.addToggleMenuItem('tablerowheader', {
      text: 'Row header',
      icon: 'table-top-header',
      onAction: changeRowHeader(editor),
      onSetup: selectionTargets.onSetupTableRowHeaders
    });
  }

  // TODO TINY-8172: unwind this before merging the feature branch
  if (editor.editorCommands.hasCustomCommand('mceTableColType')) {
    editor.ui.registry.addToggleMenuItem('tablecolheader', {
      text: 'Column header',
      icon: 'table-left-header',
      onAction: changeColumnHeader(editor),
      onSetup: selectionTargets.onSetupTableColumnHeaders
    });
  }
};

export {
  addMenuItems
};<|MERGE_RESOLUTION|>--- conflicted
+++ resolved
@@ -243,13 +243,8 @@
     }
   });
 
-<<<<<<< HEAD
-  const tableClassList = filterNoneItem(getTableClassList(editor));
+  const tableClassList = filterNoneItem(Options.getTableClassList(editor));
   if (tableClassList.length !== 0 && editor.editorCommands.hasCustomCommand('mceTableToggleClass')) {
-=======
-  const tableClassList = filterNoneItem(Options.getTableClassList(editor));
-  if (tableClassList.length !== 0) {
->>>>>>> bf1fe884
     editor.ui.registry.addNestedMenuItem('tableclass', {
       icon: 'table-classes',
       text: 'Table styles',
@@ -264,13 +259,8 @@
     });
   }
 
-<<<<<<< HEAD
-  const tableCellClassList = filterNoneItem(getCellClassList(editor));
+  const tableCellClassList = filterNoneItem(Options.getCellClassList(editor));
   if (tableCellClassList.length !== 0 && editor.editorCommands.hasCustomCommand('mceTableCellToggleClass')) {
-=======
-  const tableCellClassList = filterNoneItem(Options.getCellClassList(editor));
-  if (tableCellClassList.length !== 0) {
->>>>>>> bf1fe884
     editor.ui.registry.addNestedMenuItem('tablecellclass', {
       icon: 'table-cell-classes',
       text: 'Cell styles',
@@ -300,14 +290,13 @@
       onSetup: selectionTargets.onSetupCellOrRow
     });
 
-<<<<<<< HEAD
     editor.ui.registry.addNestedMenuItem('tablecellborderwidth', {
       icon: 'border-width',
       text: 'Border width',
       getSubmenuItems: () => buildMenuItems(
         editor,
         selections,
-        getTableBorderWidths(editor),
+        Options.getTableBorderWidths(editor),
         'tablecellborderwidth',
         applyTableCellStyle(editor, 'border-width')
       ),
@@ -320,52 +309,24 @@
       getSubmenuItems: () => buildMenuItems(
         editor,
         selections,
-        getTableBorderStyles(editor),
+        Options.getTableBorderStyles(editor),
         'tablecellborderstyle',
         applyTableCellStyle(editor, 'border-style')
       ),
       onSetup: selectionTargets.onSetupCellOrRow
     });
-=======
-  editor.ui.registry.addNestedMenuItem('tablecellborderwidth', {
-    icon: 'border-width',
-    text: 'Border width',
-    getSubmenuItems: () => buildMenuItems(
-      editor,
-      selections,
-      Options.getTableBorderWidths(editor),
-      'tablecellborderwidth',
-      applyTableCellStyle(editor, 'border-width')
-    ),
-    onSetup: selectionTargets.onSetupCellOrRow
-  });
-
-  editor.ui.registry.addNestedMenuItem('tablecellborderstyle', {
-    icon: 'border-style',
-    text: 'Border style',
-    getSubmenuItems: () => buildMenuItems(
-      editor,
-      selections,
-      Options.getTableBorderStyles(editor),
-      'tablecellborderstyle',
-      applyTableCellStyle(editor, 'border-style')
-    ),
-    onSetup: selectionTargets.onSetupCellOrRow
-  });
->>>>>>> bf1fe884
 
     editor.ui.registry.addNestedMenuItem('tablecellbackgroundcolor', {
       icon: 'cell-background-color',
       text: 'Background color',
-      getSubmenuItems: () => buildColorMenu(editor, getTableBackgroundColorMap(editor), 'background-color'),
-      onSetup: selectionTargets.onSetupCellOrRow
-    });
-
-<<<<<<< HEAD
+      getSubmenuItems: () => buildColorMenu(editor, Options.getTableBackgroundColorMap(editor), 'background-color'),
+      onSetup: selectionTargets.onSetupCellOrRow
+    });
+
     editor.ui.registry.addNestedMenuItem('tablecellbordercolor', {
       icon: 'cell-border-color',
       text: 'Border color',
-      getSubmenuItems: () => buildColorMenu(editor, getTableBorderColorMap(editor), 'border-color'),
+      getSubmenuItems: () => buildColorMenu(editor, Options.getTableBorderColorMap(editor), 'border-color'),
       onSetup: selectionTargets.onSetupCellOrRow
     });
   }
@@ -379,21 +340,6 @@
       onSetup: selectionTargets.onSetupTableWithCaption
     });
   }
-=======
-  editor.ui.registry.addNestedMenuItem('tablecellbackgroundcolor', {
-    icon: 'cell-background-color',
-    text: 'Background color',
-    getSubmenuItems: () => buildColorMenu(editor, Options.getTableBackgroundColorMap(editor), 'background-color'),
-    onSetup: selectionTargets.onSetupCellOrRow
-  });
-
-  editor.ui.registry.addNestedMenuItem('tablecellbordercolor', {
-    icon: 'cell-border-color',
-    text: 'Border color',
-    getSubmenuItems: () => buildColorMenu(editor, Options.getTableBorderColorMap(editor), 'border-color'),
-    onSetup: selectionTargets.onSetupCellOrRow
-  });
->>>>>>> bf1fe884
 
   // TODO TINY-8172: unwind this before merging the feature branch
   if (editor.editorCommands.hasCustomCommand('mceTableRowType')) {
