--- conflicted
+++ resolved
@@ -19,17 +19,9 @@
 const registerQueryCommands = (editor: Editor, actions: TableActions, selections: Selections) => {
   const isRoot = Util.getIsRoot(editor);
 
-<<<<<<< HEAD
   const lookupOnSelection = (action: LookupAction): string =>
-    TableSelection.getSelectionStartCell(Util.getSelectionStart(editor)).bind((cell) =>
+    TableSelection.getSelectionCell(Util.getSelectionStart(editor)).bind((cell) =>
       TableLookup.table(cell, isRoot).map((table) => {
-=======
-  Obj.each({
-    mceTableRowType: () => actions.getTableRowType(editor),
-    mceTableCellType: () => actions.getTableCellType(editor),
-    mceTableColType: () => TableSelection.getSelectionCell(Util.getSelectionStart(editor)).bind((cell) =>
-      getTableFromCell(cell).map((table): string => {
->>>>>>> fd926ab3
         const targets = TableTargets.forMenu(selections, table, cell);
         return action(table, targets);
       })
