/**
 * Copyright (c) Tiny Technologies, Inc. All rights reserved.
 * Licensed under the LGPL or a commercial license.
 * For LGPL see License.txt in the project root for license information.
 * For commercial licenses see https://www.tiny.cloud/
 */

import { Selections } from '@ephox/darwin';
import { Arr, Fun, Obj, Optional, Type } from '@ephox/katamari';
import { CopyCols, CopyRows, Sizes, TableFill, TableLookup } from '@ephox/snooker';
import { Insert, Remove, Replication, SugarElement } from '@ephox/sugar';
import Editor from 'tinymce/core/api/Editor';
import { enforceNone, enforcePercentage, enforcePixels } from '../actions/EnforceUnit';
import { insertTableWithDataValidation } from '../actions/InsertTable';
import { AdvancedPasteTableAction, CombinedTargetsTableAction, TableActions } from '../actions/TableActions';
import * as Events from '../api/Events';
import { Clipboard } from '../core/Clipboard';
import * as Util from '../core/Util';
import * as TableTargets from '../queries/TableTargets';
import { CellSelectionApi } from '../selection/CellSelection';
import * as TableSelection from '../selection/TableSelection';
import * as CellDialog from '../ui/CellDialog';
import { DomModifier } from '../ui/DomModifier';
import * as RowDialog from '../ui/RowDialog';
import * as TableDialog from '../ui/TableDialog';
import { isPercentagesForced, isPixelsForced, isResponsiveForced } from './Settings';

const getSelectionStartCellOrCaption = (editor: Editor) => TableSelection.getSelectionStartCellOrCaption(Util.getSelectionStart(editor));
const getSelectionStartCell = (editor: Editor) => TableSelection.getSelectionStartCell(Util.getSelectionStart(editor));

const registerCommands = (editor: Editor, actions: TableActions, cellSelection: CellSelectionApi, selections: Selections, clipboard: Clipboard) => {
  const isRoot = Util.getIsRoot(editor);
  const eraseTable = () => getSelectionStartCellOrCaption(editor).each((cellOrCaption) => {
    TableLookup.table(cellOrCaption, isRoot).filter(Fun.not(isRoot)).each((table) => {
      const cursor = SugarElement.fromText('');
      Insert.after(table, cursor);
      Remove.remove(table);

      if (editor.dom.isEmpty(editor.getBody())) {
        editor.setContent('');
        editor.selection.setCursorLocation();
      } else {
        const rng = editor.dom.createRng();
        rng.setStart(cursor.dom, 0);
        rng.setEnd(cursor.dom, 0);
        editor.selection.setRng(rng);
        editor.nodeChanged();
      }
    });
  });

  const setSizingMode = (sizing: string) => getSelectionStartCellOrCaption(editor).each((cellOrCaption) => {
    // Do nothing if tables are forced to use a specific sizing mode
    const isForcedSizing = isResponsiveForced(editor) || isPixelsForced(editor) || isPercentagesForced(editor);
    if (!isForcedSizing) {
      TableLookup.table(cellOrCaption, isRoot).each((table) => {
        if (sizing === 'relative' && !Sizes.isPercentSizing(table)) {
          enforcePercentage(editor, table);
        } else if (sizing === 'fixed' && !Sizes.isPixelSizing(table)) {
          enforcePixels(editor, table);
        } else if (sizing === 'responsive' && !Sizes.isNoneSizing(table)) {
          enforceNone(table);
        }
        Util.removeDataStyle(table);
      });
    }
  });

  const getTableFromCell = (cell: SugarElement<HTMLTableCellElement>) => TableLookup.table(cell, isRoot);

<<<<<<< HEAD
  const postExecute = (table: SugarElement<HTMLTableElement>) => (rng: Range): void => {
    editor.selection.setRng(rng);
    editor.focus();
    cellSelection.clear(table);
    Util.removeDataStyle(table);
    Events.fireTableModified(editor, table.dom);
  };

  const actOnSelection = (execute: CombinedTargetsTableAction): void => getSelectionStartCell(editor).each((cell) => {
    getTableFromCell(cell).each((table) => {
      const targets = TableTargets.forMenu(selections, table, cell);
      execute(table, targets).each(postExecute(table));
=======
  const actOnSelection = (execute: CombinedTargetsTableAction): void =>
    getSelectionStartCell(editor).each((cell) => {
      getTableFromCell(cell).each((table) => {
        const targets = TableTargets.forMenu(selections, table, cell);
        execute(table, targets).each((rng) => {
          editor.selection.setRng(rng);
          editor.focus();
          cellSelection.clear(table);
          Util.removeDataStyle(table);
        });
      });
>>>>>>> 44445a6c
    });

  const copyRowSelection = () => getSelectionStartCell(editor).map((cell) =>
    getTableFromCell(cell).bind((table) => {
      const targets = TableTargets.forMenu(selections, table, cell);
      const generators = TableFill.cellOperations(Fun.noop, SugarElement.fromDom(editor.getDoc()), Optional.none());
      return CopyRows.copyRows(table, targets, generators);
    }));

  const copyColSelection = () => getSelectionStartCell(editor).map((cell) =>
    getTableFromCell(cell).bind((table) => {
      const targets = TableTargets.forMenu(selections, table, cell);
      return CopyCols.copyCols(table, targets);
    }));

  const pasteOnSelection = (execute: AdvancedPasteTableAction, getRows: () => Optional<SugarElement<HTMLTableRowElement | HTMLTableColElement>[]>) =>
    // If we have clipboard rows to paste
    getRows().each((rows) => {
      const clonedRows = Arr.map(rows, (row) => Replication.deep<HTMLTableColElement | HTMLTableRowElement>(row));
      getSelectionStartCell(editor).each((cell) =>
        getTableFromCell(cell).each((table) => {
          const generators = TableFill.paste(SugarElement.fromDom(editor.getDoc()));
          const targets = TableTargets.pasteRows(selections, cell, clonedRows, generators);
          execute(table, targets).each(postExecute(table));
        })
      );
    });

  // Register action commands
  Obj.each({
    mceTableSplitCells: () => actOnSelection(actions.unmergeCells),
    mceTableMergeCells: () => actOnSelection(actions.mergeCells),
    mceTableInsertRowBefore: () => actOnSelection(actions.insertRowsBefore),
    mceTableInsertRowAfter: () => actOnSelection(actions.insertRowsAfter),
    mceTableInsertColBefore: () => actOnSelection(actions.insertColumnsBefore),
    mceTableInsertColAfter: () => actOnSelection(actions.insertColumnsAfter),
    mceTableDeleteCol: () => actOnSelection(actions.deleteColumn),
    mceTableDeleteRow: () => actOnSelection(actions.deleteRow),
    mceTableCutCol: (_grid) => copyColSelection().each((selection) => {
      clipboard.setColumns(selection);
      actOnSelection(actions.deleteColumn);
    }),
    mceTableCutRow: (_grid) => copyRowSelection().each((selection) => {
      clipboard.setRows(selection);
      actOnSelection(actions.deleteRow);
    }),
    mceTableCopyCol: (_grid) => copyColSelection().each((selection) => clipboard.setColumns(selection)),
    mceTableCopyRow: (_grid) => copyRowSelection().each((selection) => clipboard.setRows(selection)),
    mceTablePasteColBefore: (_grid) => pasteOnSelection(actions.pasteColsBefore, clipboard.getColumns),
    mceTablePasteColAfter: (_grid) => pasteOnSelection(actions.pasteColsAfter, clipboard.getColumns),
    mceTablePasteRowBefore: (_grid) => pasteOnSelection(actions.pasteRowsBefore, clipboard.getRows),
    mceTablePasteRowAfter: (_grid) => pasteOnSelection(actions.pasteRowsAfter, clipboard.getRows),
    mceTableDelete: eraseTable,
    mceTableSizingMode: (ui: boolean, sizing: string) => setSizingMode(sizing)
  }, (func, name) => editor.addCommand(name, func));

  const fireTableModifiedForSelection = (editor: Editor): void => {
    // Due to a bug, the selection may incorrectly be on a row so we can't use getSelectionStartCell here
    TableLookup.table(Util.getSelectionStart(editor), isRoot).each((table) => {
      Events.fireTableModified(editor, table.dom);
    });
  };

  Obj.each({
    mceTableCellType: (_ui, args) => {
      actions.setTableCellType(editor, args);
      fireTableModifiedForSelection(editor);
    },
    mceTableRowType: (_ui, args) => {
      actions.setTableRowType(editor, args);
      fireTableModifiedForSelection(editor);
    },
  }, (func, name) => editor.addCommand(name, func));

  editor.addCommand('mceTableColType', (_ui, args) =>
    Obj.get(args, 'type').each((type) =>
      actOnSelection(type === 'th' ? actions.makeColumnsHeader : actions.unmakeColumnsHeader)
    ));

  // Register dialog commands
  Obj.each({
    // AP-101 TableDialog.open renders a slightly different dialog if isNew is true
    mceTableProps: Fun.curry(TableDialog.open, editor, false),
    mceTableRowProps: Fun.curry(RowDialog.open, editor),
    mceTableCellProps: Fun.curry(CellDialog.open, editor, selections)
  }, (func, name) => editor.addCommand(name, () => func()));

  editor.addCommand('mceInsertTable', (_ui, args) => {
    if (Type.isObject(args) && Obj.keys(args).length > 0) {
      insertTableWithDataValidation(editor, args.rows, args.columns, args.options, 'Invalid values for mceInsertTable - rows and columns values are required to insert a table.');
    } else {
      TableDialog.open(editor, true);
    }
  });

  // Apply cell style using command (background color, border color, border style and border width)
  // tinyMCE.activeEditor.execCommand('mceTableApplyCellStyle', false, { backgroundColor: 'red', borderColor: 'blue' })
  // Remove cell style using command (an empty string indicates to remove the style)
  // tinyMCE.activeEditor.execCommand('mceTableApplyCellStyle', false, { backgroundColor: '' })
  editor.addCommand('mceTableApplyCellStyle', (_ui: boolean, args: Record<string, string>) => {
    const getFormatName = (style: string) => 'tablecell' + style.toLowerCase().replace('-', '');

    if (!Type.isObject(args)) {
      return;
    }

    const cells = TableSelection.getCellsFromSelection(Util.getSelectionStart(editor), selections);
    if (cells.length === 0) {
      return;
    }

    const validArgs = Obj.filter(args, (value, style) =>
      editor.formatter.has(getFormatName(style)) && Type.isString(value)
    );
    if (Obj.isEmpty(validArgs)) {
      return;
    }

    Obj.each(validArgs, (value, style) => {
      Arr.each(cells, (cell) => {
        DomModifier.normal(editor, cell.dom).setFormat(getFormatName(style), value);
      });
    });

    /*
      Use the first cell in the selection to get the table and fire the TableModified event.
      If this command is applied over multiple tables, only the first table selected
      will have a TableModified event thrown.
    */
    getTableFromCell(cells[0]).each(
      (table) => Events.fireTableModified(editor, table.dom, { structure: false, style: true })
    );
  });

};

export { registerCommands };<|MERGE_RESOLUTION|>--- conflicted
+++ resolved
@@ -68,7 +68,6 @@
 
   const getTableFromCell = (cell: SugarElement<HTMLTableCellElement>) => TableLookup.table(cell, isRoot);
 
-<<<<<<< HEAD
   const postExecute = (table: SugarElement<HTMLTableElement>) => (rng: Range): void => {
     editor.selection.setRng(rng);
     editor.focus();
@@ -77,23 +76,12 @@
     Events.fireTableModified(editor, table.dom);
   };
 
-  const actOnSelection = (execute: CombinedTargetsTableAction): void => getSelectionStartCell(editor).each((cell) => {
-    getTableFromCell(cell).each((table) => {
-      const targets = TableTargets.forMenu(selections, table, cell);
-      execute(table, targets).each(postExecute(table));
-=======
   const actOnSelection = (execute: CombinedTargetsTableAction): void =>
     getSelectionStartCell(editor).each((cell) => {
       getTableFromCell(cell).each((table) => {
         const targets = TableTargets.forMenu(selections, table, cell);
-        execute(table, targets).each((rng) => {
-          editor.selection.setRng(rng);
-          editor.focus();
-          cellSelection.clear(table);
-          Util.removeDataStyle(table);
-        });
+        execute(table, targets).each(postExecute(table));
       });
->>>>>>> 44445a6c
     });
 
   const copyRowSelection = () => getSelectionStartCell(editor).map((cell) =>
