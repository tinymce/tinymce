--- conflicted
+++ resolved
@@ -8,14 +8,8 @@
 import { InputHandlers, Response, SelectionAnnotation, SelectionKeys } from '@ephox/darwin';
 import { Cell, Fun, Optional } from '@ephox/katamari';
 import { DomParent } from '@ephox/robin';
-<<<<<<< HEAD
 import { Direction, OtherCells, TableFill, TableLookup, TableResize } from '@ephox/snooker';
-import { Class, Compare, DomEvent, SelectionDirection, SimSelection, SugarElement, SugarNode } from '@ephox/sugar';
-=======
-import { OtherCells, TableFill, TableLookup, TableResize } from '@ephox/snooker';
 import { Class, Compare, DomEvent, EventArgs, SelectionDirection, SimSelection, SugarElement, SugarNode } from '@ephox/sugar';
-
->>>>>>> fdb61882
 import Editor from 'tinymce/core/api/Editor';
 import Env from 'tinymce/core/api/Env';
 import { EditorEvent } from 'tinymce/core/api/util/EventDispatcher';
