--- conflicted
+++ resolved
@@ -22,13 +22,7 @@
 import { getSelectionTargets } from './selection/SelectionTargets';
 import * as Buttons from './ui/Buttons';
 import * as MenuItems from './ui/MenuItems';
-<<<<<<< HEAD
-import { hasTabNavigation } from './api/Settings';
-import { getApi } from './api/Api';
-import { Element } from '@ephox/sugar';
 import * as TableFormats from './core/TableFormats';
-=======
->>>>>>> 08cb33f4
 
 function Plugin(editor: Editor) {
   const selections = Selections(editor);
