--- conflicted
+++ resolved
@@ -399,12 +399,8 @@
   blob: file,
   blobUri,
   name: file.name ? file.name.replace(/\.[^\.]+$/, '') : null,
-<<<<<<< HEAD
-  base64: dataUrl.split(',')[1]
-=======
   filename: file.name,
   base64: dataUrl.split(',')[ 1 ]
->>>>>>> e1ffc488
 });
 
 const addToBlobCache = (editor: Editor) => (blobInfo: BlobInfo) => {
