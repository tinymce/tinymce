--- conflicted
+++ resolved
@@ -56,11 +56,6 @@
   { key: 'table', name: 'Table' },
   { key: 'template', name: 'Template' },
   { key: 'textcolor', name: 'Text Color' },
-<<<<<<< HEAD
-  { key: 'toc', name: 'Table of Contents' },
-=======
-  { key: 'textpattern', name: 'Text Pattern' },
->>>>>>> c16f5296
   { key: 'visualblocks', name: 'Visual Blocks' },
   { key: 'visualchars', name: 'Visual Characters' },
   { key: 'wordcount', name: 'Word Count' },
