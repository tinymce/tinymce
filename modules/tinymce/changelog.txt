--- conflicted
+++ resolved
@@ -11,12 +11,8 @@
     Added font related Oxide variables for secondary buttons, allowing for custom styling #TINY-6061
     Added new `table_header_type` setting to control how table header rows are structured #TINY-6007
     Added new `table_sizing_mode` setting to replace the `table_responsive_width` setting, which has now been deprecated #TINY-6051
-<<<<<<< HEAD
+    Added new `mceTableSizingMode` command for changing the sizing mode of a table #TINY-6000
     Changed `advlist` toolbar buttons to only show a dropdown list if there is more than one option #TINY-3194
-=======
-    Added new `mceTableSizingMode` command for changing the sizing mode of a table #TINY-6000
-    Changed `advlist` toolbar buttons to only show a dropdown list if there's more than one option #TINY-3194
->>>>>>> b48842ef
     Changed `mceInsertTable` command and `insertTable` API method to take optional header rows and columns arguments #TINY-6012
     Changed stylesheet loading, so that UI skin stylesheets can load in a ShadowRoot if required #TINY-6089
     Changed the DOM location of menus so that they display correctly when the editor is in a ShadowRoot #TINY-6093
