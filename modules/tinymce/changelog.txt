--- conflicted
+++ resolved
@@ -14,11 +14,8 @@
     Fixed handling of mixed-case icon names by having the silver theme downcase them before icon retrieval #TINY-3854
     Fixed leading and trailing spaces lost when using `editor.selection.getContent({ format: 'text' })` #TINY-5986
     Fixed an issue where removing formatting in a table cell would cause Internet Explorer 11 to scroll to the end of the table #TINY-6049
-<<<<<<< HEAD
     Fixed an issue where the `allow_html_data_urls` setting was not correctly applied #TINY-5951
-=======
     Fixed the `autolink` feature so that it no longer treats a string with multiple "@" characters as an email address #TINY-4773
->>>>>>> b8f05055
 Version 5.3.2 (2020-06-10)
     Fixed a regression introduced in 5.3.0, where `images_dataimg_filter` was no-longer called #TINY-6086
 Version 5.3.1 (2020-05-27)
