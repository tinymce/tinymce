Version 5.7.0 (TBD)
<<<<<<< HEAD
    Added new data to the `TableModified` event to describe whether the table's `structure`, `style`, or both were modified #TINY-6643
=======
    Added new `font_css` setting for fonts to be added to both containing document and the editor #TINY-6199
    Added a new `ImageUploader` API to simplify uploading image data to the configured `images_upload_url` or `images_upload_handler` #TINY-4601
    Changed the `lists` plugin to apply list styles to all text blocks within a selection #TINY-3755
>>>>>>> c0921d1e
    Changed the `advlist` plugin to log a console error message when the `list` plugin isn't enabled #TINY-6585
    Changed the z-index of the `setProgressState(true)` throbber so it does not hide notifications #TINY-6686
    Fixed the order of CSS precedence of `content_style` and `content_css` in the `preview` and `template` plugins. `content_style` now has precedence #TINY-6529
    Fixed an issue where the image dialog tried to calculate image dimensions for an empty image URL #TINY-6611
    Fixed an issue where `scope` attributes on table cells would not change as expected when merging or unmerging cells #TINY-6486
    Fixed the plugin documentation links in the `help` plugin #DOC-703
Version 5.6.1 (2020-11-25)
    Fixed the `mceTableRowType` and `mceTableCellType` commands were not firing the `newCell` event #TINY-6692
    Fixed the HTML5 `s` element was not recognized when editing or clearing text formatting #TINY-6681
    Fixed an issue where copying and pasting table columns resulted in invalid HTML when using colgroups #TINY-6684
    Fixed an issue where the toolbar would render with the wrong width for inline editors in some situations #TINY-6683
Version 5.6.0 (2020-11-18)
    Added new `BeforeOpenNotification` and `OpenNotification` events which allow internal notifications to be captured and modified before display #TINY-6528
    Added support for `block` and `unblock` methods on inline dialogs #TINY-6487
    Added new `TableModified` event which is fired whenever changes are made to a table #TINY-6629
    Added new `images_file_types` setting to determine which image file formats will be automatically processed into `img` tags on paste when using the `paste` plugin #TINY-6306
    Added support for `images_file_types` setting in the image file uploader to determine which image file extensions are valid for upload #TINY-6224
    Added new `format_empty_lines` setting to control if empty lines are formatted in a ranged selection #TINY-6483
    Added template support to the `autocompleter` for customizing the autocompleter items #TINY-6505
    Added new user interface `enable`, `disable`, and `isDisabled` methods #TINY-6397
    Added new `closest` formatter API to get the closest matching selection format from a set of formats #TINY-6479
    Added new `emojiimages` emoticons database that uses the twemoji CDN by default #TINY-6021
    Added new `emoticons_database` setting to configure which emoji database to use #TINY-6021
    Added new `name` field to the `style_formats` setting object to enable specifying a name for the format #TINY-4239
    Changed `readonly` mode to allow hyperlinks to be clickable #TINY-6248
    Fixed the `change` event not firing after a successful image upload #TINY-6586
    Fixed the type signature for the `entity_encoding` setting not accepting delimited lists #TINY-6648
    Fixed layout issues when empty `tr` elements were incorrectly removed from tables #TINY-4679
    Fixed image file extensions lost when uploading an image with an alternative extension, such as `.jfif` #TINY-6622
    Fixed a security issue where URLs in attributes weren't correctly sanitized #TINY-6518
    Fixed `DOMUtils.getParents` incorrectly including the shadow root in the array of elements returned #TINY-6540
    Fixed an issue where the root document could be scrolled while an editor dialog was open inside a shadow root #TINY-6363
    Fixed `getContent` with text format returning a new line when the editor is empty #TINY-6281
    Fixed table column and row resizers not respecting the `data-mce-resize` attribute #TINY-6600
    Fixed inserting a table via the `mceInsertTable` command incorrectly creating 2 undo levels #TINY-6656
    Fixed nested tables with `colgroup` elements incorrectly always resizing the inner table #TINY-6623
    Fixed the `visualchars` plugin causing the editor to steal focus when initialized #TINY-6282
    Fixed `fullpage` plugin altering text content in `editor.getContent()` #TINY-6541
    Fixed `fullscreen` plugin not working correctly with multiple editors and shadow DOM #TINY-6280
    Fixed font size keywords such as `medium` not displaying correctly in font size menus #TINY-6291
    Fixed an issue where some attributes in table cells were not copied over to new rows or columns #TINY-6485
    Fixed incorrectly removing formatting on adjacent spaces when removing formatting on a ranged selection #TINY-6268
    Fixed the `Cut` menu item not working in the latest version of Mozilla Firefox #TINY-6615
    Fixed some incorrect types in the new TypeScript declaration file #TINY-6413
    Fixed a regression where a fake offscreen selection element was incorrectly created for the editor root node #TINY-6555
    Fixed an issue where menus would incorrectly collapse in small containers #TINY-3321
    Fixed an issue where only one table column at a time could be converted to a header #TINY-6326
    Fixed some minor memory leaks that prevented garbage collection for editor instances #TINY-6570
    Fixed resizing a `responsive` table not working when using the column resize handles #TINY-6601
    Fixed incorrectly calculating table `col` widths when resizing responsive tables #TINY-6646
    Fixed an issue where spaces were not preserved in pre-blocks when getting text content #TINY-6448
    Fixed a regression that caused the selection to be difficult to see in tables with backgrounds #TINY-6495
    Fixed content pasted multiple times in the editor when using Microsoft Internet Explorer 11. Patch contributed by mattford #GH-4905
Version 5.5.1 (2020-10-01)
    Fixed pressing the down key near the end of a document incorrectly raising an exception #TINY-6471
    Fixed incorrect Typescript types for the `Tools` API #TINY-6475
Version 5.5.0 (2020-09-29)
    Added a TypeScript declaration file to the bundle output for TinyMCE core #TINY-3785
    Added new `table_column_resizing` setting to control how table columns are resized when using the resize bars #TINY-6001
    Added the ability to remove images on a failed upload using the `images_upload_handler` failure callback #TINY-6011
    Added `hasPlugin` function to the editor API to determine if a plugin exists or not #TINY-766
    Added new `ToggleToolbarDrawer` command and query state handler to allow the toolbar drawer to be programmatically toggled and the toggle state to be checked #TINY-6032
    Added the ability to use `colgroup` elements in tables #TINY-6050
    Added a new setting `table_use_colgroups` for toggling whether colgroups are used in new tables #TINY-6050
    Added the ability to delete and navigate HTML media elements without the `media` plugin #TINY-4211
    Added `fullscreen_native` setting to the `fullscreen` plugin to enable use of the entire monitor #TINY-6284
    Added table related oxide variables to the Style API for more granular control over table cell selection appearance #TINY-6311
    Added new `toolbar_persist` setting to control the visibility of the inline toolbar #TINY-4847
    Added new APIs to allow for programmatic control of the inline toolbar visibility #TINY-4847
    Added the `origin` property to the `ObjectResized` and `ObjectResizeStart` events, to specify which handle the resize was performed on #TINY-6242
    Added new StyleSheetLoader `unload` and `unloadAll` APIs to allow loaded stylesheets to be removed #TINY-3926
    Added the `LineHeight` query command and action to the editor #TINY-4843
    Added the `lineheight` toolbar and menu items, and added `lineheight` to the default format menu #TINY-4843
    Added a new `contextmenu_avoid_overlap` setting to allow context menus to avoid overlapping matched nodes #TINY-6036
    Added new listbox dialog UI component for rendering a dropdown that allows nested options #TINY-2236
    Added back the ability to use nested items in the `image_class_list`, `link_class_list`, `link_list`, `table_class_list`, `table_cell_class_list`, and `table_row_class_list` settings #TINY-2236
    Changed how CSS manipulates table cells when selecting multiple cells to achieve a semi-transparent selection #TINY-6311
    Changed the `target` property on fired events to use the native event target. The original target for an open shadow root can be obtained using `event.getComposedPath()` #TINY-6128
    Changed the editor to clean-up loaded CSS stylesheets when all editors using the stylesheet have been removed #TINY-3926
    Changed `imagetools` context menu icon for accessing the `image` dialog to use the `image` icon #TINY-4141
    Changed the `editor.insertContent()` and `editor.selection.setContent()` APIs to retain leading and trailing whitespace #TINY-5966
    Changed the `table` plugin `Column` menu to include the cut, copy and paste column menu items #TINY-6374
    Changed the default table styles in the content CSS files to better support the styling options available in the `table` dialog #TINY-6179
    Deprecated the `Env.experimentalShadowDom` flag #TINY-6128
    Fixed tables with no borders displaying with the default border styles in the `preview` dialog #TINY-6179
    Fixed loss of whitespace when inserting content after a non-breaking space #TINY-5966
    Fixed the `event.getComposedPath()` function throwing an exception for events fired from the editor #TINY-6128
    Fixed notifications not appearing when the editor is within a ShadowRoot #TINY-6354
    Fixed focus issues with inline dialogs when the editor is within a ShadowRoot #TINY-6360
    Fixed the `template` plugin previews missing some content styles #TINY-6115
    Fixed the `media` plugin not saving the alternative source url in some situations #TINY-4113
    Fixed an issue where column resizing using the resize bars was inconsistent between fixed and relative table widths #TINY-6001
    Fixed an issue where dragging and dropping within a table would select table cells #TINY-5950
    Fixed up and down keyboard navigation not working for inline `contenteditable="false"` elements #TINY-6226
    Fixed dialog not retrieving `close` icon from icon pack #TINY-6445
    Fixed the `unlink` toolbar button not working when selecting multiple links #TINY-4867
    Fixed the `link` dialog not showing the "Text to display" field in some valid cases #TINY-5205
    Fixed the `DOMUtils.split()` API incorrectly removing some content #TINY-6294
    Fixed pressing the escape key not focusing the editor when using multiple toolbars #TINY-6230
    Fixed the `dirty` flag not being correctly set during an `AddUndo` event #TINY-4707
    Fixed `editor.selection.setCursorLocation` incorrectly placing the cursor outside `pre` elements in some circumstances #TINY-4058
    Fixed an exception being thrown when pressing the enter key inside pre elements while `br_in_pre` setting is false #TINY-4058
Version 5.4.2 (2020-08-17)
    Fixed the editor not resizing when resizing the browser window in fullscreen mode #TINY-3511
    Fixed clicking on notifications causing inline editors to hide #TINY-6058
    Fixed an issue where link URLs could not be deleted or edited in the link dialog in some cases #TINY-4706
    Fixed a regression where setting the `anchor_top` or `anchor_bottom` options to `false` was not working #TINY-6256
    Fixed the `anchor` plugin not supporting the `allow_html_in_named_anchor` option #TINY-6236
    Fixed an exception thrown when removing inline formats that contained additional styles or classes #TINY-6288
    Fixed an exception thrown when positioning the context toolbar on Internet Explorer 11 in some edge cases #TINY-6271
    Fixed inline formats not removed when more than one `removeformat` format rule existed #TINY-6216
    Fixed an issue where spaces were sometimes removed when removing formating on nearby text #TINY-6251
    Fixed the list toolbar buttons not showing as active when a list is selected #TINY-6286
    Fixed an issue where the UI would sometimes not be shown or hidden when calling the show or hide API methods on the editor #TINY-6048
    Fixed the list type style not retained when copying list items #TINY-6289
    Fixed the Paste plugin converting tabs in plain text to a single space character. A `paste_tab_spaces` option has been included for setting the number of spaces used to replace a tab character #TINY-6237
Version 5.4.1 (2020-07-08)
    Fixed the Search and Replace plugin incorrectly including zero-width caret characters in search results #TINY-4599
    Fixed dragging and dropping unsupported files navigating the browser away from the editor #TINY-6027
    Fixed undo levels not created on browser handled drop or paste events #TINY-6027
    Fixed content in an iframe element parsing as DOM elements instead of text content #TINY-5943
    Fixed Oxide checklist styles not showing when printing #TINY-5139
    Fixed bug with `scope` attribute not being added to the cells of header rows #TINY-6206
Version 5.4.0 (2020-06-30)
    Added keyboard navigation support to menus and toolbars when the editor is in a ShadowRoot #TINY-6152
    Added the ability for menus to be clicked when the editor is in an open shadow root #TINY-6091
    Added the `Editor.ui.styleSheetLoader` API for loading stylesheets within the Document or ShadowRoot containing the editor UI #TINY-6089
    Added the `StyleSheetLoader` module to the public API #TINY-6100
    Added Oxide variables for styling the `select` element and headings in dialog content #TINY-6070
    Added icons for `table` column and row cut, copy, and paste toolbar buttons #TINY-6062
    Added all `table` menu items to the UI registry, so they can be used by name in other menus #TINY-4866
    Added new `mceTableApplyCellStyle` command to the `table` plugin #TINY-6004
    Added new `table` cut, copy, and paste column editor commands and menu items #TINY-6006
    Added font related Oxide variables for secondary buttons, allowing for custom styling #TINY-6061
    Added new `table_header_type` setting to control how table header rows are structured #TINY-6007
    Added new `table_sizing_mode` setting to replace the `table_responsive_width` setting, which has now been deprecated #TINY-6051
    Added new `mceTableSizingMode` command for changing the sizing mode of a table #TINY-6000
    Added new `mceTableRowType`, `mceTableColType`, and `mceTableCellType` commands and value queries #TINY-6150
    Changed `advlist` toolbar buttons to only show a dropdown list if there is more than one option #TINY-3194
    Changed `mceInsertTable` command and `insertTable` API method to take optional header rows and columns arguments #TINY-6012
    Changed stylesheet loading, so that UI skin stylesheets can load in a ShadowRoot if required #TINY-6089
    Changed the DOM location of menus so that they display correctly when the editor is in a ShadowRoot #TINY-6093
    Changed the table plugin to correctly detect all valid header row structures #TINY-6007
    Fixed tables with no defined width being converted to a `fixed` width table when modifying the table #TINY-6051
    Fixed the `autosave` `isEmpty` API incorrectly detecting non-empty content as empty #TINY-5953
    Fixed table `Paste row after` and `Paste row before` menu items not disabled when nothing was available to paste #TINY-6006
    Fixed a selection performance issue with large tables on Microsoft Internet Explorer and Edge #TINY-6057
    Fixed filters for screening commands from the undo stack to be case-insensitive #TINY-5946
    Fixed `fullscreen` plugin now removes all classes when the editor is closed #TINY-4048
    Fixed handling of mixed-case icon identifiers (names) for UI elements #TINY-3854
    Fixed leading and trailing spaces lost when using `editor.selection.getContent({ format: 'text' })` #TINY-5986
    Fixed an issue where changing the URL with the quicklink toolbar caused unexpected undo behavior #TINY-5952
    Fixed an issue where removing formatting within a table cell would cause Internet Explorer 11 to scroll to the end of the table #TINY-6049
    Fixed an issue where the `allow_html_data_urls` setting was not correctly applied #TINY-5951
    Fixed the `autolink` feature so that it no longer treats a string with multiple "@" characters as an email address #TINY-4773
    Fixed an issue where removing the editor would leave unexpected attributes on the target element #TINY-4001
    Fixed the `link` plugin now suggest `mailto:` when the text contains an '@' and no slashes (`/`) #TINY-5941
    Fixed the `valid_children` check of custom elements now allows a wider range of characters in names #TINY-5971
Version 5.3.2 (2020-06-10)
    Fixed a regression introduced in 5.3.0, where `images_dataimg_filter` was no-longer called #TINY-6086
Version 5.3.1 (2020-05-27)
    Fixed the image upload error alert also incorrectly closing the image dialog #TINY-6020
    Fixed editor content scrolling incorrectly on focus in Firefox by reverting default content CSS html and body heights added in 5.3.0 #TINY-6019
Version 5.3.0 (2020-05-21)
    Added html and body height styles to the default oxide content CSS #TINY-5978
    Added `uploadUri` and `blobInfo` to the data returned by `editor.uploadImages()` #TINY-4579
    Added a new function to the `BlobCache` API to lookup a blob based on the base64 data and mime type #TINY-5988
    Added the ability to search and replace within a selection #TINY-4549
    Added the ability to set the list start position for ordered lists and added new `lists` context menu item #TINY-3915
    Added `icon` as an optional config option to the toggle menu item API #TINY-3345
    Added `auto` mode for `toolbar_location` which positions the toolbar and menu bar at the bottom if there is no space at the top #TINY-3161
    Changed the default `toolbar_location` to `auto` #TINY-3161
    Changed toggle menu items and choice menu items to have a dedicated icon with the checkmark displayed on the far right side of the menu item #TINY-3345
    Changed the `link`, `image`, and `paste` plugins to use Promises to reduce the bundle size #TINY-4710
    Changed the default icons to be lazy loaded during initialization #TINY-4729
    Changed the parsing of content so base64 encoded urls are converted to blob urls #TINY-4727
    Changed context toolbars so they concatenate when more than one is suitable for the current selection #TINY-4495
    Changed inline style element formats (strong, b, em, i, u, strike) to convert to a span on format removal if a `style` or `class` attribute is present #TINY-4741
    Fixed the `selection.setContent()` API not running parser filters #TINY-4002
    Fixed formats incorrectly applied or removed when table cells were selected #TINY-4709
    Fixed the `quickimage` button not restricting the file types to images #TINY-4715
    Fixed search and replace ignoring text in nested contenteditable elements #TINY-5967
    Fixed resize handlers displaying in the wrong location sometimes for remote images #TINY-4732
    Fixed table picker breaking in Firefox on low zoom levels #TINY-4728
    Fixed issue with loading or pasting contents with large base64 encoded images on Safari #TINY-4715
    Fixed supplementary special characters being truncated when inserted into the editor. Patch contributed by mlitwin. #TINY-4791
    Fixed toolbar buttons not set to disabled when the editor is in readonly mode #TINY-4592
    Fixed the editor selection incorrectly changing when removing caret format containers #TINY-3438
    Fixed bug where title, width, and height would be set to empty string values when updating an image and removing those attributes using the image dialog #TINY-4786
    Fixed `ObjectResized` event firing when an object wasn't resized #TINY-4161
    Fixed `ObjectResized` and `ObjectResizeStart` events incorrectly fired when adding or removing table rows and columns #TINY-4829
    Fixed the placeholder not hiding when pasting content into the editor #TINY-4828
    Fixed an issue where the editor would fail to load if local storage was disabled #TINY-5935
    Fixed an issue where an uploaded image would reuse a cached image with a different mime type #TINY-5988
    Fixed bug where toolbars and dialogs would not show if the body element was replaced (e.g. with Turbolinks). Patch contributed by spohlenz #GH-5653
    Fixed an issue where multiple formats would be removed when removing a single format at the end of lines or on empty lines #TINY-1170
    Fixed zero-width spaces incorrectly included in the `wordcount` plugin character count #TINY-5991
    Fixed a regression introduced in 5.2.0 whereby the desktop `toolbar_mode` setting would incorrectly override the mobile default setting #TINY-5998
    Fixed an issue where deleting all content in a single cell table would delete the entire table #TINY-1044
Version 5.2.2 (2020-04-23)
    Fixed an issue where anchors could not be inserted on empty lines #TINY-2788
    Fixed text decorations (underline, strikethrough) not consistently inheriting the text color #TINY-4757
    Fixed `format` menu alignment buttons inconsistently applying to images #TINY-4057
    Fixed the floating toolbar drawer height collapsing when the editor is rendered in modal dialogs or floating containers #TINY-4837
    Fixed `media` embed content not processing safely in some cases #TINY-4857
Version 5.2.1 (2020-03-25)
    Fixed the "is decorative" checkbox in the image dialog clearing after certain dialog events #FOAM-11
    Fixed possible uncaught exception when a `style` attribute is removed using a content filter on `setContent` #TINY-4742
    Fixed the table selection not functioning correctly in Microsoft Edge 44 or higher #TINY-3862
    Fixed the table resize handles not functioning correctly in Microsoft Edge 44 or higher #TINY-4160
    Fixed the floating toolbar drawer disconnecting from the toolbar when adding content in inline mode #TINY-4725 #TINY-4765
    Fixed `readonly` mode not returning the appropriate boolean value #TINY-3948
    Fixed the `forced_root_block_attrs` setting not applying attributes to new blocks consistently #TINY-4564
    Fixed the editor incorrectly stealing focus during initialization in Microsoft Internet Explorer #TINY-4697
    Fixed dialogs stealing focus when opening an alert or confirm dialog using an `onAction` callback #TINY-4014
    Fixed inline dialogs incorrectly closing when clicking on an opened alert or confirm dialog #TINY-4012
    Fixed the context toolbar overlapping the menu bar and toolbar #TINY-4586
    Fixed notification and inline dialog positioning issues when using `toolbar_location: 'bottom'` #TINY-4586
    Fixed the `colorinput` popup appearing offscreen on mobile devices #TINY-4711
    Fixed special characters not being found when searching by "whole words only" #TINY-4522
    Fixed an issue where dragging images could cause them to be duplicated #TINY-4195
    Fixed context toolbars activating without the editor having focus #TINY-4754
    Fixed an issue where removing the background color of text did not always work #TINY-4770
    Fixed an issue where new rows and columns in a table did not retain the style of the previous row or column #TINY-4788
Version 5.2.0 (2020-02-13)
    Added the ability to apply formats to spaces #TINY-4200
    Added new `toolbar_location` setting to allow for positioning the menu and toolbar at the bottom of the editor #TINY-4210
    Added new `toolbar_groups` setting to allow a custom floating toolbar group to be added to the toolbar when using `floating` toolbar mode #TINY-4229
    Added new `link_default_protocol` setting to `link` and `autolink` plugin to allow a protocol to be used by default #TINY-3328
    Added new `placeholder` setting to allow a placeholder to be shown when the editor is empty #TINY-3917
    Added new `tinymce.dom.TextSeeker` API to allow searching text across different DOM nodes #TINY-4200
    Added a drop shadow below the toolbar while in sticky mode and introduced Oxide variables to customize it when creating a custom skin #TINY-4343
    Added `quickbars_image_toolbar` setting to allow for the image quickbar to be turned off #TINY-4398
    Added iframe and img `loading` attribute to the default schema. Patch contributed by ataylor32. #GH-5112
    Added new `getNodeFilters`/`getAttributeFilters` functions to the `editor.serializer` instance #TINY-4344
    Added new `a11y_advanced_options` setting to allow additional accessibility options to be added #FOAM-11
    Added new accessibility options and behaviours to the image dialog using `a11y_advanced_options` #FOAM-11
    Added the ability to use the window `PrismJS` instance for the `codesample` plugin instead of the bundled version to allow for styling custom languages #TINY-4504
    Added error message events that fire when a resource loading error occurs #TINY-4509
    Changed the default schema to disallow `onchange` for select elements #TINY-4614
    Changed default `toolbar_mode` value from false to `wrap`. The value false has been deprecated #TINY-4617
    Changed `toolbar_drawer` setting to `toolbar_mode`. `toolbar_drawer` has been deprecated #TINY-4416
    Changed iframe mode to set selection on content init if selection doesn't exist #TINY-4139
    Changed table related icons to align them with the visual style of the other icons #TINY-4341
    Changed and improved the visual appearance of the color input field #TINY-2917
    Changed fake caret container to use `forced_root_block` when possible #TINY-4190
    Changed the `requireLangPack` API to wait until the plugin has been loaded before loading the language pack #TINY-3716
    Changed the formatter so `style_formats` are registered before the initial content is loaded into the editor #TINY-4238
    Changed media plugin to use https protocol for media urls by default #TINY-4577
    Changed the parser to treat CDATA nodes as bogus HTML comments to match the HTML parsing spec. A new `preserve_cdata` setting has been added to preserve CDATA nodes if required #TINY-4625
    Fixed incorrect parsing of malformed/bogus HTML comments #TINY-4625
    Fixed `quickbars` selection toolbar appearing on non-editable elements #TINY-4359
    Fixed bug with alignment toolbar buttons sometimes not changing state correctly #TINY-4139
    Fixed the `codesample` toolbar button not toggling when selecting code samples other than HTML #TINY-4504
    Fixed content incorrectly scrolling to the top or bottom when pressing enter if when the content was already in view #TINY-4162
    Fixed `scrollIntoView` potentially hiding elements behind the toolbar #TINY-4162
    Fixed editor not respecting the `resize_img_proportional` setting due to legacy code #TINY-4236
    Fixed flickering floating toolbar drawer in inline mode #TINY-4210
    Fixed an issue where the template plugin dialog would be indefinitely blocked on a failed template load #TINY-2766
    Fixed the `mscontrolselect` event not being unbound on IE/Edge #TINY-4196
    Fixed Confirm dialog footer buttons so only the "Yes" button is highlighted #TINY-4310
    Fixed `file_picker_callback` functionality for Image, Link and Media plugins #TINY-4163
    Fixed issue where floating toolbar drawer sometimes would break if the editor is resized while the drawer is open #TINY-4439
    Fixed incorrect `external_plugins` loading error message #TINY-4503
    Fixed resize handler was not hidden for ARIA purposes. Patch contributed by Parent5446. #GH-5195
    Fixed an issue where content could be lost if a misspelled word was selected and spellchecking was disabled #TINY-3899
    Fixed validation errors in the CSS where certain properties had the wrong default value #TINY-4491
    Fixed an issue where forced root block attributes were not applied when removing a list #TINY-4272
    Fixed an issue where the element path isn't being cleared when there are no parents #TINY-4412
    Fixed an issue where width and height in svg icons containing `rect` elements were overridden by the CSS reset #TINY-4408
    Fixed an issue where uploading images with `images_reuse_filename` enabled and that included a query parameter would generate an invalid URL #TINY-4638
    Fixed the `closeButton` property not working when opening notifications #TINY-4674
    Fixed keyboard flicker when opening a context menu on mobile #TINY-4540
    Fixed issue where plus icon svg contained strokes #TINY-4681
Version 5.1.6 (2020-01-28)
    Fixed `readonly` mode not blocking all clicked links #TINY-4572
    Fixed legacy font sizes being calculated inconsistently for the `FontSize` query command value #TINY-4555
    Fixed changing a tables row from `Header` to `Body` incorrectly moving the row to the bottom of the table #TINY-4593
    Fixed the context menu not showing in certain cases with hybrid devices #TINY-4569
    Fixed the context menu opening in the wrong location when the target is the editor body #TINY-4568
    Fixed the `image` plugin not respecting the `automatic_uploads` setting when uploading local images #TINY-4287
    Fixed security issue related to parsing HTML comments and CDATA #TINY-4544
Version 5.1.5 (2019-12-19)
    Fixed the UI not working with hybrid devices that accept both touch and mouse events #TNY-4521
    Fixed the `charmap` dialog initially focusing the first tab of the dialog instead of the search input field #TINY-4342
    Fixed an exception being raised when inserting content if the caret was directly before or after a `contenteditable="false"` element #TINY-4528
    Fixed a bug with pasting image URLs when paste as text is enabled #TINY-4523
Version 5.1.4 (2019-12-11)
    Fixed dialog contents disappearing when clicking a checkbox for right-to-left languages #TINY-4518
    Fixed the `legacyoutput` plugin registering legacy formats after editior initialization, causing legacy content to be stripped on the initial load #TINY-4447
    Fixed search and replace not cycling through results when searching using special characters #TINY-4506
    Fixed the `visualchars` plugin converting HTML-like text to DOM elements in certain cases #TINY-4507
    Fixed an issue with the `paste` plugin not sanitizing content in some cases #TINY-4510
    Fixed HTML comments incorrectly being parsed in certain cases #TINY-4511
Version 5.1.3 (2019-12-04)
    Fixed sticky toolbar not undocking when fullscreen mode is activated #TINY-4390
    Fixed the "Current Window" target not applying when updating links using the link dialog #TINY-4063
    Fixed disabled menu items not highlighting when focused #TINY-4339
    Fixed touch events passing through dialog collection items to the content underneath on Android devices #TINY-4431
    Fixed keyboard navigation of the Help dialog's Keyboard Navigation tab #TINY-4391
    Fixed search and replace dialog disappearing when finding offscreen matches on iOS devices #TINY-4350
    Fixed performance issues where sticky toolbar was jumping while scrolling on slower browsers #TINY-4475
Version 5.1.2 (2019-11-19)
    Fixed desktop touch devices using `mobile` configuration overrides #TINY-4345
    Fixed unable to disable the new scrolling toolbar feature #TINY-4345
    Fixed touch events passing through any pop-up items to the content underneath on Android devices #TINY-4367
    Fixed the table selector handles throwing JavaScript exceptions for non-table selections #TINY-4338
    Fixed `cut` operations not removing selected content on Android devices when the `paste` plugin is enabled #TINY-4362
    Fixed inline toolbar not constrained to the window width by default #TINY-4314
    Fixed context toolbar split button chevrons pointing right when they should be pointing down #TINY-4257
    Fixed unable to access the dialog footer in tabbed dialogs on small screens #TINY-4360
    Fixed mobile table selectors were hard to select with touch by increasing the size #TINY-4366
    Fixed mobile table selectors moving when moving outside the editor #TINY-4366
    Fixed inline toolbars collapsing when using sliding toolbars #TINY-4389
    Fixed block textpatterns not treating NBSPs as spaces #TINY-4378
    Fixed backspace not merging blocks when the last element in the preceding block was a `contenteditable="false"` element #TINY-4235
    Fixed toolbar buttons that only contain text labels overlapping on mobile devices #TINY-4395
    Fixed quickbars quickimage picker not working on mobile #TINY-4377
    Fixed fullscreen not resizing in an iOS WKWebView component #TINY-4413
Version 5.1.1 (2019-10-28)
    Fixed font formats containing spaces being wrapped in `&quot;` entities instead of single quotes #TINY-4275
    Fixed alert and confirm dialogs losing focus when clicked #TINY-4248
    Fixed clicking outside a modal dialog focusing on the document body #TINY-4249
    Fixed the context toolbar not hiding when scrolled out of view #TINY-4265
Version 5.1.0 (2019-10-17)
    Added touch selector handles for table selections on touch devices #TINY-4097
    Added border width field to Table Cell dialog #TINY-4028
    Added touch event listener to media plugin to make embeds playable #TINY-4093
    Added oxide styling options to notifications and tweaked the default variables #TINY-4153
    Added additional padding to split button chevrons on touch devices, to make them easier to interact with #TINY-4223
    Added new platform detection functions to `Env` and deprecated older detection properties #TINY-4184
    Added `inputMode` config field to specify inputmode attribute of `input` dialog components #TINY-4062
    Added new `inputMode` property to relevant plugins/dialogs #TINY-4102
    Added new `toolbar_sticky` setting to allow the iframe menubar/toolbar to stick to the top of the window when scrolling #TINY-3982
    Changed default setting for `toolbar_drawer` to `floating` #TINY-3634
    Changed mobile phones to use the `silver` theme by default #TINY-3634
    Changed some editor settings to default to `false` on touch devices:
        - `menubar`(phones only) #TINY-4077
        - `table_grid` #TINY-4075
        - `resize` #TINY-4157
        - `object_resizing` #TINY-4157
    Changed toolbars and context toolbars to sidescroll on mobile #TINY-3894 #TINY-4107
    Changed context menus to render as horizontal menus on touch devices #TINY-4107
    Changed the editor to use the `VisualViewport` API of the browser where possible #TINY-4078
    Changed visualblocks toolbar button icon and renamed `paragraph` icon to `visualchars` #TINY-4074
    Changed Oxide default for `@toolbar-button-chevron-color` to follow toolbar button icon color #TINY-4153
    Changed the `urlinput` dialog component to use the `url` type attribute #TINY-4102
    Fixed Safari desktop visual viewport fires resize on fullscreen breaking the restore function #TINY-3976
    Fixed scroll issues on mobile devices #TINY-3976
    Fixed context toolbar unable to refresh position on iOS12 #TINY-4107
    Fixed ctrl+left click not opening links on readonly mode and the preview dialog #TINY-4138
    Fixed Slider UI component not firing `onChange` event on touch devices #TINY-4092
    Fixed notifications overlapping instead of stacking #TINY-3478
    Fixed inline dialogs positioning incorrectly when the page is scrolled #TINY-4018
    Fixed inline dialogs and menus not repositioning when resizing #TINY-3227
    Fixed inline toolbar incorrectly stretching to the full width when a width value was provided #TINY-4066
    Fixed menu chevrons color to follow the menu text color #TINY-4153
    Fixed table menu selection grid from staying black when using dark skins, now follows border color #TINY-4153
    Fixed Oxide using the wrong text color variable for menubar button focused state #TINY-4146
    Fixed the autoresize plugin not keeping the selection in view when resizing #TINY-4094
    Fixed textpattern plugin throwing exceptions when using `forced_root_block: false` #TINY-4172
    Fixed missing CSS fill styles for toolbar button icon active state #TINY-4147
    Fixed an issue where the editor selection could end up inside a short ended element (such as `br`) #TINY-3999
    Fixed browser selection being lost in inline mode when opening split dropdowns #TINY-4197
    Fixed backspace throwing an exception when using `forced_root_block: false` #TINY-4099
    Fixed floating toolbar drawer expanding outside the bounds of the editor #TINY-3941
    Fixed the autocompleter not activating immediately after a `br` or `contenteditable=false` element #TINY-4194
    Fixed an issue where the autocompleter would incorrectly close on IE 11 in certain edge cases #TINY-4205
Version 5.0.16 (2019-09-24)
    Added new `referrer_policy` setting to add the `referrerpolicy` attribute when loading scripts or stylesheets #TINY-3978
    Added a slight background color to dialog tab links when focused to aid keyboard navigation #TINY-3877
    Fixed media poster value not updating on change #TINY-4013
    Fixed openlink was not registered as a toolbar button #TINY-4024
    Fixed failing to initialize if a script tag was used inside a SVG #TINY-4087
    Fixed double top border showing on toolbar without menubar when toolbar_drawer is enabled #TINY-4118
    Fixed unable to drag inline dialogs to the bottom of the screen when scrolled #TINY-4154
    Fixed notifications appearing on top of the toolbar when scrolled in inline mode #TINY-4159
    Fixed notifications displaying incorrectly on IE 11 #TINY-4169
Version 5.0.15 (2019-09-02)
    Added a dark `content_css` skin to go with the dark UI skin #TINY-3743
    Changed the enabled state on toolbar buttons so they don't get the hover effect #TINY-3974
    Fixed missing CSS active state on toolbar buttons #TINY-3966
    Fixed `onChange` callback not firing for the colorinput dialog component #TINY-3968
    Fixed context toolbars not showing in fullscreen mode #TINY-4023
Version 5.0.14 (2019-08-19)
    Added an API to reload the autocompleter menu with additional fetch metadata #MENTIONS-17
    Fixed missing toolbar button border styling options #TINY-3965
    Fixed image upload progress notification closing before the upload is complete #TINY-3963
    Fixed inline dialogs not closing on escape when no dialog component is in focus #TINY-3936
    Fixed plugins not being filtered when defaulting to mobile on phones #TINY-3537
    Fixed toolbar more drawer showing the content behind it when transitioning between opened and closed states #TINY-3878
    Fixed focus not returning to the dialog after pressing the "Replace all" button in the search and replace dialog #TINY-3961
    Removed Oxide variable `@menubar-select-disabled-border-color` and replaced it with `@menubar-select-disabled-border` #TINY-3965
Version 5.0.13 (2019-08-06)
    Changed modal dialogs to prevent dragging by default and added new `draggable_modal` setting to restore dragging #TINY-3873
    Changed the nonbreaking plugin to insert nbsp characters wrapped in spans to aid in filtering. This can be disabled using the `nonbreaking_wrap` setting #TINY-3647
    Changed backspace behaviour in lists to outdent nested list items when the cursor is at the start of the list item #TINY-3651
    Fixed sidebar growing beyond editor bounds in IE 11 #TINY-3937
    Fixed issue with being unable to keyboard navigate disabled toolbar buttons #TINY-3350
    Fixed issues with backspace and delete in nested contenteditable true and false elements #TINY-3868
    Fixed issue with losing keyboard navigation in dialogs due to disabled buttons #TINY-3914
    Fixed `MouseEvent.mozPressure is deprecated` warning in Firefox #TINY-3919
    Fixed `default_link_target` not being respected when `target_list` is disabled #TINY-3757
    Fixed mobile plugin filter to only apply to the mobile theme, rather than all mobile platforms #TINY-3405
    Fixed focus switching to another editor during mode changes #TINY-3852
    Fixed an exception being thrown when clicking on an uninitialized inline editor #TINY-3925
    Fixed unable to keyboard navigate to dialog menu buttons #TINY-3933
    Fixed dialogs being able to be dragged outside the window viewport #TINY-3787
    Fixed inline dialogs appearing above modal dialogs #TINY-3932
Version 5.0.12 (2019-07-18)
    Added ability to utilize UI dialog panels inside other panels #TINY-3305
    Added help dialog tab explaining keyboard navigation of the editor #TINY-3603
    Changed the "Find and Replace" design to an inline dialog #TINY-3054
    Fixed issue where autolink spacebar event was not being fired on Edge #TINY-3891
    Fixed table selection missing the background color #TINY-3892
    Fixed removing shortcuts not working for function keys #TINY-3871
    Fixed non-descriptive UI component type names #TINY-3349
    Fixed UI registry components rendering as the wrong type when manually specifying a different type #TINY-3385
    Fixed an issue where dialog checkbox, input, selectbox, textarea and urlinput components couldn't be disabled #TINY-3708
    Fixed the context toolbar not using viable screen space in inline/distraction free mode #TINY-3717
    Fixed the context toolbar overlapping the toolbar in various conditions #TINY-3205
    Fixed IE11 edge case where items were being inserted into the wrong location #TINY-3884
Version 5.0.11 (2019-07-04)
    Fixed packaging errors caused by a rollup treeshaking bug (https://github.com/rollup/rollup/issues/2970) #TINY-3866
    Fixed the customeditor component not able to get data from the dialog api #TINY-3866
    Fixed collection component tooltips not being translated #TINY-3855
Version 5.0.10 (2019-07-02)
    Added support for all HTML color formats in `color_map` setting #TINY-3837
    Changed backspace key handling to outdent content in appropriate circumstances #TINY-3685
    Changed default palette for forecolor and backcolor to include some lighter colors suitable for highlights #TINY-2865
    Changed the search and replace plugin to cycle through results #TINY-3800
    Fixed inconsistent types causing some properties to be unable to be used in dialog components #TINY-3778
    Fixed an issue in the Oxide skin where dialog content like outlines and shadows were clipped because of overflow hidden #TINY-3566
    Fixed the search and replace plugin not resetting state when changing the search query #TINY-3800
    Fixed backspace in lists not creating an undo level #TINY-3814
    Fixed the editor to cancel loading in quirks mode where the UI is not supported #TINY-3391
    Fixed applying fonts not working when the name contained spaces and numbers #TINY-3801
    Fixed so that initial content is retained when initializing on list items #TINY-3796
    Fixed inefficient font name and font size current value lookup during rendering #TINY-3813
    Fixed mobile font copied into the wrong folder for the oxide-dark skin #TINY-3816
    Fixed an issue where resizing the width of tables would produce inaccurate results #TINY-3827
    Fixed a memory leak in the Silver theme #TINY-3797
    Fixed alert and confirm dialogs using incorrect markup causing inconsistent padding #TINY-3835
    Fixed an issue in the Table plugin with `table_responsive_width` not enforcing units when resizing #TINY-3790
    Fixed leading, trailing and sequential spaces being lost when pasting plain text #TINY-3726
    Fixed exception being thrown when creating relative URIs #TINY-3851
    Fixed focus is no longer set to the editor content during mode changes unless the editor already had focus #TINY-3852
Version 5.0.9 (2019-06-26)
    Fixed print plugin not working in Firefox #TINY-3834
Version 5.0.8 (2019-06-18)
    Added back support for multiple toolbars #TINY-2195
    Added support for .m4a files to the media plugin #TINY-3750
    Added new base_url and suffix editor init options #TINY-3681
    Fixed incorrect padding for select boxes with visible values #TINY-3780
    Fixed selection incorrectly changing when programmatically setting selection on contenteditable false elements #TINY-3766
    Fixed sidebar background being transparent #TINY-3727
    Fixed the build to remove duplicate iife wrappers #TINY-3689
    Fixed bogus autocompleter span appearing in content when the autocompleter menu is shown #TINY-3752
    Fixed toolbar font size select not working with legacyoutput plugin #TINY-2921
    Fixed the legacyoutput plugin incorrectly aligning images #TINY-3660
    Fixed remove color not working when using the legacyoutput plugin #TINY-3756
    Fixed the font size menu applying incorrect sizes when using the legacyoutput plugin #TINY-3773
    Fixed scrollIntoView not working when the parent window was out of view #TINY-3663
    Fixed the print plugin printing from the wrong window in IE11 #TINY-3762
    Fixed content CSS loaded over CORS not loading in the preview plugin with content_css_cors enabled #TINY-3769
    Fixed the link plugin missing the default "None" option for link list #TINY-3738
    Fixed small dot visible with menubar and toolbar disabled in inline mode #TINY-3623
    Fixed space key properly inserts a nbsp before/after block elements #TINY-3745
    Fixed native context menu not showing with images in IE11 #TINY-3392
    Fixed inconsistent browser context menu image selection #TINY-3789
Version 5.0.7 (2019-06-05)
    Added new toolbar button and menu item for inserting tables via dialog #TINY-3636
    Added new API for adding/removing/changing tabs in the Help dialog #TINY-3535
    Added highlighting of matched text in autocompleter items #TINY-3687
    Added the ability for autocompleters to work with matches that include spaces #TINY-3704
    Added new `imagetools_fetch_image` callback to allow custom implementations for cors loading of images #TINY-3658
    Added `'http'` and `https` options to `link_assume_external_targets` to prepend `http://` or `https://` prefixes when URL does not contain a protocol prefix. Patch contributed by francoisfreitag. #GH-4335
    Changed annotations navigation to work the same as inline boundaries #TINY-3396
    Changed tabpanel API by adding a `name` field and changing relevant methods to use it #TINY-3535
    Fixed text color not updating all color buttons when choosing a color #TINY-3602
    Fixed the autocompleter not working with fragmented text #TINY-3459
    Fixed the autosave plugin no longer overwrites window.onbeforeunload #TINY-3688
    Fixed infinite loop in the paste plugin when IE11 takes a long time to process paste events. Patch contributed by lRawd. #GH-4987
    Fixed image handle locations when using `fixed_toolbar_container`. Patch contributed by t00. #GH-4966
    Fixed the autoresize plugin not firing `ResizeEditor` events #TINY-3587
    Fixed editor in fullscreen mode not extending to the bottom of the screen #TINY-3701
    Fixed list removal when pressing backspace after the start of the list item #TINY-3697
    Fixed autocomplete not triggering from compositionend events #TINY-3711
    Fixed `file_picker_callback` could not set the caption field on the insert image dialog #TINY-3172
    Fixed the autocompleter menu showing up after a selection had been made #TINY-3718
    Fixed an exception being thrown when a file or number input has focus during initialization. Patch contributed by t00 #GH-2194
Version 5.0.6 (2019-05-22)
    Added `icons_url` editor settings to enable icon packs to be loaded from a custom url #TINY-3585
    Added `image_uploadtab` editor setting to control the visibility of the upload tab in the image dialog #TINY-3606
    Added new api endpoints to the wordcount plugin and improved character count logic #TINY-3578
    Changed plugin, language and icon loading errors to log in the console instead of a notification #TINY-3585
    Fixed the textpattern plugin not working with fragmented text #TINY-3089
    Fixed various toolbar drawer accessibility issues and added an animation #TINY-3554
    Fixed issues with selection and ui components when toggling readonly mode #TINY-3592
    Fixed so readonly mode works with inline editors #TINY-3592
    Fixed docked inline toolbar positioning when scrolled #TINY-3621
    Fixed initial value not being set on bespoke select in quickbars and toolbar drawer #TINY-3591
    Fixed so that nbsp entities aren't trimmed in white-space: pre-line elements #TINY-3642
    Fixed `mceInsertLink` command inserting spaces instead of url encoded characters #GH-4990
    Fixed text content floating on top of dialogs in IE11 #TINY-3640
Version 5.0.5 (2019-05-09)
    Added menu items to match the forecolor/backcolor toolbar buttons #TINY-2878
    Added default directionality based on the configured language #TINY-2621
    Added styles, icons and tests for rtl mode #TINY-2621
    Fixed autoresize not working with floating elements or when media elements finished loading #TINY-3545
    Fixed incorrect vertical caret positioning in IE 11 #TINY-3188
    Fixed submenu anchoring hiding overflowed content #TINY-3564
    Removed unused and hidden validation icons to avoid displaying phantom tooltips #TINY-2329
Version 5.0.4 (2019-04-23)
    Added back URL dialog functionality, which is now available via `editor.windowManager.openUrl()` #TINY-3382
    Added the missing throbber functionality when calling `editor.setProgressState(true)` #TINY-3453
    Added function to reset the editor content and undo/dirty state via `editor.resetContent()` #TINY-3435
    Added the ability to set menu buttons as active #TINY-3274
    Added `editor.mode` API, featuring a custom editor mode API #TINY-3406
    Added better styling to floating toolbar drawer #TINY-3479
    Added the new premium plugins to the Help dialog plugins tab #TINY-3496
    Added the linkchecker context menu items to the default configuration #TINY-3543
    Fixed image context menu items showing on placeholder images #TINY-3280
    Fixed dialog labels and text color contrast within notifications/alert banners to satisfy WCAG 4.5:1 contrast ratio for accessibility #TINY-3351
    Fixed selectbox and colorpicker items not being translated #TINY-3546
    Fixed toolbar drawer sliding mode to correctly focus the editor when tabbing via keyboard navigation #TINY-3533
    Fixed positioning of the styleselect menu in iOS while using the mobile theme #TINY-3505
    Fixed the menubutton `onSetup` callback to be correctly executed when rendering the menu buttons #TINY-3547
    Fixed `default_link_target` setting to be correctly utilized when creating a link #TINY-3508
    Fixed colorpicker floating marginally outside its container #TINY-3026
    Fixed disabled menu items displaying as active when hovered #TINY-3027
    Removed redundant mobile wrapper #TINY-3480
Version 5.0.3 (2019-03-19)
    Changed empty nested-menu items within the style formats menu to be disabled or hidden if the value of `style_formats_autohide` is `true` #TINY-3310
    Changed the entire phrase 'Powered by Tiny' in the status bar to be a link instead of just the word 'Tiny' #TINY-3366
    Changed `formatselect`, `styleselect` and `align` menus to use the `mceToggleFormat` command internally #TINY-3428
    Fixed toolbar keyboard navigation to work as expected when `toolbar_drawer` is configured #TINY-3432
    Fixed text direction buttons to display the correct pressed state in selections that have no explicit `dir` property #TINY-3138
    Fixed the mobile editor to clean up properly when removed #TINY-3445
    Fixed quickbar toolbars to add an empty box to the screen when it is set to `false` #TINY-3439
    Fixed an issue where pressing the **Delete/Backspace** key at the edge of tables was creating incorrect selections #TINY-3371
    Fixed an issue where dialog collection items (emoticon and special character dialogs) couldn't be selected with touch devices #TINY-3444
    Fixed a type error introduced in TinyMCE version 5.0.2 when calling `editor.getContent()` with nested bookmarks #TINY-3400
    Fixed an issue that prevented default icons from being overridden #TINY-3449
    Fixed an issue where **Home/End** keys wouldn't move the caret correctly before or after `contenteditable=false` inline elements #TINY-2995
    Fixed styles to be preserved in IE 11 when editing via the `fullpage` plugin #TINY-3464
    Fixed the `link` plugin context toolbar missing the open link button #TINY-3461
    Fixed inconsistent dialog component spacing #TINY-3436
Version 5.0.2 (2019-03-05)
    Added presentation and document presets to `htmlpanel` dialog component #TINY-2694
    Added missing fixed_toolbar_container setting has been reimplemented in the Silver theme #TINY-2712
    Added a new toolbar setting `toolbar_drawer` that moves toolbar groups which overflow the editor width into either a `sliding` or `floating` toolbar section #TINY-2874
    Updated the build process to include package lock files in the dev distribution archive #TINY-2870
    Fixed inline dialogs did not have aria attributes #TINY-2694
    Fixed default icons are now available in the UI registry, allowing use outside of toolbar buttons #TINY-3307
    Fixed a memory leak related to select toolbar items #TINY-2874
    Fixed a memory leak due to format changed listeners that were never unbound #TINY-3191
    Fixed an issue where content may have been lost when using permanent bookmarks #TINY-3400
    Fixed the quicklink toolbar button not rendering in the quickbars plugin #TINY-3125
    Fixed an issue where menus were generating invalid HTML in some cases #TINY-3323
    Fixed an issue that could cause the mobile theme to show a blank white screen when the editor was inside an `overflow:hidden` element #TINY-3407
    Fixed mobile theme using a transparent background and not taking up the full width on iOS #TINY-3414
    Fixed the template plugin dialog missing the description field #TINY-3337
    Fixed input dialog components using an invalid default type attribute #TINY-3424
    Fixed an issue where backspace/delete keys after/before pagebreak elements wouldn't move the caret #TINY-3097
    Fixed an issue in the table plugin where menu items and toolbar buttons weren't showing correctly based on the selection #TINY-3423
    Fixed inconsistent button focus styles in Firefox #TINY-3377
    Fixed the resize icon floating left when all status bar elements were disabled #TINY-3340
    Fixed the resize handle to not show in fullscreen mode #TINY-3404
Version 5.0.1 (2019-02-21)
    Removed paste as text notification banner and paste_plaintext_inform setting #POW-102
    Fixed an issue where adding links to images would replace the image with text #TINY-3356
    Fixed an issue where the inline editor could use fractional pixels for positioning #TINY-3202
    Fixed an issue where uploading non-image files in the Image Plugin upload tab threw an error. #TINY-3244
    Added H1-H6 toggle button registration to the silver theme #TINY-3070
    Fixed an issue in the media plugin that was causing the source url and height/width to be lost in certain circumstances #TINY-2858
    Fixed an issue with the Context Toolbar not being removed when clicking outside of the editor #TINY-2804
    Fixed an issue where clicking 'Remove link' wouldn't remove the link in certain circumstances #TINY-3199
    Added code sample toolbar button will now toggle on when the cursor is in a code section #TINY-3040
    Fixed an issue where the media plugin would fail when parsing dialog data #TINY-3218
    Fixed an issue where retrieving the selected content as text didn't create newlines #TINY-3197
    Fixed incorrect keyboard shortcuts in the Help dialog for Windows #TINY-3292
    Fixed an issue where JSON serialization could produce invalid JSON #TINY-3281
    Fixed production CSS including references to source maps #TINY-3920
    Fixed development CSS was not included in the development zip #TINY-3920
    Fixed the autocompleter matches predicate not matching on the start of words by default #TINY-3306
    Added new settings to the emoticons plugin to allow additional emoticons to be added #TINY-3088
    Fixed an issue where the page could be scrolled with modal dialogs open #TINY-2252
    Fixed an issue where autocomplete menus would show an icon margin when no items had icons #TINY-3329
    Fixed an issue in the quickbars plugin where images incorrectly showed the text selection toolbar #TINY-3338
    Fixed an issue that caused the inline editor to fail to render when the target element already had focus #TINY-3353
Version 5.0.0 (2019-02-04)
    Full documentation for the version 5 features and changes is available at https://www.tiny.cloud/docs/release-notes/

    Changes since RC2:
    Fixed an issue where tab panel heights weren't sizing properly on smaller screens and weren't updating on resize #TINY-3242
    Added links and registered names with * to denote premium plugins in Plugins tab of Help dialog #TINY-3223
    Changed Tiny 5 mobile skin to look more uniform with desktop #TINY-2650
    Fixed image tools not having any padding between the label and slider #TINY-3220
    Blacklisted table, th and td as inline editor target #TINY-717
    Fixed context toolbar toggle buttons not showing the correct state #TINY-3022
    Fixed missing separators in the spellchecker context menu between the suggestions and actions #TINY-3217
    Fixed notification icon positioning in alert banners #TINY-2196
    Fixed a typo in the word count plugin name #TINY-3062
    Fixed charmap and emoticons dialogs not having a primary button #TINY-3233
    Fixed an issue where resizing wouldn't work correctly depending on the box-sizing model #TINY-3278
Version 5.0.0-rc-2 (2019-01-22)
    Fixed the link dialog such that it will now retain class attributes when updating links #TINY-2825
    Added screen reader accessibility for sidebar and statusbar #TINY-2699
    Updated Emoticons and Charmap dialogs to be screen reader accessible #TINY-2693
    Fixed "Find and replace" not showing in the "Edit" menu by default #TINY-3061
    Updated the textpattern plugin to properly support nested patterns and to allow running a command with a value for a pattern with a start and an end #TINY-2991
    Removed unnecessary 'flex' and unused 'colspan' properties from the new dialog APIs #TINY-2973
    Changed checkboxes to use a boolean for its state, instead of a string #TINY-2848
    Fixed dropdown buttons missing the 'type' attribute, which could cause forms to be incorrectly submitted #TINY-2826
    Fixed emoticon and charmap search not returning expected results in certain cases #TINY-3084
    Changed formatting menus so they are registered and made the align toolbar button use an icon instead of text #TINY-2880
    Fixed blank rel_list values throwing an exception in the link plugin #TINY-3149
Version 5.0.0-rc-1 (2019-01-08)
    Updated the font select dropdown logic to try to detect the system font stack and show "System Font" as the font name #TINY-2710
    Fixed readonly mode not fully disabling editing content #TINY-2287
    Updated the autocompleter to only show when it has matched items #TINY-2350
    Added editor settings functionality to specify title attributes for toolbar groups #TINY-2690
    Added icons instead of button text to improve Search and Replace dialog footer appearance #TINY-2654
    Added `tox-dialog__table` instead of `mce-table-striped` class to enhance Help dialog appearance #TINY-2360
    Added title attribute to iframes so, screen readers can announce iframe labels #TINY-2692
    Updated SizeInput labels to "Height" and "Width" instead of Dimensions #TINY-2833
    Fixed accessibility issues with the font select, font size, style select and format select toolbar dropdowns #TINY-2713
    Fixed accessibility issues with split dropdowns #TINY-2697
    Added a wordcount menu item, that defaults to appearing in the tools menu #TINY-2877
    Fixed the legacyoutput plugin to be compatible with TinyMCE 5.0 #TINY-2301
    Updated the build process to minify and generate ASCII only output for the emoticons database #TINY-2744
    Fixed icons not showing correctly in the autocompleter popup #TINY-3029
    Fixed an issue where preview wouldn't show anything in Edge under certain circumstances #TINY-3035
    Fixed the height being incorrectly calculated for the autoresize plugin #TINY-2807
Version 5.0.0-beta-1 (2018-11-30)
    Changed the name of the "inlite" plugin to "quickbars" #TINY-2831
    Fixed an inline mode issue where the save plugin upon saving can cause content loss #TINY-2659
    Changed the background color icon to highlight background icon #TINY-2258
    Added a new `addNestedMenuItem()` UI registry function and changed all nested menu items to use the new registry functions #TINY-2230
    Changed Help dialog to be accessible to screen readers #TINY-2687
    Changed the color swatch to save selected custom colors to local storage for use across sessions #TINY-2722
    Added title attribute to color swatch colors #TINY-2669
    Added anchorbar component to anchor inline toolbar dialogs to instead of the toolbar #TINY-2040
    Added support for toolbar<n> and toolbar array config options to be squashed into a single toolbar and not create multiple toolbars #TINY-2195
    Added error handling for when forced_root_block config option is set to true #TINY-2261
    Added functionality for the removed_menuitems config option #TINY-2184
    Fixed an issue in IE 11 where calling selection.getContent() would return an empty string when the editor didn't have focus #TINY-2325
    Added the ability to use a string to reference menu items in menu buttons and submenu items #TINY-2253
    Removed compat3x plugin #TINY-2815
    Changed `WindowManager` API - methods `getParams`, `setParams` and `getWindows`, and the legacy `windows` property, have been removed. `alert` and `confirm` dialogs are no longer tracked in the window list. #TINY-2603
Version 5.0.0-preview-4 (2018-11-12)
    Fixed distraction free plugin #AP-470
    Removed the tox-custom-editor class that was added to the wrapping element of codemirror #TINY-2211
    Fixed contents of the input field being selected on focus instead of just recieving an outline highlight #AP-464
    Added width and height placeholder text to image and media dialog dimensions input #AP-296
    Fixed styling issues with dialogs and menus in IE 11 #AP-456
    Fixed custom style format control not honoring custom formats #AP-393
    Fixed context menu not appearing when clicking an image with a caption #AP-382
    Fixed directionality of UI when using an RTL language #AP-423
    Fixed page responsiveness with multiple inline editors #AP-430
    Added the ability to keyboard navigate through menus, toolbars, sidebar and the status bar sequentially #AP-381
    Fixed empty toolbar groups appearing through invalid configuration of the `toolbar` property #AP-450
    Fixed text not being retained when updating links through the link dialog #AP-293
    Added translation capability back to the editor's UI #AP-282
    Fixed edit image context menu, context toolbar and toolbar items being incorrectly enabled when selecting invalid images #AP-323
    Fixed emoji type ahead being shown when typing URLs #AP-366
    Fixed toolbar configuration properties incorrectly expecting string arrays instead of strings #AP-342
    Changed the editor resize handle so that it should be disabled when the autoresize plugin is turned on #AP-424
    Fixed the block formatting toolbar item not showing a "Formatting" title when there is no selection #AP-321
    Fixed clicking disabled toolbar buttons hiding the toolbar in inline mode #AP-380
    Fixed `EditorResize` event not being fired upon editor resize #AP-327
    Fixed tables losing styles when updating through the dialog #AP-368
    Fixed context toolbar positioning to be more consistent near the edges of the editor #AP-318
    Added `label` component type for dialogs to group components under a label
    Fixed table of contents plugin now works with v5 toolbar APIs correctly #AP-347
    Fixed the `link_context_toolbar` configuration not disabling the context toolbar #AP-458
    Fixed the link context toolbar showing incorrect relative links #AP-435
    Fixed the alignment of the icon in alert banner dialog components #TINY-2220
    Changed UI text for microcopy improvements #TINY-2281
    Fixed the visual blocks and visual char menu options not displaying their toggled state #TINY-2238
    Fixed the editor not displaying as fullscreen when toggled #TINY-2237
Version 5.0.0-preview-3 (2018-10-18)
    Changed editor layout to use modern CSS properties over manually calculating dimensions #AP-324
    Changed `autoresize_min_height` and `autoresize_max_height` configurations to `min_height` and `max_height` #AP-324
    Fixed bugs with editor width jumping when resizing and the iframe not resizing to smaller than 150px in height #AP-324
    Fixed mobile theme bug that prevented the editor from loading #AP-404
    Fixed long toolbar groups extending outside of the editor instead of wrapping
    Changed `Whole word` label in Search and Replace dialog to `Find whole words only` #AP-387
    Fixed dialog titles so they are now proper case #AP-384
    Fixed color picker default to be #000000 instead of #ff00ff #AP-216
    Fixed "match case" option on the Find and Replace dialog is no longer selected by default #AP-298
    Fixed vertical alignment of toolbar icons #DES-134
    Fixed toolbar icons not appearing on IE11 #DES-133
Version 5.0.0-preview-2 (2018-10-10)
    Changed configuration of color options has been simplified to `color_map`, `color_cols`, and `custom_colors` #AP-328
    Added swatch is now shown for colorinput fields, instead of the colorpicker directly #AP-328
    Removed `colorpicker` plugin, it is now in the theme #AP-328
    Removed `textcolor` plugin, it is now in the theme #AP-328
    Fixed styleselect not updating the displayed item as the cursor moved #AP-388
    Changed `height` configuration to apply to the editor frame (including menubar, toolbar, status bar) instead of the content area #AP-324
    Added fontformats and fontsizes menu items #AP-390
    Fixed preview iframe not expanding to the dialog size #AP-252
    Fixed 'meta' shortcuts not translated into platform-specific text #AP-270
    Fixed tabbed dialogs (Charmap and Emoticons) shrinking when no search results returned
    Fixed a bug where alert banner icons were not retrieved from icon pack. #AP-330
    Fixed component styles to flex so they fill large dialogs. #AP-252
    Fixed editor flashing unstyled during load (still in progress). #AP-349
Version 5.0.0-preview-1 (2018-10-01)
    Developer preview 1
    Initial list of features and changes is available at https://tiny.cloud/docs-preview/release-notes/new-features/
Version 4.9.3 (2019-01-31)
    Added a visualchars_default_state setting to the Visualchars Plugin. Patch contributed by mat3e.
    Fixed a bug where scrolling on a page with more than one editor would cause a ResizeWindow event to fire. #TINY-3247
    Fixed a bug where if a plugin threw an error during initialisation the whole editor would fail to load. #TINY-3243
    Fixed a bug where getContent would include bogus elements when valid_elements setting was set up in a specific way. #TINY-3213
    Fixed a bug where only a few function key names could be used when creating keyboard shortcuts. #TINY-3146
    Fixed a bug where it wasn't possible to enter spaces into an editor after pressing shift+enter. #TINY-3099
    Fixed a bug where no caret would be rendered after backspacing to a contenteditable false element. #TINY-2998
    Fixed a bug where deletion to/from indented lists would leave list fragments in the editor. #TINY-2981
Version 4.9.2 (2018-12-17)
    Fixed a bug with pressing the space key on IE 11 would result in nbsp characters being inserted between words at the end of a block. #TINY-2996
    Fixed a bug where character composition using quote and space on US International keyboards would produce a space instead of a quote. #TINY-2999
    Fixed a bug where remove format wouldn't remove the inner most inline element in some situations. #TINY-2982
    Fixed a bug where outdenting an list item would affect attributes on other list items within the same list. #TINY-2971
    Fixed a bug where the DomParser filters wouldn't be applied for elements created when parsing invalid html. #TINY-2978
    Fixed a bug where setProgressState wouldn't automatically close floating ui elements like menus. #TINY-2896
    Fixed a bug where it wasn't possible to navigate out of a figcaption element using the arrow keys. #TINY-2894
    Fixed a bug where enter key before an image inside a link would remove the image. #TINY-2780
Version 4.9.1 (2018-12-04)
    Added functionality to insert html to the replacement feature of the Textpattern Plugin. #TINY-2839
    Fixed a bug where `editor.selection.getContent({format: 'text'})` didn't work as expected in IE11 on an unfocused editor. #TINY-2862
    Fixed a bug in the Textpattern Plugin where the editor would get an incorrect selection after inserting a text pattern on Safari. #TINY-2838
    Fixed a bug where the space bar didn't work correctly in editors with the forced_root_block setting set to false. #TINY-2816
Version 4.9.0 (2018-11-27)
    Added a replace feature to the Textpattern Plugin. #TINY-1908
    Added functionality to the Lists Plugin that improves the indentation logic. #TINY-1790
    Fixed a bug where it wasn't possible to delete/backspace when the caret was between a contentEditable=false element and a BR. #TINY-2372
    Fixed a bug where copying table cells without a text selection would fail to copy anything. #TINY-1789
    Implemented missing `autosave_restore_when_empty` functionality in the Autosave Plugin. Patch contributed by gzzo. #GH-4447
    Reduced insertion of unnecessary nonbreaking spaces in the editor. #TINY-1879
Version 4.8.5 (2018-10-30)
    Added a content_css_cors setting to the editor that adds the crossorigin="anonymous" attribute to link tags added by the StyleSheetLoader. #TINY-1909
    Fixed a bug where trying to remove formatting with a collapsed selection range would throw an exception. #GH-4636
    Fixed a bug in the image plugin that caused updating figures to split contenteditable elements. #GH-4563
    Fixed a bug that was causing incorrect viewport calculations for fixed position UI elements. #TINY-1897
    Fixed a bug where inline formatting would cause the delete key to do nothing. #TINY-1900
Version 4.8.4 (2018-10-23)
    Added support for the HTML5 `main` element. #TINY-1877
    Changed the keyboard shortcut to move focus to contextual toolbars to Ctrl+F9. #TINY-1812
    Fixed a bug where content css could not be loaded from another domain. #TINY-1891
    Fixed a bug on FireFox where the cursor would get stuck between two contenteditable false inline elements located inside of the same block element divided by a BR. #TINY-1878
    Fixed a bug with the insertContent method where nonbreaking spaces would be inserted incorrectly. #TINY-1868
    Fixed a bug where the toolbar of the inline editor would not be visible in some scenarios. #TINY-1862
    Fixed a bug where removing the editor while more than one notification was open would throw an error. #TINY-1845
    Fixed a bug where the menubutton would be rendered on top of the menu if the viewport didn't have enough height. #TINY-1678
    Fixed a bug with the annotations api where annotating collapsed selections caused problems. #TBS-2449
    Fixed a bug where wbr elements were being transformed into whitespace when using the Paste Plugin's paste as text setting. #GH-4638
    Fixed a bug where the Search and Replace didn't replace spaces correctly. #GH-4632
    Fixed a bug with sublist items not persisting selection. #GH-4628
    Fixed a bug with mceInsertRawHTML command not working as expected. #GH-4625
Version 4.8.3 (2018-09-13)
    Fixed a bug where the Wordcount Plugin didn't correctly count words within tables on IE11. #TINY-1770
    Fixed a bug where it wasn't possible to move the caret out of a table on IE11 and Firefox. #TINY-1682
    Fixed a bug where merging empty blocks didn't work as expected, sometimes causing content to be deleted. #TINY-1781
    Fixed a bug where the Textcolor Plugin didn't show the correct current color. #TINY-1810
    Fixed a bug where clear formatting with a collapsed selection would sometimes clear formatting from more content than expected. #TINY-1813 #TINY-1821
    Fixed a bug with the Table Plugin where it wasn't possible to keyboard navigate to the caption. #TINY-1818
Version 4.8.2 (2018-08-09)
    Moved annotator from "experimental" to "annotator" object on editor. #TBS-2398
    Improved the multiclick normalization across browsers. #TINY-1788
    Fixed a bug where running getSelectedBlocks with a collapsed selection between block elements would produce incorrect results. #TINY-1787
    Fixed a bug where the ScriptLoaders loadScript method would not work as expected in FireFox when loaded on the same page as a ShadowDOM polyfill. #TINY-1786
    Removed reference to ShadowDOM event.path as Blink based browsers now support event.composedPath. #TINY-1785
    Fixed a bug where a reference to localStorage would throw an "access denied" error in IE11 with strict security settings. #TINY-1782
    Fixed a bug where pasting using the toolbar button on an inline editor in IE11 would cause a looping behaviour. #TINY-1768
Version 4.8.1 (2018-07-26)
    Fixed a bug where the content of inline editors was being cleaned on every call of `editor.save()`. #TINY-1783
    Fixed a bug where the arrow of the Inlite Theme toolbar was being rendered incorrectly in RTL mode. #TINY-1776
    Fixed a bug with the Paste Plugin where pasting after inline contenteditable false elements moved the caret to the end of the line. #TINY-1758
Version 4.8.0 (2018-06-27)
    Added new "experimental" object in editor, with initial Annotator API. #TBS-2374
    Fixed a bug where deleting paragraphs inside of table cells would delete the whole table cell. #TINY-1759
    Fixed a bug in the Table Plugin where removing row height set on the row properties dialog did not update the table. #TINY-1730
    Fixed a bug with the font select toolbar item didn't update correctly. #TINY-1683
    Fixed a bug where all bogus elements would not be deleted when removing an inline editor. #TINY-1669
Version 4.7.13 (2018-05-16)
    Fixed a bug where Edge 17 wouldn't be able to select images or tables. #TINY-1679
    Fixed issue where whitespace wasn't preserved when the editor was initialized on pre elements. #TINY-1649
    Fixed a bug with the fontselect dropdowns throwing an error if the editor was hidden in Firefox. #TINY-1664
    Fixed a bug where it wasn't possible to merge table cells on IE 11. #TINY-1671
    Fixed a bug where textcolor wasn't applying properly on IE 11 in some situations. #TINY-1663
    Fixed a bug where the justifyfull command state wasn't working correctly. #TINY-1677
    Fixed a bug where the styles wasn't updated correctly when resizing some tables. #TINY-1668
    Added missing code menu item from the default menu config. #TINY-1648
    Added new align button for combining the separate align buttons into a menu button. #TINY-1652
Version 4.7.12 (2018-05-03)
    Added an option to filter out image svg data urls.
    Added support for html5 details and summary elements.
    Changed so the mce-abs-layout-item css rule targets html instead of body. Patch contributed by nazar-pc.
    Fixed a bug where the "read" step on the mobile theme was still present on android mobile browsers.
    Fixed a bug where all images in the editor document would reload on any editor change.
    Fixed a bug with the Table Plugin where ObjectResized event wasn't being triggered on column resize.
    Fixed so the selection is set to the first suitable caret position after editor.setContent called.
    Fixed so links with xlink:href attributes are filtered correctly to prevent XSS.
    Fixed a bug on IE11 where pasting content into an inline editor initialized on a heading element would create new editable elements.
    Fixed a bug where readonly mode would not work as expected when the editor contained contentEditable=true elements.
    Fixed a bug where the Link Plugin would throw an error when used together with the webcomponents polyfill. Patch contributed by 4esnog.
    Fixed a bug where the "Powered by TinyMCE" branding link would break on XHTML pages. Patch contributed by tistre.
    Fixed a bug where the same id would be used in the blobcache for all pasted images. Patch contributed by thorn0.
Version 4.7.11 (2018-04-11)
    Added a new imagetools_credentials_hosts option to the Imagetools Plugin.
    Fixed a bug where toggling a list containing empty LIs would throw an error. Patch contributed by bradleyke.
    Fixed a bug where applying block styles to a text with the caret at the end of the paragraph would select all text in the paragraph.
    Fixed a bug where toggling on the Spellchecker Plugin would trigger isDirty on the editor.
    Fixed a bug where it was possible to enter content into selection bookmark spans.
    Fixed a bug where if a non paragraph block was configured in forced_root_block the editor.getContent method would return incorrect values with an empty editor.
    Fixed a bug where dropdown menu panels stayed open and fixed in position when dragging dialog windows.
    Fixed a bug where it wasn't possible to extend table cells with the space button in Safari.
    Fixed a bug where the setupeditor event would thrown an error when using the Compat3x Plugin.
    Fixed a bug where an error was thrown in FontInfo when called on a detached element.
Version 4.7.10 (2018-04-03)
    Removed the "read" step from the mobile theme.
    Added normalization of triple clicks across browsers in the editor.
    Added a `hasFocus` method to the editor that checks if the editor has focus.
    Added correct icon to the Nonbreaking Plugin menu item.
    Fixed so the `getContent`/`setContent` methods work even if the editor is not initialized.
    Fixed a bug with the Media Plugin where query strings were being stripped from youtube links.
    Fixed a bug where image styles were changed/removed when opening and closing the Image Plugin dialog.
    Fixed a bug in the Table Plugin where some table cell styles were not correctly added to the content html.
    Fixed a bug in the Spellchecker Plugin where it wasn't possible to change the spellchecker language.
    Fixed so the the unlink action in the Link Plugin has a menu item and can be added to the contextmenu.
    Fixed a bug where it wasn't possible to keyboard navigate to the start of an inline element on a new line within the same block element.
    Fixed a bug with the Text Color Plugin where if used with an inline editor located at the bottom of the screen the colorpicker could appear off screen.
    Fixed a bug with the UndoManager where undo levels were being added for nbzwsp characters.
    Fixed a bug with the Table Plugin where the caret would sometimes be lost when keyboard navigating up through a table.
    Fixed a bug where FontInfo.getFontFamily would throw an error when called on a removed editor.
    Fixed a bug in Firefox where undo levels were not being added correctly for some specific operations.
    Fixed a bug where initializing an inline editor inside of a table would make the whole table resizeable.
    Fixed a bug where the fake cursor that appears next to tables on Firefox was positioned incorrectly when switching to fullscreen.
    Fixed a bug where zwsp's weren't trimmed from the output from `editor.getContent({ format: 'text' })`.
    Fixed a bug where the fontsizeselect/fontselect toolbar items showed the body info rather than the first possible caret position info on init.
    Fixed a bug where it wasn't possible to select all content if the editor only contained an inline boundary element.
    Fixed a bug where `content_css` urls with query strings wasn't working.
    Fixed a bug in the Table Plugin where some table row styles were removed when changing other styles in the row properties dialog.
Version 4.7.9 (2018-02-27)
    Fixed a bug where the editor target element didn't get the correct style when removing the editor.
Version 4.7.8 (2018-02-26)
    Fixed an issue with the Help Plugin where the menuitem name wasn't lowercase.
    Fixed an issue on MacOS where text and bold text did not have the same line-height in the autocomplete dropdown in the Link Plugin dialog.
    Fixed a bug where the "paste as text" option in the Paste Plugin didn't work.
    Fixed a bug where dialog list boxes didn't get positioned correctly in documents with scroll.
    Fixed a bug where the Inlite Theme didn't use the Table Plugin api to insert correct tables.
    Fixed a bug where the Inlite Theme panel didn't hide on blur in a correct way.
    Fixed a bug where placing the cursor before a table in Firefox would scroll to the bottom of the table.
    Fixed a bug where selecting partial text in table cells with rowspans and deleting would produce faulty tables.
    Fixed a bug where the Preview Plugin didn't work on Safari due to sandbox security.
    Fixed a bug where table cell selection using the keyboard threw an error.
    Fixed so the font size and font family doesn't toggle the text but only sets the selected format on the selected text.
    Fixed so the built-in spellchecking on Chrome and Safari creates an undo level when replacing words.
Version 4.7.7 (2018-02-19)
    Added a border style selector to the advanced tab of the Image Plugin.
    Added better controls for default table inserted by the Table Plugin.
    Added new `table_responsive_width` option to the Table Plugin that controls whether to use pixel or percentage widths.
    Fixed a bug where the Link Plugin text didn't update when a URL was pasted using the context menu.
    Fixed a bug with the Spellchecker Plugin where using "Add to dictionary" in the context menu threw an error.
    Fixed a bug in the Media Plugin where the preview node for iframes got default width and height attributes that interfered with width/height styles.
    Fixed a bug where backslashes were being added to some font family names in Firefox in the fontselect toolbar item.
    Fixed a bug where errors would be thrown when trying to remove an editor that had not yet been fully initialized.
    Fixed a bug where the Imagetools Plugin didn't update the images atomically.
    Fixed a bug where the Fullscreen Plugin was throwing errors when being used on an inline editor.
    Fixed a bug where drop down menus weren't positioned correctly in inline editors on scroll.
    Fixed a bug with a semicolon missing at the end of the bundled javascript files.
    Fixed a bug in the Table Plugin with cursor navigation inside of tables where the cursor would sometimes jump into an incorrect table cells.
    Fixed a bug where indenting a table that is a list item using the "Increase indent" button would create a nested table.
    Fixed a bug where text nodes containing only whitespace were being wrapped by paragraph elements.
    Fixed a bug where whitespace was being inserted after br tags inside of paragraph tags.
    Fixed a bug where converting an indented paragraph to a list item would cause the list item to have extra padding.
    Fixed a bug where Copy/Paste in an editor with a lot of content would cause the editor to scroll to the top of the content in IE11.
    Fixed a bug with a memory leak in the DragHelper. Path contributed by ben-mckernan.
    Fixed a bug where the advanced tab in the Media Plugin was being shown even if it didn't contain anything. Patch contributed by gabrieeel.
    Fixed an outdated eventname in the EventUtils. Patch contributed by nazar-pc.
    Fixed an issue where the Json.parse function would throw an error when being used on a page with strict CSP settings.
    Fixed so you can place the curser before and after table elements within the editor in Firefox and Edge/IE.
Version 4.7.6 (2018-01-29)
    Fixed a bug in the jquery integration where it threw an error saying that "global is not defined".
    Fixed a bug where deleting a table cell whose previous sibling was set to contenteditable false would create a corrupted table.
    Fixed a bug where highlighting text in an unfocused editor did not work correctly in IE11/Edge.
    Fixed a bug where the table resize handles were not being repositioned when activating the Fullscreen Plugin.
    Fixed a bug where the Imagetools Plugin dialog didn't honor editor RTL settings.
    Fixed a bug where block elements weren't being merged correctly if you deleted from after a contenteditable false element to the beginning of another block element.
    Fixed a bug where TinyMCE didn't work with module loaders like webpack.
Version 4.7.5 (2018-01-22)
    Fixed bug with the Codesample Plugin where it wasn't possible to edit codesamples when the editor was in inline mode.
    Fixed bug where focusing on the status bar broke the keyboard navigation functionality.
    Fixed bug where an error would be thrown on Edge by the Table Plugin when pasting using the PowerPaste Plugin.
    Fixed bug in the Table Plugin where selecting row border style from the dropdown menu in advanced row properties would throw an error.
    Fixed bug with icons being rendered incorrectly on Chrome on Mac OS.
    Fixed bug in the Textcolor Plugin where the font color and background color buttons wouldn't trigger an ExecCommand event.
    Fixed bug in the Link Plugin where the url field wasn't forced LTR.
    Fixed bug where the Nonbreaking Plugin incorrectly inserted spaces into tables.
    Fixed bug with the inline theme where the toolbar wasn't repositioned on window resize.
Version 4.7.4 (2017-12-05)
    Fixed bug in the Nonbreaking Plugin where the nonbreaking_force_tab setting was being ignored.
    Fixed bug in the Table Plugin where changing row height incorrectly converted column widths to pixels.
    Fixed bug in the Table Plugin on Edge and IE11 where resizing the last column after resizing the table would cause invalid column heights.
    Fixed bug in the Table Plugin where keyboard navigation was not normalized between browsers.
    Fixed bug in the Table Plugin where the colorpicker button would show even without defining the colorpicker_callback.
    Fixed bug in the Table Plugin where it wasn't possible to set the cell background color.
    Fixed bug where Firefox would throw an error when intialising an editor on an element that is hidden or not yet added to the DOM.
    Fixed bug where Firefox would throw an error when intialising an editor inside of a hidden iframe.
Version 4.7.3 (2017-11-23)
    Added functionality to open the Codesample Plugin dialog when double clicking on a codesample. Patch contributed by dakuzen.
    Fixed bug where undo/redo didn't work correctly with some formats and caret positions.
    Fixed bug where the color picker didn't show up in Table Plugin dialogs.
    Fixed bug where it wasn't possible to change the width of a table through the Table Plugin dialog.
    Fixed bug where the Charmap Plugin couldn't insert some special characters.
    Fixed bug where editing a newly inserted link would not actually edit the link but insert a new link next to it.
    Fixed bug where deleting all content in a table cell made it impossible to place the caret into it.
    Fixed bug where the vertical alignment field in the Table Plugin cell properties dialog didn't do anything.
    Fixed bug where an image with a caption showed two sets of resize handles in IE11.
    Fixed bug where pressing the enter button inside of an h1 with contenteditable set to true would sometimes produce a p tag.
    Fixed bug with backspace not working as expected before a noneditable element.
    Fixed bug where operating on tables with invalid rowspans would cause an error to be thrown.
    Fixed so a real base64 representation of the image is available on the blobInfo that the images_upload_handler gets called with.
    Fixed so the image upload tab is available when the images_upload_handler is defined (and not only when the images_upload_url is defined).
Version 4.7.2 (2017-11-07)
    Added newly rewritten Table Plugin.
    Added support for attributes with colon in valid_elements and addValidElements.
    Added support for dailymotion short url in the Media Plugin. Patch contributed by maat8.
    Added support for converting to half pt when converting font size from px to pt. Patch contributed by danny6514.
    Added support for location hash to the Autosave plugin to make it work better with SPAs using hash routing.
    Added support for merging table cells when pasting a table into another table.
    Changed so the language packs are only loaded once. Patch contributed by 0xor1.
    Simplified the css for inline boundaries selection by switching to an attribute selector.
    Fixed bug where an error would be thrown on editor initialization if the window.getSelection() returned null.
    Fixed bug where holding down control or alt keys made the keyboard navigation inside an inline boundary not work as expected.
    Fixed bug where applying formats in IE11 produced extra, empty paragraphs in the editor.
    Fixed bug where the Word Count Plugin didn't count some mathematical operators correctly.
    Fixed bug where removing an inline editor removed the element that the editor had been initialized on.
    Fixed bug where setting the selection to the end of an editable container caused some formatting problems.
    Fixed bug where an error would be thrown sometimes when an editor was removed because of the selection bookmark was being stored asynchronously.
    Fixed a bug where an editor initialized on an empty list did not contain any valid cursor positions.
    Fixed a bug with the Context Menu Plugin and webkit browsers on Mac where right-clicking inside a table would produce an incorrect selection.
    Fixed bug where the Image Plugin constrain proportions setting wasn't working as expected.
    Fixed bug where deleting the last character in a span with decorations produced an incorrect element when typing.
    Fixed bug where focusing on inline editors made the toolbar flicker when moving between elements quickly.
    Fixed bug where the selection would be stored incorrectly in inline editors when the mouseup event was fired outside the editor body.
    Fixed bug where toggling bold at the end of an inline boundary would toggle off the whole word.
    Fixed bug where setting the skin to false would not stop the loading of some skin css files.
    Fixed bug in mobile theme where pinch-to-zoom would break after exiting the editor.
    Fixed bug where sublists of a fully selected list would not be switched correctly when changing list style.
    Fixed bug where inserting media by source would break the UndoManager.
    Fixed bug where inserting some content into the editor with a specific selection would replace some content incorrectly.
    Fixed bug where selecting all content with ctrl+a in IE11 caused problems with untoggling some formatting.
    Fixed bug where the Search and Replace Plugin left some marker spans in the editor when undoing and redoing after replacing some content.
    Fixed bug where the editor would not get a scrollbar when using the Fullscreen and Autoresize plugins together.
    Fixed bug where the font selector would stop working correctly after selecting fonts three times.
    Fixed so pressing the enter key inside of an inline boundary inserts a br after the inline boundary element.
    Fixed a bug where it wasn't possible to use tab navigation inside of a table that was inside of a list.
    Fixed bug where end_container_on_empty_block would incorrectly remove elements.
    Fixed bug where content_styles weren't added to the Preview Plugin iframe.
    Fixed so the beforeSetContent/beforeGetContent events are preventable.
    Fixed bug where changing height value in Table Plugin advanced tab didn't do anything.
    Fixed bug where it wasn't possible to remove formatting from content in beginning of table cell.
Version 4.7.1 (2017-10-09)
    Fixed bug where theme set to false on an inline editor produced an extra div element after the target element.
    Fixed bug where the editor drag icon was misaligned with the branding set to false.
    Fixed bug where doubled menu items were not being removed as expected with the removed_menuitems setting.
    Fixed bug where the Table of contents plugin threw an error when initialized.
    Fixed bug where it wasn't possible to add inline formats to text selected right to left.
    Fixed bug where the paste from plain text mode did not work as expected.
    Fixed so the style previews do not set color and background color when selected.
    Fixed bug where the Autolink plugin didn't work as expected with some formats applied on an empty editor.
    Fixed bug where the Textpattern plugin were throwing errors on some patterns.
    Fixed bug where the Save plugin saved all editors instead of only the active editor. Patch contributed by dannoe.
Version 4.7.0 (2017-10-03)
    Added new mobile ui that is specifically designed for mobile devices.
    Updated the default skin to be more modern and white since white is preferred by most implementations.
    Restructured the default menus to be more similar to common office suites like Google Docs.
    Fixed so theme can be set to false on both inline and iframe editor modes.
    Fixed bug where inline editor would add/remove the visualblocks css multiple times.
    Fixed bug where selection wouldn't be properly restored when editor lost focus and commands where invoked.
    Fixed bug where toc plugin would generate id:s for headers even though a toc wasn't inserted into the content.
    Fixed bug where is wasn't possible to drag/drop contents within the editor if paste_data_images where set to true.
    Fixed bug where getParam and close in WindowManager would get the first opened window instead of the last opened window.
    Fixed bug where delete would delete between cells inside a table in Firefox.
Version 4.6.7 (2017-09-18)
    Fixed bug where paste wasn't working in IOS.
    Fixed bug where the Word Count Plugin didn't count some mathematical operators correctly.
    Fixed bug where inserting a list in a table caused the cell to expand in height.
    Fixed bug where pressing enter in a list located inside of a table deleted list items instead of inserting new list item.
    Fixed bug where copy and pasting table cells produced inconsistent results.
    Fixed bug where initializing an editor with an ID of 'length' would throw an exception.
    Fixed bug where it was possible to split a non merged table cell.
    Fixed bug where copy and pasting a list with a very specific selection into another list would produce a nested list.
    Fixed bug where copy and pasting ordered lists sometimes produced unordered lists.
    Fixed bug where padded elements inside other elements would be treated as empty.
    Added some missing translations to Image, Link and Help plugins.
    Fixed so you can resize images inside a figure element.
    Fixed bug where an inline TinyMCE editor initialized on a table did not set selection on load in Chrome.
    Fixed the positioning of the inlite toolbar when the target element wasn't big enough to fit the toolbar.
Version 4.6.6 (2017-08-30)
    Fixed so that notifications wrap long text content instead of bleeding outside the notification element.
    Fixed so the content_style css is added after the skin and custom stylesheets.
    Fixed bug where it wasn't possible to remove a table with the Cut button.
    Fixed bug where the center format wasn't getting the same font size as the other formats in the format preview.
    Fixed bug where the wordcount plugin wasn't counting hyphenated words correctly.
    Fixed bug where all content pasted into the editor was added to the end of the editor.
    Fixed bug where enter keydown on list item selection only deleted content and didn't create a new line.
    Fixed bug where destroying the editor while the content css was still loading caused error notifications on Firefox.
    Fixed bug where undoing cut operation in IE11 left some unwanted html in the editor content.
    Fixed bug where enter keydown would throw an error in IE11.
    Fixed bug where duplicate instances of an editor were added to the editors array when using the createEditor API.
    Fixed bug where the formatter applied formats on the wrong content when spellchecker was activated.
    Fixed bug where switching formats would reset font size on child nodes.
    Fixed bug where the table caption element weren't always the first descendant to the table tag.
    Fixed bug where pasting some content into the editor on chrome some newlines were removed.
    Fixed bug where it wasn't possible to remove a list if a list item was a table element.
    Fixed bug where copy/pasting partial selections of tables wouldn't produce a proper table.
    Fixed bug where the searchreplace plugin could not find consecutive spaces.
    Fixed bug where background color wasn't applied correctly on some partially selected contents.
Version 4.6.5 (2017-08-02)
    Added new inline_boundaries_selector that allows you to specify the elements that should have boundaries.
    Added new local upload feature this allows the user to upload images directly from the image dialog.
    Added a new api for providing meta data for plugins. It will show up in the help dialog if it's provided.
    Fixed so that the notifications created by the notification manager are more screen reader accessible.
    Fixed bug where changing the list format on multiple selected lists didn't change all of the lists.
    Fixed bug where the nonbreaking plugin would insert multiple undo levels when pressing the tab key.
    Fixed bug where delete/backspace wouldn't render a caret when all editor contents where deleted.
    Fixed bug where delete/backspace wouldn't render a caret if the deleted element was a single contentEditable false element.
    Fixed bug where the wordcount plugin wouldn't count words correctly if word where typed after applying a style format.
    Fixed bug where the wordcount plugin would count mathematical formulas as multiple words for example 1+1=2.
    Fixed bug where formatting of triple clicked blocks on Chrome/Safari would result in styles being added outside the visual selection.
    Fixed bug where paste would add the contents to the end of the editor area when inline mode was used.
    Fixed bug where toggling off bold formatting on text entered in a new paragraph would add an extra line break.
    Fixed bug where autolink plugin would only produce a link on every other consecutive link on Firefox.
    Fixed bug where it wasn't possible to select all contents if the content only had one pre element.
    Fixed bug where sizzle would produce lagging behavior on some sites due to repaints caused by feature detection.
    Fixed bug where toggling off inline formats wouldn't include the space on selected contents with leading or trailing spaces.
    Fixed bug where the cut operation in UI wouldn't work in Chrome.
    Fixed bug where some legacy editor initialization logic would throw exceptions about editor settings not being defined.
    Fixed bug where it wasn't possible to apply text color to links if they where part of a non collapsed selection.
    Fixed bug where an exception would be thrown if the user selected a video element and then moved the focus outside the editor.
    Fixed bug where list operations didn't work if there where block elements inside the list items.
    Fixed bug where applying block formats to lists wrapped in block elements would apply to all elements in that wrapped block.
Version 4.6.4 (2017-06-13)
    Fixed bug where the editor would move the caret when clicking on the scrollbar next to a content editable false block.
    Fixed bug where the text color select dropdowns wasn't placed correctly when they didn't fit the width of the screen.
    Fixed bug where the default editor line height wasn't working for mixed font size contents.
    Fixed bug where the content css files for inline editors were loaded multiple times for multiple editor instances.
    Fixed bug where the initial value of the font size/font family dropdowns wasn't displayed.
    Fixed bug where the I18n api was not supporting arrays as the translation replacement values.
    Fixed bug where chrome would display "The given range isn't in document." errors for invalid ranges passed to setRng.
    Fixed bug where the compat3x plugin wasn't working since the global tinymce references wasn't resolved correctly.
    Fixed bug where the preview plugin wasn't encoding the base url passed into the iframe contents producing a xss bug.
    Fixed bug where the dom parser/serializer wasn't handling some special elements like noframes, title and xmp.
    Fixed bug where the dom parser/serializer wasn't handling cdata sections with comments inside.
    Fixed bug where the editor would scroll to the top of the editable area if a dialog was closed in inline mode.
    Fixed bug where the link dialog would not display the right rel value if rel_list was configured.
    Fixed bug where the context menu would select images on some platforms but not others.
    Fixed bug where the filenames of images were not retained on dragged and drop into the editor from the desktop.
    Fixed bug where the paste plugin would misrepresent newlines when pasting plain text and having forced_root_block configured.
    Fixed so that the error messages for the imagetools plugin is more human readable.
    Fixed so the internal validate setting for the parser/serializer can't be set from editor initialization settings.
Version 4.6.3 (2017-05-30)
    Fixed bug where the arrow keys didn't work correctly when navigating on nested inline boundary elements.
    Fixed bug where delete/backspace didn't work correctly on nested inline boundary elements.
    Fixed bug where image editing didn't work on subsequent edits of the same image.
    Fixed bug where charmap descriptions wouldn't properly wrap if they exceeded the width of the box.
    Fixed bug where the default image upload handler only accepted 200 as a valid http status code.
    Fixed so rel on target=_blank links gets forced with only noopener instead of both noopener and noreferrer.
Version 4.6.2 (2017-05-23)
    Fixed bug where the SaxParser would run out of memory on very large documents.
    Fixed bug with formatting like font size wasn't applied to del elements.
    Fixed bug where various api calls would be throwing exceptions if they where invoked on a removed editor instance.
    Fixed bug where the branding position would be incorrect if the editor was inside a hidden tab and then later showed.
    Fixed bug where the color levels feature in the imagetools dialog wasn't working properly.
    Fixed bug where imagetools dialog wouldn't pre-load images from CORS domains, before trying to prepare them for editing.
    Fixed bug where the tab key would move the caret to the next table cell if being pressed inside a list inside a table.
    Fixed bug where the cut/copy operations would loose parent context like the current format etc.
    Fixed bug with format preview not working on invalid elements excluded by valid_elements.
    Fixed bug where blocks would be merged in incorrect order on backspace/delete.
    Fixed bug where zero length text nodes would cause issues with the undo logic if there where iframes present.
    Fixed bug where the font size/family select lists would throw errors if the first node was a comment.
    Fixed bug with csp having to allow local script evaluation since it was used to detect global scope.
    Fixed bug where CSP required a relaxed option for javascript: URLs in unsupported legacy browsers.
    Fixed bug where a fake caret would be rendered for td with the contenteditable=false.
    Fixed bug where typing would be blocked on IE 11 when within a nested contenteditable=true/false structure.
Version 4.6.1 (2017-05-10)
    Added configuration option to list plugin to disable tab indentation.
    Fixed bug where format change on very specific content could cause the selection to change.
    Fixed bug where TinyMCE could not be lazyloaded through jquery integration.
    Fixed bug where entities in style attributes weren't decoded correctly on paste in webkit.
    Fixed bug where fontsize_formats option had been renamed incorrectly.
    Fixed bug with broken backspace/delete behaviour between contenteditable=false blocks.
    Fixed bug where it wasn't possible to backspace to the previous line with the inline boundaries functionality turned on.
    Fixed bug where is wasn't possible to move caret left and right around a linked image with the inline boundaries functionality turned on.
    Fixed bug where pressing enter after/before hr element threw exception. Patch contributed bradleyke.
    Fixed so the CSS in the visualblocks plugin doesn't overwrite background color. Patch contributed by Christian Rank.
    Fixed bug where multibyte characters weren't encoded correctly. Patch contributed by James Tarkenton.
    Fixed bug where shift-click to select within contenteditable=true fields wasn't working.
Version 4.6.0 (2017-05-04)
    Dropped support for IE 8-10 due to market share and lack of support from Microsoft. See tinymce docs for details.
    Added an inline boundary caret position feature that makes it easier to type at the beginning/end of links/code elements.
    Added a help plugin that adds a button and a dialog showing the editor shortcuts and loaded plugins.
    Added an inline_boundaries option that allows you to disable the inline boundary feature if it's not desired.
    Added a new ScrollIntoView event that allows you to override the default scroll to element behavior.
    Added role and aria- attributes as valid elements in the default valid elements config.
    Added new internal flag for PastePreProcess/PastePostProcess this is useful to know if the paste was coming from an external source.
    Added new ignore function to UndoManager this works similar to transact except that it doesn't add an undo level by default.
    Fixed so that urls gets retained for images when being edited. This url is then passed on to the upload handler.
    Fixed so that the editors would be initialized on readyState interactive instead of complete.
    Fixed so that the init event of the editor gets fired once all contentCSS files have been properly loaded.
    Fixed so that width/height of the editor gets taken from the textarea element if it's explicitly specified in styles.
    Fixed so that keep_styles set to false no longer clones class/style from the previous paragraph on enter.
    Fixed so that the default line-height is 1.2em to avoid zwnbsp characters from producing text rendering glitches on Windows.
    Fixed so that loading errors of content css gets presented by a notification message.
    Fixed so figure image elements can be linked when selected this wraps the figure image in a anchor element.
    Fixed bug where it wasn't possible to copy/paste rows with colspans by using the table copy/paste feature.
    Fixed bug where the protect setting wasn't properly applied to header/footer parts when using the fullpage plugin.
    Fixed bug where custom formats that specified upper case element names where not applied correctly.
    Fixed bug where some screen readers weren't reading buttons due to an aria specific fix for IE 8.
    Fixed bug where cut wasn't working correctly on iOS due to it's clipboard API not working correctly.
    Fixed bug where Edge would paste div elements instead of paragraphs when pasting plain text.
    Fixed bug where the textpattern plugin wasn't dealing with trailing punctuations correctly.
    Fixed bug where image editing would some times change the image format from jpg to png.
    Fixed bug where some UI elements could be inserted into the toolbar even if they where not registered.
    Fixed bug where it was possible to click the TD instead of the character in the character map and that caused an exception.
    Fixed bug where the font size/font family dropdowns would sometimes show an incorrect value due to css not being loaded in time.
    Fixed bug with the media plugin inserting undefined instead of retaining size when media_dimensions was set to false.
    Fixed bug with deleting images when forced_root_blocks where set to false.
    Fixed bug where input focus wasn't properly handled on nested content editable elements.
    Fixed bug where Chrome/Firefox would throw an exception when selecting images due to recent change of setBaseAndExtent support.
    Fixed bug where malformed blobs would throw exceptions now they are simply ignored.
    Fixed bug where backspace/delete wouldn't work properly in some cases where all contents was selected in WebKit.
    Fixed bug with Angular producing errors since it was expecting events objects to be patched with their custom properties.
    Fixed bug where the formatter would apply formatting to spellchecker errors now all bogus elements are excluded.
    Fixed bug with backspace/delete inside table caption elements wouldn't behave properly on IE 11.
    Fixed bug where typing after a contenteditable false inline element could move the caret to the end of that element.
    Fixed bug where backspace before/after contenteditable false blocks wouldn't properly remove the right element.
    Fixed bug where backspace before/after contenteditable false inline elements wouldn't properly empty the current block element.
    Fixed bug where vertical caret navigation with a custom line-height would sometimes match incorrect positions.
    Fixed bug with paste on Edge where character encoding wasn't handled properly due to a browser bug.
    Fixed bug with paste on Edge where extra fragment data was inserted into the contents when pasting.
    Fixed bug with pasting contents when having a whole block element selected on WebKit could cause WebKit spans to appear.
    Fixed bug where the visualchars plugin wasn't working correctly showing invisible nbsp characters.
    Fixed bug where browsers would hang if you tried to load some malformed html contents.
    Fixed bug where the init call promise wouldn't resolve if the specified selector didn't find any matching elements.
    Fixed bug where the Schema isValidChild function was case sensitive.
Version 4.5.3 (2017-02-01)
    Added keyboard navigation for menu buttons when the menu is in focus.
    Added api to the list plugin for setting custom classes/attributes on lists.
    Added validation for the anchor plugin input field according to W3C id naming specifications.
    Fixed bug where media placeholders were removed after resize with the forced_root_block setting set to false.
    Fixed bug where deleting selections with similar sibling nodes sometimes deleted the whole document.
    Fixed bug with inlite theme where several toolbars would appear scrolling when more than one instance of the editor was in use.
    Fixed bug where the editor would throw error with the fontselect plugin on hidden editor instances in Firefox.
    Fixed bug where the background color would not stretch to the font size.
    Fixed bug where font size would be removed when changing background color.
    Fixed bug where the undomanager trimmed away whitespace between nodes on undo/redo.
    Fixed bug where media_dimensions=false in media plugin caused the editor to throw an error.
    Fixed bug where IE was producing font/u elements within links on paste.
    Fixed bug where some button tooltips were broken when compat3x was in use.
    Fixed bug where backspace/delete/typeover would remove the caption element.
    Fixed bug where powerspell failed to function when compat3x was enabled.
    Fixed bug where it wasn't possible to apply sub/sup on text with large font size.
    Fixed bug where pre tags with spaces weren't treated as content.
    Fixed bug where Meta+A would select the entire document instead of all contents in nested ce=true elements.
Version 4.5.2 (2017-01-04)
    Added missing keyboard shortcut description for the underline menu item in the format menu.
    Fixed bug where external blob urls wasn't properly handled by editor upload logic. Patch contributed by David Oviedo.
    Fixed bug where urls wasn't treated as a single word by the wordcount plugin.
    Fixed bug where nbsp characters wasn't treated as word delimiters by the wordcount plugin.
    Fixed bug where editor instance wasn't properly passed to the format preview logic. Patch contributed by NullQuery.
    Fixed bug where the fake caret wasn't hidden when you moved selection to a cE=false element.
    Fixed bug where it wasn't possible to edit existing code sample blocks.
    Fixed bug where it wasn't possible to delete editor contents if the selection included an empty block.
    Fixed bug where the formatter wasn't expanding words on some international characters. Patch contributed by Martin Larochelle.
    Fixed bug where the open link feature wasn't working correctly on IE 11.
    Fixed bug where enter before/after a cE=false block wouldn't properly padd the paragraph with an br element.
    Fixed so font size and font family select boxes always displays a value by using the runtime style as a fallback.
    Fixed so missing plugins will be logged to console as warnings rather than halting the initialization of the editor.
    Fixed so splitbuttons become normal buttons in advlist plugin if styles are empty. Patch contributed by René Schleusner.
    Fixed so you can multi insert rows/cols by selecting table cells and using insert rows/columns.
Version 4.5.1 (2016-12-07)
    Fixed bug where the lists plugin wouldn't initialize without the advlist plugins if served from cdn.
    Fixed bug where selectors with "*" would cause the style format preview to throw an error.
    Fixed bug with toggling lists off on lists with empty list items would throw an error.
    Fixed bug where editing images would produce non existing blob uris.
    Fixed bug where the offscreen toc selection would be treated as the real toc element.
    Fixed bug where the aria level attribute for element path would have an incorrect start index.
    Fixed bug where the offscreen selection of cE=false that where very wide would be shown onscreen. Patch contributed by Steven Bufton.
    Fixed so the default_link_target gets applied to links created by the autolink plugin.
    Fixed so that the name attribute gets removed by the anchor plugin if editing anchors.
Version 4.5.0 (2016-11-23)
    Added new toc plugin allows you to insert table of contents based on editor headings.
    Added new auto complete menu to all url fields. Adds history, link to anchors etc.
    Added new sidebar api that allows you to add custom sidebar panels and buttons to toggle these.
    Added new insert menu button that allows you to have multiple insert functions under the same menu button.
    Added new open link feature to ctrl+click, alt+enter and context menu.
    Added new media_embed_handler option to allow the media plugin to be populated with custom embeds.
    Added new support for editing transparent images using the image tools dialog.
    Added new images_reuse_filename option to allow filenames of images to be retained for upload.
    Added new security feature where links with target="_blank" will by default get rel="noopener noreferrer".
    Added new allow_unsafe_link_target to allow you to opt-out of the target="_blank" security feature.
    Added new style_formats_autohide option to automatically hide styles based on context.
    Added new codesample_content_css option to specify where the code sample prism css is loaded from.
    Added new support for Japanese/Chinese word count following the unicode standards on this.
    Added new fragmented undo levels this dramatically reduces flicker on contents with iframes.
    Added new live previews for complex elements like table or lists.
    Fixed bug where it wasn't possible to properly tab between controls in a dialog with a disabled form item control.
    Fixed bug where firefox would generate a rectangle on elements produced after/before a cE=false elements.
    Fixed bug with advlist plugin not switching list element format properly in some edge cases.
    Fixed bug where col/rowspans wasn't correctly computed by the table plugin in some cases.
    Fixed bug where the table plugin would thrown an error if object_resizing was disabled.
    Fixed bug where some invalid markup would cause issues when running in XHTML mode. Patch contributed by Charles Bourasseau.
    Fixed bug where the fullscreen class wouldn't be removed properly when closing dialogs.
    Fixed bug where the PastePlainTextToggle event wasn't fired by the paste plugin when the state changed.
    Fixed bug where table the row type wasn't properly updated in table row dialog. Patch contributed by Matthias Balmer.
    Fixed bug where select all and cut wouldn't place caret focus back to the editor in WebKit. Patch contributed by Daniel Jalkut.
    Fixed bug where applying cell/row properties to multiple cells/rows would reset other unchanged properties.
    Fixed bug where some elements in the schema would have redundant/incorrect children.
    Fixed bug where selector and target options would cause issues if used together.
    Fixed bug where drag/drop of images from desktop on chrome would thrown an error.
    Fixed bug where cut on WebKit/Blink wouldn't add an undo level.
    Fixed bug where IE 11 would scroll to the cE=false elements when they where selected.
    Fixed bug where keys like F5 wouldn't work when a cE=false element was selected.
    Fixed bug where the undo manager wouldn't stop the typing state when commands where executed.
    Fixed bug where unlink on wrapped links wouldn't work properly.
    Fixed bug with drag/drop of images on WebKit where the image would be deleted form the source editor.
    Fixed bug where the visual characters mode would be disabled when contents was extracted from the editor.
    Fixed bug where some browsers would toggle of formats applied to the caret when clicking in the editor toolbar.
    Fixed bug where the custom theme function wasn't working correctly.
    Fixed bug where image option for custom buttons required you to have icon specified as well.
    Fixed bug where the context menu and contextual toolbars would be visible at the same time and sometimes overlapping.
    Fixed bug where the noneditable plugin would double wrap elements when using the noneditable_regexp option.
    Fixed bug where tables would get padding instead of margin when you used the indent button.
    Fixed bug where the charmap plugin wouldn't properly insert non breaking spaces.
    Fixed bug where the color previews in color input boxes wasn't properly updated.
    Fixed bug where the list items of previous lists wasn't merged in the right order.
    Fixed bug where it wasn't possible to drag/drop inline-block cE=false elements on IE 11.
    Fixed bug where some table cell merges would produce incorrect rowspan/colspan.
    Fixed so the font size of the editor defaults to 14px instead of 11px this can be overridden by custom css.
    Fixed so wordcount is debounced to reduce cpu hogging on larger texts.
    Fixed so tinymce global gets properly exported as a module when used with some module bundlers.
    Fixed so it's possible to specify what css properties you want to preview on specific formats.
    Fixed so anchors are contentEditable=false while within the editor.
    Fixed so selected contents gets wrapped in a inline code element by the codesample plugin.
    Fixed so conditional comments gets properly stripped independent of case. Patch contributed by Georgii Dolzhykov.
    Fixed so some escaped css sequences gets properly handled. Patch contributed by Georgii Dolzhykov.
    Fixed so notifications with the same message doesn't get displayed at the same time.
    Fixed so F10 can be used as an alternative key to focus to the toolbar.
    Fixed various api documentation issues and typos.
    Removed layer plugin since it wasn't really ported from 3.x and there doesn't seem to be much use for it.
    Removed moxieplayer.swf from the media plugin since it wasn't used by the media plugin.
    Removed format state from the advlist plugin to be more consistent with common word processors.
Version 4.4.3 (2016-09-01)
    Fixed bug where copy would produce an exception on Chrome.
    Fixed bug where deleting lists on IE 11 would merge in correct text nodes.
    Fixed bug where deleting partial lists with indentation wouldn't cause proper normalization.
Version 4.4.2 (2016-08-25)
    Added new importcss_exclusive option to disable unique selectors per group.
    Added new group specific selector_converter option to importcss plugin.
    Added new codesample_languages option to apply custom languages to codesample plugin.
    Added new codesample_dialog_width/codesample_dialog_height options.
    Fixed bug where fullscreen button had an incorrect keyboard shortcut.
    Fixed bug where backspace/delete wouldn't work correctly from a block to a cE=false element.
    Fixed bug where smartpaste wasn't detecting links with special characters in them like tilde.
    Fixed bug where the editor wouldn't get proper focus if you clicked on a cE=false element.
    Fixed bug where it wasn't possible to copy/paste table rows that had merged cells.
    Fixed bug where merging cells could some times produce invalid col/rowspan attibute values.
    Fixed bug where getBody would sometimes thrown an exception now it just returns null if the iframe is clobbered.
    Fixed bug where drag/drop of cE=false element wasn't properly constrained to viewport.
    Fixed bug where contextmenu on Mac would collapse any selection to a caret.
    Fixed bug where rtl mode wasn't rendered properly when loading a language pack with the rtl flag.
    Fixed bug where Kamer word bounderies would be stripped from contents.
    Fixed bug where lists would sometimes render two dots or numbers on the same line.
    Fixed bug where the skin_url wasn't used by the inlite theme.
    Fixed so data attributes are ignored when comparing formats in the formatter.
    Fixed so it's possible to disable inline toolbars in the inlite theme.
    Fixed so template dialog gets resized if it doesn't fit the window viewport.
Version 4.4.1 (2016-07-26)
    Added smart_paste option to paste plugin to allow disabling the paste behavior if needed.
    Fixed bug where png urls wasn't properly detected by the smart paste logic.
    Fixed bug where the element path wasn't working properly when multiple editor instances where used.
    Fixed bug with creating lists out of multiple paragraphs would just create one list item instead of multiple.
    Fixed bug where scroll position wasn't properly handled by the inlite theme to place the toolbar properly.
    Fixed bug where multiple instances of the editor using the inlite theme didn't render the toolbar properly.
    Fixed bug where the shortcut label for fullscreen mode didn't match the actual shortcut key.
    Fixed bug where it wasn't possible to select cE=false blocks using touch devices on for example iOS.
    Fixed bug where it was possible to select the child image within a cE=false on IE 11.
    Fixed so inserts of html containing lists doesn't merge with any existing lists unless it's a paste operation.
Version 4.4.0 (2016-06-30)
    Added new inlite theme this is a more lightweight inline UI.
    Added smarter paste logic that auto detects urls in the clipboard and inserts images/links based on that.
    Added a better image resize algorithm for better image quality in the imagetools plugin.
    Fixed bug where it wasn't possible to drag/dropping cE=false elements on FF.
    Fixed bug where backspace/delete before/after a cE=false block would produce a new paragraph.
    Fixed bug where list style type css property wasn't preserved when indenting lists.
    Fixed bug where merging of lists where done even if the list style type was different.
    Fixed bug where the image_dataimg_filter function wasn't used when pasting images.
    Fixed bug where nested editable within a non editable element would cause scroll on focus in Chrome.
    Fixed so invalid targets for inline mode is blocked on initialization. We only support elements that can have children.
Version 4.3.13 (2016-06-08)
    Added characters with a diacritical mark to charmap plugin. Patch contributed by Dominik Schilling.
    Added better error handling if the image proxy service would produce errors.
    Fixed issue with pasting list items into list items would produce nested list rather than a merged list.
    Fixed bug where table selection could get stuck in selection mode for inline editors.
    Fixed bug where it was possible to place the caret inside the resize grid elements.
    Fixed bug where it wasn't possible to place in elements horizontally adjacent cE=false blocks.
    Fixed bug where multiple notifications wouldn't be properly placed on screen.
    Fixed bug where multiple editor instance of the same id could be produces in some specific integrations.
Version 4.3.12 (2016-05-10)
    Fixed bug where focus calls couldn't be made inside the editors PostRender event handler.
    Fixed bug where some translations wouldn't work as expected due to a bug in editor.translate.
    Fixed bug where the node change event could fire with a node out side the root of the editor.
    Fixed bug where Chrome wouldn't properly present the keyboard paste clipboard details when paste was clicked.
    Fixed bug where merged cells in tables couldn't be selected from right to left.
    Fixed bug where insert row wouldn't properly update a merged cells rowspan property.
    Fixed bug where the color input boxes preview field wasn't properly set on initialization.
    Fixed bug where IME composition inside table cells wouldn't work as expected on IE 11.
    Fixed so all shadow dom support is under and experimental flag due to flaky browser support.
Version 4.3.11 (2016-04-25)
    Fixed bug where it wasn't possible to insert empty blocks though the API unless they where padded.
    Fixed bug where you couldn't type the Euro character on Windows.
    Fixed bug where backspace/delete from a cE=false element to a text block didn't work properly.
    Fixed bug where the text color default grid would render incorrectly.
    Fixed bug where the codesample plugin wouldn't load the css in the editor for multiple editors.
    Fixed so the codesample plugin textarea gets focused by default.
Version 4.3.10 (2016-04-12)
    Fixed bug where the key "y" on WebKit couldn't be entered due to conflict with keycode for F10 on keypress.
Version 4.3.9 (2016-04-12)
    Added support for focusing the contextual toolbars using keyboard.
    Added keyboard support for slider UI controls. You can no increase/decrease using arrow keys.
    Added url pattern matching for Dailymotion to media plugin. Patch contributed by Bertrand Darbon.
    Added body_class to template plugin preview. Patch contributed by Milen Petrinski.
    Added options to better override textcolor pickers with custom colors. Patch contributed by Xavier Boubert.
    Added visual arrows to inline contextual toolbars so that they point to the element being active.
    Fixed so toolbars for tables or other larger elements get better positioned below the scrollable viewport.
    Fixed bug where it was possible to click links inside cE=false blocks.
    Fixed bug where event targets wasn't properly handled in Safari Technical Preview.
    Fixed bug where drag/drop text in FF 45 would make the editor caret invisible.
    Fixed bug where the remove state wasn't properly set on editor instances when detected as clobbered.
    Fixed bug where offscreen selection of some cE=false elements would render onscreen. Patch contributed by Steven Bufton
    Fixed bug where enter would clone styles out side the root on editors inside a span. Patch contributed by ChristophKaser.
    Fixed bug where drag/drop of images into the editor didn't work correctly in FF.
    Fixed so the first item in panels for the imagetools dialog gets proper keyboard focus.
    Changed the Meta+Shift+F shortcut to Ctrl+Shift+F since Czech, Slovak, Polish languages used the first one for input.
Version 4.3.8 (2016-03-15)
    Fixed bug where inserting HR at the end of a block element would produce an extra empty block.
    Fixed bug where links would be clickable when readonly mode was enabled.
    Fixed bug where the formatter would normalize to the wrong node on very specific content.
    Fixed bug where some nested list items couldn't be indented properly.
    Fixed bug where links where clickable in the preview dialog.
    Fixed so the alt attribute doesn't get padded with an empty value by default.
    Fixed so nested alignment works more correctly. You will now alter the alignment to the closest block parent.
Version 4.3.7 (2016-03-02)
    Fixed bug where incorrect icons would be rendered for imagetools edit and color levels.
    Fixed bug where navigation using arrow keys inside a SelectBox didn't move up/down.
    Fixed bug where the visualblocks plugin would render borders round internal UI elements.
Version 4.3.6 (2016-03-01)
    Added new paste_remember_plaintext_info option to allow a global disable of the plain text mode notification.
    Added new PastePlainTextToggle event that fires when plain text mode toggles on/off.
    Fixed bug where it wasn't possible to select media elements since the drag logic would snap it to mouse cursor.
    Fixed bug where it was hard to place the caret inside nested cE=true elements when the outer cE=false element was focused.
    Fixed bug where editors wouldn't properly initialize if both selector and mode where used.
    Fixed bug where IME input inside table cells would switch the IME off.
    Fixed bug where selection inside the first table cell would cause the whole table cell to get selected.
    Fixed bug where error handling of images being uploaded wouldn't properly handle faulty statuses.
    Fixed bug where inserting contents before a HR would cause an exception to be thrown.
    Fixed bug where copy/paste of Excel data would be inserted as an image.
    Fixed caret position issues with copy/paste of inline block cE=false elements.
    Fixed issues with various menu item focus bugs in Chrome. Where the focused menu bar item wasn't properly blurred.
    Fixed so the notifications have a solid background since it would be hard to read if there where text under it.
    Fixed so notifications gets animated similar to the ones used by dialogs.
    Fixed so larger images that gets pasted is handled better.
    Fixed so the window close button is more uniform on various platform and also increased it's hit area.
Version 4.3.5 (2016-02-11)
    Npm version bump due to package not being fully updated.
Version 4.3.4 (2016-02-11)
    Added new OpenWindow/CloseWindow events that gets fired when windows open/close.
    Added new NewCell/NewRow events that gets fired when table cells/rows are created.
    Added new Promise return value to tinymce.init makes it easier to handle initialization.
    Removed the jQuery version the jQuery plugin is now moved into the main package.
    Removed jscs from build process since eslint can now handle code style checking.
    Fixed various bugs with drag/drop of contentEditable:false elements.
    Fixed bug where deleting of very specific nested list items would result in an odd list.
    Fixed bug where lists would get merged with adjacent lists outside the editable inline root.
    Fixed bug where MS Edge would crash when closing a dialog then clicking a menu item.
    Fixed bug where table cell selection would add undo levels.
    Fixed bug where table cell selection wasn't removed when inline editor where removed.
    Fixed bug where table cell selection wouldn't work properly on nested tables.
    Fixed bug where table merge menu would be available when merging between thead and tbody.
    Fixed bug where table row/column resize wouldn't get properly removed when the editor was removed.
    Fixed bug where Chrome would scroll to the editor if there where a empty hash value in document url.
    Fixed bug where the cache suffix wouldn't work correctly with the importcss plugin.
    Fixed bug where selection wouldn't work properly on MS Edge on Windows Phone 10.
    Fixed so adjacent pre blocks gets joined into one pre block since that seems like the user intent.
    Fixed so events gets properly dispatched in shadow dom. Patch provided by Nazar Mokrynskyi.
Version 4.3.3 (2016-01-14)
    Added new table_resize_bars configuration setting.  This setting allows you to disable the table resize bars.
    Added new beforeInitialize event to tinymce.util.XHR lets you modify XHR properties before open. Patch contributed by Brent Clintel.
    Added new autolink_pattern setting to autolink plugin. Enables you to override the default autolink formats. Patch contributed by Ben Tiedt.
    Added new charmap option that lets you override the default charmap of the charmap plugin.
    Added new charmap_append option that lets you add new characters to the default charmap of the charmap plugin.
    Added new insertCustomChar event that gets fired when a character is inserted by the charmap plugin.
    Fixed bug where table cells started with a superfluous &nbsp; in IE10+.
    Fixed bug where table plugin would retain all BR tags when cells were merged.
    Fixed bug where media plugin would strip underscores from youtube urls.
    Fixed bug where IME input would fail on IE 11 if you typed within a table.
    Fixed bug where double click selection of a word would remove the space before the word on insert contents.
    Fixed bug where table plugin would produce exceptions when hovering tables with invalid structure.
    Fixed bug where fullscreen wouldn't scroll back to it's original position when untoggled.
    Fixed so the template plugins templates setting can be a function that gets a callback that can provide templates.
Version 4.3.2 (2015-12-14)
    Fixed bug where the resize bars for table cells were not affected by the object_resizing property.
    Fixed bug where the contextual table toolbar would appear incorrectly if TinyMCE was initialized inline inside a table.
    Fixed bug where resizing table cells did not fire a node change event or add an undo level.
    Fixed bug where double click selection of text on IE 11 wouldn't work properly.
    Fixed bug where codesample plugin would incorrectly produce br elements inside code elements.
    Fixed bug where media plugin would strip dashes from youtube urls.
    Fixed bug where it was possible to move the caret into the table resize bars.
    Fixed bug where drag/drop into a cE=false element was possible on IE.
Version 4.3.1 (2015-11-30)
    Fixed so it's possible to disable the table inline toolbar by setting it to false or an empty string.
    Fixed bug where it wasn't possible to resize some tables using the drag handles.
    Fixed bug where unique id:s would clash for multiple editor instances and cE=false selections.
    Fixed bug where the same plugin could be initialized multiple times.
    Fixed bug where the table inline toolbars would be displayed at the same time as the image toolbars.
    Fixed bug where the table selection rect wouldn't be removed when selecting another control element.
Version 4.3.0 (2015-11-23)
    Added new table column/row resize support. Makes it a lot more easy to resize the columns/rows in a table.
    Added new table inline toolbar. Makes it easier to for example add new rows or columns to a table.
    Added new notification API. Lets you display floating notifications to the end user.
    Added new codesample plugin that lets you insert syntax highlighted pre elements into the editor.
    Added new image_caption to images. Lets you create images with captions using a HTML5 figure/figcaption elements.
    Added new live previews of embeded videos. Lets you play the video right inside the editor.
    Added new setDirty method and "dirty" event to the editor. Makes it easier to track the dirty state change.
    Added new setMode method to Editor instances that lets you dynamically switch between design/readonly.
    Added new core support for contentEditable=false elements within the editor overrides the browsers broken behavior.
    Rewrote the noneditable plugin to use the new contentEditable false core logic.
    Fixed so the dirty state doesn't set to false automatically when the undo index is set to 0.
    Fixed the Selection.placeCaretAt so it works better on IE when the coordinate is between paragraphs.
    Fixed bug where data-mce-bogus="all" element contents where counted by the word count plugin.
    Fixed bug where contentEditable=false elements would be indented by the indent buttons.
    Fixed bug where images within contentEditable=false would be selected in WebKit on mouse click.
    Fixed bug in DOMUntils split method where the replacement parameter wouldn't work on specific cases.
    Fixed bug where the importcss plugin would import classes from the skin content css file.
    Fixed so all button variants have a wrapping span for it's text to make it easier to skin.
    Fixed so it's easier to exit pre block using the arrow keys.
    Fixed bug where listboxes with fix widths didn't render correctly.
Version 4.2.8 (2015-11-13)
    Fixed bug where it was possible to delete tables as the inline root element if all columns where selected.
    Fixed bug where the UI buttons active state wasn't properly updated due to recent refactoring of that logic.
Version 4.2.7 (2015-10-27)
    Fixed bug where backspace/delete would remove all formats on the last paragraph character in WebKit/Blink.
    Fixed bug where backspace within a inline format element with a bogus caret container would move the caret.
    Fixed bug where backspace/delete on selected table cells wouldn't add an undo level.
    Fixed bug where script tags embedded within the editor could sometimes get a mce- prefix prepended to them
    Fixed bug where validate: false option could produce an error to be thrown from the Serialization step.
    Fixed bug where inline editing of a table as the root element could let the user delete that table.
    Fixed bug where inline editing of a table as the root element wouldn't properly handle enter key.
    Fixed bug where inline editing of a table as the root element would normalize the selection incorrectly.
    Fixed bug where inline editing of a list as the root element could let the user delete that list.
    Fixed bug where inline editing of a list as the root element could let the user split that list.
    Fixed bug where resize handles would be rendered on editable root elements such as table.
Version 4.2.6 (2015-09-28)
    Added capability to set request headers when using XHRs.
    Added capability to upload local images automatically default delay is set to 30 seconds after editing images.
    Added commands ids mceEditImage, mceAchor and mceMedia to be avaiable from execCommand.
    Added Edge browser to saucelabs grunt task. Patch contributed by John-David Dalton.
    Fixed bug where blob uris not produced by tinymce would produce HTML invalid markup.
    Fixed bug where selection of contents of a nearly empty editor in Edge would sometimes fail.
    Fixed bug where color styles woudln't be retained on copy/paste in Blink/Webkit.
    Fixed bug where the table plugin would throw an error when inserting rows after a child table.
    Fixed bug where the template plugin wouldn't handle functions as variable replacements.
    Fixed bug where undo/redo sometimes wouldn't work properly when applying formatting collapsed ranges.
    Fixed bug where shift+delete wouldn't do a cut operation on Blink/WebKit.
    Fixed bug where cut action wouldn't properly store the before selection bookmark for the undo level.
    Fixed bug where backspace in side an empty list element on IE would loose editor focus.
    Fixed bug where the save plugin wouldn't enable the buttons when a change occurred.
    Fixed bug where Edge wouldn't initialize the editor if a document.domain was specified.
    Fixed bug where enter key before nested images would sometimes not properly expand the previous block.
    Fixed bug where the inline toolbars wouldn't get properly hidden when blurring the editor instance.
    Fixed bug where Edge would paste Chinese characters on some Windows 10 installations.
    Fixed bug where IME would loose focus on IE 11 due to the double trailing br bug fix.
    Fixed bug where the proxy url in imagetools was incorrect. Patch contributed by Wong Ho Wang.
Version 4.2.5 (2015-08-31)
    Added fullscreen capability to embedded youtube and vimeo videos.
    Fixed bug where the uploadImages call didn't work on IE 10.
    Fixed bug where image place holders would be uploaded by uploadImages call.
    Fixed bug where images marked with bogus would be uploaded by the uploadImages call.
    Fixed bug where multiple calls to uploadImages would result in decreased performance.
    Fixed bug where pagebreaks were editable to imagetools patch contributed by Rasmus Wallin.
    Fixed bug where the element path could cause too much recursion exception.
    Fixed bug for domains containing ".min". Patch contributed by Loïc Février.
    Fixed so validation of external links to accept a number after www. Patch contributed by Victor Carvalho.
    Fixed so the charmap is exposed though execCommand. Patch contributed by Matthew Will.
    Fixed so that the image uploads are concurrent for improved performance.
    Fixed various grammar problems in inline documentation. Patches provided by nikolas.
Version 4.2.4 (2015-08-17)
    Added picture as a valid element to the HTML 5 schema. Patch contributed by Adam Taylor.
    Fixed bug where contents would be duplicated on drag/drop within the same editor.
    Fixed bug where floating/alignment of images on Edge wouldn't work properly.
    Fixed bug where it wasn't possible to drag images on IE 11.
    Fixed bug where image selection on Edge would sometimes fail.
    Fixed bug where contextual toolbars icons wasn't rendered properly when using the toolbar_items_size.
    Fixed bug where searchreplace dialog doesn't get prefilled with the selected text.
    Fixed bug where fragmented matches wouldn't get properly replaced by the searchreplace plugin.
    Fixed bug where enter key wouldn't place the caret if was after a trailing space within an inline element.
    Fixed bug where the autolink plugin could produce multiple links for the same text on Gecko.
    Fixed bug where EditorUpload could sometimes throw an exception if the blob wasn't found.
    Fixed xss issues with media plugin not properly filtering out some script attributes.
Version 4.2.3 (2015-07-30)
    Fixed bug where image selection wasn't possible on Edge due to incompatible setBaseAndExtend API.
    Fixed bug where image blobs urls where not properly destroyed by the imagetools plugin.
    Fixed bug where keyboard shortcuts wasn't working correctly on IE 8.
    Fixed skin issue where the borders of panels where not visible on IE 8.
Version 4.2.2 (2015-07-22)
    Fixed bug where float panels were not being hidden on inline editor blur when fixed_toolbar_container config option was in use.
    Fixed bug where combobox states wasn't properly updated if contents where updated without keyboard.
    Fixed bug where pasting into textbox or combobox would move the caret to the end of text.
    Fixed bug where removal of bogus span elements before block elements would remove whitespace between nodes.
    Fixed bug where repositioning of inline toolbars where async and producing errors if the editor was removed from DOM to early. Patch by iseulde.
    Fixed bug where element path wasn't working correctly. Patch contributed by iseulde.
    Fixed bug where menus wasn't rendered correctly when custom images where added to a menu. Patch contributed by Naim Hammadi.
Version 4.2.1 (2015-06-29)
    Fixed bug where back/forward buttons in the browser would render blob images as broken images.
    Fixed bug where Firefox would throw regexp to big error when replacing huge base64 chunks.
    Fixed bug rendering issues with resize and context toolbars not being placed properly until next animation frame.
    Fixed bug where the rendering of the image while cropping would some times not be centered correctly.
    Fixed bug where listbox items with submenus would me selected as active.
    Fixed bug where context menu where throwing an error when rendering.
    Fixed bug where resize both option wasn't working due to resent addClass API change. Patch contributed by Jogai.
    Fixed bug where a hideAll call for container rendered inline toolbars would throw an error.
    Fixed bug where onclick event handler on combobox could cause issues if element.id was a function by some polluting libraries.
    Fixed bug where listboxes wouldn't get proper selected sub menu item when using link_list or image_list.
    Fixed so the UI controls are as wide as 4.1.x to avoid wrapping controls in toolbars.
    Fixed so the imagetools dialog is adaptive for smaller screen sizes.
Version 4.2.0 (2015-06-25)
    Added new flat default skin to make the UI more modern.
    Added new imagetools plugin, lets you crop/resize and apply filters to images.
    Added new contextual toolbars support to the API lets you add floating toolbars for specific CSS selectors.
    Added new promise feature fill as tinymce.util.Promise.
    Added new built in image upload feature lets you upload any base64 encoded image within the editor as files.
    Fixed bug where resize handles would appear in the right position in the wrong editor when switching between resizable content in different inline editors.
    Fixed bug where tables would not be inserted in inline mode due to previous float panel fix.
    Fixed bug where floating panels would remain open when focus was lost on inline editors.
    Fixed bug where cut command on Chrome would thrown a browser security exception.
    Fixed bug where IE 11 sometimes would report an incorrect size for images in the image dialog.
    Fixed bug where it wasn't possible to remove inline formatting at the end of block elements.
    Fixed bug where it wasn't possible to delete table cell contents when cell selection was vertical.
    Fixed bug where table cell wasn't emptied from block elements if delete/backspace where pressed in empty cell.
    Fixed bug where cmd+shift+arrow didn't work correctly on Firefox mac when selecting to start/end of line.
    Fixed bug where removal of bogus elements would sometimes remove whitespace between nodes.
    Fixed bug where the resize handles wasn't updated when the main window was resized.
    Fixed so script elements gets removed by default to prevent possible XSS issues in default config implementations.
    Fixed so the UI doesn't need manual reflows when using non native layout managers.
    Fixed so base64 encoded images doesn't slow down the editor on modern browsers while editing.
    Fixed so all UI elements uses touch events to improve mobile device support.
    Removed the touch click quirks patch for iOS since it did more harm than good.
    Removed the non proportional resize handles since. Unproportional resize can still be done by holding the shift key.
Version 4.1.10 (2015-05-05)
    Fixed bug where plugins loaded with compat3x would sometimes throw errors when loading using the jQuery version.
    Fixed bug where extra empty paragraphs would get deleted in WebKit/Blink due to recent Quriks fix.
    Fixed bug where the editor wouldn't work properly on IE 12 due to some required browser sniffing.
    Fixed bug where formatting shortcut keys where interfering with Mac OS X screenshot keys.
    Fixed bug where the caret wouldn't move to the next/previous line boundary on Cmd+Left/Right on Gecko.
    Fixed bug where it wasn't possible to remove formats from very specific nested contents.
    Fixed bug where undo levels wasn't produced when typing letters using the shift or alt+ctrl modifiers.
    Fixed bug where the dirty state wasn't properly updated when typing using the shift or alt+ctrl modifiers.
    Fixed bug where an error would be thrown if an autofocused editor was destroyed quickly after its initialization. Patch provided by thorn0.
    Fixed issue with dirty state not being properly updated on redo operation.
    Fixed issue with entity decoder not handling incorrectly written numeric entities.
    Fixed issue where some PI element values wouldn't be properly encoded.
Version 4.1.9 (2015-03-10)
    Fixed bug where indentation wouldn't work properly for non list elements.
    Fixed bug with image plugin not pulling the image dimensions out correctly if a custom document_base_url was used.
    Fixed bug where ctrl+alt+[1-9] would conflict with the AltGr+[1-9] on Windows. New shortcuts is ctrl+shift+[1-9].
    Fixed bug with removing formatting on nodes in inline mode would sometimes include nodes outside the editor body.
    Fixed bug where extra nbsp:s would be inserted when you replaced a word surrounded by spaces using insertContent.
    Fixed bug with pasting from Google Docs would produce extra strong elements and line feeds.
Version 4.1.8 (2015-03-05)
    Added new html5 sizes attribute to img elements used together with srcset.
    Added new elementpath option that makes it possible to disable the element path but keep the statusbar.
    Added new option table_style_by_css for the table plugin to set table styling with css rather than table attributes.
    Added new link_assume_external_targets option to prompt the user to prepend http:// prefix if the supplied link does not contain a protocol prefix.
    Added new image_prepend_url option to allow a custom base path/url to be added to images.
    Added new table_appearance_options option to make it possible to disable some options.
    Added new image_title option to make it possible to alter the title of the image, disabled by default.
    Fixed bug where selection starting from out side of the body wouldn't produce a proper selection range on IE 11.
    Fixed bug where pressing enter twice before a table moves the cursor in the table and causes a javascript error.
    Fixed bug where advanced image styles were not respected.
    Fixed bug where the less common Shift+Delete didn't produce a proper cut operation on WebKit browsers.
    Fixed bug where image/media size constrain logic would produce NaN when handling non number values.
    Fixed bug where internal classes where removed by the removeformat command.
    Fixed bug with creating links table cell contents with a specific selection would throw a exceptions on WebKit/Blink.
    Fixed bug where valid_classes option didn't work as expected according to docs. Patch provided by thorn0.
    Fixed bug where jQuery plugin would patch the internal methods multiple times. Patch provided by Drew Martin.
    Fixed bug where backspace key wouldn't delete the current selection of newly formatted content.
    Fixed bug where type over of inline formatting elements wouldn't properly keep the format on WebKit/Blink.
    Fixed bug where selection needed to be properly normalized on modern IE versions.
    Fixed bug where Command+Backspace didn't properly delete the whole line of text but the previous word.
    Fixed bug where UI active states wheren't properly updated on IE if you placed caret within the current range.
    Fixed bug where delete/backspace on WebKit/Blink would remove span elements created by the user.
    Fixed bug where delete/backspace would produce incorrect results when deleting between two text blocks with br elements.
    Fixed bug where captions where removed when pasting from MS Office.
    Fixed bug where lists plugin wouldn't properly remove fully selected nested lists.
    Fixed bug where the ttf font used for icons would throw an warning message on Gecko on Mac OS X.
    Fixed a bug where applying a color to text did not update the undo/redo history.
    Fixed so shy entities gets displayed when using the visualchars plugin.
    Fixed so removeformat removes ins/del by default since these might be used for strikethough.
    Fixed so multiple language packs can be loaded and added to the global I18n data structure.
    Fixed so transparent color selection gets treated as a normal color selection. Patch contributed by Alexander Hofbauer.
    Fixed so it's possible to disable autoresize_overflow_padding, autoresize_bottom_margin options by setting them to false.
    Fixed so the charmap plugin shows the description of the character in the dialog. Patch contributed by Jelle Hissink.
    Removed address from the default list of block formats since it tends to be missused.
    Fixed so the pre block format is called preformatted to make it more verbose.
    Fixed so it's possible to context scope translation strings this isn't needed most of the time.
    Fixed so the max length of the width/height input fields of the media dialog is 5 instead of 3.
    Fixed so drag/dropped contents gets properly processed by paste plugin since it's basically a paste. Patch contributed by Greg Fairbanks.
    Fixed so shortcut keys for headers is ctrl+alt+[1-9] instead of ctrl+[1-9] since these are for switching tabs in the browsers.
    Fixed so "u" doesn't get converted into a span element by the legacy input filter. Since this is now a valid HTML5 element.
    Fixed font families in order to provide appropriate web-safe fonts.
Version 4.1.7 (2014-11-27)
    Added HTML5 schema support for srcset, source and picture. Patch contributed by mattheu.
    Added new cache_suffix setting to enable cache busting by producing unique urls.
    Added new paste_convert_word_fake_lists option to enable users to disable the fake lists convert logic.
    Fixed so advlist style changes adds undo levels for each change.
    Fixed bug where WebKit would sometimes produce an exception when the autolink plugin where looking for URLs.
    Fixed bug where IE 7 wouldn't be rendered properly due to aggressive css compression.
    Fixed bug where DomQuery wouldn't accept window as constructor element.
    Fixed bug where the color picker in 3.x dialogs wouldn't work properly. Patch contributed by Callidior.
    Fixed bug where the image plugin wouldn't respect the document_base_url.
    Fixed bug where the jQuery plugin would fail to append to elements named array prototype names.
Version 4.1.6 (2014-10-08)
    Fixed bug with clicking on the scrollbar of the iframe would cause a JS error to be thrown.
    Fixed bug where null would produce an exception if you passed it to selection.setRng.
    Fixed bug where Ctrl/Cmd+Tab would indent the current list item if you switched tabs in the browser.
    Fixed bug where pasting empty cells from Excel would result in a broken table.
    Fixed bug where it wasn't possible to switch back to default list style type.
    Fixed issue where the select all quirk fix would fire for other modifiers than Ctrl/Cmd combinations.
    Replaced jake with grunt since it is more mainstream and has better plugin support.
Version 4.1.5 (2014-09-09)
    Fixed bug where sometimes the resize rectangles wouldn't properly render on images on WebKit/Blink.
    Fixed bug in list plugin where delete/backspace would merge empty LI elements in lists incorrectly.
    Fixed bug where empty list elements would result in empty LI elements without it's parent container.
    Fixed bug where backspace in empty caret formatted element could produce an type error exception of Gecko.
    Fixed bug where lists pasted from word with a custom start index above 9 wouldn't be properly handled.
    Fixed bug where tabfocus plugin would tab out of the editor instance even if the default action was prevented.
    Fixed bug where tabfocus wouldn't tab properly to other adjacent editor instances.
    Fixed bug where the DOMUtils setStyles wouldn't properly removed or update the data-mce-style attribute.
    Fixed bug where dialog select boxes would be placed incorrectly if document.body wasn't statically positioned.
    Fixed bug where pasting would sometimes scroll to the top of page if the user was using the autoresize plugin.
    Fixed bug where caret wouldn't be properly rendered by Chrome when clicking on the iframes documentElement.
    Fixed so custom images for menubutton/splitbutton can be provided. Patch contributed by Naim Hammadi.
    Fixed so the default action of windows closing can be prevented by blocking the default action of the close event.
    Fixed so nodeChange and focus of the editor isn't automatically performed when opening sub dialogs.
Version 4.1.4 (2014-08-21)
    Added new media_filter_html option to media plugin that blocks any conditional comments, scripts etc within a video element.
    Added new content_security_policy option allows you to set custom policy for iframe contents. Patch contributed by Francois Chagnon.
    Fixed bug where activate/deactivate events wasn't firing properly when switching between editors.
    Fixed bug where placing the caret on iOS was difficult due to a WebKit bug with touch events.
    Fixed bug where the resize helper wouldn't render properly on older IE versions.
    Fixed bug where resizing images inside tables on older IE versions would sometimes fail depending mouse position.
    Fixed bug where editor.insertContent would produce an exception when inserting select/option elements.
    Fixed bug where extra empty paragraphs would be produced if block elements where inserted inside span elements.
    Fixed bug where the spellchecker menu item wouldn't be properly checked if spell checking was started before it was rendered.
    Fixed bug where the DomQuery filter function wouldn't remove non elements from collection.
    Fixed bug where document with custom document.domain wouldn't properly render the editor.
    Fixed bug where IE 8 would throw exception when trying to enter invalid color values into colorboxes.
    Fixed bug where undo manager could incorrectly add an extra undo level when custom resize handles was removed.
    Fixed bug where it wouldn't be possible to alter cell properties properly on table cells on IE 8.
    Fixed so the color picker button in table dialog isn't shown unless you include the colorpicker plugin or add your own custom color picker.
    Fixed so activate/deactivate events fire when windowManager opens a window since.
    Fixed so the table advtab options isn't separated by an underscore to normalize naming with image_advtab option.
    Fixed so the table cell dialog has proper padding when the advanced tab in disabled.
Version 4.1.3 (2014-07-29)
    Added event binding logic to tinymce.util.XHR making it possible to override headers and settings before any request is made.
    Fixed bug where drag events wasn't fireing properly on older IE versions since the event handlers where bound to document.
    Fixed bug where drag/dropping contents within the editor on IE would force the contents into plain text mode even if it was internal content.
    Fixed bug where IE 7 wouldn't open menus properly due to a resize bug in the browser auto closing them immediately.
    Fixed bug where the DOMUtils getPos logic wouldn't produce a valid coordinate inside the body if the body was positioned non static.
    Fixed bug where the element path and format state wasn't properly updated if you had the wordcount plugin enabled.
    Fixed bug where a comment at the beginning of source would produce an exception in the formatter logic.
    Fixed bug where setAttrib/getAttrib on null would throw exception together with any hooked attributes like style.
    Fixed bug where table sizes wasn't properly retained when copy/pasting on WebKit/Blink.
    Fixed bug where WebKit/Blink would produce colors in RGB format instead of the forced HEX format when deleting contents.
    Fixed bug where the width attribute wasn't updated on tables if you changed the size inside the table dialog.
    Fixed bug where control selection wasn't properly handled when the caret was placed directly after an image.
    Fixed bug where selecting the contents of table cells using the selection.select method wouldn't place the caret properly.
    Fixed bug where the selection state for images wasn't removed when placing the caret right after an image on WebKit/Blink.
    Fixed bug where all events wasn't properly unbound when and editor instance was removed or destroyed by some external innerHTML call.
    Fixed bug where it wasn't possible or very hard to select images on iOS when the onscreen keyboard was visible.
    Fixed so auto_focus can take a boolean argument this will auto focus the last initialized editor might be useful for single inits.
    Fixed so word auto detect lists logic works better for faked lists that doesn't have specific markup.
    Fixed so nodeChange gets fired on mouseup as it used to before 4.1.1 we optimized that event to fire less often.
    Removed the finish menu item from spellchecker menu since it's redundant you can stop spellchecking by toggling menu item or button.
Version 4.1.2 (2014-07-15)
    Added offset/grep to DomQuery class works basically the same as it's jQuery equivalent.
    Fixed bug where backspace/delete or setContent with an empty string would remove header data when using the fullpage plugin.
    Fixed bug where tinymce.remove with a selector not matching any editors would remove all editors.
    Fixed bug where resizing of the editor didn't work since the theme was calling setStyles instead of setStyle.
    Fixed bug where IE 7 would fail to append html fragments to iframe document when using DomQuery.
    Fixed bug where the getStyle DOMUtils method would produce an exception if it was called with null as it's element.
    Fixed bug where the paste plugin would remove the element if the none of the paste_webkit_styles rules matched the current style.
    Fixed bug where contextmenu table items wouldn't work properly on IE since it would some times fire an incorrect selection change.
    Fixed bug where the padding/border values wasn't used in the size calculation for the body size when using autoresize. Patch contributed by Matt Whelan.
    Fixed bug where conditional word comments wouldn't be properly removed when pasting plain text.
    Fixed bug where resizing would sometime fail on IE 11 when the mouseup occurred inside the resizable element.
    Fixed so the iframe gets initialized without any inline event handlers for better CSP support. Patch contributed by Matt Whelan.
    Fixed so the tinymce.dom.Sizzle is the latest version of sizzle this resolves the document context bug.
Version 4.1.1 (2014-07-08)
    Fixed bug where pasting plain text on some WebKit versions would result in an empty line.
    Fixed bug where resizing images inside tables on IE 11 wouldn't work properly.
    Fixed bug where IE 11 would sometimes throw "Invalid argument" exception when editor contents was set to an empty string.
    Fixed bug where document.activeElement would throw exceptions on IE 9 when that element was hidden or removed from dom.
    Fixed bug where WebKit/Blink sometimes produced br elements with the Apple-interchange-newline class.
    Fixed bug where table cell selection wasn't properly removed when copy/pasting table cells.
    Fixed bug where pasting nested list items from Word wouldn't produce proper semantic nested lists.
    Fixed bug where right clicking using the contextmenu plugin on WebKit/Blink on Mac OS X would select the target current word or line.
    Fixed bug where it wasn't possible to alter table cell properties on IE 8 using the context menu.
    Fixed bug where the resize helper wouldn't be correctly positioned on older IE versions.
    Fixed bug where fullpage plugin would produce an error if you didn't specify a doctype encoding.
    Fixed bug where anchor plugin would get the name/id of the current element even if it wasn't anchor element.
    Fixed bug where visual aids for tables wouldn't be properly disabled when changing the border size.
    Fixed bug where some control selection events wasn't properly fired on older IE versions.
    Fixed bug where table cell selection on older IE versions would prevent resizing of images.
    Fixed bug with paste_data_images paste option not working properly on modern IE versions.
    Fixed bug where custom elements with underscores in the name wasn't properly parsed/serialized.
    Fixed bug where applying inline formats to nested list elements would produce an incorrect formatting result.
    Fixed so it's possible to hide items from elements path by using preventDefault/stopPropagation.
    Fixed so inline mode toolbar gets rendered right aligned if the editable element positioned to the documents right edge.
    Fixed so empty inline elements inside empty block elements doesn't get removed if configured to be kept intact.
    Fixed so DomQuery parentsUntil/prevUntil/nextUntil supports selectors/elements/filters etc.
    Fixed so legacyoutput plugin overrides fontselect and fontsizeselect controls and handles font elements properly.
Version 4.1.0 (2014-06-18)
    Added new file_picker_callback option to replace the old file_browser_callback the latter will still work though.
    Added new custom colors to textcolor plugin will be displayed if a color picker is provided also shows the latest colors.
    Added new color_picker_callback option to enable you to add custom color pickers to the editor.
    Added new advanced tabs to table/cell/row dialogs to enable you to select colors for border/background.
    Added new colorpicker plugin that lets you select colors from a hsv color picker.
    Added new tinymce.util.Color class to handle color parsing and converting.
    Added new colorpicker UI widget element lets you add a hsv color picker to any form/window.
    Added new textpattern plugin that allows you to use markdown like text patterns to format contents.
    Added new resize helper element that shows the current width & height while resizing.
    Added new "once" method to Editor and EventDispatcher enables since callback execution events.
    Added new jQuery like class under tinymce.dom.DomQuery it's exposed on editor instances (editor.$) and globally under (tinymce.$).
    Fixed so the default resize method for images are proportional shift/ctrl can be used to make an unproportional size.
    Fixed bug where the image_dimensions option of the image plugin would cause exceptions when it tried to update the size.
    Fixed bug where table cell dialog class field wasn't properly updated when editing an a table cell with an existing class.
    Fixed bug where Safari on Mac would produce webkit-fake-url for pasted images so these are now removed.
    Fixed bug where the nodeChange event would get fired before the selection was changed when clicking inside the current selection range.
    Fixed bug where valid_classes option would cause exception when it removed internal prefixed classes like mce-item-.
    Fixed bug where backspace would cause navigation in IE 8 on an inline element and after a caret formatting was applied.
    Fixed so placeholder images produced by the media plugin gets selected when inserted/edited.
    Fixed so it's possible to drag in images when the paste_data_images option is enabled. Might be useful for mail clients.
    Fixed so images doesn't get a width/height applied if the image_dimensions option is set to false useful for responsive contents.
    Fixed so it's possible to pass in an optional arguments object for the nodeChanged function to be passed to all nodechange event listeners.
    Fixed bug where media plugin embed code didn't update correctly.<|MERGE_RESOLUTION|>--- conflicted
+++ resolved
@@ -1,11 +1,8 @@
 Version 5.7.0 (TBD)
-<<<<<<< HEAD
     Added new data to the `TableModified` event to describe whether the table's `structure`, `style`, or both were modified #TINY-6643
-=======
     Added new `font_css` setting for fonts to be added to both containing document and the editor #TINY-6199
     Added a new `ImageUploader` API to simplify uploading image data to the configured `images_upload_url` or `images_upload_handler` #TINY-4601
     Changed the `lists` plugin to apply list styles to all text blocks within a selection #TINY-3755
->>>>>>> c0921d1e
     Changed the `advlist` plugin to log a console error message when the `list` plugin isn't enabled #TINY-6585
     Changed the z-index of the `setProgressState(true)` throbber so it does not hide notifications #TINY-6686
     Fixed the order of CSS precedence of `content_style` and `content_css` in the `preview` and `template` plugins. `content_style` now has precedence #TINY-6529
