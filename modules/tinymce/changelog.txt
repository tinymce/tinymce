Version 5.5.0 (TBD)
    Added a TypeScript declaration file to the bundle output for TinyMCE core #TINY-3785
    Added new `table_column_resizing` setting to control how the table is affected when resizing columns using the resize bars #TINY-6001
    Added ability to load TinyMCE in inline mode within a ShadowRoot #TINY-6128
    Added the ability to remove images on a failed upload using the `images_upload_handler` failure callback #TINY-6011
    Added `hasPlugin` function to the editor API to determine if a plugin exists or not #TINY-766
    Added the ability to delete and navigate HTML media elements without the media plugin #TINY-4211
    Added `fullscreen_native` setting to the fullscreen plugin to enable use of the entire monitor #TINY-6284
    Added table related oxide variables to the Style API for more granular control over table cell selection appearance #TINY-6311
    Added the `origin` property to the `ObjectResized` and `ObjectResizeStart` events, to specify which handle the resize was preformed on #TINY-6242
    Added new StyleSheetLoader `unload` and `unloadAll` APIs to allow loaded stylesheets to be removed #TINY-3926
<<<<<<< HEAD
    Added the `LineHeight` query command and action to the editor #TINY-4843
    Added the `lineheight` toolbar and menu items, and added `lineheight` to the default format menu #TINY-4843
=======
    Added a new `contextmenu_avoid_overlap` setting to allow contextmenus to avoid overlapping matched nodes #TINY-6036
    Changed how CSS manipulates table cells when selecting multiple cells to achieve a semi-transparent selection #TINY-6311
>>>>>>> 7d7260db
    Changed the `target` property on fired events to use the native event target. The original target for an open shadow root can be obtained using `event.getComposedPath()` #TINY-6128
    Changed the editor to cleanup loaded CSS stylesheets when all editors using the stylesheet have been removed #TINY-3926
    Changed `imagetools` context menu icon for accessing the `image` settings to use the same icon #TINY-4141
    Changed the `editor.insertContent()` and `editor.selection.setContent()` APIs to retain leading and trailing whitespace #TINY-5966
    Deprecated the `Env.experimentalShadowDom` flag #TINY-6128
    Fixed loss of whitespace when inserting content after a non-breaking space #TINY-5966
    Fixed the `event.getComposedPath()` function on events fired from TinyMCE. This was throwing an exception, but now works as expected. #TINY-6128
    Fixed notifications not appearing when the editor is within a ShadowRoot #TINY-6354
    Fixed the `template` plugin previews missing some content styles #TINY-6115
    Fixed the `media` plugin not saving the alternative source url in some situations #TINY-4113
    Fixed an issue where column resizing using the resize bars was inconsistent between fixed and relative table widths #TINY-6001
    Fixed an issue where dragging and dropping within a table would select table cells #TINY-5950
    Fixed up and down keyboard navigation not working for inline `contenteditable="false"` elements #TINY-6226
    Fixed the `unlink` toolbar button not working when selecting multiple links #TINY-4867
    Fixed the `link` dialog not showing the "Text to display" field in some valid cases #TINY-5205
    Fixed the `DOMUtils.split()` API incorrectly removing some content #TINY-6294
    Fixed pressing escape not focusing the editor when using multiple toolbars #TINY-6230
    Fixed the `dirty` flag not being correctly set during an `AddUndo` event #TINY-4707
Version 5.4.2 (2020-08-17)
    Fixed the editor not resizing when resizing the browser window in fullscreen mode #TINY-3511
    Fixed clicking on notifications causing inline editors to hide #TINY-6058
    Fixed an issue where link URLs could not be deleted or edited in the link dialog in some cases #TINY-4706
    Fixed a regression where setting the `anchor_top` or `anchor_bottom` options to `false` was not working #TINY-6256
    Fixed the `anchor` plugin not supporting the `allow_html_in_named_anchor` option #TINY-6236
    Fixed an exception thrown when removing inline formats that contained additional styles or classes #TINY-6288
    Fixed an exception thrown when positioning the context toolbar on Internet Explorer 11 in some edge cases #TINY-6271
    Fixed inline formats not removed when more than one `removeformat` format rule existed #TINY-6216
    Fixed an issue where spaces were sometimes removed when removing formating on nearby text #TINY-6251
    Fixed the list toolbar buttons not showing as active when a list is selected #TINY-6286
    Fixed an issue where the UI would sometimes not be shown or hidden when calling the show or hide API methods on the editor #TINY-6048
    Fixed the list type style not retained when copying list items #TINY-6289
    Fixed the Paste plugin converting tabs in plain text to a single space character. A `paste_tab_spaces` option has been included for setting the number of spaces used to replace a tab character #TINY-6237
Version 5.4.1 (2020-07-08)
    Fixed the Search and Replace plugin incorrectly including zero-width caret characters in search results #TINY-4599
    Fixed dragging and dropping unsupported files navigating the browser away from the editor #TINY-6027
    Fixed undo levels not created on browser handled drop or paste events #TINY-6027
    Fixed content in an iframe element parsing as DOM elements instead of text content #TINY-5943
    Fixed Oxide checklist styles not showing when printing #TINY-5139
    Fixed bug with `scope` attribute not being added to the cells of header rows #TINY-6206
Version 5.4.0 (2020-06-30)
    Added keyboard navigation support to menus and toolbars when the editor is in a ShadowRoot #TINY-6152
    Added the ability for menus to be clicked when the editor is in an open shadow root #TINY-6091
    Added the `Editor.ui.styleSheetLoader` API for loading stylesheets within the Document or ShadowRoot containing the editor UI #TINY-6089
    Added the `StyleSheetLoader` module to the public API #TINY-6100
    Added Oxide variables for styling the `select` element and headings in dialog content #TINY-6070
    Added icons for `table` column and row cut, copy, and paste toolbar buttons #TINY-6062
    Added all `table` menu items to the UI registry, so they can be used by name in other menus #TINY-4866
    Added new `mceTableApplyCellStyle` command to the `table` plugin #TINY-6004
    Added new `table` cut, copy, and paste column editor commands and menu items #TINY-6006
    Added font related Oxide variables for secondary buttons, allowing for custom styling #TINY-6061
    Added new `table_header_type` setting to control how table header rows are structured #TINY-6007
    Added new `table_sizing_mode` setting to replace the `table_responsive_width` setting, which has now been deprecated #TINY-6051
    Added new `mceTableSizingMode` command for changing the sizing mode of a table #TINY-6000
    Added new `mceTableRowType`, `mceTableColType`, and `mceTableCellType` commands and value queries #TINY-6150
    Changed `advlist` toolbar buttons to only show a dropdown list if there is more than one option #TINY-3194
    Changed `mceInsertTable` command and `insertTable` API method to take optional header rows and columns arguments #TINY-6012
    Changed stylesheet loading, so that UI skin stylesheets can load in a ShadowRoot if required #TINY-6089
    Changed the DOM location of menus so that they display correctly when the editor is in a ShadowRoot #TINY-6093
    Changed the table plugin to correctly detect all valid header row structures #TINY-6007
    Fixed tables with no defined width being converted to a `fixed` width table when modifying the table #TINY-6051
    Fixed the `autosave` `isEmpty` API incorrectly detecting non-empty content as empty #TINY-5953
    Fixed table `Paste row after` and `Paste row before` menu items not disabled when nothing was available to paste #TINY-6006
    Fixed a selection performance issue with large tables on Microsoft Internet Explorer and Edge #TINY-6057
    Fixed filters for screening commands from the undo stack to be case-insensitive #TINY-5946
    Fixed `fullscreen` plugin now removes all classes when the editor is closed #TINY-4048
    Fixed handling of mixed-case icon identifiers (names) for UI elements #TINY-3854
    Fixed leading and trailing spaces lost when using `editor.selection.getContent({ format: 'text' })` #TINY-5986
    Fixed an issue where changing the URL with the quicklink toolbar caused unexpected undo behavior #TINY-5952
    Fixed an issue where removing formatting within a table cell would cause Internet Explorer 11 to scroll to the end of the table #TINY-6049
    Fixed an issue where the `allow_html_data_urls` setting was not correctly applied #TINY-5951
    Fixed the `autolink` feature so that it no longer treats a string with multiple "@" characters as an email address #TINY-4773
    Fixed an issue where removing the editor would leave unexpected attributes on the target element #TINY-4001
    Fixed the `link` plugin now suggest `mailto:` when the text contains an '@' and no slashes (`/`) #TINY-5941
    Fixed the `valid_children` check of custom elements now allows a wider range of characters in names #TINY-5971
Version 5.3.2 (2020-06-10)
    Fixed a regression introduced in 5.3.0, where `images_dataimg_filter` was no-longer called #TINY-6086
Version 5.3.1 (2020-05-27)
    Fixed the image upload error alert also incorrectly closing the image dialog #TINY-6020
    Fixed editor content scrolling incorrectly on focus in Firefox by reverting default content CSS html and body heights added in 5.3.0 #TINY-6019
Version 5.3.0 (2020-05-21)
    Added html and body height styles to the default oxide content CSS #TINY-5978
    Added `uploadUri` and `blobInfo` to the data returned by `editor.uploadImages()` #TINY-4579
    Added a new function to the `BlobCache` API to lookup a blob based on the base64 data and mime type #TINY-5988
    Added the ability to search and replace within a selection #TINY-4549
    Added the ability to set the list start position for ordered lists and added new `lists` context menu item #TINY-3915
    Added `icon` as an optional config option to the toggle menu item API #TINY-3345
    Added `auto` mode for `toolbar_location` which positions the toolbar and menu bar at the bottom if there is no space at the top #TINY-3161
    Changed the default `toolbar_location` to `auto` #TINY-3161
    Changed toggle menu items and choice menu items to have a dedicated icon with the checkmark displayed on the far right side of the menu item #TINY-3345
    Changed the `link`, `image`, and `paste` plugins to use Promises to reduce the bundle size #TINY-4710
    Changed the default icons to be lazy loaded during initialization #TINY-4729
    Changed the parsing of content so base64 encoded urls are converted to blob urls #TINY-4727
    Changed context toolbars so they concatenate when more than one is suitable for the current selection #TINY-4495
    Changed inline style element formats (strong, b, em, i, u, strike) to convert to a span on format removal if a `style` or `class` attribute is present #TINY-4741
    Fixed the `selection.setContent()` API not running parser filters #TINY-4002
    Fixed formats incorrectly applied or removed when table cells were selected #TINY-4709
    Fixed the `quickimage` button not restricting the file types to images #TINY-4715
    Fixed search and replace ignoring text in nested contenteditable elements #TINY-5967
    Fixed resize handlers displaying in the wrong location sometimes for remote images #TINY-4732
    Fixed table picker breaking in Firefox on low zoom levels #TINY-4728
    Fixed issue with loading or pasting contents with large base64 encoded images on Safari #TINY-4715
    Fixed supplementary special characters being truncated when inserted into the editor. Patch contributed by mlitwin. #TINY-4791
    Fixed toolbar buttons not set to disabled when the editor is in readonly mode #TINY-4592
    Fixed the editor selection incorrectly changing when removing caret format containers #TINY-3438
    Fixed bug where title, width, and height would be set to empty string values when updating an image and removing those attributes using the image dialog #TINY-4786
    Fixed `ObjectResized` event firing when an object wasn't resized #TINY-4161
    Fixed `ObjectResized` and `ObjectResizeStart` events incorrectly fired when adding or removing table rows and columns #TINY-4829
    Fixed the placeholder not hiding when pasting content into the editor #TINY-4828
    Fixed an issue where the editor would fail to load if local storage was disabled #TINY-5935
    Fixed an issue where an uploaded image would reuse a cached image with a different mime type #TINY-5988
    Fixed bug where toolbars and dialogs would not show if the body element was replaced (e.g. with Turbolinks). Patch contributed by spohlenz #GH-5653
    Fixed an issue where multiple formats would be removed when removing a single format at the end of lines or on empty lines #TINY-1170
    Fixed zero-width spaces incorrectly included in the `wordcount` plugin character count #TINY-5991
    Fixed a regression introduced in 5.2.0 whereby the desktop `toolbar_mode` setting would incorrectly override the mobile default setting #TINY-5998
    Fixed an issue where deleting all content in a single cell table would delete the entire table #TINY-1044
Version 5.2.2 (2020-04-23)
    Fixed an issue where anchors could not be inserted on empty lines #TINY-2788
    Fixed text decorations (underline, strikethrough) not consistently inheriting the text color #TINY-4757
    Fixed `format` menu alignment buttons inconsistently applying to images #TINY-4057
    Fixed the floating toolbar drawer height collapsing when the editor is rendered in modal dialogs or floating containers #TINY-4837
    Fixed `media` embed content not processing safely in some cases #TINY-4857
Version 5.2.1 (2020-03-25)
    Fixed the "is decorative" checkbox in the image dialog clearing after certain dialog events #FOAM-11
    Fixed possible uncaught exception when a `style` attribute is removed using a content filter on `setContent` #TINY-4742
    Fixed the table selection not functioning correctly in Microsoft Edge 44 or higher #TINY-3862
    Fixed the table resize handles not functioning correctly in Microsoft Edge 44 or higher #TINY-4160
    Fixed the floating toolbar drawer disconnecting from the toolbar when adding content in inline mode #TINY-4725 #TINY-4765
    Fixed `readonly` mode not returning the appropriate boolean value #TINY-3948
    Fixed the `forced_root_block_attrs` setting not applying attributes to new blocks consistently #TINY-4564
    Fixed the editor incorrectly stealing focus during initialization in Microsoft Internet Explorer #TINY-4697
    Fixed dialogs stealing focus when opening an alert or confirm dialog using an `onAction` callback #TINY-4014
    Fixed inline dialogs incorrectly closing when clicking on an opened alert or confirm dialog #TINY-4012
    Fixed the context toolbar overlapping the menu bar and toolbar #TINY-4586
    Fixed notification and inline dialog positioning issues when using `toolbar_location: 'bottom'` #TINY-4586
    Fixed the `colorinput` popup appearing offscreen on mobile devices #TINY-4711
    Fixed special characters not being found when searching by "whole words only" #TINY-4522
    Fixed an issue where dragging images could cause them to be duplicated #TINY-4195
    Fixed context toolbars activating without the editor having focus #TINY-4754
    Fixed an issue where removing the background color of text did not always work #TINY-4770
    Fixed an issue where new rows and columns in a table did not retain the style of the previous row or column #TINY-4788
Version 5.2.0 (2020-02-13)
    Added the ability to apply formats to spaces #TINY-4200
    Added new `toolbar_location` setting to allow for positioning the menu and toolbar at the bottom of the editor #TINY-4210
    Added new `toolbar_groups` setting to allow a custom floating toolbar group to be added to the toolbar when using `floating` toolbar mode #TINY-4229
    Added new `link_default_protocol` setting to `link` and `autolink` plugin to allow a protocol to be used by default #TINY-3328
    Added new `placeholder` setting to allow a placeholder to be shown when the editor is empty #TINY-3917
    Added new `tinymce.dom.TextSeeker` API to allow searching text across different DOM nodes #TINY-4200
    Added a drop shadow below the toolbar while in sticky mode and introduced Oxide variables to customize it when creating a custom skin #TINY-4343
    Added `quickbars_image_toolbar` setting to allow for the image quickbar to be turned off #TINY-4398
    Added iframe and img `loading` attribute to the default schema. Patch contributed by ataylor32. #GH-5112
    Added new `getNodeFilters`/`getAttributeFilters` functions to the `editor.serializer` instance #TINY-4344
    Added new `a11y_advanced_options` setting to allow additional accessibility options to be added #FOAM-11
    Added new accessibility options and behaviours to the image dialog using `a11y_advanced_options` #FOAM-11
    Added the ability to use the window `PrismJS` instance for the `codesample` plugin instead of the bundled version to allow for styling custom languages #TINY-4504
    Added error message events that fire when a resource loading error occurs #TINY-4509
    Changed the default schema to disallow `onchange` for select elements #TINY-4614
    Changed default `toolbar_mode` value from false to `wrap`. The value false has been deprecated #TINY-4617
    Changed `toolbar_drawer` setting to `toolbar_mode`. `toolbar_drawer` has been deprecated #TINY-4416
    Changed iframe mode to set selection on content init if selection doesn't exist #TINY-4139
    Changed table related icons to align them with the visual style of the other icons #TINY-4341
    Changed and improved the visual appearance of the color input field #TINY-2917
    Changed fake caret container to use `forced_root_block` when possible #TINY-4190
    Changed the `requireLangPack` API to wait until the plugin has been loaded before loading the language pack #TINY-3716
    Changed the formatter so `style_formats` are registered before the initial content is loaded into the editor #TINY-4238
    Changed media plugin to use https protocol for media urls by default #TINY-4577
    Changed the parser to treat CDATA nodes as bogus HTML comments to match the HTML parsing spec. A new `preserve_cdata` setting has been added to preserve CDATA nodes if required #TINY-4625
    Fixed incorrect parsing of malformed/bogus HTML comments #TINY-4625
    Fixed `quickbars` selection toolbar appearing on non-editable elements #TINY-4359
    Fixed bug with alignment toolbar buttons sometimes not changing state correctly #TINY-4139
    Fixed the `codesample` toolbar button not toggling when selecting code samples other than HTML #TINY-4504
    Fixed content incorrectly scrolling to the top or bottom when pressing enter if when the content was already in view #TINY-4162
    Fixed `scrollIntoView` potentially hiding elements behind the toolbar #TINY-4162
    Fixed editor not respecting the `resize_img_proportional` setting due to legacy code #TINY-4236
    Fixed flickering floating toolbar drawer in inline mode #TINY-4210
    Fixed an issue where the template plugin dialog would be indefinitely blocked on a failed template load #TINY-2766
    Fixed the `mscontrolselect` event not being unbound on IE/Edge #TINY-4196
    Fixed Confirm dialog footer buttons so only the "Yes" button is highlighted #TINY-4310
    Fixed `file_picker_callback` functionality for Image, Link and Media plugins #TINY-4163
    Fixed issue where floating toolbar drawer sometimes would break if the editor is resized while the drawer is open #TINY-4439
    Fixed incorrect `external_plugins` loading error message #TINY-4503
    Fixed resize handler was not hidden for ARIA purposes. Patch contributed by Parent5446. #GH-5195
    Fixed an issue where content could be lost if a misspelled word was selected and spellchecking was disabled #TINY-3899
    Fixed validation errors in the CSS where certain properties had the wrong default value #TINY-4491
    Fixed an issue where forced root block attributes were not applied when removing a list #TINY-4272
    Fixed an issue where the element path isn't being cleared when there are no parents #TINY-4412
    Fixed an issue where width and height in svg icons containing `rect` elements were overridden by the CSS reset #TINY-4408
    Fixed an issue where uploading images with `images_reuse_filename` enabled and that included a query parameter would generate an invalid URL #TINY-4638
    Fixed the `closeButton` property not working when opening notifications #TINY-4674
    Fixed keyboard flicker when opening a context menu on mobile #TINY-4540
    Fixed issue where plus icon svg contained strokes #TINY-4681
Version 5.1.6 (2020-01-28)
    Fixed `readonly` mode not blocking all clicked links #TINY-4572
    Fixed legacy font sizes being calculated inconsistently for the `FontSize` query command value #TINY-4555
    Fixed changing a tables row from `Header` to `Body` incorrectly moving the row to the bottom of the table #TINY-4593
    Fixed the context menu not showing in certain cases with hybrid devices #TINY-4569
    Fixed the context menu opening in the wrong location when the target is the editor body #TINY-4568
    Fixed the `image` plugin not respecting the `automatic_uploads` setting when uploading local images #TINY-4287
    Fixed security issue related to parsing HTML comments and CDATA #TINY-4544
Version 5.1.5 (2019-12-19)
    Fixed the UI not working with hybrid devices that accept both touch and mouse events #TNY-4521
    Fixed the `charmap` dialog initially focusing the first tab of the dialog instead of the search input field #TINY-4342
    Fixed an exception being raised when inserting content if the caret was directly before or after a `contenteditable="false"` element #TINY-4528
    Fixed a bug with pasting image URLs when paste as text is enabled #TINY-4523
Version 5.1.4 (2019-12-11)
    Fixed dialog contents disappearing when clicking a checkbox for right-to-left languages #TINY-4518
    Fixed the `legacyoutput` plugin registering legacy formats after editior initialization, causing legacy content to be stripped on the initial load #TINY-4447
    Fixed search and replace not cycling through results when searching using special characters #TINY-4506
    Fixed the `visualchars` plugin converting HTML-like text to DOM elements in certain cases #TINY-4507
    Fixed an issue with the `paste` plugin not sanitizing content in some cases #TINY-4510
    Fixed HTML comments incorrectly being parsed in certain cases #TINY-4511
Version 5.1.3 (2019-12-04)
    Fixed sticky toolbar not undocking when fullscreen mode is activated #TINY-4390
    Fixed the "Current Window" target not applying when updating links using the link dialog #TINY-4063
    Fixed disabled menu items not highlighting when focused #TINY-4339
    Fixed touch events passing through dialog collection items to the content underneath on Android devices #TINY-4431
    Fixed keyboard navigation of the Help dialog's Keyboard Navigation tab #TINY-4391
    Fixed search and replace dialog disappearing when finding offscreen matches on iOS devices #TINY-4350
    Fixed performance issues where sticky toolbar was jumping while scrolling on slower browsers #TINY-4475
Version 5.1.2 (2019-11-19)
    Fixed desktop touch devices using `mobile` configuration overrides #TINY-4345
    Fixed unable to disable the new scrolling toolbar feature #TINY-4345
    Fixed touch events passing through any pop-up items to the content underneath on Android devices #TINY-4367
    Fixed the table selector handles throwing JavaScript exceptions for non-table selections #TINY-4338
    Fixed `cut` operations not removing selected content on Android devices when the `paste` plugin is enabled #TINY-4362
    Fixed inline toolbar not constrained to the window width by default #TINY-4314
    Fixed context toolbar split button chevrons pointing right when they should be pointing down #TINY-4257
    Fixed unable to access the dialog footer in tabbed dialogs on small screens #TINY-4360
    Fixed mobile table selectors were hard to select with touch by increasing the size #TINY-4366
    Fixed mobile table selectors moving when moving outside the editor #TINY-4366
    Fixed inline toolbars collapsing when using sliding toolbars #TINY-4389
    Fixed block textpatterns not treating NBSPs as spaces #TINY-4378
    Fixed backspace not merging blocks when the last element in the preceding block was a `contenteditable="false"` element #TINY-4235
    Fixed toolbar buttons that only contain text labels overlapping on mobile devices #TINY-4395
    Fixed quickbars quickimage picker not working on mobile #TINY-4377
    Fixed fullscreen not resizing in an iOS WKWebView component #TINY-4413
Version 5.1.1 (2019-10-28)
    Fixed font formats containing spaces being wrapped in `&quot;` entities instead of single quotes #TINY-4275
    Fixed alert and confirm dialogs losing focus when clicked #TINY-4248
    Fixed clicking outside a modal dialog focusing on the document body #TINY-4249
    Fixed the context toolbar not hiding when scrolled out of view #TINY-4265
Version 5.1.0 (2019-10-17)
    Added touch selector handles for table selections on touch devices #TINY-4097
    Added border width field to Table Cell dialog #TINY-4028
    Added touch event listener to media plugin to make embeds playable #TINY-4093
    Added oxide styling options to notifications and tweaked the default variables #TINY-4153
    Added additional padding to split button chevrons on touch devices, to make them easier to interact with #TINY-4223
    Added new platform detection functions to `Env` and deprecated older detection properties #TINY-4184
    Added `inputMode` config field to specify inputmode attribute of `input` dialog components #TINY-4062
    Added new `inputMode` property to relevant plugins/dialogs #TINY-4102
    Added new `toolbar_sticky` setting to allow the iframe menubar/toolbar to stick to the top of the window when scrolling #TINY-3982
    Changed default setting for `toolbar_drawer` to `floating` #TINY-3634
    Changed mobile phones to use the `silver` theme by default #TINY-3634
    Changed some editor settings to default to `false` on touch devices:
        - `menubar`(phones only) #TINY-4077
        - `table_grid` #TINY-4075
        - `resize` #TINY-4157
        - `object_resizing` #TINY-4157
    Changed toolbars and context toolbars to sidescroll on mobile #TINY-3894 #TINY-4107
    Changed context menus to render as horizontal menus on touch devices #TINY-4107
    Changed the editor to use the `VisualViewport` API of the browser where possible #TINY-4078
    Changed visualblocks toolbar button icon and renamed `paragraph` icon to `visualchars` #TINY-4074
    Changed Oxide default for `@toolbar-button-chevron-color` to follow toolbar button icon color #TINY-4153
    Changed the `urlinput` dialog component to use the `url` type attribute #TINY-4102
    Fixed Safari desktop visual viewport fires resize on fullscreen breaking the restore function #TINY-3976
    Fixed scroll issues on mobile devices #TINY-3976
    Fixed context toolbar unable to refresh position on iOS12 #TINY-4107
    Fixed ctrl+left click not opening links on readonly mode and the preview dialog #TINY-4138
    Fixed Slider UI component not firing `onChange` event on touch devices #TINY-4092
    Fixed notifications overlapping instead of stacking #TINY-3478
    Fixed inline dialogs positioning incorrectly when the page is scrolled #TINY-4018
    Fixed inline dialogs and menus not repositioning when resizing #TINY-3227
    Fixed inline toolbar incorrectly stretching to the full width when a width value was provided #TINY-4066
    Fixed menu chevrons color to follow the menu text color #TINY-4153
    Fixed table menu selection grid from staying black when using dark skins, now follows border color #TINY-4153
    Fixed Oxide using the wrong text color variable for menubar button focused state #TINY-4146
    Fixed the autoresize plugin not keeping the selection in view when resizing #TINY-4094
    Fixed textpattern plugin throwing exceptions when using `forced_root_block: false` #TINY-4172
    Fixed missing CSS fill styles for toolbar button icon active state #TINY-4147
    Fixed an issue where the editor selection could end up inside a short ended element (such as `br`) #TINY-3999
    Fixed browser selection being lost in inline mode when opening split dropdowns #TINY-4197
    Fixed backspace throwing an exception when using `forced_root_block: false` #TINY-4099
    Fixed floating toolbar drawer expanding outside the bounds of the editor #TINY-3941
    Fixed the autocompleter not activating immediately after a `br` or `contenteditable=false` element #TINY-4194
    Fixed an issue where the autocompleter would incorrectly close on IE 11 in certain edge cases #TINY-4205
Version 5.0.16 (2019-09-24)
    Added new `referrer_policy` setting to add the `referrerpolicy` attribute when loading scripts or stylesheets #TINY-3978
    Added a slight background color to dialog tab links when focused to aid keyboard navigation #TINY-3877
    Fixed media poster value not updating on change #TINY-4013
    Fixed openlink was not registered as a toolbar button #TINY-4024
    Fixed failing to initialize if a script tag was used inside a SVG #TINY-4087
    Fixed double top border showing on toolbar without menubar when toolbar_drawer is enabled #TINY-4118
    Fixed unable to drag inline dialogs to the bottom of the screen when scrolled #TINY-4154
    Fixed notifications appearing on top of the toolbar when scrolled in inline mode #TINY-4159
    Fixed notifications displaying incorrectly on IE 11 #TINY-4169
Version 5.0.15 (2019-09-02)
    Added a dark `content_css` skin to go with the dark UI skin #TINY-3743
    Changed the enabled state on toolbar buttons so they don't get the hover effect #TINY-3974
    Fixed missing CSS active state on toolbar buttons #TINY-3966
    Fixed `onChange` callback not firing for the colorinput dialog component #TINY-3968
    Fixed context toolbars not showing in fullscreen mode #TINY-4023
Version 5.0.14 (2019-08-19)
    Added an API to reload the autocompleter menu with additional fetch metadata #MENTIONS-17
    Fixed missing toolbar button border styling options #TINY-3965
    Fixed image upload progress notification closing before the upload is complete #TINY-3963
    Fixed inline dialogs not closing on escape when no dialog component is in focus #TINY-3936
    Fixed plugins not being filtered when defaulting to mobile on phones #TINY-3537
    Fixed toolbar more drawer showing the content behind it when transitioning between opened and closed states #TINY-3878
    Fixed focus not returning to the dialog after pressing the "Replace all" button in the search and replace dialog #TINY-3961
    Removed Oxide variable `@menubar-select-disabled-border-color` and replaced it with `@menubar-select-disabled-border` #TINY-3965
Version 5.0.13 (2019-08-06)
    Changed modal dialogs to prevent dragging by default and added new `draggable_modal` setting to restore dragging #TINY-3873
    Changed the nonbreaking plugin to insert nbsp characters wrapped in spans to aid in filtering. This can be disabled using the `nonbreaking_wrap` setting #TINY-3647
    Changed backspace behaviour in lists to outdent nested list items when the cursor is at the start of the list item #TINY-3651
    Fixed sidebar growing beyond editor bounds in IE 11 #TINY-3937
    Fixed issue with being unable to keyboard navigate disabled toolbar buttons #TINY-3350
    Fixed issues with backspace and delete in nested contenteditable true and false elements #TINY-3868
    Fixed issue with losing keyboard navigation in dialogs due to disabled buttons #TINY-3914
    Fixed `MouseEvent.mozPressure is deprecated` warning in Firefox #TINY-3919
    Fixed `default_link_target` not being respected when `target_list` is disabled #TINY-3757
    Fixed mobile plugin filter to only apply to the mobile theme, rather than all mobile platforms #TINY-3405
    Fixed focus switching to another editor during mode changes #TINY-3852
    Fixed an exception being thrown when clicking on an uninitialized inline editor #TINY-3925
    Fixed unable to keyboard navigate to dialog menu buttons #TINY-3933
    Fixed dialogs being able to be dragged outside the window viewport #TINY-3787
    Fixed inline dialogs appearing above modal dialogs #TINY-3932
Version 5.0.12 (2019-07-18)
    Added ability to utilize UI dialog panels inside other panels #TINY-3305
    Added help dialog tab explaining keyboard navigation of the editor #TINY-3603
    Changed the "Find and Replace" design to an inline dialog #TINY-3054
    Fixed issue where autolink spacebar event was not being fired on Edge #TINY-3891
    Fixed table selection missing the background color #TINY-3892
    Fixed removing shortcuts not working for function keys #TINY-3871
    Fixed non-descriptive UI component type names #TINY-3349
    Fixed UI registry components rendering as the wrong type when manually specifying a different type #TINY-3385
    Fixed an issue where dialog checkbox, input, selectbox, textarea and urlinput components couldn't be disabled #TINY-3708
    Fixed the context toolbar not using viable screen space in inline/distraction free mode #TINY-3717
    Fixed the context toolbar overlapping the toolbar in various conditions #TINY-3205
    Fixed IE11 edge case where items were being inserted into the wrong location #TINY-3884
Version 5.0.11 (2019-07-04)
    Fixed packaging errors caused by a rollup treeshaking bug (https://github.com/rollup/rollup/issues/2970) #TINY-3866
    Fixed the customeditor component not able to get data from the dialog api #TINY-3866
    Fixed collection component tooltips not being translated #TINY-3855
Version 5.0.10 (2019-07-02)
    Added support for all HTML color formats in `color_map` setting #TINY-3837
    Changed backspace key handling to outdent content in appropriate circumstances #TINY-3685
    Changed default palette for forecolor and backcolor to include some lighter colors suitable for highlights #TINY-2865
    Changed the search and replace plugin to cycle through results #TINY-3800
    Fixed inconsistent types causing some properties to be unable to be used in dialog components #TINY-3778
    Fixed an issue in the Oxide skin where dialog content like outlines and shadows were clipped because of overflow hidden #TINY-3566
    Fixed the search and replace plugin not resetting state when changing the search query #TINY-3800
    Fixed backspace in lists not creating an undo level #TINY-3814
    Fixed the editor to cancel loading in quirks mode where the UI is not supported #TINY-3391
    Fixed applying fonts not working when the name contained spaces and numbers #TINY-3801
    Fixed so that initial content is retained when initializing on list items #TINY-3796
    Fixed inefficient font name and font size current value lookup during rendering #TINY-3813
    Fixed mobile font copied into the wrong folder for the oxide-dark skin #TINY-3816
    Fixed an issue where resizing the width of tables would produce inaccurate results #TINY-3827
    Fixed a memory leak in the Silver theme #TINY-3797
    Fixed alert and confirm dialogs using incorrect markup causing inconsistent padding #TINY-3835
    Fixed an issue in the Table plugin with `table_responsive_width` not enforcing units when resizing #TINY-3790
    Fixed leading, trailing and sequential spaces being lost when pasting plain text #TINY-3726
    Fixed exception being thrown when creating relative URIs #TINY-3851
    Fixed focus is no longer set to the editor content during mode changes unless the editor already had focus #TINY-3852
Version 5.0.9 (2019-06-26)
    Fixed print plugin not working in Firefox #TINY-3834
Version 5.0.8 (2019-06-18)
    Added back support for multiple toolbars #TINY-2195
    Added support for .m4a files to the media plugin #TINY-3750
    Added new base_url and suffix editor init options #TINY-3681
    Fixed incorrect padding for select boxes with visible values #TINY-3780
    Fixed selection incorrectly changing when programmatically setting selection on contenteditable false elements #TINY-3766
    Fixed sidebar background being transparent #TINY-3727
    Fixed the build to remove duplicate iife wrappers #TINY-3689
    Fixed bogus autocompleter span appearing in content when the autocompleter menu is shown #TINY-3752
    Fixed toolbar font size select not working with legacyoutput plugin #TINY-2921
    Fixed the legacyoutput plugin incorrectly aligning images #TINY-3660
    Fixed remove color not working when using the legacyoutput plugin #TINY-3756
    Fixed the font size menu applying incorrect sizes when using the legacyoutput plugin #TINY-3773
    Fixed scrollIntoView not working when the parent window was out of view #TINY-3663
    Fixed the print plugin printing from the wrong window in IE11 #TINY-3762
    Fixed content CSS loaded over CORS not loading in the preview plugin with content_css_cors enabled #TINY-3769
    Fixed the link plugin missing the default "None" option for link list #TINY-3738
    Fixed small dot visible with menubar and toolbar disabled in inline mode #TINY-3623
    Fixed space key properly inserts a nbsp before/after block elements #TINY-3745
    Fixed native context menu not showing with images in IE11 #TINY-3392
    Fixed inconsistent browser context menu image selection #TINY-3789
Version 5.0.7 (2019-06-05)
    Added new toolbar button and menu item for inserting tables via dialog #TINY-3636
    Added new API for adding/removing/changing tabs in the Help dialog #TINY-3535
    Added highlighting of matched text in autocompleter items #TINY-3687
    Added the ability for autocompleters to work with matches that include spaces #TINY-3704
    Added new `imagetools_fetch_image` callback to allow custom implementations for cors loading of images #TINY-3658
    Added `'http'` and `https` options to `link_assume_external_targets` to prepend `http://` or `https://` prefixes when URL does not contain a protocol prefix. Patch contributed by francoisfreitag. #GH-4335
    Changed annotations navigation to work the same as inline boundaries #TINY-3396
    Changed tabpanel API by adding a `name` field and changing relevant methods to use it #TINY-3535
    Fixed text color not updating all color buttons when choosing a color #TINY-3602
    Fixed the autocompleter not working with fragmented text #TINY-3459
    Fixed the autosave plugin no longer overwrites window.onbeforeunload #TINY-3688
    Fixed infinite loop in the paste plugin when IE11 takes a long time to process paste events. Patch contributed by lRawd. #GH-4987
    Fixed image handle locations when using `fixed_toolbar_container`. Patch contributed by t00. #GH-4966
    Fixed the autoresize plugin not firing `ResizeEditor` events #TINY-3587
    Fixed editor in fullscreen mode not extending to the bottom of the screen #TINY-3701
    Fixed list removal when pressing backspace after the start of the list item #TINY-3697
    Fixed autocomplete not triggering from compositionend events #TINY-3711
    Fixed `file_picker_callback` could not set the caption field on the insert image dialog #TINY-3172
    Fixed the autocompleter menu showing up after a selection had been made #TINY-3718
    Fixed an exception being thrown when a file or number input has focus during initialization. Patch contributed by t00 #GH-2194
Version 5.0.6 (2019-05-22)
    Added `icons_url` editor settings to enable icon packs to be loaded from a custom url #TINY-3585
    Added `image_uploadtab` editor setting to control the visibility of the upload tab in the image dialog #TINY-3606
    Added new api endpoints to the wordcount plugin and improved character count logic #TINY-3578
    Changed plugin, language and icon loading errors to log in the console instead of a notification #TINY-3585
    Fixed the textpattern plugin not working with fragmented text #TINY-3089
    Fixed various toolbar drawer accessibility issues and added an animation #TINY-3554
    Fixed issues with selection and ui components when toggling readonly mode #TINY-3592
    Fixed so readonly mode works with inline editors #TINY-3592
    Fixed docked inline toolbar positioning when scrolled #TINY-3621
    Fixed initial value not being set on bespoke select in quickbars and toolbar drawer #TINY-3591
    Fixed so that nbsp entities aren't trimmed in white-space: pre-line elements #TINY-3642
    Fixed `mceInsertLink` command inserting spaces instead of url encoded characters #GH-4990
    Fixed text content floating on top of dialogs in IE11 #TINY-3640
Version 5.0.5 (2019-05-09)
    Added menu items to match the forecolor/backcolor toolbar buttons #TINY-2878
    Added default directionality based on the configured language #TINY-2621
    Added styles, icons and tests for rtl mode #TINY-2621
    Fixed autoresize not working with floating elements or when media elements finished loading #TINY-3545
    Fixed incorrect vertical caret positioning in IE 11 #TINY-3188
    Fixed submenu anchoring hiding overflowed content #TINY-3564
    Removed unused and hidden validation icons to avoid displaying phantom tooltips #TINY-2329
Version 5.0.4 (2019-04-23)
    Added back URL dialog functionality, which is now available via `editor.windowManager.openUrl()` #TINY-3382
    Added the missing throbber functionality when calling `editor.setProgressState(true)` #TINY-3453
    Added function to reset the editor content and undo/dirty state via `editor.resetContent()` #TINY-3435
    Added the ability to set menu buttons as active #TINY-3274
    Added `editor.mode` API, featuring a custom editor mode API #TINY-3406
    Added better styling to floating toolbar drawer #TINY-3479
    Added the new premium plugins to the Help dialog plugins tab #TINY-3496
    Added the linkchecker context menu items to the default configuration #TINY-3543
    Fixed image context menu items showing on placeholder images #TINY-3280
    Fixed dialog labels and text color contrast within notifications/alert banners to satisfy WCAG 4.5:1 contrast ratio for accessibility #TINY-3351
    Fixed selectbox and colorpicker items not being translated #TINY-3546
    Fixed toolbar drawer sliding mode to correctly focus the editor when tabbing via keyboard navigation #TINY-3533
    Fixed positioning of the styleselect menu in iOS while using the mobile theme #TINY-3505
    Fixed the menubutton `onSetup` callback to be correctly executed when rendering the menu buttons #TINY-3547
    Fixed `default_link_target` setting to be correctly utilized when creating a link #TINY-3508
    Fixed colorpicker floating marginally outside its container #TINY-3026
    Fixed disabled menu items displaying as active when hovered #TINY-3027
    Removed redundant mobile wrapper #TINY-3480
Version 5.0.3 (2019-03-19)
    Changed empty nested-menu items within the style formats menu to be disabled or hidden if the value of `style_formats_autohide` is `true` #TINY-3310
    Changed the entire phrase 'Powered by Tiny' in the status bar to be a link instead of just the word 'Tiny' #TINY-3366
    Changed `formatselect`, `styleselect` and `align` menus to use the `mceToggleFormat` command internally #TINY-3428
    Fixed toolbar keyboard navigation to work as expected when `toolbar_drawer` is configured #TINY-3432
    Fixed text direction buttons to display the correct pressed state in selections that have no explicit `dir` property #TINY-3138
    Fixed the mobile editor to clean up properly when removed #TINY-3445
    Fixed quickbar toolbars to add an empty box to the screen when it is set to `false` #TINY-3439
    Fixed an issue where pressing the **Delete/Backspace** key at the edge of tables was creating incorrect selections #TINY-3371
    Fixed an issue where dialog collection items (emoticon and special character dialogs) couldn't be selected with touch devices #TINY-3444
    Fixed a type error introduced in TinyMCE version 5.0.2 when calling `editor.getContent()` with nested bookmarks #TINY-3400
    Fixed an issue that prevented default icons from being overridden #TINY-3449
    Fixed an issue where **Home/End** keys wouldn't move the caret correctly before or after `contenteditable=false` inline elements #TINY-2995
    Fixed styles to be preserved in IE 11 when editing via the `fullpage` plugin #TINY-3464
    Fixed the `link` plugin context toolbar missing the open link button #TINY-3461
    Fixed inconsistent dialog component spacing #TINY-3436
Version 5.0.2 (2019-03-05)
    Added presentation and document presets to `htmlpanel` dialog component #TINY-2694
    Added missing fixed_toolbar_container setting has been reimplemented in the Silver theme #TINY-2712
    Added a new toolbar setting `toolbar_drawer` that moves toolbar groups which overflow the editor width into either a `sliding` or `floating` toolbar section #TINY-2874
    Updated the build process to include package lock files in the dev distribution archive #TINY-2870
    Fixed inline dialogs did not have aria attributes #TINY-2694
    Fixed default icons are now available in the UI registry, allowing use outside of toolbar buttons #TINY-3307
    Fixed a memory leak related to select toolbar items #TINY-2874
    Fixed a memory leak due to format changed listeners that were never unbound #TINY-3191
    Fixed an issue where content may have been lost when using permanent bookmarks #TINY-3400
    Fixed the quicklink toolbar button not rendering in the quickbars plugin #TINY-3125
    Fixed an issue where menus were generating invalid HTML in some cases #TINY-3323
    Fixed an issue that could cause the mobile theme to show a blank white screen when the editor was inside an `overflow:hidden` element #TINY-3407
    Fixed mobile theme using a transparent background and not taking up the full width on iOS #TINY-3414
    Fixed the template plugin dialog missing the description field #TINY-3337
    Fixed input dialog components using an invalid default type attribute #TINY-3424
    Fixed an issue where backspace/delete keys after/before pagebreak elements wouldn't move the caret #TINY-3097
    Fixed an issue in the table plugin where menu items and toolbar buttons weren't showing correctly based on the selection #TINY-3423
    Fixed inconsistent button focus styles in Firefox #TINY-3377
    Fixed the resize icon floating left when all status bar elements were disabled #TINY-3340
    Fixed the resize handle to not show in fullscreen mode #TINY-3404
Version 5.0.1 (2019-02-21)
    Removed paste as text notification banner and paste_plaintext_inform setting #POW-102
    Fixed an issue where adding links to images would replace the image with text #TINY-3356
    Fixed an issue where the inline editor could use fractional pixels for positioning #TINY-3202
    Fixed an issue where uploading non-image files in the Image Plugin upload tab threw an error. #TINY-3244
    Added H1-H6 toggle button registration to the silver theme #TINY-3070
    Fixed an issue in the media plugin that was causing the source url and height/width to be lost in certain circumstances #TINY-2858
    Fixed an issue with the Context Toolbar not being removed when clicking outside of the editor #TINY-2804
    Fixed an issue where clicking 'Remove link' wouldn't remove the link in certain circumstances #TINY-3199
    Added code sample toolbar button will now toggle on when the cursor is in a code section #TINY-3040
    Fixed an issue where the media plugin would fail when parsing dialog data #TINY-3218
    Fixed an issue where retrieving the selected content as text didn't create newlines #TINY-3197
    Fixed incorrect keyboard shortcuts in the Help dialog for Windows #TINY-3292
    Fixed an issue where JSON serialization could produce invalid JSON #TINY-3281
    Fixed production CSS including references to source maps #TINY-3920
    Fixed development CSS was not included in the development zip #TINY-3920
    Fixed the autocompleter matches predicate not matching on the start of words by default #TINY-3306
    Added new settings to the emoticons plugin to allow additional emoticons to be added #TINY-3088
    Fixed an issue where the page could be scrolled with modal dialogs open #TINY-2252
    Fixed an issue where autocomplete menus would show an icon margin when no items had icons #TINY-3329
    Fixed an issue in the quickbars plugin where images incorrectly showed the text selection toolbar #TINY-3338
    Fixed an issue that caused the inline editor to fail to render when the target element already had focus #TINY-3353
Version 5.0.0 (2019-02-04)
    Full documentation for the version 5 features and changes is available at https://www.tiny.cloud/docs/release-notes/

    Changes since RC2:
    Fixed an issue where tab panel heights weren't sizing properly on smaller screens and weren't updating on resize #TINY-3242
    Added links and registered names with * to denote premium plugins in Plugins tab of Help dialog #TINY-3223
    Changed Tiny 5 mobile skin to look more uniform with desktop #TINY-2650
    Fixed image tools not having any padding between the label and slider #TINY-3220
    Blacklisted table, th and td as inline editor target #TINY-717
    Fixed context toolbar toggle buttons not showing the correct state #TINY-3022
    Fixed missing separators in the spellchecker context menu between the suggestions and actions #TINY-3217
    Fixed notification icon positioning in alert banners #TINY-2196
    Fixed a typo in the word count plugin name #TINY-3062
    Fixed charmap and emoticons dialogs not having a primary button #TINY-3233
    Fixed an issue where resizing wouldn't work correctly depending on the box-sizing model #TINY-3278
Version 5.0.0-rc-2 (2019-01-22)
    Fixed the link dialog such that it will now retain class attributes when updating links #TINY-2825
    Added screen reader accessibility for sidebar and statusbar #TINY-2699
    Updated Emoticons and Charmap dialogs to be screen reader accessible #TINY-2693
    Fixed "Find and replace" not showing in the "Edit" menu by default #TINY-3061
    Updated the textpattern plugin to properly support nested patterns and to allow running a command with a value for a pattern with a start and an end #TINY-2991
    Removed unnecessary 'flex' and unused 'colspan' properties from the new dialog APIs #TINY-2973
    Changed checkboxes to use a boolean for its state, instead of a string #TINY-2848
    Fixed dropdown buttons missing the 'type' attribute, which could cause forms to be incorrectly submitted #TINY-2826
    Fixed emoticon and charmap search not returning expected results in certain cases #TINY-3084
    Changed formatting menus so they are registered and made the align toolbar button use an icon instead of text #TINY-2880
    Fixed blank rel_list values throwing an exception in the link plugin #TINY-3149
Version 5.0.0-rc-1 (2019-01-08)
    Updated the font select dropdown logic to try to detect the system font stack and show "System Font" as the font name #TINY-2710
    Fixed readonly mode not fully disabling editing content #TINY-2287
    Updated the autocompleter to only show when it has matched items #TINY-2350
    Added editor settings functionality to specify title attributes for toolbar groups #TINY-2690
    Added icons instead of button text to improve Search and Replace dialog footer appearance #TINY-2654
    Added `tox-dialog__table` instead of `mce-table-striped` class to enhance Help dialog appearance #TINY-2360
    Added title attribute to iframes so, screen readers can announce iframe labels #TINY-2692
    Updated SizeInput labels to "Height" and "Width" instead of Dimensions #TINY-2833
    Fixed accessibility issues with the font select, font size, style select and format select toolbar dropdowns #TINY-2713
    Fixed accessibility issues with split dropdowns #TINY-2697
    Added a wordcount menu item, that defaults to appearing in the tools menu #TINY-2877
    Fixed the legacyoutput plugin to be compatible with TinyMCE 5.0 #TINY-2301
    Updated the build process to minify and generate ASCII only output for the emoticons database #TINY-2744
    Fixed icons not showing correctly in the autocompleter popup #TINY-3029
    Fixed an issue where preview wouldn't show anything in Edge under certain circumstances #TINY-3035
    Fixed the height being incorrectly calculated for the autoresize plugin #TINY-2807
Version 5.0.0-beta-1 (2018-11-30)
    Changed the name of the "inlite" plugin to "quickbars" #TINY-2831
    Fixed an inline mode issue where the save plugin upon saving can cause content loss #TINY-2659
    Changed the background color icon to highlight background icon #TINY-2258
    Added a new `addNestedMenuItem()` UI registry function and changed all nested menu items to use the new registry functions #TINY-2230
    Changed Help dialog to be accessible to screen readers #TINY-2687
    Changed the color swatch to save selected custom colors to local storage for use across sessions #TINY-2722
    Added title attribute to color swatch colors #TINY-2669
    Added anchorbar component to anchor inline toolbar dialogs to instead of the toolbar #TINY-2040
    Added support for toolbar<n> and toolbar array config options to be squashed into a single toolbar and not create multiple toolbars #TINY-2195
    Added error handling for when forced_root_block config option is set to true #TINY-2261
    Added functionality for the removed_menuitems config option #TINY-2184
    Fixed an issue in IE 11 where calling selection.getContent() would return an empty string when the editor didn't have focus #TINY-2325
    Added the ability to use a string to reference menu items in menu buttons and submenu items #TINY-2253
    Removed compat3x plugin #TINY-2815
    Changed `WindowManager` API - methods `getParams`, `setParams` and `getWindows`, and the legacy `windows` property, have been removed. `alert` and `confirm` dialogs are no longer tracked in the window list. #TINY-2603
Version 5.0.0-preview-4 (2018-11-12)
    Fixed distraction free plugin #AP-470
    Removed the tox-custom-editor class that was added to the wrapping element of codemirror #TINY-2211
    Fixed contents of the input field being selected on focus instead of just recieving an outline highlight #AP-464
    Added width and height placeholder text to image and media dialog dimensions input #AP-296
    Fixed styling issues with dialogs and menus in IE 11 #AP-456
    Fixed custom style format control not honoring custom formats #AP-393
    Fixed context menu not appearing when clicking an image with a caption #AP-382
    Fixed directionality of UI when using an RTL language #AP-423
    Fixed page responsiveness with multiple inline editors #AP-430
    Added the ability to keyboard navigate through menus, toolbars, sidebar and the status bar sequentially #AP-381
    Fixed empty toolbar groups appearing through invalid configuration of the `toolbar` property #AP-450
    Fixed text not being retained when updating links through the link dialog #AP-293
    Added translation capability back to the editor's UI #AP-282
    Fixed edit image context menu, context toolbar and toolbar items being incorrectly enabled when selecting invalid images #AP-323
    Fixed emoji type ahead being shown when typing URLs #AP-366
    Fixed toolbar configuration properties incorrectly expecting string arrays instead of strings #AP-342
    Changed the editor resize handle so that it should be disabled when the autoresize plugin is turned on #AP-424
    Fixed the block formatting toolbar item not showing a "Formatting" title when there is no selection #AP-321
    Fixed clicking disabled toolbar buttons hiding the toolbar in inline mode #AP-380
    Fixed `EditorResize` event not being fired upon editor resize #AP-327
    Fixed tables losing styles when updating through the dialog #AP-368
    Fixed context toolbar positioning to be more consistent near the edges of the editor #AP-318
    Added `label` component type for dialogs to group components under a label
    Fixed table of contents plugin now works with v5 toolbar APIs correctly #AP-347
    Fixed the `link_context_toolbar` configuration not disabling the context toolbar #AP-458
    Fixed the link context toolbar showing incorrect relative links #AP-435
    Fixed the alignment of the icon in alert banner dialog components #TINY-2220
    Changed UI text for microcopy improvements #TINY-2281
    Fixed the visual blocks and visual char menu options not displaying their toggled state #TINY-2238
    Fixed the editor not displaying as fullscreen when toggled #TINY-2237
Version 5.0.0-preview-3 (2018-10-18)
    Changed editor layout to use modern CSS properties over manually calculating dimensions #AP-324
    Changed `autoresize_min_height` and `autoresize_max_height` configurations to `min_height` and `max_height` #AP-324
    Fixed bugs with editor width jumping when resizing and the iframe not resizing to smaller than 150px in height #AP-324
    Fixed mobile theme bug that prevented the editor from loading #AP-404
    Fixed long toolbar groups extending outside of the editor instead of wrapping
    Changed `Whole word` label in Search and Replace dialog to `Find whole words only` #AP-387
    Fixed dialog titles so they are now proper case #AP-384
    Fixed color picker default to be #000000 instead of #ff00ff #AP-216
    Fixed "match case" option on the Find and Replace dialog is no longer selected by default #AP-298
    Fixed vertical alignment of toolbar icons #DES-134
    Fixed toolbar icons not appearing on IE11 #DES-133
Version 5.0.0-preview-2 (2018-10-10)
    Changed configuration of color options has been simplified to `color_map`, `color_cols`, and `custom_colors` #AP-328
    Added swatch is now shown for colorinput fields, instead of the colorpicker directly #AP-328
    Removed `colorpicker` plugin, it is now in the theme #AP-328
    Removed `textcolor` plugin, it is now in the theme #AP-328
    Fixed styleselect not updating the displayed item as the cursor moved #AP-388
    Changed `height` configuration to apply to the editor frame (including menubar, toolbar, status bar) instead of the content area #AP-324
    Added fontformats and fontsizes menu items #AP-390
    Fixed preview iframe not expanding to the dialog size #AP-252
    Fixed 'meta' shortcuts not translated into platform-specific text #AP-270
    Fixed tabbed dialogs (Charmap and Emoticons) shrinking when no search results returned
    Fixed a bug where alert banner icons were not retrieved from icon pack. #AP-330
    Fixed component styles to flex so they fill large dialogs. #AP-252
    Fixed editor flashing unstyled during load (still in progress). #AP-349
Version 5.0.0-preview-1 (2018-10-01)
    Developer preview 1
    Initial list of features and changes is available at https://tiny.cloud/docs-preview/release-notes/new-features/
Version 4.9.3 (2019-01-31)
    Added a visualchars_default_state setting to the Visualchars Plugin. Patch contributed by mat3e.
    Fixed a bug where scrolling on a page with more than one editor would cause a ResizeWindow event to fire. #TINY-3247
    Fixed a bug where if a plugin threw an error during initialisation the whole editor would fail to load. #TINY-3243
    Fixed a bug where getContent would include bogus elements when valid_elements setting was set up in a specific way. #TINY-3213
    Fixed a bug where only a few function key names could be used when creating keyboard shortcuts. #TINY-3146
    Fixed a bug where it wasn't possible to enter spaces into an editor after pressing shift+enter. #TINY-3099
    Fixed a bug where no caret would be rendered after backspacing to a contenteditable false element. #TINY-2998
    Fixed a bug where deletion to/from indented lists would leave list fragments in the editor. #TINY-2981
Version 4.9.2 (2018-12-17)
    Fixed a bug with pressing the space key on IE 11 would result in nbsp characters being inserted between words at the end of a block. #TINY-2996
    Fixed a bug where character composition using quote and space on US International keyboards would produce a space instead of a quote. #TINY-2999
    Fixed a bug where remove format wouldn't remove the inner most inline element in some situations. #TINY-2982
    Fixed a bug where outdenting an list item would affect attributes on other list items within the same list. #TINY-2971
    Fixed a bug where the DomParser filters wouldn't be applied for elements created when parsing invalid html. #TINY-2978
    Fixed a bug where setProgressState wouldn't automatically close floating ui elements like menus. #TINY-2896
    Fixed a bug where it wasn't possible to navigate out of a figcaption element using the arrow keys. #TINY-2894
    Fixed a bug where enter key before an image inside a link would remove the image. #TINY-2780
Version 4.9.1 (2018-12-04)
    Added functionality to insert html to the replacement feature of the Textpattern Plugin. #TINY-2839
    Fixed a bug where `editor.selection.getContent({format: 'text'})` didn't work as expected in IE11 on an unfocused editor. #TINY-2862
    Fixed a bug in the Textpattern Plugin where the editor would get an incorrect selection after inserting a text pattern on Safari. #TINY-2838
    Fixed a bug where the space bar didn't work correctly in editors with the forced_root_block setting set to false. #TINY-2816
Version 4.9.0 (2018-11-27)
    Added a replace feature to the Textpattern Plugin. #TINY-1908
    Added functionality to the Lists Plugin that improves the indentation logic. #TINY-1790
    Fixed a bug where it wasn't possible to delete/backspace when the caret was between a contentEditable=false element and a BR. #TINY-2372
    Fixed a bug where copying table cells without a text selection would fail to copy anything. #TINY-1789
    Implemented missing `autosave_restore_when_empty` functionality in the Autosave Plugin. Patch contributed by gzzo. #GH-4447
    Reduced insertion of unnecessary nonbreaking spaces in the editor. #TINY-1879
Version 4.8.5 (2018-10-30)
    Added a content_css_cors setting to the editor that adds the crossorigin="anonymous" attribute to link tags added by the StyleSheetLoader. #TINY-1909
    Fixed a bug where trying to remove formatting with a collapsed selection range would throw an exception. #GH-4636
    Fixed a bug in the image plugin that caused updating figures to split contenteditable elements. #GH-4563
    Fixed a bug that was causing incorrect viewport calculations for fixed position UI elements. #TINY-1897
    Fixed a bug where inline formatting would cause the delete key to do nothing. #TINY-1900
Version 4.8.4 (2018-10-23)
    Added support for the HTML5 `main` element. #TINY-1877
    Changed the keyboard shortcut to move focus to contextual toolbars to Ctrl+F9. #TINY-1812
    Fixed a bug where content css could not be loaded from another domain. #TINY-1891
    Fixed a bug on FireFox where the cursor would get stuck between two contenteditable false inline elements located inside of the same block element divided by a BR. #TINY-1878
    Fixed a bug with the insertContent method where nonbreaking spaces would be inserted incorrectly. #TINY-1868
    Fixed a bug where the toolbar of the inline editor would not be visible in some scenarios. #TINY-1862
    Fixed a bug where removing the editor while more than one notification was open would throw an error. #TINY-1845
    Fixed a bug where the menubutton would be rendered on top of the menu if the viewport didn't have enough height. #TINY-1678
    Fixed a bug with the annotations api where annotating collapsed selections caused problems. #TBS-2449
    Fixed a bug where wbr elements were being transformed into whitespace when using the Paste Plugin's paste as text setting. #GH-4638
    Fixed a bug where the Search and Replace didn't replace spaces correctly. #GH-4632
    Fixed a bug with sublist items not persisting selection. #GH-4628
    Fixed a bug with mceInsertRawHTML command not working as expected. #GH-4625
Version 4.8.3 (2018-09-13)
    Fixed a bug where the Wordcount Plugin didn't correctly count words within tables on IE11. #TINY-1770
    Fixed a bug where it wasn't possible to move the caret out of a table on IE11 and Firefox. #TINY-1682
    Fixed a bug where merging empty blocks didn't work as expected, sometimes causing content to be deleted. #TINY-1781
    Fixed a bug where the Textcolor Plugin didn't show the correct current color. #TINY-1810
    Fixed a bug where clear formatting with a collapsed selection would sometimes clear formatting from more content than expected. #TINY-1813 #TINY-1821
    Fixed a bug with the Table Plugin where it wasn't possible to keyboard navigate to the caption. #TINY-1818
Version 4.8.2 (2018-08-09)
    Moved annotator from "experimental" to "annotator" object on editor. #TBS-2398
    Improved the multiclick normalization across browsers. #TINY-1788
    Fixed a bug where running getSelectedBlocks with a collapsed selection between block elements would produce incorrect results. #TINY-1787
    Fixed a bug where the ScriptLoaders loadScript method would not work as expected in FireFox when loaded on the same page as a ShadowDOM polyfill. #TINY-1786
    Removed reference to ShadowDOM event.path as Blink based browsers now support event.composedPath. #TINY-1785
    Fixed a bug where a reference to localStorage would throw an "access denied" error in IE11 with strict security settings. #TINY-1782
    Fixed a bug where pasting using the toolbar button on an inline editor in IE11 would cause a looping behaviour. #TINY-1768
Version 4.8.1 (2018-07-26)
    Fixed a bug where the content of inline editors was being cleaned on every call of `editor.save()`. #TINY-1783
    Fixed a bug where the arrow of the Inlite Theme toolbar was being rendered incorrectly in RTL mode. #TINY-1776
    Fixed a bug with the Paste Plugin where pasting after inline contenteditable false elements moved the caret to the end of the line. #TINY-1758
Version 4.8.0 (2018-06-27)
    Added new "experimental" object in editor, with initial Annotator API. #TBS-2374
    Fixed a bug where deleting paragraphs inside of table cells would delete the whole table cell. #TINY-1759
    Fixed a bug in the Table Plugin where removing row height set on the row properties dialog did not update the table. #TINY-1730
    Fixed a bug with the font select toolbar item didn't update correctly. #TINY-1683
    Fixed a bug where all bogus elements would not be deleted when removing an inline editor. #TINY-1669
Version 4.7.13 (2018-05-16)
    Fixed a bug where Edge 17 wouldn't be able to select images or tables. #TINY-1679
    Fixed issue where whitespace wasn't preserved when the editor was initialized on pre elements. #TINY-1649
    Fixed a bug with the fontselect dropdowns throwing an error if the editor was hidden in Firefox. #TINY-1664
    Fixed a bug where it wasn't possible to merge table cells on IE 11. #TINY-1671
    Fixed a bug where textcolor wasn't applying properly on IE 11 in some situations. #TINY-1663
    Fixed a bug where the justifyfull command state wasn't working correctly. #TINY-1677
    Fixed a bug where the styles wasn't updated correctly when resizing some tables. #TINY-1668
    Added missing code menu item from the default menu config. #TINY-1648
    Added new align button for combining the separate align buttons into a menu button. #TINY-1652
Version 4.7.12 (2018-05-03)
    Added an option to filter out image svg data urls.
    Added support for html5 details and summary elements.
    Changed so the mce-abs-layout-item css rule targets html instead of body. Patch contributed by nazar-pc.
    Fixed a bug where the "read" step on the mobile theme was still present on android mobile browsers.
    Fixed a bug where all images in the editor document would reload on any editor change.
    Fixed a bug with the Table Plugin where ObjectResized event wasn't being triggered on column resize.
    Fixed so the selection is set to the first suitable caret position after editor.setContent called.
    Fixed so links with xlink:href attributes are filtered correctly to prevent XSS.
    Fixed a bug on IE11 where pasting content into an inline editor initialized on a heading element would create new editable elements.
    Fixed a bug where readonly mode would not work as expected when the editor contained contentEditable=true elements.
    Fixed a bug where the Link Plugin would throw an error when used together with the webcomponents polyfill. Patch contributed by 4esnog.
    Fixed a bug where the "Powered by TinyMCE" branding link would break on XHTML pages. Patch contributed by tistre.
    Fixed a bug where the same id would be used in the blobcache for all pasted images. Patch contributed by thorn0.
Version 4.7.11 (2018-04-11)
    Added a new imagetools_credentials_hosts option to the Imagetools Plugin.
    Fixed a bug where toggling a list containing empty LIs would throw an error. Patch contributed by bradleyke.
    Fixed a bug where applying block styles to a text with the caret at the end of the paragraph would select all text in the paragraph.
    Fixed a bug where toggling on the Spellchecker Plugin would trigger isDirty on the editor.
    Fixed a bug where it was possible to enter content into selection bookmark spans.
    Fixed a bug where if a non paragraph block was configured in forced_root_block the editor.getContent method would return incorrect values with an empty editor.
    Fixed a bug where dropdown menu panels stayed open and fixed in position when dragging dialog windows.
    Fixed a bug where it wasn't possible to extend table cells with the space button in Safari.
    Fixed a bug where the setupeditor event would thrown an error when using the Compat3x Plugin.
    Fixed a bug where an error was thrown in FontInfo when called on a detached element.
Version 4.7.10 (2018-04-03)
    Removed the "read" step from the mobile theme.
    Added normalization of triple clicks across browsers in the editor.
    Added a `hasFocus` method to the editor that checks if the editor has focus.
    Added correct icon to the Nonbreaking Plugin menu item.
    Fixed so the `getContent`/`setContent` methods work even if the editor is not initialized.
    Fixed a bug with the Media Plugin where query strings were being stripped from youtube links.
    Fixed a bug where image styles were changed/removed when opening and closing the Image Plugin dialog.
    Fixed a bug in the Table Plugin where some table cell styles were not correctly added to the content html.
    Fixed a bug in the Spellchecker Plugin where it wasn't possible to change the spellchecker language.
    Fixed so the the unlink action in the Link Plugin has a menu item and can be added to the contextmenu.
    Fixed a bug where it wasn't possible to keyboard navigate to the start of an inline element on a new line within the same block element.
    Fixed a bug with the Text Color Plugin where if used with an inline editor located at the bottom of the screen the colorpicker could appear off screen.
    Fixed a bug with the UndoManager where undo levels were being added for nbzwsp characters.
    Fixed a bug with the Table Plugin where the caret would sometimes be lost when keyboard navigating up through a table.
    Fixed a bug where FontInfo.getFontFamily would throw an error when called on a removed editor.
    Fixed a bug in Firefox where undo levels were not being added correctly for some specific operations.
    Fixed a bug where initializing an inline editor inside of a table would make the whole table resizeable.
    Fixed a bug where the fake cursor that appears next to tables on Firefox was positioned incorrectly when switching to fullscreen.
    Fixed a bug where zwsp's weren't trimmed from the output from `editor.getContent({ format: 'text' })`.
    Fixed a bug where the fontsizeselect/fontselect toolbar items showed the body info rather than the first possible caret position info on init.
    Fixed a bug where it wasn't possible to select all content if the editor only contained an inline boundary element.
    Fixed a bug where `content_css` urls with query strings wasn't working.
    Fixed a bug in the Table Plugin where some table row styles were removed when changing other styles in the row properties dialog.
Version 4.7.9 (2018-02-27)
    Fixed a bug where the editor target element didn't get the correct style when removing the editor.
Version 4.7.8 (2018-02-26)
    Fixed an issue with the Help Plugin where the menuitem name wasn't lowercase.
    Fixed an issue on MacOS where text and bold text did not have the same line-height in the autocomplete dropdown in the Link Plugin dialog.
    Fixed a bug where the "paste as text" option in the Paste Plugin didn't work.
    Fixed a bug where dialog list boxes didn't get positioned correctly in documents with scroll.
    Fixed a bug where the Inlite Theme didn't use the Table Plugin api to insert correct tables.
    Fixed a bug where the Inlite Theme panel didn't hide on blur in a correct way.
    Fixed a bug where placing the cursor before a table in Firefox would scroll to the bottom of the table.
    Fixed a bug where selecting partial text in table cells with rowspans and deleting would produce faulty tables.
    Fixed a bug where the Preview Plugin didn't work on Safari due to sandbox security.
    Fixed a bug where table cell selection using the keyboard threw an error.
    Fixed so the font size and font family doesn't toggle the text but only sets the selected format on the selected text.
    Fixed so the built-in spellchecking on Chrome and Safari creates an undo level when replacing words.
Version 4.7.7 (2018-02-19)
    Added a border style selector to the advanced tab of the Image Plugin.
    Added better controls for default table inserted by the Table Plugin.
    Added new `table_responsive_width` option to the Table Plugin that controls whether to use pixel or percentage widths.
    Fixed a bug where the Link Plugin text didn't update when a URL was pasted using the context menu.
    Fixed a bug with the Spellchecker Plugin where using "Add to dictionary" in the context menu threw an error.
    Fixed a bug in the Media Plugin where the preview node for iframes got default width and height attributes that interfered with width/height styles.
    Fixed a bug where backslashes were being added to some font family names in Firefox in the fontselect toolbar item.
    Fixed a bug where errors would be thrown when trying to remove an editor that had not yet been fully initialized.
    Fixed a bug where the Imagetools Plugin didn't update the images atomically.
    Fixed a bug where the Fullscreen Plugin was throwing errors when being used on an inline editor.
    Fixed a bug where drop down menus weren't positioned correctly in inline editors on scroll.
    Fixed a bug with a semicolon missing at the end of the bundled javascript files.
    Fixed a bug in the Table Plugin with cursor navigation inside of tables where the cursor would sometimes jump into an incorrect table cells.
    Fixed a bug where indenting a table that is a list item using the "Increase indent" button would create a nested table.
    Fixed a bug where text nodes containing only whitespace were being wrapped by paragraph elements.
    Fixed a bug where whitespace was being inserted after br tags inside of paragraph tags.
    Fixed a bug where converting an indented paragraph to a list item would cause the list item to have extra padding.
    Fixed a bug where Copy/Paste in an editor with a lot of content would cause the editor to scroll to the top of the content in IE11.
    Fixed a bug with a memory leak in the DragHelper. Path contributed by ben-mckernan.
    Fixed a bug where the advanced tab in the Media Plugin was being shown even if it didn't contain anything. Patch contributed by gabrieeel.
    Fixed an outdated eventname in the EventUtils. Patch contributed by nazar-pc.
    Fixed an issue where the Json.parse function would throw an error when being used on a page with strict CSP settings.
    Fixed so you can place the curser before and after table elements within the editor in Firefox and Edge/IE.
Version 4.7.6 (2018-01-29)
    Fixed a bug in the jquery integration where it threw an error saying that "global is not defined".
    Fixed a bug where deleting a table cell whose previous sibling was set to contenteditable false would create a corrupted table.
    Fixed a bug where highlighting text in an unfocused editor did not work correctly in IE11/Edge.
    Fixed a bug where the table resize handles were not being repositioned when activating the Fullscreen Plugin.
    Fixed a bug where the Imagetools Plugin dialog didn't honor editor RTL settings.
    Fixed a bug where block elements weren't being merged correctly if you deleted from after a contenteditable false element to the beginning of another block element.
    Fixed a bug where TinyMCE didn't work with module loaders like webpack.
Version 4.7.5 (2018-01-22)
    Fixed bug with the Codesample Plugin where it wasn't possible to edit codesamples when the editor was in inline mode.
    Fixed bug where focusing on the status bar broke the keyboard navigation functionality.
    Fixed bug where an error would be thrown on Edge by the Table Plugin when pasting using the PowerPaste Plugin.
    Fixed bug in the Table Plugin where selecting row border style from the dropdown menu in advanced row properties would throw an error.
    Fixed bug with icons being rendered incorrectly on Chrome on Mac OS.
    Fixed bug in the Textcolor Plugin where the font color and background color buttons wouldn't trigger an ExecCommand event.
    Fixed bug in the Link Plugin where the url field wasn't forced LTR.
    Fixed bug where the Nonbreaking Plugin incorrectly inserted spaces into tables.
    Fixed bug with the inline theme where the toolbar wasn't repositioned on window resize.
Version 4.7.4 (2017-12-05)
    Fixed bug in the Nonbreaking Plugin where the nonbreaking_force_tab setting was being ignored.
    Fixed bug in the Table Plugin where changing row height incorrectly converted column widths to pixels.
    Fixed bug in the Table Plugin on Edge and IE11 where resizing the last column after resizing the table would cause invalid column heights.
    Fixed bug in the Table Plugin where keyboard navigation was not normalized between browsers.
    Fixed bug in the Table Plugin where the colorpicker button would show even without defining the colorpicker_callback.
    Fixed bug in the Table Plugin where it wasn't possible to set the cell background color.
    Fixed bug where Firefox would throw an error when intialising an editor on an element that is hidden or not yet added to the DOM.
    Fixed bug where Firefox would throw an error when intialising an editor inside of a hidden iframe.
Version 4.7.3 (2017-11-23)
    Added functionality to open the Codesample Plugin dialog when double clicking on a codesample. Patch contributed by dakuzen.
    Fixed bug where undo/redo didn't work correctly with some formats and caret positions.
    Fixed bug where the color picker didn't show up in Table Plugin dialogs.
    Fixed bug where it wasn't possible to change the width of a table through the Table Plugin dialog.
    Fixed bug where the Charmap Plugin couldn't insert some special characters.
    Fixed bug where editing a newly inserted link would not actually edit the link but insert a new link next to it.
    Fixed bug where deleting all content in a table cell made it impossible to place the caret into it.
    Fixed bug where the vertical alignment field in the Table Plugin cell properties dialog didn't do anything.
    Fixed bug where an image with a caption showed two sets of resize handles in IE11.
    Fixed bug where pressing the enter button inside of an h1 with contenteditable set to true would sometimes produce a p tag.
    Fixed bug with backspace not working as expected before a noneditable element.
    Fixed bug where operating on tables with invalid rowspans would cause an error to be thrown.
    Fixed so a real base64 representation of the image is available on the blobInfo that the images_upload_handler gets called with.
    Fixed so the image upload tab is available when the images_upload_handler is defined (and not only when the images_upload_url is defined).
Version 4.7.2 (2017-11-07)
    Added newly rewritten Table Plugin.
    Added support for attributes with colon in valid_elements and addValidElements.
    Added support for dailymotion short url in the Media Plugin. Patch contributed by maat8.
    Added support for converting to half pt when converting font size from px to pt. Patch contributed by danny6514.
    Added support for location hash to the Autosave plugin to make it work better with SPAs using hash routing.
    Added support for merging table cells when pasting a table into another table.
    Changed so the language packs are only loaded once. Patch contributed by 0xor1.
    Simplified the css for inline boundaries selection by switching to an attribute selector.
    Fixed bug where an error would be thrown on editor initialization if the window.getSelection() returned null.
    Fixed bug where holding down control or alt keys made the keyboard navigation inside an inline boundary not work as expected.
    Fixed bug where applying formats in IE11 produced extra, empty paragraphs in the editor.
    Fixed bug where the Word Count Plugin didn't count some mathematical operators correctly.
    Fixed bug where removing an inline editor removed the element that the editor had been initialized on.
    Fixed bug where setting the selection to the end of an editable container caused some formatting problems.
    Fixed bug where an error would be thrown sometimes when an editor was removed because of the selection bookmark was being stored asynchronously.
    Fixed a bug where an editor initialized on an empty list did not contain any valid cursor positions.
    Fixed a bug with the Context Menu Plugin and webkit browsers on Mac where right-clicking inside a table would produce an incorrect selection.
    Fixed bug where the Image Plugin constrain proportions setting wasn't working as expected.
    Fixed bug where deleting the last character in a span with decorations produced an incorrect element when typing.
    Fixed bug where focusing on inline editors made the toolbar flicker when moving between elements quickly.
    Fixed bug where the selection would be stored incorrectly in inline editors when the mouseup event was fired outside the editor body.
    Fixed bug where toggling bold at the end of an inline boundary would toggle off the whole word.
    Fixed bug where setting the skin to false would not stop the loading of some skin css files.
    Fixed bug in mobile theme where pinch-to-zoom would break after exiting the editor.
    Fixed bug where sublists of a fully selected list would not be switched correctly when changing list style.
    Fixed bug where inserting media by source would break the UndoManager.
    Fixed bug where inserting some content into the editor with a specific selection would replace some content incorrectly.
    Fixed bug where selecting all content with ctrl+a in IE11 caused problems with untoggling some formatting.
    Fixed bug where the Search and Replace Plugin left some marker spans in the editor when undoing and redoing after replacing some content.
    Fixed bug where the editor would not get a scrollbar when using the Fullscreen and Autoresize plugins together.
    Fixed bug where the font selector would stop working correctly after selecting fonts three times.
    Fixed so pressing the enter key inside of an inline boundary inserts a br after the inline boundary element.
    Fixed a bug where it wasn't possible to use tab navigation inside of a table that was inside of a list.
    Fixed bug where end_container_on_empty_block would incorrectly remove elements.
    Fixed bug where content_styles weren't added to the Preview Plugin iframe.
    Fixed so the beforeSetContent/beforeGetContent events are preventable.
    Fixed bug where changing height value in Table Plugin advanced tab didn't do anything.
    Fixed bug where it wasn't possible to remove formatting from content in beginning of table cell.
Version 4.7.1 (2017-10-09)
    Fixed bug where theme set to false on an inline editor produced an extra div element after the target element.
    Fixed bug where the editor drag icon was misaligned with the branding set to false.
    Fixed bug where doubled menu items were not being removed as expected with the removed_menuitems setting.
    Fixed bug where the Table of contents plugin threw an error when initialized.
    Fixed bug where it wasn't possible to add inline formats to text selected right to left.
    Fixed bug where the paste from plain text mode did not work as expected.
    Fixed so the style previews do not set color and background color when selected.
    Fixed bug where the Autolink plugin didn't work as expected with some formats applied on an empty editor.
    Fixed bug where the Textpattern plugin were throwing errors on some patterns.
    Fixed bug where the Save plugin saved all editors instead of only the active editor. Patch contributed by dannoe.
Version 4.7.0 (2017-10-03)
    Added new mobile ui that is specifically designed for mobile devices.
    Updated the default skin to be more modern and white since white is preferred by most implementations.
    Restructured the default menus to be more similar to common office suites like Google Docs.
    Fixed so theme can be set to false on both inline and iframe editor modes.
    Fixed bug where inline editor would add/remove the visualblocks css multiple times.
    Fixed bug where selection wouldn't be properly restored when editor lost focus and commands where invoked.
    Fixed bug where toc plugin would generate id:s for headers even though a toc wasn't inserted into the content.
    Fixed bug where is wasn't possible to drag/drop contents within the editor if paste_data_images where set to true.
    Fixed bug where getParam and close in WindowManager would get the first opened window instead of the last opened window.
    Fixed bug where delete would delete between cells inside a table in Firefox.
Version 4.6.7 (2017-09-18)
    Fixed bug where paste wasn't working in IOS.
    Fixed bug where the Word Count Plugin didn't count some mathematical operators correctly.
    Fixed bug where inserting a list in a table caused the cell to expand in height.
    Fixed bug where pressing enter in a list located inside of a table deleted list items instead of inserting new list item.
    Fixed bug where copy and pasting table cells produced inconsistent results.
    Fixed bug where initializing an editor with an ID of 'length' would throw an exception.
    Fixed bug where it was possible to split a non merged table cell.
    Fixed bug where copy and pasting a list with a very specific selection into another list would produce a nested list.
    Fixed bug where copy and pasting ordered lists sometimes produced unordered lists.
    Fixed bug where padded elements inside other elements would be treated as empty.
    Added some missing translations to Image, Link and Help plugins.
    Fixed so you can resize images inside a figure element.
    Fixed bug where an inline TinyMCE editor initialized on a table did not set selection on load in Chrome.
    Fixed the positioning of the inlite toolbar when the target element wasn't big enough to fit the toolbar.
Version 4.6.6 (2017-08-30)
    Fixed so that notifications wrap long text content instead of bleeding outside the notification element.
    Fixed so the content_style css is added after the skin and custom stylesheets.
    Fixed bug where it wasn't possible to remove a table with the Cut button.
    Fixed bug where the center format wasn't getting the same font size as the other formats in the format preview.
    Fixed bug where the wordcount plugin wasn't counting hyphenated words correctly.
    Fixed bug where all content pasted into the editor was added to the end of the editor.
    Fixed bug where enter keydown on list item selection only deleted content and didn't create a new line.
    Fixed bug where destroying the editor while the content css was still loading caused error notifications on Firefox.
    Fixed bug where undoing cut operation in IE11 left some unwanted html in the editor content.
    Fixed bug where enter keydown would throw an error in IE11.
    Fixed bug where duplicate instances of an editor were added to the editors array when using the createEditor API.
    Fixed bug where the formatter applied formats on the wrong content when spellchecker was activated.
    Fixed bug where switching formats would reset font size on child nodes.
    Fixed bug where the table caption element weren't always the first descendant to the table tag.
    Fixed bug where pasting some content into the editor on chrome some newlines were removed.
    Fixed bug where it wasn't possible to remove a list if a list item was a table element.
    Fixed bug where copy/pasting partial selections of tables wouldn't produce a proper table.
    Fixed bug where the searchreplace plugin could not find consecutive spaces.
    Fixed bug where background color wasn't applied correctly on some partially selected contents.
Version 4.6.5 (2017-08-02)
    Added new inline_boundaries_selector that allows you to specify the elements that should have boundaries.
    Added new local upload feature this allows the user to upload images directly from the image dialog.
    Added a new api for providing meta data for plugins. It will show up in the help dialog if it's provided.
    Fixed so that the notifications created by the notification manager are more screen reader accessible.
    Fixed bug where changing the list format on multiple selected lists didn't change all of the lists.
    Fixed bug where the nonbreaking plugin would insert multiple undo levels when pressing the tab key.
    Fixed bug where delete/backspace wouldn't render a caret when all editor contents where deleted.
    Fixed bug where delete/backspace wouldn't render a caret if the deleted element was a single contentEditable false element.
    Fixed bug where the wordcount plugin wouldn't count words correctly if word where typed after applying a style format.
    Fixed bug where the wordcount plugin would count mathematical formulas as multiple words for example 1+1=2.
    Fixed bug where formatting of triple clicked blocks on Chrome/Safari would result in styles being added outside the visual selection.
    Fixed bug where paste would add the contents to the end of the editor area when inline mode was used.
    Fixed bug where toggling off bold formatting on text entered in a new paragraph would add an extra line break.
    Fixed bug where autolink plugin would only produce a link on every other consecutive link on Firefox.
    Fixed bug where it wasn't possible to select all contents if the content only had one pre element.
    Fixed bug where sizzle would produce lagging behavior on some sites due to repaints caused by feature detection.
    Fixed bug where toggling off inline formats wouldn't include the space on selected contents with leading or trailing spaces.
    Fixed bug where the cut operation in UI wouldn't work in Chrome.
    Fixed bug where some legacy editor initialization logic would throw exceptions about editor settings not being defined.
    Fixed bug where it wasn't possible to apply text color to links if they where part of a non collapsed selection.
    Fixed bug where an exception would be thrown if the user selected a video element and then moved the focus outside the editor.
    Fixed bug where list operations didn't work if there where block elements inside the list items.
    Fixed bug where applying block formats to lists wrapped in block elements would apply to all elements in that wrapped block.
Version 4.6.4 (2017-06-13)
    Fixed bug where the editor would move the caret when clicking on the scrollbar next to a content editable false block.
    Fixed bug where the text color select dropdowns wasn't placed correctly when they didn't fit the width of the screen.
    Fixed bug where the default editor line height wasn't working for mixed font size contents.
    Fixed bug where the content css files for inline editors were loaded multiple times for multiple editor instances.
    Fixed bug where the initial value of the font size/font family dropdowns wasn't displayed.
    Fixed bug where the I18n api was not supporting arrays as the translation replacement values.
    Fixed bug where chrome would display "The given range isn't in document." errors for invalid ranges passed to setRng.
    Fixed bug where the compat3x plugin wasn't working since the global tinymce references wasn't resolved correctly.
    Fixed bug where the preview plugin wasn't encoding the base url passed into the iframe contents producing a xss bug.
    Fixed bug where the dom parser/serializer wasn't handling some special elements like noframes, title and xmp.
    Fixed bug where the dom parser/serializer wasn't handling cdata sections with comments inside.
    Fixed bug where the editor would scroll to the top of the editable area if a dialog was closed in inline mode.
    Fixed bug where the link dialog would not display the right rel value if rel_list was configured.
    Fixed bug where the context menu would select images on some platforms but not others.
    Fixed bug where the filenames of images were not retained on dragged and drop into the editor from the desktop.
    Fixed bug where the paste plugin would misrepresent newlines when pasting plain text and having forced_root_block configured.
    Fixed so that the error messages for the imagetools plugin is more human readable.
    Fixed so the internal validate setting for the parser/serializer can't be set from editor initialization settings.
Version 4.6.3 (2017-05-30)
    Fixed bug where the arrow keys didn't work correctly when navigating on nested inline boundary elements.
    Fixed bug where delete/backspace didn't work correctly on nested inline boundary elements.
    Fixed bug where image editing didn't work on subsequent edits of the same image.
    Fixed bug where charmap descriptions wouldn't properly wrap if they exceeded the width of the box.
    Fixed bug where the default image upload handler only accepted 200 as a valid http status code.
    Fixed so rel on target=_blank links gets forced with only noopener instead of both noopener and noreferrer.
Version 4.6.2 (2017-05-23)
    Fixed bug where the SaxParser would run out of memory on very large documents.
    Fixed bug with formatting like font size wasn't applied to del elements.
    Fixed bug where various api calls would be throwing exceptions if they where invoked on a removed editor instance.
    Fixed bug where the branding position would be incorrect if the editor was inside a hidden tab and then later showed.
    Fixed bug where the color levels feature in the imagetools dialog wasn't working properly.
    Fixed bug where imagetools dialog wouldn't pre-load images from CORS domains, before trying to prepare them for editing.
    Fixed bug where the tab key would move the caret to the next table cell if being pressed inside a list inside a table.
    Fixed bug where the cut/copy operations would loose parent context like the current format etc.
    Fixed bug with format preview not working on invalid elements excluded by valid_elements.
    Fixed bug where blocks would be merged in incorrect order on backspace/delete.
    Fixed bug where zero length text nodes would cause issues with the undo logic if there where iframes present.
    Fixed bug where the font size/family select lists would throw errors if the first node was a comment.
    Fixed bug with csp having to allow local script evaluation since it was used to detect global scope.
    Fixed bug where CSP required a relaxed option for javascript: URLs in unsupported legacy browsers.
    Fixed bug where a fake caret would be rendered for td with the contenteditable=false.
    Fixed bug where typing would be blocked on IE 11 when within a nested contenteditable=true/false structure.
Version 4.6.1 (2017-05-10)
    Added configuration option to list plugin to disable tab indentation.
    Fixed bug where format change on very specific content could cause the selection to change.
    Fixed bug where TinyMCE could not be lazyloaded through jquery integration.
    Fixed bug where entities in style attributes weren't decoded correctly on paste in webkit.
    Fixed bug where fontsize_formats option had been renamed incorrectly.
    Fixed bug with broken backspace/delete behaviour between contenteditable=false blocks.
    Fixed bug where it wasn't possible to backspace to the previous line with the inline boundaries functionality turned on.
    Fixed bug where is wasn't possible to move caret left and right around a linked image with the inline boundaries functionality turned on.
    Fixed bug where pressing enter after/before hr element threw exception. Patch contributed bradleyke.
    Fixed so the CSS in the visualblocks plugin doesn't overwrite background color. Patch contributed by Christian Rank.
    Fixed bug where multibyte characters weren't encoded correctly. Patch contributed by James Tarkenton.
    Fixed bug where shift-click to select within contenteditable=true fields wasn't working.
Version 4.6.0 (2017-05-04)
    Dropped support for IE 8-10 due to market share and lack of support from Microsoft. See tinymce docs for details.
    Added an inline boundary caret position feature that makes it easier to type at the beginning/end of links/code elements.
    Added a help plugin that adds a button and a dialog showing the editor shortcuts and loaded plugins.
    Added an inline_boundaries option that allows you to disable the inline boundary feature if it's not desired.
    Added a new ScrollIntoView event that allows you to override the default scroll to element behavior.
    Added role and aria- attributes as valid elements in the default valid elements config.
    Added new internal flag for PastePreProcess/PastePostProcess this is useful to know if the paste was coming from an external source.
    Added new ignore function to UndoManager this works similar to transact except that it doesn't add an undo level by default.
    Fixed so that urls gets retained for images when being edited. This url is then passed on to the upload handler.
    Fixed so that the editors would be initialized on readyState interactive instead of complete.
    Fixed so that the init event of the editor gets fired once all contentCSS files have been properly loaded.
    Fixed so that width/height of the editor gets taken from the textarea element if it's explicitly specified in styles.
    Fixed so that keep_styles set to false no longer clones class/style from the previous paragraph on enter.
    Fixed so that the default line-height is 1.2em to avoid zwnbsp characters from producing text rendering glitches on Windows.
    Fixed so that loading errors of content css gets presented by a notification message.
    Fixed so figure image elements can be linked when selected this wraps the figure image in a anchor element.
    Fixed bug where it wasn't possible to copy/paste rows with colspans by using the table copy/paste feature.
    Fixed bug where the protect setting wasn't properly applied to header/footer parts when using the fullpage plugin.
    Fixed bug where custom formats that specified upper case element names where not applied correctly.
    Fixed bug where some screen readers weren't reading buttons due to an aria specific fix for IE 8.
    Fixed bug where cut wasn't working correctly on iOS due to it's clipboard API not working correctly.
    Fixed bug where Edge would paste div elements instead of paragraphs when pasting plain text.
    Fixed bug where the textpattern plugin wasn't dealing with trailing punctuations correctly.
    Fixed bug where image editing would some times change the image format from jpg to png.
    Fixed bug where some UI elements could be inserted into the toolbar even if they where not registered.
    Fixed bug where it was possible to click the TD instead of the character in the character map and that caused an exception.
    Fixed bug where the font size/font family dropdowns would sometimes show an incorrect value due to css not being loaded in time.
    Fixed bug with the media plugin inserting undefined instead of retaining size when media_dimensions was set to false.
    Fixed bug with deleting images when forced_root_blocks where set to false.
    Fixed bug where input focus wasn't properly handled on nested content editable elements.
    Fixed bug where Chrome/Firefox would throw an exception when selecting images due to recent change of setBaseAndExtent support.
    Fixed bug where malformed blobs would throw exceptions now they are simply ignored.
    Fixed bug where backspace/delete wouldn't work properly in some cases where all contents was selected in WebKit.
    Fixed bug with Angular producing errors since it was expecting events objects to be patched with their custom properties.
    Fixed bug where the formatter would apply formatting to spellchecker errors now all bogus elements are excluded.
    Fixed bug with backspace/delete inside table caption elements wouldn't behave properly on IE 11.
    Fixed bug where typing after a contenteditable false inline element could move the caret to the end of that element.
    Fixed bug where backspace before/after contenteditable false blocks wouldn't properly remove the right element.
    Fixed bug where backspace before/after contenteditable false inline elements wouldn't properly empty the current block element.
    Fixed bug where vertical caret navigation with a custom line-height would sometimes match incorrect positions.
    Fixed bug with paste on Edge where character encoding wasn't handled properly due to a browser bug.
    Fixed bug with paste on Edge where extra fragment data was inserted into the contents when pasting.
    Fixed bug with pasting contents when having a whole block element selected on WebKit could cause WebKit spans to appear.
    Fixed bug where the visualchars plugin wasn't working correctly showing invisible nbsp characters.
    Fixed bug where browsers would hang if you tried to load some malformed html contents.
    Fixed bug where the init call promise wouldn't resolve if the specified selector didn't find any matching elements.
    Fixed bug where the Schema isValidChild function was case sensitive.
Version 4.5.3 (2017-02-01)
    Added keyboard navigation for menu buttons when the menu is in focus.
    Added api to the list plugin for setting custom classes/attributes on lists.
    Added validation for the anchor plugin input field according to W3C id naming specifications.
    Fixed bug where media placeholders were removed after resize with the forced_root_block setting set to false.
    Fixed bug where deleting selections with similar sibling nodes sometimes deleted the whole document.
    Fixed bug with inlite theme where several toolbars would appear scrolling when more than one instance of the editor was in use.
    Fixed bug where the editor would throw error with the fontselect plugin on hidden editor instances in Firefox.
    Fixed bug where the background color would not stretch to the font size.
    Fixed bug where font size would be removed when changing background color.
    Fixed bug where the undomanager trimmed away whitespace between nodes on undo/redo.
    Fixed bug where media_dimensions=false in media plugin caused the editor to throw an error.
    Fixed bug where IE was producing font/u elements within links on paste.
    Fixed bug where some button tooltips were broken when compat3x was in use.
    Fixed bug where backspace/delete/typeover would remove the caption element.
    Fixed bug where powerspell failed to function when compat3x was enabled.
    Fixed bug where it wasn't possible to apply sub/sup on text with large font size.
    Fixed bug where pre tags with spaces weren't treated as content.
    Fixed bug where Meta+A would select the entire document instead of all contents in nested ce=true elements.
Version 4.5.2 (2017-01-04)
    Added missing keyboard shortcut description for the underline menu item in the format menu.
    Fixed bug where external blob urls wasn't properly handled by editor upload logic. Patch contributed by David Oviedo.
    Fixed bug where urls wasn't treated as a single word by the wordcount plugin.
    Fixed bug where nbsp characters wasn't treated as word delimiters by the wordcount plugin.
    Fixed bug where editor instance wasn't properly passed to the format preview logic. Patch contributed by NullQuery.
    Fixed bug where the fake caret wasn't hidden when you moved selection to a cE=false element.
    Fixed bug where it wasn't possible to edit existing code sample blocks.
    Fixed bug where it wasn't possible to delete editor contents if the selection included an empty block.
    Fixed bug where the formatter wasn't expanding words on some international characters. Patch contributed by Martin Larochelle.
    Fixed bug where the open link feature wasn't working correctly on IE 11.
    Fixed bug where enter before/after a cE=false block wouldn't properly padd the paragraph with an br element.
    Fixed so font size and font family select boxes always displays a value by using the runtime style as a fallback.
    Fixed so missing plugins will be logged to console as warnings rather than halting the initialization of the editor.
    Fixed so splitbuttons become normal buttons in advlist plugin if styles are empty. Patch contributed by René Schleusner.
    Fixed so you can multi insert rows/cols by selecting table cells and using insert rows/columns.
Version 4.5.1 (2016-12-07)
    Fixed bug where the lists plugin wouldn't initialize without the advlist plugins if served from cdn.
    Fixed bug where selectors with "*" would cause the style format preview to throw an error.
    Fixed bug with toggling lists off on lists with empty list items would throw an error.
    Fixed bug where editing images would produce non existing blob uris.
    Fixed bug where the offscreen toc selection would be treated as the real toc element.
    Fixed bug where the aria level attribute for element path would have an incorrect start index.
    Fixed bug where the offscreen selection of cE=false that where very wide would be shown onscreen. Patch contributed by Steven Bufton.
    Fixed so the default_link_target gets applied to links created by the autolink plugin.
    Fixed so that the name attribute gets removed by the anchor plugin if editing anchors.
Version 4.5.0 (2016-11-23)
    Added new toc plugin allows you to insert table of contents based on editor headings.
    Added new auto complete menu to all url fields. Adds history, link to anchors etc.
    Added new sidebar api that allows you to add custom sidebar panels and buttons to toggle these.
    Added new insert menu button that allows you to have multiple insert functions under the same menu button.
    Added new open link feature to ctrl+click, alt+enter and context menu.
    Added new media_embed_handler option to allow the media plugin to be populated with custom embeds.
    Added new support for editing transparent images using the image tools dialog.
    Added new images_reuse_filename option to allow filenames of images to be retained for upload.
    Added new security feature where links with target="_blank" will by default get rel="noopener noreferrer".
    Added new allow_unsafe_link_target to allow you to opt-out of the target="_blank" security feature.
    Added new style_formats_autohide option to automatically hide styles based on context.
    Added new codesample_content_css option to specify where the code sample prism css is loaded from.
    Added new support for Japanese/Chinese word count following the unicode standards on this.
    Added new fragmented undo levels this dramatically reduces flicker on contents with iframes.
    Added new live previews for complex elements like table or lists.
    Fixed bug where it wasn't possible to properly tab between controls in a dialog with a disabled form item control.
    Fixed bug where firefox would generate a rectangle on elements produced after/before a cE=false elements.
    Fixed bug with advlist plugin not switching list element format properly in some edge cases.
    Fixed bug where col/rowspans wasn't correctly computed by the table plugin in some cases.
    Fixed bug where the table plugin would thrown an error if object_resizing was disabled.
    Fixed bug where some invalid markup would cause issues when running in XHTML mode. Patch contributed by Charles Bourasseau.
    Fixed bug where the fullscreen class wouldn't be removed properly when closing dialogs.
    Fixed bug where the PastePlainTextToggle event wasn't fired by the paste plugin when the state changed.
    Fixed bug where table the row type wasn't properly updated in table row dialog. Patch contributed by Matthias Balmer.
    Fixed bug where select all and cut wouldn't place caret focus back to the editor in WebKit. Patch contributed by Daniel Jalkut.
    Fixed bug where applying cell/row properties to multiple cells/rows would reset other unchanged properties.
    Fixed bug where some elements in the schema would have redundant/incorrect children.
    Fixed bug where selector and target options would cause issues if used together.
    Fixed bug where drag/drop of images from desktop on chrome would thrown an error.
    Fixed bug where cut on WebKit/Blink wouldn't add an undo level.
    Fixed bug where IE 11 would scroll to the cE=false elements when they where selected.
    Fixed bug where keys like F5 wouldn't work when a cE=false element was selected.
    Fixed bug where the undo manager wouldn't stop the typing state when commands where executed.
    Fixed bug where unlink on wrapped links wouldn't work properly.
    Fixed bug with drag/drop of images on WebKit where the image would be deleted form the source editor.
    Fixed bug where the visual characters mode would be disabled when contents was extracted from the editor.
    Fixed bug where some browsers would toggle of formats applied to the caret when clicking in the editor toolbar.
    Fixed bug where the custom theme function wasn't working correctly.
    Fixed bug where image option for custom buttons required you to have icon specified as well.
    Fixed bug where the context menu and contextual toolbars would be visible at the same time and sometimes overlapping.
    Fixed bug where the noneditable plugin would double wrap elements when using the noneditable_regexp option.
    Fixed bug where tables would get padding instead of margin when you used the indent button.
    Fixed bug where the charmap plugin wouldn't properly insert non breaking spaces.
    Fixed bug where the color previews in color input boxes wasn't properly updated.
    Fixed bug where the list items of previous lists wasn't merged in the right order.
    Fixed bug where it wasn't possible to drag/drop inline-block cE=false elements on IE 11.
    Fixed bug where some table cell merges would produce incorrect rowspan/colspan.
    Fixed so the font size of the editor defaults to 14px instead of 11px this can be overridden by custom css.
    Fixed so wordcount is debounced to reduce cpu hogging on larger texts.
    Fixed so tinymce global gets properly exported as a module when used with some module bundlers.
    Fixed so it's possible to specify what css properties you want to preview on specific formats.
    Fixed so anchors are contentEditable=false while within the editor.
    Fixed so selected contents gets wrapped in a inline code element by the codesample plugin.
    Fixed so conditional comments gets properly stripped independent of case. Patch contributed by Georgii Dolzhykov.
    Fixed so some escaped css sequences gets properly handled. Patch contributed by Georgii Dolzhykov.
    Fixed so notifications with the same message doesn't get displayed at the same time.
    Fixed so F10 can be used as an alternative key to focus to the toolbar.
    Fixed various api documentation issues and typos.
    Removed layer plugin since it wasn't really ported from 3.x and there doesn't seem to be much use for it.
    Removed moxieplayer.swf from the media plugin since it wasn't used by the media plugin.
    Removed format state from the advlist plugin to be more consistent with common word processors.
Version 4.4.3 (2016-09-01)
    Fixed bug where copy would produce an exception on Chrome.
    Fixed bug where deleting lists on IE 11 would merge in correct text nodes.
    Fixed bug where deleting partial lists with indentation wouldn't cause proper normalization.
Version 4.4.2 (2016-08-25)
    Added new importcss_exclusive option to disable unique selectors per group.
    Added new group specific selector_converter option to importcss plugin.
    Added new codesample_languages option to apply custom languages to codesample plugin.
    Added new codesample_dialog_width/codesample_dialog_height options.
    Fixed bug where fullscreen button had an incorrect keyboard shortcut.
    Fixed bug where backspace/delete wouldn't work correctly from a block to a cE=false element.
    Fixed bug where smartpaste wasn't detecting links with special characters in them like tilde.
    Fixed bug where the editor wouldn't get proper focus if you clicked on a cE=false element.
    Fixed bug where it wasn't possible to copy/paste table rows that had merged cells.
    Fixed bug where merging cells could some times produce invalid col/rowspan attibute values.
    Fixed bug where getBody would sometimes thrown an exception now it just returns null if the iframe is clobbered.
    Fixed bug where drag/drop of cE=false element wasn't properly constrained to viewport.
    Fixed bug where contextmenu on Mac would collapse any selection to a caret.
    Fixed bug where rtl mode wasn't rendered properly when loading a language pack with the rtl flag.
    Fixed bug where Kamer word bounderies would be stripped from contents.
    Fixed bug where lists would sometimes render two dots or numbers on the same line.
    Fixed bug where the skin_url wasn't used by the inlite theme.
    Fixed so data attributes are ignored when comparing formats in the formatter.
    Fixed so it's possible to disable inline toolbars in the inlite theme.
    Fixed so template dialog gets resized if it doesn't fit the window viewport.
Version 4.4.1 (2016-07-26)
    Added smart_paste option to paste plugin to allow disabling the paste behavior if needed.
    Fixed bug where png urls wasn't properly detected by the smart paste logic.
    Fixed bug where the element path wasn't working properly when multiple editor instances where used.
    Fixed bug with creating lists out of multiple paragraphs would just create one list item instead of multiple.
    Fixed bug where scroll position wasn't properly handled by the inlite theme to place the toolbar properly.
    Fixed bug where multiple instances of the editor using the inlite theme didn't render the toolbar properly.
    Fixed bug where the shortcut label for fullscreen mode didn't match the actual shortcut key.
    Fixed bug where it wasn't possible to select cE=false blocks using touch devices on for example iOS.
    Fixed bug where it was possible to select the child image within a cE=false on IE 11.
    Fixed so inserts of html containing lists doesn't merge with any existing lists unless it's a paste operation.
Version 4.4.0 (2016-06-30)
    Added new inlite theme this is a more lightweight inline UI.
    Added smarter paste logic that auto detects urls in the clipboard and inserts images/links based on that.
    Added a better image resize algorithm for better image quality in the imagetools plugin.
    Fixed bug where it wasn't possible to drag/dropping cE=false elements on FF.
    Fixed bug where backspace/delete before/after a cE=false block would produce a new paragraph.
    Fixed bug where list style type css property wasn't preserved when indenting lists.
    Fixed bug where merging of lists where done even if the list style type was different.
    Fixed bug where the image_dataimg_filter function wasn't used when pasting images.
    Fixed bug where nested editable within a non editable element would cause scroll on focus in Chrome.
    Fixed so invalid targets for inline mode is blocked on initialization. We only support elements that can have children.
Version 4.3.13 (2016-06-08)
    Added characters with a diacritical mark to charmap plugin. Patch contributed by Dominik Schilling.
    Added better error handling if the image proxy service would produce errors.
    Fixed issue with pasting list items into list items would produce nested list rather than a merged list.
    Fixed bug where table selection could get stuck in selection mode for inline editors.
    Fixed bug where it was possible to place the caret inside the resize grid elements.
    Fixed bug where it wasn't possible to place in elements horizontally adjacent cE=false blocks.
    Fixed bug where multiple notifications wouldn't be properly placed on screen.
    Fixed bug where multiple editor instance of the same id could be produces in some specific integrations.
Version 4.3.12 (2016-05-10)
    Fixed bug where focus calls couldn't be made inside the editors PostRender event handler.
    Fixed bug where some translations wouldn't work as expected due to a bug in editor.translate.
    Fixed bug where the node change event could fire with a node out side the root of the editor.
    Fixed bug where Chrome wouldn't properly present the keyboard paste clipboard details when paste was clicked.
    Fixed bug where merged cells in tables couldn't be selected from right to left.
    Fixed bug where insert row wouldn't properly update a merged cells rowspan property.
    Fixed bug where the color input boxes preview field wasn't properly set on initialization.
    Fixed bug where IME composition inside table cells wouldn't work as expected on IE 11.
    Fixed so all shadow dom support is under and experimental flag due to flaky browser support.
Version 4.3.11 (2016-04-25)
    Fixed bug where it wasn't possible to insert empty blocks though the API unless they where padded.
    Fixed bug where you couldn't type the Euro character on Windows.
    Fixed bug where backspace/delete from a cE=false element to a text block didn't work properly.
    Fixed bug where the text color default grid would render incorrectly.
    Fixed bug where the codesample plugin wouldn't load the css in the editor for multiple editors.
    Fixed so the codesample plugin textarea gets focused by default.
Version 4.3.10 (2016-04-12)
    Fixed bug where the key "y" on WebKit couldn't be entered due to conflict with keycode for F10 on keypress.
Version 4.3.9 (2016-04-12)
    Added support for focusing the contextual toolbars using keyboard.
    Added keyboard support for slider UI controls. You can no increase/decrease using arrow keys.
    Added url pattern matching for Dailymotion to media plugin. Patch contributed by Bertrand Darbon.
    Added body_class to template plugin preview. Patch contributed by Milen Petrinski.
    Added options to better override textcolor pickers with custom colors. Patch contributed by Xavier Boubert.
    Added visual arrows to inline contextual toolbars so that they point to the element being active.
    Fixed so toolbars for tables or other larger elements get better positioned below the scrollable viewport.
    Fixed bug where it was possible to click links inside cE=false blocks.
    Fixed bug where event targets wasn't properly handled in Safari Technical Preview.
    Fixed bug where drag/drop text in FF 45 would make the editor caret invisible.
    Fixed bug where the remove state wasn't properly set on editor instances when detected as clobbered.
    Fixed bug where offscreen selection of some cE=false elements would render onscreen. Patch contributed by Steven Bufton
    Fixed bug where enter would clone styles out side the root on editors inside a span. Patch contributed by ChristophKaser.
    Fixed bug where drag/drop of images into the editor didn't work correctly in FF.
    Fixed so the first item in panels for the imagetools dialog gets proper keyboard focus.
    Changed the Meta+Shift+F shortcut to Ctrl+Shift+F since Czech, Slovak, Polish languages used the first one for input.
Version 4.3.8 (2016-03-15)
    Fixed bug where inserting HR at the end of a block element would produce an extra empty block.
    Fixed bug where links would be clickable when readonly mode was enabled.
    Fixed bug where the formatter would normalize to the wrong node on very specific content.
    Fixed bug where some nested list items couldn't be indented properly.
    Fixed bug where links where clickable in the preview dialog.
    Fixed so the alt attribute doesn't get padded with an empty value by default.
    Fixed so nested alignment works more correctly. You will now alter the alignment to the closest block parent.
Version 4.3.7 (2016-03-02)
    Fixed bug where incorrect icons would be rendered for imagetools edit and color levels.
    Fixed bug where navigation using arrow keys inside a SelectBox didn't move up/down.
    Fixed bug where the visualblocks plugin would render borders round internal UI elements.
Version 4.3.6 (2016-03-01)
    Added new paste_remember_plaintext_info option to allow a global disable of the plain text mode notification.
    Added new PastePlainTextToggle event that fires when plain text mode toggles on/off.
    Fixed bug where it wasn't possible to select media elements since the drag logic would snap it to mouse cursor.
    Fixed bug where it was hard to place the caret inside nested cE=true elements when the outer cE=false element was focused.
    Fixed bug where editors wouldn't properly initialize if both selector and mode where used.
    Fixed bug where IME input inside table cells would switch the IME off.
    Fixed bug where selection inside the first table cell would cause the whole table cell to get selected.
    Fixed bug where error handling of images being uploaded wouldn't properly handle faulty statuses.
    Fixed bug where inserting contents before a HR would cause an exception to be thrown.
    Fixed bug where copy/paste of Excel data would be inserted as an image.
    Fixed caret position issues with copy/paste of inline block cE=false elements.
    Fixed issues with various menu item focus bugs in Chrome. Where the focused menu bar item wasn't properly blurred.
    Fixed so the notifications have a solid background since it would be hard to read if there where text under it.
    Fixed so notifications gets animated similar to the ones used by dialogs.
    Fixed so larger images that gets pasted is handled better.
    Fixed so the window close button is more uniform on various platform and also increased it's hit area.
Version 4.3.5 (2016-02-11)
    Npm version bump due to package not being fully updated.
Version 4.3.4 (2016-02-11)
    Added new OpenWindow/CloseWindow events that gets fired when windows open/close.
    Added new NewCell/NewRow events that gets fired when table cells/rows are created.
    Added new Promise return value to tinymce.init makes it easier to handle initialization.
    Removed the jQuery version the jQuery plugin is now moved into the main package.
    Removed jscs from build process since eslint can now handle code style checking.
    Fixed various bugs with drag/drop of contentEditable:false elements.
    Fixed bug where deleting of very specific nested list items would result in an odd list.
    Fixed bug where lists would get merged with adjacent lists outside the editable inline root.
    Fixed bug where MS Edge would crash when closing a dialog then clicking a menu item.
    Fixed bug where table cell selection would add undo levels.
    Fixed bug where table cell selection wasn't removed when inline editor where removed.
    Fixed bug where table cell selection wouldn't work properly on nested tables.
    Fixed bug where table merge menu would be available when merging between thead and tbody.
    Fixed bug where table row/column resize wouldn't get properly removed when the editor was removed.
    Fixed bug where Chrome would scroll to the editor if there where a empty hash value in document url.
    Fixed bug where the cache suffix wouldn't work correctly with the importcss plugin.
    Fixed bug where selection wouldn't work properly on MS Edge on Windows Phone 10.
    Fixed so adjacent pre blocks gets joined into one pre block since that seems like the user intent.
    Fixed so events gets properly dispatched in shadow dom. Patch provided by Nazar Mokrynskyi.
Version 4.3.3 (2016-01-14)
    Added new table_resize_bars configuration setting.  This setting allows you to disable the table resize bars.
    Added new beforeInitialize event to tinymce.util.XHR lets you modify XHR properties before open. Patch contributed by Brent Clintel.
    Added new autolink_pattern setting to autolink plugin. Enables you to override the default autolink formats. Patch contributed by Ben Tiedt.
    Added new charmap option that lets you override the default charmap of the charmap plugin.
    Added new charmap_append option that lets you add new characters to the default charmap of the charmap plugin.
    Added new insertCustomChar event that gets fired when a character is inserted by the charmap plugin.
    Fixed bug where table cells started with a superfluous &nbsp; in IE10+.
    Fixed bug where table plugin would retain all BR tags when cells were merged.
    Fixed bug where media plugin would strip underscores from youtube urls.
    Fixed bug where IME input would fail on IE 11 if you typed within a table.
    Fixed bug where double click selection of a word would remove the space before the word on insert contents.
    Fixed bug where table plugin would produce exceptions when hovering tables with invalid structure.
    Fixed bug where fullscreen wouldn't scroll back to it's original position when untoggled.
    Fixed so the template plugins templates setting can be a function that gets a callback that can provide templates.
Version 4.3.2 (2015-12-14)
    Fixed bug where the resize bars for table cells were not affected by the object_resizing property.
    Fixed bug where the contextual table toolbar would appear incorrectly if TinyMCE was initialized inline inside a table.
    Fixed bug where resizing table cells did not fire a node change event or add an undo level.
    Fixed bug where double click selection of text on IE 11 wouldn't work properly.
    Fixed bug where codesample plugin would incorrectly produce br elements inside code elements.
    Fixed bug where media plugin would strip dashes from youtube urls.
    Fixed bug where it was possible to move the caret into the table resize bars.
    Fixed bug where drag/drop into a cE=false element was possible on IE.
Version 4.3.1 (2015-11-30)
    Fixed so it's possible to disable the table inline toolbar by setting it to false or an empty string.
    Fixed bug where it wasn't possible to resize some tables using the drag handles.
    Fixed bug where unique id:s would clash for multiple editor instances and cE=false selections.
    Fixed bug where the same plugin could be initialized multiple times.
    Fixed bug where the table inline toolbars would be displayed at the same time as the image toolbars.
    Fixed bug where the table selection rect wouldn't be removed when selecting another control element.
Version 4.3.0 (2015-11-23)
    Added new table column/row resize support. Makes it a lot more easy to resize the columns/rows in a table.
    Added new table inline toolbar. Makes it easier to for example add new rows or columns to a table.
    Added new notification API. Lets you display floating notifications to the end user.
    Added new codesample plugin that lets you insert syntax highlighted pre elements into the editor.
    Added new image_caption to images. Lets you create images with captions using a HTML5 figure/figcaption elements.
    Added new live previews of embeded videos. Lets you play the video right inside the editor.
    Added new setDirty method and "dirty" event to the editor. Makes it easier to track the dirty state change.
    Added new setMode method to Editor instances that lets you dynamically switch between design/readonly.
    Added new core support for contentEditable=false elements within the editor overrides the browsers broken behavior.
    Rewrote the noneditable plugin to use the new contentEditable false core logic.
    Fixed so the dirty state doesn't set to false automatically when the undo index is set to 0.
    Fixed the Selection.placeCaretAt so it works better on IE when the coordinate is between paragraphs.
    Fixed bug where data-mce-bogus="all" element contents where counted by the word count plugin.
    Fixed bug where contentEditable=false elements would be indented by the indent buttons.
    Fixed bug where images within contentEditable=false would be selected in WebKit on mouse click.
    Fixed bug in DOMUntils split method where the replacement parameter wouldn't work on specific cases.
    Fixed bug where the importcss plugin would import classes from the skin content css file.
    Fixed so all button variants have a wrapping span for it's text to make it easier to skin.
    Fixed so it's easier to exit pre block using the arrow keys.
    Fixed bug where listboxes with fix widths didn't render correctly.
Version 4.2.8 (2015-11-13)
    Fixed bug where it was possible to delete tables as the inline root element if all columns where selected.
    Fixed bug where the UI buttons active state wasn't properly updated due to recent refactoring of that logic.
Version 4.2.7 (2015-10-27)
    Fixed bug where backspace/delete would remove all formats on the last paragraph character in WebKit/Blink.
    Fixed bug where backspace within a inline format element with a bogus caret container would move the caret.
    Fixed bug where backspace/delete on selected table cells wouldn't add an undo level.
    Fixed bug where script tags embedded within the editor could sometimes get a mce- prefix prepended to them
    Fixed bug where validate: false option could produce an error to be thrown from the Serialization step.
    Fixed bug where inline editing of a table as the root element could let the user delete that table.
    Fixed bug where inline editing of a table as the root element wouldn't properly handle enter key.
    Fixed bug where inline editing of a table as the root element would normalize the selection incorrectly.
    Fixed bug where inline editing of a list as the root element could let the user delete that list.
    Fixed bug where inline editing of a list as the root element could let the user split that list.
    Fixed bug where resize handles would be rendered on editable root elements such as table.
Version 4.2.6 (2015-09-28)
    Added capability to set request headers when using XHRs.
    Added capability to upload local images automatically default delay is set to 30 seconds after editing images.
    Added commands ids mceEditImage, mceAchor and mceMedia to be avaiable from execCommand.
    Added Edge browser to saucelabs grunt task. Patch contributed by John-David Dalton.
    Fixed bug where blob uris not produced by tinymce would produce HTML invalid markup.
    Fixed bug where selection of contents of a nearly empty editor in Edge would sometimes fail.
    Fixed bug where color styles woudln't be retained on copy/paste in Blink/Webkit.
    Fixed bug where the table plugin would throw an error when inserting rows after a child table.
    Fixed bug where the template plugin wouldn't handle functions as variable replacements.
    Fixed bug where undo/redo sometimes wouldn't work properly when applying formatting collapsed ranges.
    Fixed bug where shift+delete wouldn't do a cut operation on Blink/WebKit.
    Fixed bug where cut action wouldn't properly store the before selection bookmark for the undo level.
    Fixed bug where backspace in side an empty list element on IE would loose editor focus.
    Fixed bug where the save plugin wouldn't enable the buttons when a change occurred.
    Fixed bug where Edge wouldn't initialize the editor if a document.domain was specified.
    Fixed bug where enter key before nested images would sometimes not properly expand the previous block.
    Fixed bug where the inline toolbars wouldn't get properly hidden when blurring the editor instance.
    Fixed bug where Edge would paste Chinese characters on some Windows 10 installations.
    Fixed bug where IME would loose focus on IE 11 due to the double trailing br bug fix.
    Fixed bug where the proxy url in imagetools was incorrect. Patch contributed by Wong Ho Wang.
Version 4.2.5 (2015-08-31)
    Added fullscreen capability to embedded youtube and vimeo videos.
    Fixed bug where the uploadImages call didn't work on IE 10.
    Fixed bug where image place holders would be uploaded by uploadImages call.
    Fixed bug where images marked with bogus would be uploaded by the uploadImages call.
    Fixed bug where multiple calls to uploadImages would result in decreased performance.
    Fixed bug where pagebreaks were editable to imagetools patch contributed by Rasmus Wallin.
    Fixed bug where the element path could cause too much recursion exception.
    Fixed bug for domains containing ".min". Patch contributed by Loïc Février.
    Fixed so validation of external links to accept a number after www. Patch contributed by Victor Carvalho.
    Fixed so the charmap is exposed though execCommand. Patch contributed by Matthew Will.
    Fixed so that the image uploads are concurrent for improved performance.
    Fixed various grammar problems in inline documentation. Patches provided by nikolas.
Version 4.2.4 (2015-08-17)
    Added picture as a valid element to the HTML 5 schema. Patch contributed by Adam Taylor.
    Fixed bug where contents would be duplicated on drag/drop within the same editor.
    Fixed bug where floating/alignment of images on Edge wouldn't work properly.
    Fixed bug where it wasn't possible to drag images on IE 11.
    Fixed bug where image selection on Edge would sometimes fail.
    Fixed bug where contextual toolbars icons wasn't rendered properly when using the toolbar_items_size.
    Fixed bug where searchreplace dialog doesn't get prefilled with the selected text.
    Fixed bug where fragmented matches wouldn't get properly replaced by the searchreplace plugin.
    Fixed bug where enter key wouldn't place the caret if was after a trailing space within an inline element.
    Fixed bug where the autolink plugin could produce multiple links for the same text on Gecko.
    Fixed bug where EditorUpload could sometimes throw an exception if the blob wasn't found.
    Fixed xss issues with media plugin not properly filtering out some script attributes.
Version 4.2.3 (2015-07-30)
    Fixed bug where image selection wasn't possible on Edge due to incompatible setBaseAndExtend API.
    Fixed bug where image blobs urls where not properly destroyed by the imagetools plugin.
    Fixed bug where keyboard shortcuts wasn't working correctly on IE 8.
    Fixed skin issue where the borders of panels where not visible on IE 8.
Version 4.2.2 (2015-07-22)
    Fixed bug where float panels were not being hidden on inline editor blur when fixed_toolbar_container config option was in use.
    Fixed bug where combobox states wasn't properly updated if contents where updated without keyboard.
    Fixed bug where pasting into textbox or combobox would move the caret to the end of text.
    Fixed bug where removal of bogus span elements before block elements would remove whitespace between nodes.
    Fixed bug where repositioning of inline toolbars where async and producing errors if the editor was removed from DOM to early. Patch by iseulde.
    Fixed bug where element path wasn't working correctly. Patch contributed by iseulde.
    Fixed bug where menus wasn't rendered correctly when custom images where added to a menu. Patch contributed by Naim Hammadi.
Version 4.2.1 (2015-06-29)
    Fixed bug where back/forward buttons in the browser would render blob images as broken images.
    Fixed bug where Firefox would throw regexp to big error when replacing huge base64 chunks.
    Fixed bug rendering issues with resize and context toolbars not being placed properly until next animation frame.
    Fixed bug where the rendering of the image while cropping would some times not be centered correctly.
    Fixed bug where listbox items with submenus would me selected as active.
    Fixed bug where context menu where throwing an error when rendering.
    Fixed bug where resize both option wasn't working due to resent addClass API change. Patch contributed by Jogai.
    Fixed bug where a hideAll call for container rendered inline toolbars would throw an error.
    Fixed bug where onclick event handler on combobox could cause issues if element.id was a function by some polluting libraries.
    Fixed bug where listboxes wouldn't get proper selected sub menu item when using link_list or image_list.
    Fixed so the UI controls are as wide as 4.1.x to avoid wrapping controls in toolbars.
    Fixed so the imagetools dialog is adaptive for smaller screen sizes.
Version 4.2.0 (2015-06-25)
    Added new flat default skin to make the UI more modern.
    Added new imagetools plugin, lets you crop/resize and apply filters to images.
    Added new contextual toolbars support to the API lets you add floating toolbars for specific CSS selectors.
    Added new promise feature fill as tinymce.util.Promise.
    Added new built in image upload feature lets you upload any base64 encoded image within the editor as files.
    Fixed bug where resize handles would appear in the right position in the wrong editor when switching between resizable content in different inline editors.
    Fixed bug where tables would not be inserted in inline mode due to previous float panel fix.
    Fixed bug where floating panels would remain open when focus was lost on inline editors.
    Fixed bug where cut command on Chrome would thrown a browser security exception.
    Fixed bug where IE 11 sometimes would report an incorrect size for images in the image dialog.
    Fixed bug where it wasn't possible to remove inline formatting at the end of block elements.
    Fixed bug where it wasn't possible to delete table cell contents when cell selection was vertical.
    Fixed bug where table cell wasn't emptied from block elements if delete/backspace where pressed in empty cell.
    Fixed bug where cmd+shift+arrow didn't work correctly on Firefox mac when selecting to start/end of line.
    Fixed bug where removal of bogus elements would sometimes remove whitespace between nodes.
    Fixed bug where the resize handles wasn't updated when the main window was resized.
    Fixed so script elements gets removed by default to prevent possible XSS issues in default config implementations.
    Fixed so the UI doesn't need manual reflows when using non native layout managers.
    Fixed so base64 encoded images doesn't slow down the editor on modern browsers while editing.
    Fixed so all UI elements uses touch events to improve mobile device support.
    Removed the touch click quirks patch for iOS since it did more harm than good.
    Removed the non proportional resize handles since. Unproportional resize can still be done by holding the shift key.
Version 4.1.10 (2015-05-05)
    Fixed bug where plugins loaded with compat3x would sometimes throw errors when loading using the jQuery version.
    Fixed bug where extra empty paragraphs would get deleted in WebKit/Blink due to recent Quriks fix.
    Fixed bug where the editor wouldn't work properly on IE 12 due to some required browser sniffing.
    Fixed bug where formatting shortcut keys where interfering with Mac OS X screenshot keys.
    Fixed bug where the caret wouldn't move to the next/previous line boundary on Cmd+Left/Right on Gecko.
    Fixed bug where it wasn't possible to remove formats from very specific nested contents.
    Fixed bug where undo levels wasn't produced when typing letters using the shift or alt+ctrl modifiers.
    Fixed bug where the dirty state wasn't properly updated when typing using the shift or alt+ctrl modifiers.
    Fixed bug where an error would be thrown if an autofocused editor was destroyed quickly after its initialization. Patch provided by thorn0.
    Fixed issue with dirty state not being properly updated on redo operation.
    Fixed issue with entity decoder not handling incorrectly written numeric entities.
    Fixed issue where some PI element values wouldn't be properly encoded.
Version 4.1.9 (2015-03-10)
    Fixed bug where indentation wouldn't work properly for non list elements.
    Fixed bug with image plugin not pulling the image dimensions out correctly if a custom document_base_url was used.
    Fixed bug where ctrl+alt+[1-9] would conflict with the AltGr+[1-9] on Windows. New shortcuts is ctrl+shift+[1-9].
    Fixed bug with removing formatting on nodes in inline mode would sometimes include nodes outside the editor body.
    Fixed bug where extra nbsp:s would be inserted when you replaced a word surrounded by spaces using insertContent.
    Fixed bug with pasting from Google Docs would produce extra strong elements and line feeds.
Version 4.1.8 (2015-03-05)
    Added new html5 sizes attribute to img elements used together with srcset.
    Added new elementpath option that makes it possible to disable the element path but keep the statusbar.
    Added new option table_style_by_css for the table plugin to set table styling with css rather than table attributes.
    Added new link_assume_external_targets option to prompt the user to prepend http:// prefix if the supplied link does not contain a protocol prefix.
    Added new image_prepend_url option to allow a custom base path/url to be added to images.
    Added new table_appearance_options option to make it possible to disable some options.
    Added new image_title option to make it possible to alter the title of the image, disabled by default.
    Fixed bug where selection starting from out side of the body wouldn't produce a proper selection range on IE 11.
    Fixed bug where pressing enter twice before a table moves the cursor in the table and causes a javascript error.
    Fixed bug where advanced image styles were not respected.
    Fixed bug where the less common Shift+Delete didn't produce a proper cut operation on WebKit browsers.
    Fixed bug where image/media size constrain logic would produce NaN when handling non number values.
    Fixed bug where internal classes where removed by the removeformat command.
    Fixed bug with creating links table cell contents with a specific selection would throw a exceptions on WebKit/Blink.
    Fixed bug where valid_classes option didn't work as expected according to docs. Patch provided by thorn0.
    Fixed bug where jQuery plugin would patch the internal methods multiple times. Patch provided by Drew Martin.
    Fixed bug where backspace key wouldn't delete the current selection of newly formatted content.
    Fixed bug where type over of inline formatting elements wouldn't properly keep the format on WebKit/Blink.
    Fixed bug where selection needed to be properly normalized on modern IE versions.
    Fixed bug where Command+Backspace didn't properly delete the whole line of text but the previous word.
    Fixed bug where UI active states wheren't properly updated on IE if you placed caret within the current range.
    Fixed bug where delete/backspace on WebKit/Blink would remove span elements created by the user.
    Fixed bug where delete/backspace would produce incorrect results when deleting between two text blocks with br elements.
    Fixed bug where captions where removed when pasting from MS Office.
    Fixed bug where lists plugin wouldn't properly remove fully selected nested lists.
    Fixed bug where the ttf font used for icons would throw an warning message on Gecko on Mac OS X.
    Fixed a bug where applying a color to text did not update the undo/redo history.
    Fixed so shy entities gets displayed when using the visualchars plugin.
    Fixed so removeformat removes ins/del by default since these might be used for strikethough.
    Fixed so multiple language packs can be loaded and added to the global I18n data structure.
    Fixed so transparent color selection gets treated as a normal color selection. Patch contributed by Alexander Hofbauer.
    Fixed so it's possible to disable autoresize_overflow_padding, autoresize_bottom_margin options by setting them to false.
    Fixed so the charmap plugin shows the description of the character in the dialog. Patch contributed by Jelle Hissink.
    Removed address from the default list of block formats since it tends to be missused.
    Fixed so the pre block format is called preformatted to make it more verbose.
    Fixed so it's possible to context scope translation strings this isn't needed most of the time.
    Fixed so the max length of the width/height input fields of the media dialog is 5 instead of 3.
    Fixed so drag/dropped contents gets properly processed by paste plugin since it's basically a paste. Patch contributed by Greg Fairbanks.
    Fixed so shortcut keys for headers is ctrl+alt+[1-9] instead of ctrl+[1-9] since these are for switching tabs in the browsers.
    Fixed so "u" doesn't get converted into a span element by the legacy input filter. Since this is now a valid HTML5 element.
    Fixed font families in order to provide appropriate web-safe fonts.
Version 4.1.7 (2014-11-27)
    Added HTML5 schema support for srcset, source and picture. Patch contributed by mattheu.
    Added new cache_suffix setting to enable cache busting by producing unique urls.
    Added new paste_convert_word_fake_lists option to enable users to disable the fake lists convert logic.
    Fixed so advlist style changes adds undo levels for each change.
    Fixed bug where WebKit would sometimes produce an exception when the autolink plugin where looking for URLs.
    Fixed bug where IE 7 wouldn't be rendered properly due to aggressive css compression.
    Fixed bug where DomQuery wouldn't accept window as constructor element.
    Fixed bug where the color picker in 3.x dialogs wouldn't work properly. Patch contributed by Callidior.
    Fixed bug where the image plugin wouldn't respect the document_base_url.
    Fixed bug where the jQuery plugin would fail to append to elements named array prototype names.
Version 4.1.6 (2014-10-08)
    Fixed bug with clicking on the scrollbar of the iframe would cause a JS error to be thrown.
    Fixed bug where null would produce an exception if you passed it to selection.setRng.
    Fixed bug where Ctrl/Cmd+Tab would indent the current list item if you switched tabs in the browser.
    Fixed bug where pasting empty cells from Excel would result in a broken table.
    Fixed bug where it wasn't possible to switch back to default list style type.
    Fixed issue where the select all quirk fix would fire for other modifiers than Ctrl/Cmd combinations.
    Replaced jake with grunt since it is more mainstream and has better plugin support.
Version 4.1.5 (2014-09-09)
    Fixed bug where sometimes the resize rectangles wouldn't properly render on images on WebKit/Blink.
    Fixed bug in list plugin where delete/backspace would merge empty LI elements in lists incorrectly.
    Fixed bug where empty list elements would result in empty LI elements without it's parent container.
    Fixed bug where backspace in empty caret formatted element could produce an type error exception of Gecko.
    Fixed bug where lists pasted from word with a custom start index above 9 wouldn't be properly handled.
    Fixed bug where tabfocus plugin would tab out of the editor instance even if the default action was prevented.
    Fixed bug where tabfocus wouldn't tab properly to other adjacent editor instances.
    Fixed bug where the DOMUtils setStyles wouldn't properly removed or update the data-mce-style attribute.
    Fixed bug where dialog select boxes would be placed incorrectly if document.body wasn't statically positioned.
    Fixed bug where pasting would sometimes scroll to the top of page if the user was using the autoresize plugin.
    Fixed bug where caret wouldn't be properly rendered by Chrome when clicking on the iframes documentElement.
    Fixed so custom images for menubutton/splitbutton can be provided. Patch contributed by Naim Hammadi.
    Fixed so the default action of windows closing can be prevented by blocking the default action of the close event.
    Fixed so nodeChange and focus of the editor isn't automatically performed when opening sub dialogs.
Version 4.1.4 (2014-08-21)
    Added new media_filter_html option to media plugin that blocks any conditional comments, scripts etc within a video element.
    Added new content_security_policy option allows you to set custom policy for iframe contents. Patch contributed by Francois Chagnon.
    Fixed bug where activate/deactivate events wasn't firing properly when switching between editors.
    Fixed bug where placing the caret on iOS was difficult due to a WebKit bug with touch events.
    Fixed bug where the resize helper wouldn't render properly on older IE versions.
    Fixed bug where resizing images inside tables on older IE versions would sometimes fail depending mouse position.
    Fixed bug where editor.insertContent would produce an exception when inserting select/option elements.
    Fixed bug where extra empty paragraphs would be produced if block elements where inserted inside span elements.
    Fixed bug where the spellchecker menu item wouldn't be properly checked if spell checking was started before it was rendered.
    Fixed bug where the DomQuery filter function wouldn't remove non elements from collection.
    Fixed bug where document with custom document.domain wouldn't properly render the editor.
    Fixed bug where IE 8 would throw exception when trying to enter invalid color values into colorboxes.
    Fixed bug where undo manager could incorrectly add an extra undo level when custom resize handles was removed.
    Fixed bug where it wouldn't be possible to alter cell properties properly on table cells on IE 8.
    Fixed so the color picker button in table dialog isn't shown unless you include the colorpicker plugin or add your own custom color picker.
    Fixed so activate/deactivate events fire when windowManager opens a window since.
    Fixed so the table advtab options isn't separated by an underscore to normalize naming with image_advtab option.
    Fixed so the table cell dialog has proper padding when the advanced tab in disabled.
Version 4.1.3 (2014-07-29)
    Added event binding logic to tinymce.util.XHR making it possible to override headers and settings before any request is made.
    Fixed bug where drag events wasn't fireing properly on older IE versions since the event handlers where bound to document.
    Fixed bug where drag/dropping contents within the editor on IE would force the contents into plain text mode even if it was internal content.
    Fixed bug where IE 7 wouldn't open menus properly due to a resize bug in the browser auto closing them immediately.
    Fixed bug where the DOMUtils getPos logic wouldn't produce a valid coordinate inside the body if the body was positioned non static.
    Fixed bug where the element path and format state wasn't properly updated if you had the wordcount plugin enabled.
    Fixed bug where a comment at the beginning of source would produce an exception in the formatter logic.
    Fixed bug where setAttrib/getAttrib on null would throw exception together with any hooked attributes like style.
    Fixed bug where table sizes wasn't properly retained when copy/pasting on WebKit/Blink.
    Fixed bug where WebKit/Blink would produce colors in RGB format instead of the forced HEX format when deleting contents.
    Fixed bug where the width attribute wasn't updated on tables if you changed the size inside the table dialog.
    Fixed bug where control selection wasn't properly handled when the caret was placed directly after an image.
    Fixed bug where selecting the contents of table cells using the selection.select method wouldn't place the caret properly.
    Fixed bug where the selection state for images wasn't removed when placing the caret right after an image on WebKit/Blink.
    Fixed bug where all events wasn't properly unbound when and editor instance was removed or destroyed by some external innerHTML call.
    Fixed bug where it wasn't possible or very hard to select images on iOS when the onscreen keyboard was visible.
    Fixed so auto_focus can take a boolean argument this will auto focus the last initialized editor might be useful for single inits.
    Fixed so word auto detect lists logic works better for faked lists that doesn't have specific markup.
    Fixed so nodeChange gets fired on mouseup as it used to before 4.1.1 we optimized that event to fire less often.
    Removed the finish menu item from spellchecker menu since it's redundant you can stop spellchecking by toggling menu item or button.
Version 4.1.2 (2014-07-15)
    Added offset/grep to DomQuery class works basically the same as it's jQuery equivalent.
    Fixed bug where backspace/delete or setContent with an empty string would remove header data when using the fullpage plugin.
    Fixed bug where tinymce.remove with a selector not matching any editors would remove all editors.
    Fixed bug where resizing of the editor didn't work since the theme was calling setStyles instead of setStyle.
    Fixed bug where IE 7 would fail to append html fragments to iframe document when using DomQuery.
    Fixed bug where the getStyle DOMUtils method would produce an exception if it was called with null as it's element.
    Fixed bug where the paste plugin would remove the element if the none of the paste_webkit_styles rules matched the current style.
    Fixed bug where contextmenu table items wouldn't work properly on IE since it would some times fire an incorrect selection change.
    Fixed bug where the padding/border values wasn't used in the size calculation for the body size when using autoresize. Patch contributed by Matt Whelan.
    Fixed bug where conditional word comments wouldn't be properly removed when pasting plain text.
    Fixed bug where resizing would sometime fail on IE 11 when the mouseup occurred inside the resizable element.
    Fixed so the iframe gets initialized without any inline event handlers for better CSP support. Patch contributed by Matt Whelan.
    Fixed so the tinymce.dom.Sizzle is the latest version of sizzle this resolves the document context bug.
Version 4.1.1 (2014-07-08)
    Fixed bug where pasting plain text on some WebKit versions would result in an empty line.
    Fixed bug where resizing images inside tables on IE 11 wouldn't work properly.
    Fixed bug where IE 11 would sometimes throw "Invalid argument" exception when editor contents was set to an empty string.
    Fixed bug where document.activeElement would throw exceptions on IE 9 when that element was hidden or removed from dom.
    Fixed bug where WebKit/Blink sometimes produced br elements with the Apple-interchange-newline class.
    Fixed bug where table cell selection wasn't properly removed when copy/pasting table cells.
    Fixed bug where pasting nested list items from Word wouldn't produce proper semantic nested lists.
    Fixed bug where right clicking using the contextmenu plugin on WebKit/Blink on Mac OS X would select the target current word or line.
    Fixed bug where it wasn't possible to alter table cell properties on IE 8 using the context menu.
    Fixed bug where the resize helper wouldn't be correctly positioned on older IE versions.
    Fixed bug where fullpage plugin would produce an error if you didn't specify a doctype encoding.
    Fixed bug where anchor plugin would get the name/id of the current element even if it wasn't anchor element.
    Fixed bug where visual aids for tables wouldn't be properly disabled when changing the border size.
    Fixed bug where some control selection events wasn't properly fired on older IE versions.
    Fixed bug where table cell selection on older IE versions would prevent resizing of images.
    Fixed bug with paste_data_images paste option not working properly on modern IE versions.
    Fixed bug where custom elements with underscores in the name wasn't properly parsed/serialized.
    Fixed bug where applying inline formats to nested list elements would produce an incorrect formatting result.
    Fixed so it's possible to hide items from elements path by using preventDefault/stopPropagation.
    Fixed so inline mode toolbar gets rendered right aligned if the editable element positioned to the documents right edge.
    Fixed so empty inline elements inside empty block elements doesn't get removed if configured to be kept intact.
    Fixed so DomQuery parentsUntil/prevUntil/nextUntil supports selectors/elements/filters etc.
    Fixed so legacyoutput plugin overrides fontselect and fontsizeselect controls and handles font elements properly.
Version 4.1.0 (2014-06-18)
    Added new file_picker_callback option to replace the old file_browser_callback the latter will still work though.
    Added new custom colors to textcolor plugin will be displayed if a color picker is provided also shows the latest colors.
    Added new color_picker_callback option to enable you to add custom color pickers to the editor.
    Added new advanced tabs to table/cell/row dialogs to enable you to select colors for border/background.
    Added new colorpicker plugin that lets you select colors from a hsv color picker.
    Added new tinymce.util.Color class to handle color parsing and converting.
    Added new colorpicker UI widget element lets you add a hsv color picker to any form/window.
    Added new textpattern plugin that allows you to use markdown like text patterns to format contents.
    Added new resize helper element that shows the current width & height while resizing.
    Added new "once" method to Editor and EventDispatcher enables since callback execution events.
    Added new jQuery like class under tinymce.dom.DomQuery it's exposed on editor instances (editor.$) and globally under (tinymce.$).
    Fixed so the default resize method for images are proportional shift/ctrl can be used to make an unproportional size.
    Fixed bug where the image_dimensions option of the image plugin would cause exceptions when it tried to update the size.
    Fixed bug where table cell dialog class field wasn't properly updated when editing an a table cell with an existing class.
    Fixed bug where Safari on Mac would produce webkit-fake-url for pasted images so these are now removed.
    Fixed bug where the nodeChange event would get fired before the selection was changed when clicking inside the current selection range.
    Fixed bug where valid_classes option would cause exception when it removed internal prefixed classes like mce-item-.
    Fixed bug where backspace would cause navigation in IE 8 on an inline element and after a caret formatting was applied.
    Fixed so placeholder images produced by the media plugin gets selected when inserted/edited.
    Fixed so it's possible to drag in images when the paste_data_images option is enabled. Might be useful for mail clients.
    Fixed so images doesn't get a width/height applied if the image_dimensions option is set to false useful for responsive contents.
    Fixed so it's possible to pass in an optional arguments object for the nodeChanged function to be passed to all nodechange event listeners.
    Fixed bug where media plugin embed code didn't update correctly.<|MERGE_RESOLUTION|>--- conflicted
+++ resolved
@@ -9,13 +9,10 @@
     Added table related oxide variables to the Style API for more granular control over table cell selection appearance #TINY-6311
     Added the `origin` property to the `ObjectResized` and `ObjectResizeStart` events, to specify which handle the resize was preformed on #TINY-6242
     Added new StyleSheetLoader `unload` and `unloadAll` APIs to allow loaded stylesheets to be removed #TINY-3926
-<<<<<<< HEAD
     Added the `LineHeight` query command and action to the editor #TINY-4843
     Added the `lineheight` toolbar and menu items, and added `lineheight` to the default format menu #TINY-4843
-=======
     Added a new `contextmenu_avoid_overlap` setting to allow contextmenus to avoid overlapping matched nodes #TINY-6036
     Changed how CSS manipulates table cells when selecting multiple cells to achieve a semi-transparent selection #TINY-6311
->>>>>>> 7d7260db
     Changed the `target` property on fired events to use the native event target. The original target for an open shadow root can be obtained using `event.getComposedPath()` #TINY-6128
     Changed the editor to cleanup loaded CSS stylesheets when all editors using the stylesheet have been removed #TINY-3926
     Changed `imagetools` context menu icon for accessing the `image` settings to use the same icon #TINY-4141
