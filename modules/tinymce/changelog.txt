Version 5.6.0 (TBD)
<<<<<<< HEAD
    Added new `format_empty_lines` setting to control if empty lines are formatted in a ranged selection #TINY-6483
=======
    Fixed `getContent` with text format returning a new line when the editor is empty #TINY-6281
    Fixed the `visualchars` plugin causing the editor to steal focus when initialized #TINY-6282
    Fixed `fullpage` plugin altering text content in `editor.getContent()` #TINY-6541
>>>>>>> d14c3841
    Fixed font size keywords such as `medium` not displaying correctly in font size menus #TINY-6291
    Fixed some incorrect types in the new TypeScript declaration file #TINY-6413
Version 5.5.1 (TBD)
    Fixed pressing the down key near the end of a document incorrectly raising an exception #TINY-6471
    Fixed incorrect Typescript types for the `Tools` API #TINY-6475
Version 5.5.0 (2020-09-29)
    Added a TypeScript declaration file to the bundle output for TinyMCE core #TINY-3785
    Added new `table_column_resizing` setting to control how table columns are resized when using the resize bars #TINY-6001
    Added the ability to remove images on a failed upload using the `images_upload_handler` failure callback #TINY-6011
    Added `hasPlugin` function to the editor API to determine if a plugin exists or not #TINY-766
    Added new `ToggleToolbarDrawer` command and query state handler to allow the toolbar drawer to be programmatically toggled and the toggle state to be checked #TINY-6032
    Added the ability to use `colgroup` elements in tables #TINY-6050
    Added a new setting `table_use_colgroups` for toggling whether colgroups are used in new tables #TINY-6050
    Added the ability to delete and navigate HTML media elements without the `media` plugin #TINY-4211
    Added `fullscreen_native` setting to the `fullscreen` plugin to enable use of the entire monitor #TINY-6284
    Added table related oxide variables to the Style API for more granular control over table cell selection appearance #TINY-6311
    Added new `toolbar_persist` setting to control the visibility of the inline toolbar #TINY-4847
    Added new APIs to allow for programmatic control of the inline toolbar visibility #TINY-4847
    Added the `origin` property to the `ObjectResized` and `ObjectResizeStart` events, to specify which handle the resize was performed on #TINY-6242
    Added new StyleSheetLoader `unload` and `unloadAll` APIs to allow loaded stylesheets to be removed #TINY-3926
    Added the `LineHeight` query command and action to the editor #TINY-4843
    Added the `lineheight` toolbar and menu items, and added `lineheight` to the default format menu #TINY-4843
    Added a new `contextmenu_avoid_overlap` setting to allow context menus to avoid overlapping matched nodes #TINY-6036
    Added new listbox dialog UI component for rendering a dropdown that allows nested options #TINY-2236
    Added back the ability to use nested items in the `image_class_list`, `link_class_list`, `link_list`, `table_class_list`, `table_cell_class_list`, and `table_row_class_list` settings #TINY-2236
    Changed how CSS manipulates table cells when selecting multiple cells to achieve a semi-transparent selection #TINY-6311
    Changed the `target` property on fired events to use the native event target. The original target for an open shadow root can be obtained using `event.getComposedPath()` #TINY-6128
    Changed the editor to clean-up loaded CSS stylesheets when all editors using the stylesheet have been removed #TINY-3926
    Changed `imagetools` context menu icon for accessing the `image` dialog to use the `image` icon #TINY-4141
    Changed the `editor.insertContent()` and `editor.selection.setContent()` APIs to retain leading and trailing whitespace #TINY-5966
    Changed the `table` plugin `Column` menu to include the cut, copy and paste column menu items #TINY-6374
    Changed the default table styles in the content CSS files to better support the styling options available in the `table` dialog #TINY-6179
    Deprecated the `Env.experimentalShadowDom` flag #TINY-6128
    Fixed tables with no borders displaying with the default border styles in the `preview` dialog #TINY-6179
    Fixed loss of whitespace when inserting content after a non-breaking space #TINY-5966
    Fixed the `event.getComposedPath()` function throwing an exception for events fired from the editor #TINY-6128
    Fixed notifications not appearing when the editor is within a ShadowRoot #TINY-6354
    Fixed focus issues with inline dialogs when the editor is within a ShadowRoot #TINY-6360
    Fixed the `template` plugin previews missing some content styles #TINY-6115
    Fixed the `media` plugin not saving the alternative source url in some situations #TINY-4113
    Fixed an issue where column resizing using the resize bars was inconsistent between fixed and relative table widths #TINY-6001
    Fixed an issue where dragging and dropping within a table would select table cells #TINY-5950
    Fixed up and down keyboard navigation not working for inline `contenteditable="false"` elements #TINY-6226
    Fixed dialog not retrieving `close` icon from icon pack #TINY-6445
    Fixed the `unlink` toolbar button not working when selecting multiple links #TINY-4867
    Fixed the `link` dialog not showing the "Text to display" field in some valid cases #TINY-5205
    Fixed the `DOMUtils.split()` API incorrectly removing some content #TINY-6294
    Fixed pressing the escape key not focusing the editor when using multiple toolbars #TINY-6230
    Fixed the `dirty` flag not being correctly set during an `AddUndo` event #TINY-4707
    Fixed `editor.selection.setCursorLocation` incorrectly placing the cursor outside `pre` elements in some circumstances #TINY-4058
    Fixed an exception being thrown when pressing the enter key inside pre elements while `br_in_pre` setting is false #TINY-4058
Version 5.4.2 (2020-08-17)
    Fixed the editor not resizing when resizing the browser window in fullscreen mode #TINY-3511
    Fixed clicking on notifications causing inline editors to hide #TINY-6058
    Fixed an issue where link URLs could not be deleted or edited in the link dialog in some cases #TINY-4706
    Fixed a regression where setting the `anchor_top` or `anchor_bottom` options to `false` was not working #TINY-6256
    Fixed the `anchor` plugin not supporting the `allow_html_in_named_anchor` option #TINY-6236
    Fixed an exception thrown when removing inline formats that contained additional styles or classes #TINY-6288
    Fixed an exception thrown when positioning the context toolbar on Internet Explorer 11 in some edge cases #TINY-6271
    Fixed inline formats not removed when more than one `removeformat` format rule existed #TINY-6216
    Fixed an issue where spaces were sometimes removed when removing formating on nearby text #TINY-6251
    Fixed the list toolbar buttons not showing as active when a list is selected #TINY-6286
    Fixed an issue where the UI would sometimes not be shown or hidden when calling the show or hide API methods on the editor #TINY-6048
    Fixed the list type style not retained when copying list items #TINY-6289
    Fixed the Paste plugin converting tabs in plain text to a single space character. A `paste_tab_spaces` option has been included for setting the number of spaces used to replace a tab character #TINY-6237
Version 5.4.1 (2020-07-08)
    Fixed the Search and Replace plugin incorrectly including zero-width caret characters in search results #TINY-4599
    Fixed dragging and dropping unsupported files navigating the browser away from the editor #TINY-6027
    Fixed undo levels not created on browser handled drop or paste events #TINY-6027
    Fixed content in an iframe element parsing as DOM elements instead of text content #TINY-5943
    Fixed Oxide checklist styles not showing when printing #TINY-5139
    Fixed bug with `scope` attribute not being added to the cells of header rows #TINY-6206
Version 5.4.0 (2020-06-30)
    Added keyboard navigation support to menus and toolbars when the editor is in a ShadowRoot #TINY-6152
    Added the ability for menus to be clicked when the editor is in an open shadow root #TINY-6091
    Added the `Editor.ui.styleSheetLoader` API for loading stylesheets within the Document or ShadowRoot containing the editor UI #TINY-6089
    Added the `StyleSheetLoader` module to the public API #TINY-6100
    Added Oxide variables for styling the `select` element and headings in dialog content #TINY-6070
    Added icons for `table` column and row cut, copy, and paste toolbar buttons #TINY-6062
    Added all `table` menu items to the UI registry, so they can be used by name in other menus #TINY-4866
    Added new `mceTableApplyCellStyle` command to the `table` plugin #TINY-6004
    Added new `table` cut, copy, and paste column editor commands and menu items #TINY-6006
    Added font related Oxide variables for secondary buttons, allowing for custom styling #TINY-6061
    Added new `table_header_type` setting to control how table header rows are structured #TINY-6007
    Added new `table_sizing_mode` setting to replace the `table_responsive_width` setting, which has now been deprecated #TINY-6051
    Added new `mceTableSizingMode` command for changing the sizing mode of a table #TINY-6000
    Added new `mceTableRowType`, `mceTableColType`, and `mceTableCellType` commands and value queries #TINY-6150
    Changed `advlist` toolbar buttons to only show a dropdown list if there is more than one option #TINY-3194
    Changed `mceInsertTable` command and `insertTable` API method to take optional header rows and columns arguments #TINY-6012
    Changed stylesheet loading, so that UI skin stylesheets can load in a ShadowRoot if required #TINY-6089
    Changed the DOM location of menus so that they display correctly when the editor is in a ShadowRoot #TINY-6093
    Changed the table plugin to correctly detect all valid header row structures #TINY-6007
    Fixed tables with no defined width being converted to a `fixed` width table when modifying the table #TINY-6051
    Fixed the `autosave` `isEmpty` API incorrectly detecting non-empty content as empty #TINY-5953
    Fixed table `Paste row after` and `Paste row before` menu items not disabled when nothing was available to paste #TINY-6006
    Fixed a selection performance issue with large tables on Microsoft Internet Explorer and Edge #TINY-6057
    Fixed filters for screening commands from the undo stack to be case-insensitive #TINY-5946
    Fixed `fullscreen` plugin now removes all classes when the editor is closed #TINY-4048
    Fixed handling of mixed-case icon identifiers (names) for UI elements #TINY-3854
    Fixed leading and trailing spaces lost when using `editor.selection.getContent({ format: 'text' })` #TINY-5986
    Fixed an issue where changing the URL with the quicklink toolbar caused unexpected undo behavior #TINY-5952
    Fixed an issue where removing formatting within a table cell would cause Internet Explorer 11 to scroll to the end of the table #TINY-6049
    Fixed an issue where the `allow_html_data_urls` setting was not correctly applied #TINY-5951
    Fixed the `autolink` feature so that it no longer treats a string with multiple "@" characters as an email address #TINY-4773
    Fixed an issue where removing the editor would leave unexpected attributes on the target element #TINY-4001
    Fixed the `link` plugin now suggest `mailto:` when the text contains an '@' and no slashes (`/`) #TINY-5941
    Fixed the `valid_children` check of custom elements now allows a wider range of characters in names #TINY-5971
Version 5.3.2 (2020-06-10)
    Fixed a regression introduced in 5.3.0, where `images_dataimg_filter` was no-longer called #TINY-6086
Version 5.3.1 (2020-05-27)
    Fixed the image upload error alert also incorrectly closing the image dialog #TINY-6020
    Fixed editor content scrolling incorrectly on focus in Firefox by reverting default content CSS html and body heights added in 5.3.0 #TINY-6019
Version 5.3.0 (2020-05-21)
    Added html and body height styles to the default oxide content CSS #TINY-5978
    Added `uploadUri` and `blobInfo` to the data returned by `editor.uploadImages()` #TINY-4579
    Added a new function to the `BlobCache` API to lookup a blob based on the base64 data and mime type #TINY-5988
    Added the ability to search and replace within a selection #TINY-4549
    Added the ability to set the list start position for ordered lists and added new `lists` context menu item #TINY-3915
    Added `icon` as an optional config option to the toggle menu item API #TINY-3345
    Added `auto` mode for `toolbar_location` which positions the toolbar and menu bar at the bottom if there is no space at the top #TINY-3161
    Changed the default `toolbar_location` to `auto` #TINY-3161
    Changed toggle menu items and choice menu items to have a dedicated icon with the checkmark displayed on the far right side of the menu item #TINY-3345
    Changed the `link`, `image`, and `paste` plugins to use Promises to reduce the bundle size #TINY-4710
    Changed the default icons to be lazy loaded during initialization #TINY-4729
    Changed the parsing of content so base64 encoded urls are converted to blob urls #TINY-4727
    Changed context toolbars so they concatenate when more than one is suitable for the current selection #TINY-4495
    Changed inline style element formats (strong, b, em, i, u, strike) to convert to a span on format removal if a `style` or `class` attribute is present #TINY-4741
    Fixed the `selection.setContent()` API not running parser filters #TINY-4002
    Fixed formats incorrectly applied or removed when table cells were selected #TINY-4709
    Fixed the `quickimage` button not restricting the file types to images #TINY-4715
    Fixed search and replace ignoring text in nested contenteditable elements #TINY-5967
    Fixed resize handlers displaying in the wrong location sometimes for remote images #TINY-4732
    Fixed table picker breaking in Firefox on low zoom levels #TINY-4728
    Fixed issue with loading or pasting contents with large base64 encoded images on Safari #TINY-4715
    Fixed supplementary special characters being truncated when inserted into the editor. Patch contributed by mlitwin. #TINY-4791
    Fixed toolbar buttons not set to disabled when the editor is in readonly mode #TINY-4592
    Fixed the editor selection incorrectly changing when removing caret format containers #TINY-3438
    Fixed bug where title, width, and height would be set to empty string values when updating an image and removing those attributes using the image dialog #TINY-4786
    Fixed `ObjectResized` event firing when an object wasn't resized #TINY-4161
    Fixed `ObjectResized` and `ObjectResizeStart` events incorrectly fired when adding or removing table rows and columns #TINY-4829
    Fixed the placeholder not hiding when pasting content into the editor #TINY-4828
    Fixed an issue where the editor would fail to load if local storage was disabled #TINY-5935
    Fixed an issue where an uploaded image would reuse a cached image with a different mime type #TINY-5988
    Fixed bug where toolbars and dialogs would not show if the body element was replaced (e.g. with Turbolinks). Patch contributed by spohlenz #GH-5653
    Fixed an issue where multiple formats would be removed when removing a single format at the end of lines or on empty lines #TINY-1170
    Fixed zero-width spaces incorrectly included in the `wordcount` plugin character count #TINY-5991
    Fixed a regression introduced in 5.2.0 whereby the desktop `toolbar_mode` setting would incorrectly override the mobile default setting #TINY-5998
    Fixed an issue where deleting all content in a single cell table would delete the entire table #TINY-1044
Version 5.2.2 (2020-04-23)
    Fixed an issue where anchors could not be inserted on empty lines #TINY-2788
    Fixed text decorations (underline, strikethrough) not consistently inheriting the text color #TINY-4757
    Fixed `format` menu alignment buttons inconsistently applying to images #TINY-4057
    Fixed the floating toolbar drawer height collapsing when the editor is rendered in modal dialogs or floating containers #TINY-4837
    Fixed `media` embed content not processing safely in some cases #TINY-4857
Version 5.2.1 (2020-03-25)
    Fixed the "is decorative" checkbox in the image dialog clearing after certain dialog events #FOAM-11
    Fixed possible uncaught exception when a `style` attribute is removed using a content filter on `setContent` #TINY-4742
    Fixed the table selection not functioning correctly in Microsoft Edge 44 or higher #TINY-3862
    Fixed the table resize handles not functioning correctly in Microsoft Edge 44 or higher #TINY-4160
    Fixed the floating toolbar drawer disconnecting from the toolbar when adding content in inline mode #TINY-4725 #TINY-4765
    Fixed `readonly` mode not returning the appropriate boolean value #TINY-3948
    Fixed the `forced_root_block_attrs` setting not applying attributes to new blocks consistently #TINY-4564
    Fixed the editor incorrectly stealing focus during initialization in Microsoft Internet Explorer #TINY-4697
    Fixed dialogs stealing focus when opening an alert or confirm dialog using an `onAction` callback #TINY-4014
    Fixed inline dialogs incorrectly closing when clicking on an opened alert or confirm dialog #TINY-4012
    Fixed the context toolbar overlapping the menu bar and toolbar #TINY-4586
    Fixed notification and inline dialog positioning issues when using `toolbar_location: 'bottom'` #TINY-4586
    Fixed the `colorinput` popup appearing offscreen on mobile devices #TINY-4711
    Fixed special characters not being found when searching by "whole words only" #TINY-4522
    Fixed an issue where dragging images could cause them to be duplicated #TINY-4195
    Fixed context toolbars activating without the editor having focus #TINY-4754
    Fixed an issue where removing the background color of text did not always work #TINY-4770
    Fixed an issue where new rows and columns in a table did not retain the style of the previous row or column #TINY-4788
Version 5.2.0 (2020-02-13)
    Added the ability to apply formats to spaces #TINY-4200
    Added new `toolbar_location` setting to allow for positioning the menu and toolbar at the bottom of the editor #TINY-4210
    Added new `toolbar_groups` setting to allow a custom floating toolbar group to be added to the toolbar when using `floating` toolbar mode #TINY-4229
    Added new `link_default_protocol` setting to `link` and `autolink` plugin to allow a protocol to be used by default #TINY-3328
    Added new `placeholder` setting to allow a placeholder to be shown when the editor is empty #TINY-3917
    Added new `tinymce.dom.TextSeeker` API to allow searching text across different DOM nodes #TINY-4200
    Added a drop shadow below the toolbar while in sticky mode and introduced Oxide variables to customize it when creating a custom skin #TINY-4343
    Added `quickbars_image_toolbar` setting to allow for the image quickbar to be turned off #TINY-4398
    Added iframe and img `loading` attribute to the default schema. Patch contributed by ataylor32. #GH-5112
    Added new `getNodeFilters`/`getAttributeFilters` functions to the `editor.serializer` instance #TINY-4344
    Added new `a11y_advanced_options` setting to allow additional accessibility options to be added #FOAM-11
    Added new accessibility options and behaviours to the image dialog using `a11y_advanced_options` #FOAM-11
    Added the ability to use the window `PrismJS` instance for the `codesample` plugin instead of the bundled version to allow for styling custom languages #TINY-4504
    Added error message events that fire when a resource loading error occurs #TINY-4509
    Changed the default schema to disallow `onchange` for select elements #TINY-4614
    Changed default `toolbar_mode` value from false to `wrap`. The value false has been deprecated #TINY-4617
    Changed `toolbar_drawer` setting to `toolbar_mode`. `toolbar_drawer` has been deprecated #TINY-4416
    Changed iframe mode to set selection on content init if selection doesn't exist #TINY-4139
    Changed table related icons to align them with the visual style of the other icons #TINY-4341
    Changed and improved the visual appearance of the color input field #TINY-2917
    Changed fake caret container to use `forced_root_block` when possible #TINY-4190
    Changed the `requireLangPack` API to wait until the plugin has been loaded before loading the language pack #TINY-3716
    Changed the formatter so `style_formats` are registered before the initial content is loaded into the editor #TINY-4238
    Changed media plugin to use https protocol for media urls by default #TINY-4577
    Changed the parser to treat CDATA nodes as bogus HTML comments to match the HTML parsing spec. A new `preserve_cdata` setting has been added to preserve CDATA nodes if required #TINY-4625
    Fixed incorrect parsing of malformed/bogus HTML comments #TINY-4625
    Fixed `quickbars` selection toolbar appearing on non-editable elements #TINY-4359
    Fixed bug with alignment toolbar buttons sometimes not changing state correctly #TINY-4139
    Fixed the `codesample` toolbar button not toggling when selecting code samples other than HTML #TINY-4504
    Fixed content incorrectly scrolling to the top or bottom when pressing enter if when the content was already in view #TINY-4162
    Fixed `scrollIntoView` potentially hiding elements behind the toolbar #TINY-4162
    Fixed editor not respecting the `resize_img_proportional` setting due to legacy code #TINY-4236
    Fixed flickering floating toolbar drawer in inline mode #TINY-4210
    Fixed an issue where the template plugin dialog would be indefinitely blocked on a failed template load #TINY-2766
    Fixed the `mscontrolselect` event not being unbound on IE/Edge #TINY-4196
    Fixed Confirm dialog footer buttons so only the "Yes" button is highlighted #TINY-4310
    Fixed `file_picker_callback` functionality for Image, Link and Media plugins #TINY-4163
    Fixed issue where floating toolbar drawer sometimes would break if the editor is resized while the drawer is open #TINY-4439
    Fixed incorrect `external_plugins` loading error message #TINY-4503
    Fixed resize handler was not hidden for ARIA purposes. Patch contributed by Parent5446. #GH-5195
    Fixed an issue where content could be lost if a misspelled word was selected and spellchecking was disabled #TINY-3899
    Fixed validation errors in the CSS where certain properties had the wrong default value #TINY-4491
    Fixed an issue where forced root block attributes were not applied when removing a list #TINY-4272
    Fixed an issue where the element path isn't being cleared when there are no parents #TINY-4412
    Fixed an issue where width and height in svg icons containing `rect` elements were overridden by the CSS reset #TINY-4408
    Fixed an issue where uploading images with `images_reuse_filename` enabled and that included a query parameter would generate an invalid URL #TINY-4638
    Fixed the `closeButton` property not working when opening notifications #TINY-4674
    Fixed keyboard flicker when opening a context menu on mobile #TINY-4540
    Fixed issue where plus icon svg contained strokes #TINY-4681
Version 5.1.6 (2020-01-28)
    Fixed `readonly` mode not blocking all clicked links #TINY-4572
    Fixed legacy font sizes being calculated inconsistently for the `FontSize` query command value #TINY-4555
    Fixed changing a tables row from `Header` to `Body` incorrectly moving the row to the bottom of the table #TINY-4593
    Fixed the context menu not showing in certain cases with hybrid devices #TINY-4569
    Fixed the context menu opening in the wrong location when the target is the editor body #TINY-4568
    Fixed the `image` plugin not respecting the `automatic_uploads` setting when uploading local images #TINY-4287
    Fixed security issue related to parsing HTML comments and CDATA #TINY-4544
Version 5.1.5 (2019-12-19)
    Fixed the UI not working with hybrid devices that accept both touch and mouse events #TNY-4521
    Fixed the `charmap` dialog initially focusing the first tab of the dialog instead of the search input field #TINY-4342
    Fixed an exception being raised when inserting content if the caret was directly before or after a `contenteditable="false"` element #TINY-4528
    Fixed a bug with pasting image URLs when paste as text is enabled #TINY-4523
Version 5.1.4 (2019-12-11)
    Fixed dialog contents disappearing when clicking a checkbox for right-to-left languages #TINY-4518
    Fixed the `legacyoutput` plugin registering legacy formats after editior initialization, causing legacy content to be stripped on the initial load #TINY-4447
    Fixed search and replace not cycling through results when searching using special characters #TINY-4506
    Fixed the `visualchars` plugin converting HTML-like text to DOM elements in certain cases #TINY-4507
    Fixed an issue with the `paste` plugin not sanitizing content in some cases #TINY-4510
    Fixed HTML comments incorrectly being parsed in certain cases #TINY-4511
Version 5.1.3 (2019-12-04)
    Fixed sticky toolbar not undocking when fullscreen mode is activated #TINY-4390
    Fixed the "Current Window" target not applying when updating links using the link dialog #TINY-4063
    Fixed disabled menu items not highlighting when focused #TINY-4339
    Fixed touch events passing through dialog collection items to the content underneath on Android devices #TINY-4431
    Fixed keyboard navigation of the Help dialog's Keyboard Navigation tab #TINY-4391
    Fixed search and replace dialog disappearing when finding offscreen matches on iOS devices #TINY-4350
    Fixed performance issues where sticky toolbar was jumping while scrolling on slower browsers #TINY-4475
Version 5.1.2 (2019-11-19)
    Fixed desktop touch devices using `mobile` configuration overrides #TINY-4345
    Fixed unable to disable the new scrolling toolbar feature #TINY-4345
    Fixed touch events passing through any pop-up items to the content underneath on Android devices #TINY-4367
    Fixed the table selector handles throwing JavaScript exceptions for non-table selections #TINY-4338
    Fixed `cut` operations not removing selected content on Android devices when the `paste` plugin is enabled #TINY-4362
    Fixed inline toolbar not constrained to the window width by default #TINY-4314
    Fixed context toolbar split button chevrons pointing right when they should be pointing down #TINY-4257
    Fixed unable to access the dialog footer in tabbed dialogs on small screens #TINY-4360
    Fixed mobile table selectors were hard to select with touch by increasing the size #TINY-4366
    Fixed mobile table selectors moving when moving outside the editor #TINY-4366
    Fixed inline toolbars collapsing when using sliding toolbars #TINY-4389
    Fixed block textpatterns not treating NBSPs as spaces #TINY-4378
    Fixed backspace not merging blocks when the last element in the preceding block was a `contenteditable="false"` element #TINY-4235
    Fixed toolbar buttons that only contain text labels overlapping on mobile devices #TINY-4395
    Fixed quickbars quickimage picker not working on mobile #TINY-4377
    Fixed fullscreen not resizing in an iOS WKWebView component #TINY-4413
Version 5.1.1 (2019-10-28)
    Fixed font formats containing spaces being wrapped in `&quot;` entities instead of single quotes #TINY-4275
    Fixed alert and confirm dialogs losing focus when clicked #TINY-4248
    Fixed clicking outside a modal dialog focusing on the document body #TINY-4249
    Fixed the context toolbar not hiding when scrolled out of view #TINY-4265
Version 5.1.0 (2019-10-17)
    Added touch selector handles for table selections on touch devices #TINY-4097
    Added border width field to Table Cell dialog #TINY-4028
    Added touch event listener to media plugin to make embeds playable #TINY-4093
    Added oxide styling options to notifications and tweaked the default variables #TINY-4153
    Added additional padding to split button chevrons on touch devices, to make them easier to interact with #TINY-4223
    Added new platform detection functions to `Env` and deprecated older detection properties #TINY-4184
    Added `inputMode` config field to specify inputmode attribute of `input` dialog components #TINY-4062
    Added new `inputMode` property to relevant plugins/dialogs #TINY-4102
    Added new `toolbar_sticky` setting to allow the iframe menubar/toolbar to stick to the top of the window when scrolling #TINY-3982
    Changed default setting for `toolbar_drawer` to `floating` #TINY-3634
    Changed mobile phones to use the `silver` theme by default #TINY-3634
    Changed some editor settings to default to `false` on touch devices:
        - `menubar`(phones only) #TINY-4077
        - `table_grid` #TINY-4075
        - `resize` #TINY-4157
        - `object_resizing` #TINY-4157
    Changed toolbars and context toolbars to sidescroll on mobile #TINY-3894 #TINY-4107
    Changed context menus to render as horizontal menus on touch devices #TINY-4107
    Changed the editor to use the `VisualViewport` API of the browser where possible #TINY-4078
    Changed visualblocks toolbar button icon and renamed `paragraph` icon to `visualchars` #TINY-4074
    Changed Oxide default for `@toolbar-button-chevron-color` to follow toolbar button icon color #TINY-4153
    Changed the `urlinput` dialog component to use the `url` type attribute #TINY-4102
    Fixed Safari desktop visual viewport fires resize on fullscreen breaking the restore function #TINY-3976
    Fixed scroll issues on mobile devices #TINY-3976
    Fixed context toolbar unable to refresh position on iOS12 #TINY-4107
    Fixed ctrl+left click not opening links on readonly mode and the preview dialog #TINY-4138
    Fixed Slider UI component not firing `onChange` event on touch devices #TINY-4092
    Fixed notifications overlapping instead of stacking #TINY-3478
    Fixed inline dialogs positioning incorrectly when the page is scrolled #TINY-4018
    Fixed inline dialogs and menus not repositioning when resizing #TINY-3227
    Fixed inline toolbar incorrectly stretching to the full width when a width value was provided #TINY-4066
    Fixed menu chevrons color to follow the menu text color #TINY-4153
    Fixed table menu selection grid from staying black when using dark skins, now follows border color #TINY-4153
    Fixed Oxide using the wrong text color variable for menubar button focused state #TINY-4146
    Fixed the autoresize plugin not keeping the selection in view when resizing #TINY-4094
    Fixed textpattern plugin throwing exceptions when using `forced_root_block: false` #TINY-4172
    Fixed missing CSS fill styles for toolbar button icon active state #TINY-4147
    Fixed an issue where the editor selection could end up inside a short ended element (such as `br`) #TINY-3999
    Fixed browser selection being lost in inline mode when opening split dropdowns #TINY-4197
    Fixed backspace throwing an exception when using `forced_root_block: false` #TINY-4099
    Fixed floating toolbar drawer expanding outside the bounds of the editor #TINY-3941
    Fixed the autocompleter not activating immediately after a `br` or `contenteditable=false` element #TINY-4194
    Fixed an issue where the autocompleter would incorrectly close on IE 11 in certain edge cases #TINY-4205
Version 5.0.16 (2019-09-24)
    Added new `referrer_policy` setting to add the `referrerpolicy` attribute when loading scripts or stylesheets #TINY-3978
    Added a slight background color to dialog tab links when focused to aid keyboard navigation #TINY-3877
    Fixed media poster value not updating on change #TINY-4013
    Fixed openlink was not registered as a toolbar button #TINY-4024
    Fixed failing to initialize if a script tag was used inside a SVG #TINY-4087
    Fixed double top border showing on toolbar without menubar when toolbar_drawer is enabled #TINY-4118
    Fixed unable to drag inline dialogs to the bottom of the screen when scrolled #TINY-4154
    Fixed notifications appearing on top of the toolbar when scrolled in inline mode #TINY-4159
    Fixed notifications displaying incorrectly on IE 11 #TINY-4169
Version 5.0.15 (2019-09-02)
    Added a dark `content_css` skin to go with the dark UI skin #TINY-3743
    Changed the enabled state on toolbar buttons so they don't get the hover effect #TINY-3974
    Fixed missing CSS active state on toolbar buttons #TINY-3966
    Fixed `onChange` callback not firing for the colorinput dialog component #TINY-3968
    Fixed context toolbars not showing in fullscreen mode #TINY-4023
Version 5.0.14 (2019-08-19)
    Added an API to reload the autocompleter menu with additional fetch metadata #MENTIONS-17
    Fixed missing toolbar button border styling options #TINY-3965
    Fixed image upload progress notification closing before the upload is complete #TINY-3963
    Fixed inline dialogs not closing on escape when no dialog component is in focus #TINY-3936
    Fixed plugins not being filtered when defaulting to mobile on phones #TINY-3537
    Fixed toolbar more drawer showing the content behind it when transitioning between opened and closed states #TINY-3878
    Fixed focus not returning to the dialog after pressing the "Replace all" button in the search and replace dialog #TINY-3961
    Removed Oxide variable `@menubar-select-disabled-border-color` and replaced it with `@menubar-select-disabled-border` #TINY-3965
Version 5.0.13 (2019-08-06)
    Changed modal dialogs to prevent dragging by default and added new `draggable_modal` setting to restore dragging #TINY-3873
    Changed the nonbreaking plugin to insert nbsp characters wrapped in spans to aid in filtering. This can be disabled using the `nonbreaking_wrap` setting #TINY-3647
    Changed backspace behaviour in lists to outdent nested list items when the cursor is at the start of the list item #TINY-3651
    Fixed sidebar growing beyond editor bounds in IE 11 #TINY-3937
    Fixed issue with being unable to keyboard navigate disabled toolbar buttons #TINY-3350
    Fixed issues with backspace and delete in nested contenteditable true and false elements #TINY-3868
    Fixed issue with losing keyboard navigation in dialogs due to disabled buttons #TINY-3914
    Fixed `MouseEvent.mozPressure is deprecated` warning in Firefox #TINY-3919
    Fixed `default_link_target` not being respected when `target_list` is disabled #TINY-3757
    Fixed mobile plugin filter to only apply to the mobile theme, rather than all mobile platforms #TINY-3405
    Fixed focus switching to another editor during mode changes #TINY-3852
    Fixed an exception being thrown when clicking on an uninitialized inline editor #TINY-3925
    Fixed unable to keyboard navigate to dialog menu buttons #TINY-3933
    Fixed dialogs being able to be dragged outside the window viewport #TINY-3787
    Fixed inline dialogs appearing above modal dialogs #TINY-3932
Version 5.0.12 (2019-07-18)
    Added ability to utilize UI dialog panels inside other panels #TINY-3305
    Added help dialog tab explaining keyboard navigation of the editor #TINY-3603
    Changed the "Find and Replace" design to an inline dialog #TINY-3054
    Fixed issue where autolink spacebar event was not being fired on Edge #TINY-3891
    Fixed table selection missing the background color #TINY-3892
    Fixed removing shortcuts not working for function keys #TINY-3871
    Fixed non-descriptive UI component type names #TINY-3349
    Fixed UI registry components rendering as the wrong type when manually specifying a different type #TINY-3385
    Fixed an issue where dialog checkbox, input, selectbox, textarea and urlinput components couldn't be disabled #TINY-3708
    Fixed the context toolbar not using viable screen space in inline/distraction free mode #TINY-3717
    Fixed the context toolbar overlapping the toolbar in various conditions #TINY-3205
    Fixed IE11 edge case where items were being inserted into the wrong location #TINY-3884
Version 5.0.11 (2019-07-04)
    Fixed packaging errors caused by a rollup treeshaking bug (https://github.com/rollup/rollup/issues/2970) #TINY-3866
    Fixed the customeditor component not able to get data from the dialog api #TINY-3866
    Fixed collection component tooltips not being translated #TINY-3855
Version 5.0.10 (2019-07-02)
    Added support for all HTML color formats in `color_map` setting #TINY-3837
    Changed backspace key handling to outdent content in appropriate circumstances #TINY-3685
    Changed default palette for forecolor and backcolor to include some lighter colors suitable for highlights #TINY-2865
    Changed the search and replace plugin to cycle through results #TINY-3800
    Fixed inconsistent types causing some properties to be unable to be used in dialog components #TINY-3778
    Fixed an issue in the Oxide skin where dialog content like outlines and shadows were clipped because of overflow hidden #TINY-3566
    Fixed the search and replace plugin not resetting state when changing the search query #TINY-3800
    Fixed backspace in lists not creating an undo level #TINY-3814
    Fixed the editor to cancel loading in quirks mode where the UI is not supported #TINY-3391
    Fixed applying fonts not working when the name contained spaces and numbers #TINY-3801
    Fixed so that initial content is retained when initializing on list items #TINY-3796
    Fixed inefficient font name and font size current value lookup during rendering #TINY-3813
    Fixed mobile font copied into the wrong folder for the oxide-dark skin #TINY-3816
    Fixed an issue where resizing the width of tables would produce inaccurate results #TINY-3827
    Fixed a memory leak in the Silver theme #TINY-3797
    Fixed alert and confirm dialogs using incorrect markup causing inconsistent padding #TINY-3835
    Fixed an issue in the Table plugin with `table_responsive_width` not enforcing units when resizing #TINY-3790
    Fixed leading, trailing and sequential spaces being lost when pasting plain text #TINY-3726
    Fixed exception being thrown when creating relative URIs #TINY-3851
    Fixed focus is no longer set to the editor content during mode changes unless the editor already had focus #TINY-3852
Version 5.0.9 (2019-06-26)
    Fixed print plugin not working in Firefox #TINY-3834
Version 5.0.8 (2019-06-18)
    Added back support for multiple toolbars #TINY-2195
    Added support for .m4a files to the media plugin #TINY-3750
    Added new base_url and suffix editor init options #TINY-3681
    Fixed incorrect padding for select boxes with visible values #TINY-3780
    Fixed selection incorrectly changing when programmatically setting selection on contenteditable false elements #TINY-3766
    Fixed sidebar background being transparent #TINY-3727
    Fixed the build to remove duplicate iife wrappers #TINY-3689
    Fixed bogus autocompleter span appearing in content when the autocompleter menu is shown #TINY-3752
    Fixed toolbar font size select not working with legacyoutput plugin #TINY-2921
    Fixed the legacyoutput plugin incorrectly aligning images #TINY-3660
    Fixed remove color not working when using the legacyoutput plugin #TINY-3756
    Fixed the font size menu applying incorrect sizes when using the legacyoutput plugin #TINY-3773
    Fixed scrollIntoView not working when the parent window was out of view #TINY-3663
    Fixed the print plugin printing from the wrong window in IE11 #TINY-3762
    Fixed content CSS loaded over CORS not loading in the preview plugin with content_css_cors enabled #TINY-3769
    Fixed the link plugin missing the default "None" option for link list #TINY-3738
    Fixed small dot visible with menubar and toolbar disabled in inline mode #TINY-3623
    Fixed space key properly inserts a nbsp before/after block elements #TINY-3745
    Fixed native context menu not showing with images in IE11 #TINY-3392
    Fixed inconsistent browser context menu image selection #TINY-3789
Version 5.0.7 (2019-06-05)
    Added new toolbar button and menu item for inserting tables via dialog #TINY-3636
    Added new API for adding/removing/changing tabs in the Help dialog #TINY-3535
    Added highlighting of matched text in autocompleter items #TINY-3687
    Added the ability for autocompleters to work with matches that include spaces #TINY-3704
    Added new `imagetools_fetch_image` callback to allow custom implementations for cors loading of images #TINY-3658
    Added `'http'` and `https` options to `link_assume_external_targets` to prepend `http://` or `https://` prefixes when URL does not contain a protocol prefix. Patch contributed by francoisfreitag. #GH-4335
    Changed annotations navigation to work the same as inline boundaries #TINY-3396
    Changed tabpanel API by adding a `name` field and changing relevant methods to use it #TINY-3535
    Fixed text color not updating all color buttons when choosing a color #TINY-3602
    Fixed the autocompleter not working with fragmented text #TINY-3459
    Fixed the autosave plugin no longer overwrites window.onbeforeunload #TINY-3688
    Fixed infinite loop in the paste plugin when IE11 takes a long time to process paste events. Patch contributed by lRawd. #GH-4987
    Fixed image handle locations when using `fixed_toolbar_container`. Patch contributed by t00. #GH-4966
    Fixed the autoresize plugin not firing `ResizeEditor` events #TINY-3587
    Fixed editor in fullscreen mode not extending to the bottom of the screen #TINY-3701
    Fixed list removal when pressing backspace after the start of the list item #TINY-3697
    Fixed autocomplete not triggering from compositionend events #TINY-3711
    Fixed `file_picker_callback` could not set the caption field on the insert image dialog #TINY-3172
    Fixed the autocompleter menu showing up after a selection had been made #TINY-3718
    Fixed an exception being thrown when a file or number input has focus during initialization. Patch contributed by t00 #GH-2194
Version 5.0.6 (2019-05-22)
    Added `icons_url` editor settings to enable icon packs to be loaded from a custom url #TINY-3585
    Added `image_uploadtab` editor setting to control the visibility of the upload tab in the image dialog #TINY-3606
    Added new api endpoints to the wordcount plugin and improved character count logic #TINY-3578
    Changed plugin, language and icon loading errors to log in the console instead of a notification #TINY-3585
    Fixed the textpattern plugin not working with fragmented text #TINY-3089
    Fixed various toolbar drawer accessibility issues and added an animation #TINY-3554
    Fixed issues with selection and ui components when toggling readonly mode #TINY-3592
    Fixed so readonly mode works with inline editors #TINY-3592
    Fixed docked inline toolbar positioning when scrolled #TINY-3621
    Fixed initial value not being set on bespoke select in quickbars and toolbar drawer #TINY-3591
    Fixed so that nbsp entities aren't trimmed in white-space: pre-line elements #TINY-3642
    Fixed `mceInsertLink` command inserting spaces instead of url encoded characters #GH-4990
    Fixed text content floating on top of dialogs in IE11 #TINY-3640
Version 5.0.5 (2019-05-09)
    Added menu items to match the forecolor/backcolor toolbar buttons #TINY-2878
    Added default directionality based on the configured language #TINY-2621
    Added styles, icons and tests for rtl mode #TINY-2621
    Fixed autoresize not working with floating elements or when media elements finished loading #TINY-3545
    Fixed incorrect vertical caret positioning in IE 11 #TINY-3188
    Fixed submenu anchoring hiding overflowed content #TINY-3564
    Removed unused and hidden validation icons to avoid displaying phantom tooltips #TINY-2329
Version 5.0.4 (2019-04-23)
    Added back URL dialog functionality, which is now available via `editor.windowManager.openUrl()` #TINY-3382
    Added the missing throbber functionality when calling `editor.setProgressState(true)` #TINY-3453
    Added function to reset the editor content and undo/dirty state via `editor.resetContent()` #TINY-3435
    Added the ability to set menu buttons as active #TINY-3274
    Added `editor.mode` API, featuring a custom editor mode API #TINY-3406
    Added better styling to floating toolbar drawer #TINY-3479
    Added the new premium plugins to the Help dialog plugins tab #TINY-3496
    Added the linkchecker context menu items to the default configuration #TINY-3543
    Fixed image context menu items showing on placeholder images #TINY-3280
    Fixed dialog labels and text color contrast within notifications/alert banners to satisfy WCAG 4.5:1 contrast ratio for accessibility #TINY-3351
    Fixed selectbox and colorpicker items not being translated #TINY-3546
    Fixed toolbar drawer sliding mode to correctly focus the editor when tabbing via keyboard navigation #TINY-3533
    Fixed positioning of the styleselect menu in iOS while using the mobile theme #TINY-3505
    Fixed the menubutton `onSetup` callback to be correctly executed when rendering the menu buttons #TINY-3547
    Fixed `default_link_target` setting to be correctly utilized when creating a link #TINY-3508
    Fixed colorpicker floating marginally outside its container #TINY-3026
    Fixed disabled menu items displaying as active when hovered #TINY-3027
    Removed redundant mobile wrapper #TINY-3480
Version 5.0.3 (2019-03-19)
    Changed empty nested-menu items within the style formats menu to be disabled or hidden if the value of `style_formats_autohide` is `true` #TINY-3310
    Changed the entire phrase 'Powered by Tiny' in the status bar to be a link instead of just the word 'Tiny' #TINY-3366
    Changed `formatselect`, `styleselect` and `align` menus to use the `mceToggleFormat` command internally #TINY-3428
    Fixed toolbar keyboard navigation to work as expected when `toolbar_drawer` is configured #TINY-3432
    Fixed text direction buttons to display the correct pressed state in selections that have no explicit `dir` property #TINY-3138
    Fixed the mobile editor to clean up properly when removed #TINY-3445
    Fixed quickbar toolbars to add an empty box to the screen when it is set to `false` #TINY-3439
    Fixed an issue where pressing the **Delete/Backspace** key at the edge of tables was creating incorrect selections #TINY-3371
    Fixed an issue where dialog collection items (emoticon and special character dialogs) couldn't be selected with touch devices #TINY-3444
    Fixed a type error introduced in TinyMCE version 5.0.2 when calling `editor.getContent()` with nested bookmarks #TINY-3400
    Fixed an issue that prevented default icons from being overridden #TINY-3449
    Fixed an issue where **Home/End** keys wouldn't move the caret correctly before or after `contenteditable=false` inline elements #TINY-2995
    Fixed styles to be preserved in IE 11 when editing via the `fullpage` plugin #TINY-3464
    Fixed the `link` plugin context toolbar missing the open link button #TINY-3461
    Fixed inconsistent dialog component spacing #TINY-3436
Version 5.0.2 (2019-03-05)
    Added presentation and document presets to `htmlpanel` dialog component #TINY-2694
    Added missing fixed_toolbar_container setting has been reimplemented in the Silver theme #TINY-2712
    Added a new toolbar setting `toolbar_drawer` that moves toolbar groups which overflow the editor width into either a `sliding` or `floating` toolbar section #TINY-2874
    Updated the build process to include package lock files in the dev distribution archive #TINY-2870
    Fixed inline dialogs did not have aria attributes #TINY-2694
    Fixed default icons are now available in the UI registry, allowing use outside of toolbar buttons #TINY-3307
    Fixed a memory leak related to select toolbar items #TINY-2874
    Fixed a memory leak due to format changed listeners that were never unbound #TINY-3191
    Fixed an issue where content may have been lost when using permanent bookmarks #TINY-3400
    Fixed the quicklink toolbar button not rendering in the quickbars plugin #TINY-3125
    Fixed an issue where menus were generating invalid HTML in some cases #TINY-3323
    Fixed an issue that could cause the mobile theme to show a blank white screen when the editor was inside an `overflow:hidden` element #TINY-3407
    Fixed mobile theme using a transparent background and not taking up the full width on iOS #TINY-3414
    Fixed the template plugin dialog missing the description field #TINY-3337
    Fixed input dialog components using an invalid default type attribute #TINY-3424
    Fixed an issue where backspace/delete keys after/before pagebreak elements wouldn't move the caret #TINY-3097
    Fixed an issue in the table plugin where menu items and toolbar buttons weren't showing correctly based on the selection #TINY-3423
    Fixed inconsistent button focus styles in Firefox #TINY-3377
    Fixed the resize icon floating left when all status bar elements were disabled #TINY-3340
    Fixed the resize handle to not show in fullscreen mode #TINY-3404
Version 5.0.1 (2019-02-21)
    Removed paste as text notification banner and paste_plaintext_inform setting #POW-102
    Fixed an issue where adding links to images would replace the image with text #TINY-3356
    Fixed an issue where the inline editor could use fractional pixels for positioning #TINY-3202
    Fixed an issue where uploading non-image files in the Image Plugin upload tab threw an error. #TINY-3244
    Added H1-H6 toggle button registration to the silver theme #TINY-3070
    Fixed an issue in the media plugin that was causing the source url and height/width to be lost in certain circumstances #TINY-2858
    Fixed an issue with the Context Toolbar not being removed when clicking outside of the editor #TINY-2804
    Fixed an issue where clicking 'Remove link' wouldn't remove the link in certain circumstances #TINY-3199
    Added code sample toolbar button will now toggle on when the cursor is in a code section #TINY-3040
    Fixed an issue where the media plugin would fail when parsing dialog data #TINY-3218
    Fixed an issue where retrieving the selected content as text didn't create newlines #TINY-3197
    Fixed incorrect keyboard shortcuts in the Help dialog for Windows #TINY-3292
    Fixed an issue where JSON serialization could produce invalid JSON #TINY-3281
    Fixed production CSS including references to source maps #TINY-3920
    Fixed development CSS was not included in the development zip #TINY-3920
    Fixed the autocompleter matches predicate not matching on the start of words by default #TINY-3306
    Added new settings to the emoticons plugin to allow additional emoticons to be added #TINY-3088
    Fixed an issue where the page could be scrolled with modal dialogs open #TINY-2252
    Fixed an issue where autocomplete menus would show an icon margin when no items had icons #TINY-3329
    Fixed an issue in the quickbars plugin where images incorrectly showed the text selection toolbar #TINY-3338
    Fixed an issue that caused the inline editor to fail to render when the target element already had focus #TINY-3353
Version 5.0.0 (2019-02-04)
    Full documentation for the version 5 features and changes is available at https://www.tiny.cloud/docs/release-notes/

    Changes since RC2:
    Fixed an issue where tab panel heights weren't sizing properly on smaller screens and weren't updating on resize #TINY-3242
    Added links and registered names with * to denote premium plugins in Plugins tab of Help dialog #TINY-3223
    Changed Tiny 5 mobile skin to look more uniform with desktop #TINY-2650
    Fixed image tools not having any padding between the label and slider #TINY-3220
    Blacklisted table, th and td as inline editor target #TINY-717
    Fixed context toolbar toggle buttons not showing the correct state #TINY-3022
    Fixed missing separators in the spellchecker context menu between the suggestions and actions #TINY-3217
    Fixed notification icon positioning in alert banners #TINY-2196
    Fixed a typo in the word count plugin name #TINY-3062
    Fixed charmap and emoticons dialogs not having a primary button #TINY-3233
    Fixed an issue where resizing wouldn't work correctly depending on the box-sizing model #TINY-3278
Version 5.0.0-rc-2 (2019-01-22)
    Fixed the link dialog such that it will now retain class attributes when updating links #TINY-2825
    Added screen reader accessibility for sidebar and statusbar #TINY-2699
    Updated Emoticons and Charmap dialogs to be screen reader accessible #TINY-2693
    Fixed "Find and replace" not showing in the "Edit" menu by default #TINY-3061
    Updated the textpattern plugin to properly support nested patterns and to allow running a command with a value for a pattern with a start and an end #TINY-2991
    Removed unnecessary 'flex' and unused 'colspan' properties from the new dialog APIs #TINY-2973
    Changed checkboxes to use a boolean for its state, instead of a string #TINY-2848
    Fixed dropdown buttons missing the 'type' attribute, which could cause forms to be incorrectly submitted #TINY-2826
    Fixed emoticon and charmap search not returning expected results in certain cases #TINY-3084
    Changed formatting menus so they are registered and made the align toolbar button use an icon instead of text #TINY-2880
    Fixed blank rel_list values throwing an exception in the link plugin #TINY-3149
Version 5.0.0-rc-1 (2019-01-08)
    Updated the font select dropdown logic to try to detect the system font stack and show "System Font" as the font name #TINY-2710
    Fixed readonly mode not fully disabling editing content #TINY-2287
    Updated the autocompleter to only show when it has matched items #TINY-2350
    Added editor settings functionality to specify title attributes for toolbar groups #TINY-2690
    Added icons instead of button text to improve Search and Replace dialog footer appearance #TINY-2654
    Added `tox-dialog__table` instead of `mce-table-striped` class to enhance Help dialog appearance #TINY-2360
    Added title attribute to iframes so, screen readers can announce iframe labels #TINY-2692
    Updated SizeInput labels to "Height" and "Width" instead of Dimensions #TINY-2833
    Fixed accessibility issues with the font select, font size, style select and format select toolbar dropdowns #TINY-2713
    Fixed accessibility issues with split dropdowns #TINY-2697
    Added a wordcount menu item, that defaults to appearing in the tools menu #TINY-2877
    Fixed the legacyoutput plugin to be compatible with TinyMCE 5.0 #TINY-2301
    Updated the build process to minify and generate ASCII only output for the emoticons database #TINY-2744
    Fixed icons not showing correctly in the autocompleter popup #TINY-3029
    Fixed an issue where preview wouldn't show anything in Edge under certain circumstances #TINY-3035
    Fixed the height being incorrectly calculated for the autoresize plugin #TINY-2807
Version 5.0.0-beta-1 (2018-11-30)
    Changed the name of the "inlite" plugin to "quickbars" #TINY-2831
    Fixed an inline mode issue where the save plugin upon saving can cause content loss #TINY-2659
    Changed the background color icon to highlight background icon #TINY-2258
    Added a new `addNestedMenuItem()` UI registry function and changed all nested menu items to use the new registry functions #TINY-2230
    Changed Help dialog to be accessible to screen readers #TINY-2687
    Changed the color swatch to save selected custom colors to local storage for use across sessions #TINY-2722
    Added title attribute to color swatch colors #TINY-2669
    Added anchorbar component to anchor inline toolbar dialogs to instead of the toolbar #TINY-2040
    Added support for toolbar<n> and toolbar array config options to be squashed into a single toolbar and not create multiple toolbars #TINY-2195
    Added error handling for when forced_root_block config option is set to true #TINY-2261
    Added functionality for the removed_menuitems config option #TINY-2184
    Fixed an issue in IE 11 where calling selection.getContent() would return an empty string when the editor didn't have focus #TINY-2325
    Added the ability to use a string to reference menu items in menu buttons and submenu items #TINY-2253
    Removed compat3x plugin #TINY-2815
    Changed `WindowManager` API - methods `getParams`, `setParams` and `getWindows`, and the legacy `windows` property, have been removed. `alert` and `confirm` dialogs are no longer tracked in the window list. #TINY-2603
Version 5.0.0-preview-4 (2018-11-12)
    Fixed distraction free plugin #AP-470
    Removed the tox-custom-editor class that was added to the wrapping element of codemirror #TINY-2211
    Fixed contents of the input field being selected on focus instead of just recieving an outline highlight #AP-464
    Added width and height placeholder text to image and media dialog dimensions input #AP-296
    Fixed styling issues with dialogs and menus in IE 11 #AP-456
    Fixed custom style format control not honoring custom formats #AP-393
    Fixed context menu not appearing when clicking an image with a caption #AP-382
    Fixed directionality of UI when using an RTL language #AP-423
    Fixed page responsiveness with multiple inline editors #AP-430
    Added the ability to keyboard navigate through menus, toolbars, sidebar and the status bar sequentially #AP-381
    Fixed empty toolbar groups appearing through invalid configuration of the `toolbar` property #AP-450
    Fixed text not being retained when updating links through the link dialog #AP-293
    Added translation capability back to the editor's UI #AP-282
    Fixed edit image context menu, context toolbar and toolbar items being incorrectly enabled when selecting invalid images #AP-323
    Fixed emoji type ahead being shown when typing URLs #AP-366
    Fixed toolbar configuration properties incorrectly expecting string arrays instead of strings #AP-342
    Changed the editor resize handle so that it should be disabled when the autoresize plugin is turned on #AP-424
    Fixed the block formatting toolbar item not showing a "Formatting" title when there is no selection #AP-321
    Fixed clicking disabled toolbar buttons hiding the toolbar in inline mode #AP-380
    Fixed `EditorResize` event not being fired upon editor resize #AP-327
    Fixed tables losing styles when updating through the dialog #AP-368
    Fixed context toolbar positioning to be more consistent near the edges of the editor #AP-318
    Added `label` component type for dialogs to group components under a label
    Fixed table of contents plugin now works with v5 toolbar APIs correctly #AP-347
    Fixed the `link_context_toolbar` configuration not disabling the context toolbar #AP-458
    Fixed the link context toolbar showing incorrect relative links #AP-435
    Fixed the alignment of the icon in alert banner dialog components #TINY-2220
    Changed UI text for microcopy improvements #TINY-2281
    Fixed the visual blocks and visual char menu options not displaying their toggled state #TINY-2238
    Fixed the editor not displaying as fullscreen when toggled #TINY-2237
Version 5.0.0-preview-3 (2018-10-18)
    Changed editor layout to use modern CSS properties over manually calculating dimensions #AP-324
    Changed `autoresize_min_height` and `autoresize_max_height` configurations to `min_height` and `max_height` #AP-324
    Fixed bugs with editor width jumping when resizing and the iframe not resizing to smaller than 150px in height #AP-324
    Fixed mobile theme bug that prevented the editor from loading #AP-404
    Fixed long toolbar groups extending outside of the editor instead of wrapping
    Changed `Whole word` label in Search and Replace dialog to `Find whole words only` #AP-387
    Fixed dialog titles so they are now proper case #AP-384
    Fixed color picker default to be #000000 instead of #ff00ff #AP-216
    Fixed "match case" option on the Find and Replace dialog is no longer selected by default #AP-298
    Fixed vertical alignment of toolbar icons #DES-134
    Fixed toolbar icons not appearing on IE11 #DES-133
Version 5.0.0-preview-2 (2018-10-10)
    Changed configuration of color options has been simplified to `color_map`, `color_cols`, and `custom_colors` #AP-328
    Added swatch is now shown for colorinput fields, instead of the colorpicker directly #AP-328
    Removed `colorpicker` plugin, it is now in the theme #AP-328
    Removed `textcolor` plugin, it is now in the theme #AP-328
    Fixed styleselect not updating the displayed item as the cursor moved #AP-388
    Changed `height` configuration to apply to the editor frame (including menubar, toolbar, status bar) instead of the content area #AP-324
    Added fontformats and fontsizes menu items #AP-390
    Fixed preview iframe not expanding to the dialog size #AP-252
    Fixed 'meta' shortcuts not translated into platform-specific text #AP-270
    Fixed tabbed dialogs (Charmap and Emoticons) shrinking when no search results returned
    Fixed a bug where alert banner icons were not retrieved from icon pack. #AP-330
    Fixed component styles to flex so they fill large dialogs. #AP-252
    Fixed editor flashing unstyled during load (still in progress). #AP-349
Version 5.0.0-preview-1 (2018-10-01)
    Developer preview 1
    Initial list of features and changes is available at https://tiny.cloud/docs-preview/release-notes/new-features/
Version 4.9.3 (2019-01-31)
    Added a visualchars_default_state setting to the Visualchars Plugin. Patch contributed by mat3e.
    Fixed a bug where scrolling on a page with more than one editor would cause a ResizeWindow event to fire. #TINY-3247
    Fixed a bug where if a plugin threw an error during initialisation the whole editor would fail to load. #TINY-3243
    Fixed a bug where getContent would include bogus elements when valid_elements setting was set up in a specific way. #TINY-3213
    Fixed a bug where only a few function key names could be used when creating keyboard shortcuts. #TINY-3146
    Fixed a bug where it wasn't possible to enter spaces into an editor after pressing shift+enter. #TINY-3099
    Fixed a bug where no caret would be rendered after backspacing to a contenteditable false element. #TINY-2998
    Fixed a bug where deletion to/from indented lists would leave list fragments in the editor. #TINY-2981
Version 4.9.2 (2018-12-17)
    Fixed a bug with pressing the space key on IE 11 would result in nbsp characters being inserted between words at the end of a block. #TINY-2996
    Fixed a bug where character composition using quote and space on US International keyboards would produce a space instead of a quote. #TINY-2999
    Fixed a bug where remove format wouldn't remove the inner most inline element in some situations. #TINY-2982
    Fixed a bug where outdenting an list item would affect attributes on other list items within the same list. #TINY-2971
    Fixed a bug where the DomParser filters wouldn't be applied for elements created when parsing invalid html. #TINY-2978
    Fixed a bug where setProgressState wouldn't automatically close floating ui elements like menus. #TINY-2896
    Fixed a bug where it wasn't possible to navigate out of a figcaption element using the arrow keys. #TINY-2894
    Fixed a bug where enter key before an image inside a link would remove the image. #TINY-2780
Version 4.9.1 (2018-12-04)
    Added functionality to insert html to the replacement feature of the Textpattern Plugin. #TINY-2839
    Fixed a bug where `editor.selection.getContent({format: 'text'})` didn't work as expected in IE11 on an unfocused editor. #TINY-2862
    Fixed a bug in the Textpattern Plugin where the editor would get an incorrect selection after inserting a text pattern on Safari. #TINY-2838
    Fixed a bug where the space bar didn't work correctly in editors with the forced_root_block setting set to false. #TINY-2816
Version 4.9.0 (2018-11-27)
    Added a replace feature to the Textpattern Plugin. #TINY-1908
    Added functionality to the Lists Plugin that improves the indentation logic. #TINY-1790
    Fixed a bug where it wasn't possible to delete/backspace when the caret was between a contentEditable=false element and a BR. #TINY-2372
    Fixed a bug where copying table cells without a text selection would fail to copy anything. #TINY-1789
    Implemented missing `autosave_restore_when_empty` functionality in the Autosave Plugin. Patch contributed by gzzo. #GH-4447
    Reduced insertion of unnecessary nonbreaking spaces in the editor. #TINY-1879
Version 4.8.5 (2018-10-30)
    Added a content_css_cors setting to the editor that adds the crossorigin="anonymous" attribute to link tags added by the StyleSheetLoader. #TINY-1909
    Fixed a bug where trying to remove formatting with a collapsed selection range would throw an exception. #GH-4636
    Fixed a bug in the image plugin that caused updating figures to split contenteditable elements. #GH-4563
    Fixed a bug that was causing incorrect viewport calculations for fixed position UI elements. #TINY-1897
    Fixed a bug where inline formatting would cause the delete key to do nothing. #TINY-1900
Version 4.8.4 (2018-10-23)
    Added support for the HTML5 `main` element. #TINY-1877
    Changed the keyboard shortcut to move focus to contextual toolbars to Ctrl+F9. #TINY-1812
    Fixed a bug where content css could not be loaded from another domain. #TINY-1891
    Fixed a bug on FireFox where the cursor would get stuck between two contenteditable false inline elements located inside of the same block element divided by a BR. #TINY-1878
    Fixed a bug with the insertContent method where nonbreaking spaces would be inserted incorrectly. #TINY-1868
    Fixed a bug where the toolbar of the inline editor would not be visible in some scenarios. #TINY-1862
    Fixed a bug where removing the editor while more than one notification was open would throw an error. #TINY-1845
    Fixed a bug where the menubutton would be rendered on top of the menu if the viewport didn't have enough height. #TINY-1678
    Fixed a bug with the annotations api where annotating collapsed selections caused problems. #TBS-2449
    Fixed a bug where wbr elements were being transformed into whitespace when using the Paste Plugin's paste as text setting. #GH-4638
    Fixed a bug where the Search and Replace didn't replace spaces correctly. #GH-4632
    Fixed a bug with sublist items not persisting selection. #GH-4628
    Fixed a bug with mceInsertRawHTML command not working as expected. #GH-4625
Version 4.8.3 (2018-09-13)
    Fixed a bug where the Wordcount Plugin didn't correctly count words within tables on IE11. #TINY-1770
    Fixed a bug where it wasn't possible to move the caret out of a table on IE11 and Firefox. #TINY-1682
    Fixed a bug where merging empty blocks didn't work as expected, sometimes causing content to be deleted. #TINY-1781
    Fixed a bug where the Textcolor Plugin didn't show the correct current color. #TINY-1810
    Fixed a bug where clear formatting with a collapsed selection would sometimes clear formatting from more content than expected. #TINY-1813 #TINY-1821
    Fixed a bug with the Table Plugin where it wasn't possible to keyboard navigate to the caption. #TINY-1818
Version 4.8.2 (2018-08-09)
    Moved annotator from "experimental" to "annotator" object on editor. #TBS-2398
    Improved the multiclick normalization across browsers. #TINY-1788
    Fixed a bug where running getSelectedBlocks with a collapsed selection between block elements would produce incorrect results. #TINY-1787
    Fixed a bug where the ScriptLoaders loadScript method would not work as expected in FireFox when loaded on the same page as a ShadowDOM polyfill. #TINY-1786
    Removed reference to ShadowDOM event.path as Blink based browsers now support event.composedPath. #TINY-1785
    Fixed a bug where a reference to localStorage would throw an "access denied" error in IE11 with strict security settings. #TINY-1782
    Fixed a bug where pasting using the toolbar button on an inline editor in IE11 would cause a looping behaviour. #TINY-1768
Version 4.8.1 (2018-07-26)
    Fixed a bug where the content of inline editors was being cleaned on every call of `editor.save()`. #TINY-1783
    Fixed a bug where the arrow of the Inlite Theme toolbar was being rendered incorrectly in RTL mode. #TINY-1776
    Fixed a bug with the Paste Plugin where pasting after inline contenteditable false elements moved the caret to the end of the line. #TINY-1758
Version 4.8.0 (2018-06-27)
    Added new "experimental" object in editor, with initial Annotator API. #TBS-2374
    Fixed a bug where deleting paragraphs inside of table cells would delete the whole table cell. #TINY-1759
    Fixed a bug in the Table Plugin where removing row height set on the row properties dialog did not update the table. #TINY-1730
    Fixed a bug with the font select toolbar item didn't update correctly. #TINY-1683
    Fixed a bug where all bogus elements would not be deleted when removing an inline editor. #TINY-1669
Version 4.7.13 (2018-05-16)
    Fixed a bug where Edge 17 wouldn't be able to select images or tables. #TINY-1679
    Fixed issue where whitespace wasn't preserved when the editor was initialized on pre elements. #TINY-1649
    Fixed a bug with the fontselect dropdowns throwing an error if the editor was hidden in Firefox. #TINY-1664
    Fixed a bug where it wasn't possible to merge table cells on IE 11. #TINY-1671
    Fixed a bug where textcolor wasn't applying properly on IE 11 in some situations. #TINY-1663
    Fixed a bug where the justifyfull command state wasn't working correctly. #TINY-1677
    Fixed a bug where the styles wasn't updated correctly when resizing some tables. #TINY-1668
    Added missing code menu item from the default menu config. #TINY-1648
    Added new align button for combining the separate align buttons into a menu button. #TINY-1652
Version 4.7.12 (2018-05-03)
    Added an option to filter out image svg data urls.
    Added support for html5 details and summary elements.
    Changed so the mce-abs-layout-item css rule targets html instead of body. Patch contributed by nazar-pc.
    Fixed a bug where the "read" step on the mobile theme was still present on android mobile browsers.
    Fixed a bug where all images in the editor document would reload on any editor change.
    Fixed a bug with the Table Plugin where ObjectResized event wasn't being triggered on column resize.
    Fixed so the selection is set to the first suitable caret position after editor.setContent called.
    Fixed so links with xlink:href attributes are filtered correctly to prevent XSS.
    Fixed a bug on IE11 where pasting content into an inline editor initialized on a heading element would create new editable elements.
    Fixed a bug where readonly mode would not work as expected when the editor contained contentEditable=true elements.
    Fixed a bug where the Link Plugin would throw an error when used together with the webcomponents polyfill. Patch contributed by 4esnog.
    Fixed a bug where the "Powered by TinyMCE" branding link would break on XHTML pages. Patch contributed by tistre.
    Fixed a bug where the same id would be used in the blobcache for all pasted images. Patch contributed by thorn0.
Version 4.7.11 (2018-04-11)
    Added a new imagetools_credentials_hosts option to the Imagetools Plugin.
    Fixed a bug where toggling a list containing empty LIs would throw an error. Patch contributed by bradleyke.
    Fixed a bug where applying block styles to a text with the caret at the end of the paragraph would select all text in the paragraph.
    Fixed a bug where toggling on the Spellchecker Plugin would trigger isDirty on the editor.
    Fixed a bug where it was possible to enter content into selection bookmark spans.
    Fixed a bug where if a non paragraph block was configured in forced_root_block the editor.getContent method would return incorrect values with an empty editor.
    Fixed a bug where dropdown menu panels stayed open and fixed in position when dragging dialog windows.
    Fixed a bug where it wasn't possible to extend table cells with the space button in Safari.
    Fixed a bug where the setupeditor event would thrown an error when using the Compat3x Plugin.
    Fixed a bug where an error was thrown in FontInfo when called on a detached element.
Version 4.7.10 (2018-04-03)
    Removed the "read" step from the mobile theme.
    Added normalization of triple clicks across browsers in the editor.
    Added a `hasFocus` method to the editor that checks if the editor has focus.
    Added correct icon to the Nonbreaking Plugin menu item.
    Fixed so the `getContent`/`setContent` methods work even if the editor is not initialized.
    Fixed a bug with the Media Plugin where query strings were being stripped from youtube links.
    Fixed a bug where image styles were changed/removed when opening and closing the Image Plugin dialog.
    Fixed a bug in the Table Plugin where some table cell styles were not correctly added to the content html.
    Fixed a bug in the Spellchecker Plugin where it wasn't possible to change the spellchecker language.
    Fixed so the the unlink action in the Link Plugin has a menu item and can be added to the contextmenu.
    Fixed a bug where it wasn't possible to keyboard navigate to the start of an inline element on a new line within the same block element.
    Fixed a bug with the Text Color Plugin where if used with an inline editor located at the bottom of the screen the colorpicker could appear off screen.
    Fixed a bug with the UndoManager where undo levels were being added for nbzwsp characters.
    Fixed a bug with the Table Plugin where the caret would sometimes be lost when keyboard navigating up through a table.
    Fixed a bug where FontInfo.getFontFamily would throw an error when called on a removed editor.
    Fixed a bug in Firefox where undo levels were not being added correctly for some specific operations.
    Fixed a bug where initializing an inline editor inside of a table would make the whole table resizeable.
    Fixed a bug where the fake cursor that appears next to tables on Firefox was positioned incorrectly when switching to fullscreen.
    Fixed a bug where zwsp's weren't trimmed from the output from `editor.getContent({ format: 'text' })`.
    Fixed a bug where the fontsizeselect/fontselect toolbar items showed the body info rather than the first possible caret position info on init.
    Fixed a bug where it wasn't possible to select all content if the editor only contained an inline boundary element.
    Fixed a bug where `content_css` urls with query strings wasn't working.
    Fixed a bug in the Table Plugin where some table row styles were removed when changing other styles in the row properties dialog.
Version 4.7.9 (2018-02-27)
    Fixed a bug where the editor target element didn't get the correct style when removing the editor.
Version 4.7.8 (2018-02-26)
    Fixed an issue with the Help Plugin where the menuitem name wasn't lowercase.
    Fixed an issue on MacOS where text and bold text did not have the same line-height in the autocomplete dropdown in the Link Plugin dialog.
    Fixed a bug where the "paste as text" option in the Paste Plugin didn't work.
    Fixed a bug where dialog list boxes didn't get positioned correctly in documents with scroll.
    Fixed a bug where the Inlite Theme didn't use the Table Plugin api to insert correct tables.
    Fixed a bug where the Inlite Theme panel didn't hide on blur in a correct way.
    Fixed a bug where placing the cursor before a table in Firefox would scroll to the bottom of the table.
    Fixed a bug where selecting partial text in table cells with rowspans and deleting would produce faulty tables.
    Fixed a bug where the Preview Plugin didn't work on Safari due to sandbox security.
    Fixed a bug where table cell selection using the keyboard threw an error.
    Fixed so the font size and font family doesn't toggle the text but only sets the selected format on the selected text.
    Fixed so the built-in spellchecking on Chrome and Safari creates an undo level when replacing words.
Version 4.7.7 (2018-02-19)
    Added a border style selector to the advanced tab of the Image Plugin.
    Added better controls for default table inserted by the Table Plugin.
    Added new `table_responsive_width` option to the Table Plugin that controls whether to use pixel or percentage widths.
    Fixed a bug where the Link Plugin text didn't update when a URL was pasted using the context menu.
    Fixed a bug with the Spellchecker Plugin where using "Add to dictionary" in the context menu threw an error.
    Fixed a bug in the Media Plugin where the preview node for iframes got default width and height attributes that interfered with width/height styles.
    Fixed a bug where backslashes were being added to some font family names in Firefox in the fontselect toolbar item.
    Fixed a bug where errors would be thrown when trying to remove an editor that had not yet been fully initialized.
    Fixed a bug where the Imagetools Plugin didn't update the images atomically.
    Fixed a bug where the Fullscreen Plugin was throwing errors when being used on an inline editor.
    Fixed a bug where drop down menus weren't positioned correctly in inline editors on scroll.
    Fixed a bug with a semicolon missing at the end of the bundled javascript files.
    Fixed a bug in the Table Plugin with cursor navigation inside of tables where the cursor would sometimes jump into an incorrect table cells.
    Fixed a bug where indenting a table that is a list item using the "Increase indent" button would create a nested table.
    Fixed a bug where text nodes containing only whitespace were being wrapped by paragraph elements.
    Fixed a bug where whitespace was being inserted after br tags inside of paragraph tags.
    Fixed a bug where converting an indented paragraph to a list item would cause the list item to have extra padding.
    Fixed a bug where Copy/Paste in an editor with a lot of content would cause the editor to scroll to the top of the content in IE11.
    Fixed a bug with a memory leak in the DragHelper. Path contributed by ben-mckernan.
    Fixed a bug where the advanced tab in the Media Plugin was being shown even if it didn't contain anything. Patch contributed by gabrieeel.
    Fixed an outdated eventname in the EventUtils. Patch contributed by nazar-pc.
    Fixed an issue where the Json.parse function would throw an error when being used on a page with strict CSP settings.
    Fixed so you can place the curser before and after table elements within the editor in Firefox and Edge/IE.
Version 4.7.6 (2018-01-29)
    Fixed a bug in the jquery integration where it threw an error saying that "global is not defined".
    Fixed a bug where deleting a table cell whose previous sibling was set to contenteditable false would create a corrupted table.
    Fixed a bug where highlighting text in an unfocused editor did not work correctly in IE11/Edge.
    Fixed a bug where the table resize handles were not being repositioned when activating the Fullscreen Plugin.
    Fixed a bug where the Imagetools Plugin dialog didn't honor editor RTL settings.
    Fixed a bug where block elements weren't being merged correctly if you deleted from after a contenteditable false element to the beginning of another block element.
    Fixed a bug where TinyMCE didn't work with module loaders like webpack.
Version 4.7.5 (2018-01-22)
    Fixed bug with the Codesample Plugin where it wasn't possible to edit codesamples when the editor was in inline mode.
    Fixed bug where focusing on the status bar broke the keyboard navigation functionality.
    Fixed bug where an error would be thrown on Edge by the Table Plugin when pasting using the PowerPaste Plugin.
    Fixed bug in the Table Plugin where selecting row border style from the dropdown menu in advanced row properties would throw an error.
    Fixed bug with icons being rendered incorrectly on Chrome on Mac OS.
    Fixed bug in the Textcolor Plugin where the font color and background color buttons wouldn't trigger an ExecCommand event.
    Fixed bug in the Link Plugin where the url field wasn't forced LTR.
    Fixed bug where the Nonbreaking Plugin incorrectly inserted spaces into tables.
    Fixed bug with the inline theme where the toolbar wasn't repositioned on window resize.
Version 4.7.4 (2017-12-05)
    Fixed bug in the Nonbreaking Plugin where the nonbreaking_force_tab setting was being ignored.
    Fixed bug in the Table Plugin where changing row height incorrectly converted column widths to pixels.
    Fixed bug in the Table Plugin on Edge and IE11 where resizing the last column after resizing the table would cause invalid column heights.
    Fixed bug in the Table Plugin where keyboard navigation was not normalized between browsers.
    Fixed bug in the Table Plugin where the colorpicker button would show even without defining the colorpicker_callback.
    Fixed bug in the Table Plugin where it wasn't possible to set the cell background color.
    Fixed bug where Firefox would throw an error when intialising an editor on an element that is hidden or not yet added to the DOM.
    Fixed bug where Firefox would throw an error when intialising an editor inside of a hidden iframe.
Version 4.7.3 (2017-11-23)
    Added functionality to open the Codesample Plugin dialog when double clicking on a codesample. Patch contributed by dakuzen.
    Fixed bug where undo/redo didn't work correctly with some formats and caret positions.
    Fixed bug where the color picker didn't show up in Table Plugin dialogs.
    Fixed bug where it wasn't possible to change the width of a table through the Table Plugin dialog.
    Fixed bug where the Charmap Plugin couldn't insert some special characters.
    Fixed bug where editing a newly inserted link would not actually edit the link but insert a new link next to it.
    Fixed bug where deleting all content in a table cell made it impossible to place the caret into it.
    Fixed bug where the vertical alignment field in the Table Plugin cell properties dialog didn't do anything.
    Fixed bug where an image with a caption showed two sets of resize handles in IE11.
    Fixed bug where pressing the enter button inside of an h1 with contenteditable set to true would sometimes produce a p tag.
    Fixed bug with backspace not working as expected before a noneditable element.
    Fixed bug where operating on tables with invalid rowspans would cause an error to be thrown.
    Fixed so a real base64 representation of the image is available on the blobInfo that the images_upload_handler gets called with.
    Fixed so the image upload tab is available when the images_upload_handler is defined (and not only when the images_upload_url is defined).
Version 4.7.2 (2017-11-07)
    Added newly rewritten Table Plugin.
    Added support for attributes with colon in valid_elements and addValidElements.
    Added support for dailymotion short url in the Media Plugin. Patch contributed by maat8.
    Added support for converting to half pt when converting font size from px to pt. Patch contributed by danny6514.
    Added support for location hash to the Autosave plugin to make it work better with SPAs using hash routing.
    Added support for merging table cells when pasting a table into another table.
    Changed so the language packs are only loaded once. Patch contributed by 0xor1.
    Simplified the css for inline boundaries selection by switching to an attribute selector.
    Fixed bug where an error would be thrown on editor initialization if the window.getSelection() returned null.
    Fixed bug where holding down control or alt keys made the keyboard navigation inside an inline boundary not work as expected.
    Fixed bug where applying formats in IE11 produced extra, empty paragraphs in the editor.
    Fixed bug where the Word Count Plugin didn't count some mathematical operators correctly.
    Fixed bug where removing an inline editor removed the element that the editor had been initialized on.
    Fixed bug where setting the selection to the end of an editable container caused some formatting problems.
    Fixed bug where an error would be thrown sometimes when an editor was removed because of the selection bookmark was being stored asynchronously.
    Fixed a bug where an editor initialized on an empty list did not contain any valid cursor positions.
    Fixed a bug with the Context Menu Plugin and webkit browsers on Mac where right-clicking inside a table would produce an incorrect selection.
    Fixed bug where the Image Plugin constrain proportions setting wasn't working as expected.
    Fixed bug where deleting the last character in a span with decorations produced an incorrect element when typing.
    Fixed bug where focusing on inline editors made the toolbar flicker when moving between elements quickly.
    Fixed bug where the selection would be stored incorrectly in inline editors when the mouseup event was fired outside the editor body.
    Fixed bug where toggling bold at the end of an inline boundary would toggle off the whole word.
    Fixed bug where setting the skin to false would not stop the loading of some skin css files.
    Fixed bug in mobile theme where pinch-to-zoom would break after exiting the editor.
    Fixed bug where sublists of a fully selected list would not be switched correctly when changing list style.
    Fixed bug where inserting media by source would break the UndoManager.
    Fixed bug where inserting some content into the editor with a specific selection would replace some content incorrectly.
    Fixed bug where selecting all content with ctrl+a in IE11 caused problems with untoggling some formatting.
    Fixed bug where the Search and Replace Plugin left some marker spans in the editor when undoing and redoing after replacing some content.
    Fixed bug where the editor would not get a scrollbar when using the Fullscreen and Autoresize plugins together.
    Fixed bug where the font selector would stop working correctly after selecting fonts three times.
    Fixed so pressing the enter key inside of an inline boundary inserts a br after the inline boundary element.
    Fixed a bug where it wasn't possible to use tab navigation inside of a table that was inside of a list.
    Fixed bug where end_container_on_empty_block would incorrectly remove elements.
    Fixed bug where content_styles weren't added to the Preview Plugin iframe.
    Fixed so the beforeSetContent/beforeGetContent events are preventable.
    Fixed bug where changing height value in Table Plugin advanced tab didn't do anything.
    Fixed bug where it wasn't possible to remove formatting from content in beginning of table cell.
Version 4.7.1 (2017-10-09)
    Fixed bug where theme set to false on an inline editor produced an extra div element after the target element.
    Fixed bug where the editor drag icon was misaligned with the branding set to false.
    Fixed bug where doubled menu items were not being removed as expected with the removed_menuitems setting.
    Fixed bug where the Table of contents plugin threw an error when initialized.
    Fixed bug where it wasn't possible to add inline formats to text selected right to left.
    Fixed bug where the paste from plain text mode did not work as expected.
    Fixed so the style previews do not set color and background color when selected.
    Fixed bug where the Autolink plugin didn't work as expected with some formats applied on an empty editor.
    Fixed bug where the Textpattern plugin were throwing errors on some patterns.
    Fixed bug where the Save plugin saved all editors instead of only the active editor. Patch contributed by dannoe.
Version 4.7.0 (2017-10-03)
    Added new mobile ui that is specifically designed for mobile devices.
    Updated the default skin to be more modern and white since white is preferred by most implementations.
    Restructured the default menus to be more similar to common office suites like Google Docs.
    Fixed so theme can be set to false on both inline and iframe editor modes.
    Fixed bug where inline editor would add/remove the visualblocks css multiple times.
    Fixed bug where selection wouldn't be properly restored when editor lost focus and commands where invoked.
    Fixed bug where toc plugin would generate id:s for headers even though a toc wasn't inserted into the content.
    Fixed bug where is wasn't possible to drag/drop contents within the editor if paste_data_images where set to true.
    Fixed bug where getParam and close in WindowManager would get the first opened window instead of the last opened window.
    Fixed bug where delete would delete between cells inside a table in Firefox.
Version 4.6.7 (2017-09-18)
    Fixed bug where paste wasn't working in IOS.
    Fixed bug where the Word Count Plugin didn't count some mathematical operators correctly.
    Fixed bug where inserting a list in a table caused the cell to expand in height.
    Fixed bug where pressing enter in a list located inside of a table deleted list items instead of inserting new list item.
    Fixed bug where copy and pasting table cells produced inconsistent results.
    Fixed bug where initializing an editor with an ID of 'length' would throw an exception.
    Fixed bug where it was possible to split a non merged table cell.
    Fixed bug where copy and pasting a list with a very specific selection into another list would produce a nested list.
    Fixed bug where copy and pasting ordered lists sometimes produced unordered lists.
    Fixed bug where padded elements inside other elements would be treated as empty.
    Added some missing translations to Image, Link and Help plugins.
    Fixed so you can resize images inside a figure element.
    Fixed bug where an inline TinyMCE editor initialized on a table did not set selection on load in Chrome.
    Fixed the positioning of the inlite toolbar when the target element wasn't big enough to fit the toolbar.
Version 4.6.6 (2017-08-30)
    Fixed so that notifications wrap long text content instead of bleeding outside the notification element.
    Fixed so the content_style css is added after the skin and custom stylesheets.
    Fixed bug where it wasn't possible to remove a table with the Cut button.
    Fixed bug where the center format wasn't getting the same font size as the other formats in the format preview.
    Fixed bug where the wordcount plugin wasn't counting hyphenated words correctly.
    Fixed bug where all content pasted into the editor was added to the end of the editor.
    Fixed bug where enter keydown on list item selection only deleted content and didn't create a new line.
    Fixed bug where destroying the editor while the content css was still loading caused error notifications on Firefox.
    Fixed bug where undoing cut operation in IE11 left some unwanted html in the editor content.
    Fixed bug where enter keydown would throw an error in IE11.
    Fixed bug where duplicate instances of an editor were added to the editors array when using the createEditor API.
    Fixed bug where the formatter applied formats on the wrong content when spellchecker was activated.
    Fixed bug where switching formats would reset font size on child nodes.
    Fixed bug where the table caption element weren't always the first descendant to the table tag.
    Fixed bug where pasting some content into the editor on chrome some newlines were removed.
    Fixed bug where it wasn't possible to remove a list if a list item was a table element.
    Fixed bug where copy/pasting partial selections of tables wouldn't produce a proper table.
    Fixed bug where the searchreplace plugin could not find consecutive spaces.
    Fixed bug where background color wasn't applied correctly on some partially selected contents.
Version 4.6.5 (2017-08-02)
    Added new inline_boundaries_selector that allows you to specify the elements that should have boundaries.
    Added new local upload feature this allows the user to upload images directly from the image dialog.
    Added a new api for providing meta data for plugins. It will show up in the help dialog if it's provided.
    Fixed so that the notifications created by the notification manager are more screen reader accessible.
    Fixed bug where changing the list format on multiple selected lists didn't change all of the lists.
    Fixed bug where the nonbreaking plugin would insert multiple undo levels when pressing the tab key.
    Fixed bug where delete/backspace wouldn't render a caret when all editor contents where deleted.
    Fixed bug where delete/backspace wouldn't render a caret if the deleted element was a single contentEditable false element.
    Fixed bug where the wordcount plugin wouldn't count words correctly if word where typed after applying a style format.
    Fixed bug where the wordcount plugin would count mathematical formulas as multiple words for example 1+1=2.
    Fixed bug where formatting of triple clicked blocks on Chrome/Safari would result in styles being added outside the visual selection.
    Fixed bug where paste would add the contents to the end of the editor area when inline mode was used.
    Fixed bug where toggling off bold formatting on text entered in a new paragraph would add an extra line break.
    Fixed bug where autolink plugin would only produce a link on every other consecutive link on Firefox.
    Fixed bug where it wasn't possible to select all contents if the content only had one pre element.
    Fixed bug where sizzle would produce lagging behavior on some sites due to repaints caused by feature detection.
    Fixed bug where toggling off inline formats wouldn't include the space on selected contents with leading or trailing spaces.
    Fixed bug where the cut operation in UI wouldn't work in Chrome.
    Fixed bug where some legacy editor initialization logic would throw exceptions about editor settings not being defined.
    Fixed bug where it wasn't possible to apply text color to links if they where part of a non collapsed selection.
    Fixed bug where an exception would be thrown if the user selected a video element and then moved the focus outside the editor.
    Fixed bug where list operations didn't work if there where block elements inside the list items.
    Fixed bug where applying block formats to lists wrapped in block elements would apply to all elements in that wrapped block.
Version 4.6.4 (2017-06-13)
    Fixed bug where the editor would move the caret when clicking on the scrollbar next to a content editable false block.
    Fixed bug where the text color select dropdowns wasn't placed correctly when they didn't fit the width of the screen.
    Fixed bug where the default editor line height wasn't working for mixed font size contents.
    Fixed bug where the content css files for inline editors were loaded multiple times for multiple editor instances.
    Fixed bug where the initial value of the font size/font family dropdowns wasn't displayed.
    Fixed bug where the I18n api was not supporting arrays as the translation replacement values.
    Fixed bug where chrome would display "The given range isn't in document." errors for invalid ranges passed to setRng.
    Fixed bug where the compat3x plugin wasn't working since the global tinymce references wasn't resolved correctly.
    Fixed bug where the preview plugin wasn't encoding the base url passed into the iframe contents producing a xss bug.
    Fixed bug where the dom parser/serializer wasn't handling some special elements like noframes, title and xmp.
    Fixed bug where the dom parser/serializer wasn't handling cdata sections with comments inside.
    Fixed bug where the editor would scroll to the top of the editable area if a dialog was closed in inline mode.
    Fixed bug where the link dialog would not display the right rel value if rel_list was configured.
    Fixed bug where the context menu would select images on some platforms but not others.
    Fixed bug where the filenames of images were not retained on dragged and drop into the editor from the desktop.
    Fixed bug where the paste plugin would misrepresent newlines when pasting plain text and having forced_root_block configured.
    Fixed so that the error messages for the imagetools plugin is more human readable.
    Fixed so the internal validate setting for the parser/serializer can't be set from editor initialization settings.
Version 4.6.3 (2017-05-30)
    Fixed bug where the arrow keys didn't work correctly when navigating on nested inline boundary elements.
    Fixed bug where delete/backspace didn't work correctly on nested inline boundary elements.
    Fixed bug where image editing didn't work on subsequent edits of the same image.
    Fixed bug where charmap descriptions wouldn't properly wrap if they exceeded the width of the box.
    Fixed bug where the default image upload handler only accepted 200 as a valid http status code.
    Fixed so rel on target=_blank links gets forced with only noopener instead of both noopener and noreferrer.
Version 4.6.2 (2017-05-23)
    Fixed bug where the SaxParser would run out of memory on very large documents.
    Fixed bug with formatting like font size wasn't applied to del elements.
    Fixed bug where various api calls would be throwing exceptions if they where invoked on a removed editor instance.
    Fixed bug where the branding position would be incorrect if the editor was inside a hidden tab and then later showed.
    Fixed bug where the color levels feature in the imagetools dialog wasn't working properly.
    Fixed bug where imagetools dialog wouldn't pre-load images from CORS domains, before trying to prepare them for editing.
    Fixed bug where the tab key would move the caret to the next table cell if being pressed inside a list inside a table.
    Fixed bug where the cut/copy operations would loose parent context like the current format etc.
    Fixed bug with format preview not working on invalid elements excluded by valid_elements.
    Fixed bug where blocks would be merged in incorrect order on backspace/delete.
    Fixed bug where zero length text nodes would cause issues with the undo logic if there where iframes present.
    Fixed bug where the font size/family select lists would throw errors if the first node was a comment.
    Fixed bug with csp having to allow local script evaluation since it was used to detect global scope.
    Fixed bug where CSP required a relaxed option for javascript: URLs in unsupported legacy browsers.
    Fixed bug where a fake caret would be rendered for td with the contenteditable=false.
    Fixed bug where typing would be blocked on IE 11 when within a nested contenteditable=true/false structure.
Version 4.6.1 (2017-05-10)
    Added configuration option to list plugin to disable tab indentation.
    Fixed bug where format change on very specific content could cause the selection to change.
    Fixed bug where TinyMCE could not be lazyloaded through jquery integration.
    Fixed bug where entities in style attributes weren't decoded correctly on paste in webkit.
    Fixed bug where fontsize_formats option had been renamed incorrectly.
    Fixed bug with broken backspace/delete behaviour between contenteditable=false blocks.
    Fixed bug where it wasn't possible to backspace to the previous line with the inline boundaries functionality turned on.
    Fixed bug where is wasn't possible to move caret left and right around a linked image with the inline boundaries functionality turned on.
    Fixed bug where pressing enter after/before hr element threw exception. Patch contributed bradleyke.
    Fixed so the CSS in the visualblocks plugin doesn't overwrite background color. Patch contributed by Christian Rank.
    Fixed bug where multibyte characters weren't encoded correctly. Patch contributed by James Tarkenton.
    Fixed bug where shift-click to select within contenteditable=true fields wasn't working.
Version 4.6.0 (2017-05-04)
    Dropped support for IE 8-10 due to market share and lack of support from Microsoft. See tinymce docs for details.
    Added an inline boundary caret position feature that makes it easier to type at the beginning/end of links/code elements.
    Added a help plugin that adds a button and a dialog showing the editor shortcuts and loaded plugins.
    Added an inline_boundaries option that allows you to disable the inline boundary feature if it's not desired.
    Added a new ScrollIntoView event that allows you to override the default scroll to element behavior.
    Added role and aria- attributes as valid elements in the default valid elements config.
    Added new internal flag for PastePreProcess/PastePostProcess this is useful to know if the paste was coming from an external source.
    Added new ignore function to UndoManager this works similar to transact except that it doesn't add an undo level by default.
    Fixed so that urls gets retained for images when being edited. This url is then passed on to the upload handler.
    Fixed so that the editors would be initialized on readyState interactive instead of complete.
    Fixed so that the init event of the editor gets fired once all contentCSS files have been properly loaded.
    Fixed so that width/height of the editor gets taken from the textarea element if it's explicitly specified in styles.
    Fixed so that keep_styles set to false no longer clones class/style from the previous paragraph on enter.
    Fixed so that the default line-height is 1.2em to avoid zwnbsp characters from producing text rendering glitches on Windows.
    Fixed so that loading errors of content css gets presented by a notification message.
    Fixed so figure image elements can be linked when selected this wraps the figure image in a anchor element.
    Fixed bug where it wasn't possible to copy/paste rows with colspans by using the table copy/paste feature.
    Fixed bug where the protect setting wasn't properly applied to header/footer parts when using the fullpage plugin.
    Fixed bug where custom formats that specified upper case element names where not applied correctly.
    Fixed bug where some screen readers weren't reading buttons due to an aria specific fix for IE 8.
    Fixed bug where cut wasn't working correctly on iOS due to it's clipboard API not working correctly.
    Fixed bug where Edge would paste div elements instead of paragraphs when pasting plain text.
    Fixed bug where the textpattern plugin wasn't dealing with trailing punctuations correctly.
    Fixed bug where image editing would some times change the image format from jpg to png.
    Fixed bug where some UI elements could be inserted into the toolbar even if they where not registered.
    Fixed bug where it was possible to click the TD instead of the character in the character map and that caused an exception.
    Fixed bug where the font size/font family dropdowns would sometimes show an incorrect value due to css not being loaded in time.
    Fixed bug with the media plugin inserting undefined instead of retaining size when media_dimensions was set to false.
    Fixed bug with deleting images when forced_root_blocks where set to false.
    Fixed bug where input focus wasn't properly handled on nested content editable elements.
    Fixed bug where Chrome/Firefox would throw an exception when selecting images due to recent change of setBaseAndExtent support.
    Fixed bug where malformed blobs would throw exceptions now they are simply ignored.
    Fixed bug where backspace/delete wouldn't work properly in some cases where all contents was selected in WebKit.
    Fixed bug with Angular producing errors since it was expecting events objects to be patched with their custom properties.
    Fixed bug where the formatter would apply formatting to spellchecker errors now all bogus elements are excluded.
    Fixed bug with backspace/delete inside table caption elements wouldn't behave properly on IE 11.
    Fixed bug where typing after a contenteditable false inline element could move the caret to the end of that element.
    Fixed bug where backspace before/after contenteditable false blocks wouldn't properly remove the right element.
    Fixed bug where backspace before/after contenteditable false inline elements wouldn't properly empty the current block element.
    Fixed bug where vertical caret navigation with a custom line-height would sometimes match incorrect positions.
    Fixed bug with paste on Edge where character encoding wasn't handled properly due to a browser bug.
    Fixed bug with paste on Edge where extra fragment data was inserted into the contents when pasting.
    Fixed bug with pasting contents when having a whole block element selected on WebKit could cause WebKit spans to appear.
    Fixed bug where the visualchars plugin wasn't working correctly showing invisible nbsp characters.
    Fixed bug where browsers would hang if you tried to load some malformed html contents.
    Fixed bug where the init call promise wouldn't resolve if the specified selector didn't find any matching elements.
    Fixed bug where the Schema isValidChild function was case sensitive.
Version 4.5.3 (2017-02-01)
    Added keyboard navigation for menu buttons when the menu is in focus.
    Added api to the list plugin for setting custom classes/attributes on lists.
    Added validation for the anchor plugin input field according to W3C id naming specifications.
    Fixed bug where media placeholders were removed after resize with the forced_root_block setting set to false.
    Fixed bug where deleting selections with similar sibling nodes sometimes deleted the whole document.
    Fixed bug with inlite theme where several toolbars would appear scrolling when more than one instance of the editor was in use.
    Fixed bug where the editor would throw error with the fontselect plugin on hidden editor instances in Firefox.
    Fixed bug where the background color would not stretch to the font size.
    Fixed bug where font size would be removed when changing background color.
    Fixed bug where the undomanager trimmed away whitespace between nodes on undo/redo.
    Fixed bug where media_dimensions=false in media plugin caused the editor to throw an error.
    Fixed bug where IE was producing font/u elements within links on paste.
    Fixed bug where some button tooltips were broken when compat3x was in use.
    Fixed bug where backspace/delete/typeover would remove the caption element.
    Fixed bug where powerspell failed to function when compat3x was enabled.
    Fixed bug where it wasn't possible to apply sub/sup on text with large font size.
    Fixed bug where pre tags with spaces weren't treated as content.
    Fixed bug where Meta+A would select the entire document instead of all contents in nested ce=true elements.
Version 4.5.2 (2017-01-04)
    Added missing keyboard shortcut description for the underline menu item in the format menu.
    Fixed bug where external blob urls wasn't properly handled by editor upload logic. Patch contributed by David Oviedo.
    Fixed bug where urls wasn't treated as a single word by the wordcount plugin.
    Fixed bug where nbsp characters wasn't treated as word delimiters by the wordcount plugin.
    Fixed bug where editor instance wasn't properly passed to the format preview logic. Patch contributed by NullQuery.
    Fixed bug where the fake caret wasn't hidden when you moved selection to a cE=false element.
    Fixed bug where it wasn't possible to edit existing code sample blocks.
    Fixed bug where it wasn't possible to delete editor contents if the selection included an empty block.
    Fixed bug where the formatter wasn't expanding words on some international characters. Patch contributed by Martin Larochelle.
    Fixed bug where the open link feature wasn't working correctly on IE 11.
    Fixed bug where enter before/after a cE=false block wouldn't properly padd the paragraph with an br element.
    Fixed so font size and font family select boxes always displays a value by using the runtime style as a fallback.
    Fixed so missing plugins will be logged to console as warnings rather than halting the initialization of the editor.
    Fixed so splitbuttons become normal buttons in advlist plugin if styles are empty. Patch contributed by René Schleusner.
    Fixed so you can multi insert rows/cols by selecting table cells and using insert rows/columns.
Version 4.5.1 (2016-12-07)
    Fixed bug where the lists plugin wouldn't initialize without the advlist plugins if served from cdn.
    Fixed bug where selectors with "*" would cause the style format preview to throw an error.
    Fixed bug with toggling lists off on lists with empty list items would throw an error.
    Fixed bug where editing images would produce non existing blob uris.
    Fixed bug where the offscreen toc selection would be treated as the real toc element.
    Fixed bug where the aria level attribute for element path would have an incorrect start index.
    Fixed bug where the offscreen selection of cE=false that where very wide would be shown onscreen. Patch contributed by Steven Bufton.
    Fixed so the default_link_target gets applied to links created by the autolink plugin.
    Fixed so that the name attribute gets removed by the anchor plugin if editing anchors.
Version 4.5.0 (2016-11-23)
    Added new toc plugin allows you to insert table of contents based on editor headings.
    Added new auto complete menu to all url fields. Adds history, link to anchors etc.
    Added new sidebar api that allows you to add custom sidebar panels and buttons to toggle these.
    Added new insert menu button that allows you to have multiple insert functions under the same menu button.
    Added new open link feature to ctrl+click, alt+enter and context menu.
    Added new media_embed_handler option to allow the media plugin to be populated with custom embeds.
    Added new support for editing transparent images using the image tools dialog.
    Added new images_reuse_filename option to allow filenames of images to be retained for upload.
    Added new security feature where links with target="_blank" will by default get rel="noopener noreferrer".
    Added new allow_unsafe_link_target to allow you to opt-out of the target="_blank" security feature.
    Added new style_formats_autohide option to automatically hide styles based on context.
    Added new codesample_content_css option to specify where the code sample prism css is loaded from.
    Added new support for Japanese/Chinese word count following the unicode standards on this.
    Added new fragmented undo levels this dramatically reduces flicker on contents with iframes.
    Added new live previews for complex elements like table or lists.
    Fixed bug where it wasn't possible to properly tab between controls in a dialog with a disabled form item control.
    Fixed bug where firefox would generate a rectangle on elements produced after/before a cE=false elements.
    Fixed bug with advlist plugin not switching list element format properly in some edge cases.
    Fixed bug where col/rowspans wasn't correctly computed by the table plugin in some cases.
    Fixed bug where the table plugin would thrown an error if object_resizing was disabled.
    Fixed bug where some invalid markup would cause issues when running in XHTML mode. Patch contributed by Charles Bourasseau.
    Fixed bug where the fullscreen class wouldn't be removed properly when closing dialogs.
    Fixed bug where the PastePlainTextToggle event wasn't fired by the paste plugin when the state changed.
    Fixed bug where table the row type wasn't properly updated in table row dialog. Patch contributed by Matthias Balmer.
    Fixed bug where select all and cut wouldn't place caret focus back to the editor in WebKit. Patch contributed by Daniel Jalkut.
    Fixed bug where applying cell/row properties to multiple cells/rows would reset other unchanged properties.
    Fixed bug where some elements in the schema would have redundant/incorrect children.
    Fixed bug where selector and target options would cause issues if used together.
    Fixed bug where drag/drop of images from desktop on chrome would thrown an error.
    Fixed bug where cut on WebKit/Blink wouldn't add an undo level.
    Fixed bug where IE 11 would scroll to the cE=false elements when they where selected.
    Fixed bug where keys like F5 wouldn't work when a cE=false element was selected.
    Fixed bug where the undo manager wouldn't stop the typing state when commands where executed.
    Fixed bug where unlink on wrapped links wouldn't work properly.
    Fixed bug with drag/drop of images on WebKit where the image would be deleted form the source editor.
    Fixed bug where the visual characters mode would be disabled when contents was extracted from the editor.
    Fixed bug where some browsers would toggle of formats applied to the caret when clicking in the editor toolbar.
    Fixed bug where the custom theme function wasn't working correctly.
    Fixed bug where image option for custom buttons required you to have icon specified as well.
    Fixed bug where the context menu and contextual toolbars would be visible at the same time and sometimes overlapping.
    Fixed bug where the noneditable plugin would double wrap elements when using the noneditable_regexp option.
    Fixed bug where tables would get padding instead of margin when you used the indent button.
    Fixed bug where the charmap plugin wouldn't properly insert non breaking spaces.
    Fixed bug where the color previews in color input boxes wasn't properly updated.
    Fixed bug where the list items of previous lists wasn't merged in the right order.
    Fixed bug where it wasn't possible to drag/drop inline-block cE=false elements on IE 11.
    Fixed bug where some table cell merges would produce incorrect rowspan/colspan.
    Fixed so the font size of the editor defaults to 14px instead of 11px this can be overridden by custom css.
    Fixed so wordcount is debounced to reduce cpu hogging on larger texts.
    Fixed so tinymce global gets properly exported as a module when used with some module bundlers.
    Fixed so it's possible to specify what css properties you want to preview on specific formats.
    Fixed so anchors are contentEditable=false while within the editor.
    Fixed so selected contents gets wrapped in a inline code element by the codesample plugin.
    Fixed so conditional comments gets properly stripped independent of case. Patch contributed by Georgii Dolzhykov.
    Fixed so some escaped css sequences gets properly handled. Patch contributed by Georgii Dolzhykov.
    Fixed so notifications with the same message doesn't get displayed at the same time.
    Fixed so F10 can be used as an alternative key to focus to the toolbar.
    Fixed various api documentation issues and typos.
    Removed layer plugin since it wasn't really ported from 3.x and there doesn't seem to be much use for it.
    Removed moxieplayer.swf from the media plugin since it wasn't used by the media plugin.
    Removed format state from the advlist plugin to be more consistent with common word processors.
Version 4.4.3 (2016-09-01)
    Fixed bug where copy would produce an exception on Chrome.
    Fixed bug where deleting lists on IE 11 would merge in correct text nodes.
    Fixed bug where deleting partial lists with indentation wouldn't cause proper normalization.
Version 4.4.2 (2016-08-25)
    Added new importcss_exclusive option to disable unique selectors per group.
    Added new group specific selector_converter option to importcss plugin.
    Added new codesample_languages option to apply custom languages to codesample plugin.
    Added new codesample_dialog_width/codesample_dialog_height options.
    Fixed bug where fullscreen button had an incorrect keyboard shortcut.
    Fixed bug where backspace/delete wouldn't work correctly from a block to a cE=false element.
    Fixed bug where smartpaste wasn't detecting links with special characters in them like tilde.
    Fixed bug where the editor wouldn't get proper focus if you clicked on a cE=false element.
    Fixed bug where it wasn't possible to copy/paste table rows that had merged cells.
    Fixed bug where merging cells could some times produce invalid col/rowspan attibute values.
    Fixed bug where getBody would sometimes thrown an exception now it just returns null if the iframe is clobbered.
    Fixed bug where drag/drop of cE=false element wasn't properly constrained to viewport.
    Fixed bug where contextmenu on Mac would collapse any selection to a caret.
    Fixed bug where rtl mode wasn't rendered properly when loading a language pack with the rtl flag.
    Fixed bug where Kamer word bounderies would be stripped from contents.
    Fixed bug where lists would sometimes render two dots or numbers on the same line.
    Fixed bug where the skin_url wasn't used by the inlite theme.
    Fixed so data attributes are ignored when comparing formats in the formatter.
    Fixed so it's possible to disable inline toolbars in the inlite theme.
    Fixed so template dialog gets resized if it doesn't fit the window viewport.
Version 4.4.1 (2016-07-26)
    Added smart_paste option to paste plugin to allow disabling the paste behavior if needed.
    Fixed bug where png urls wasn't properly detected by the smart paste logic.
    Fixed bug where the element path wasn't working properly when multiple editor instances where used.
    Fixed bug with creating lists out of multiple paragraphs would just create one list item instead of multiple.
    Fixed bug where scroll position wasn't properly handled by the inlite theme to place the toolbar properly.
    Fixed bug where multiple instances of the editor using the inlite theme didn't render the toolbar properly.
    Fixed bug where the shortcut label for fullscreen mode didn't match the actual shortcut key.
    Fixed bug where it wasn't possible to select cE=false blocks using touch devices on for example iOS.
    Fixed bug where it was possible to select the child image within a cE=false on IE 11.
    Fixed so inserts of html containing lists doesn't merge with any existing lists unless it's a paste operation.
Version 4.4.0 (2016-06-30)
    Added new inlite theme this is a more lightweight inline UI.
    Added smarter paste logic that auto detects urls in the clipboard and inserts images/links based on that.
    Added a better image resize algorithm for better image quality in the imagetools plugin.
    Fixed bug where it wasn't possible to drag/dropping cE=false elements on FF.
    Fixed bug where backspace/delete before/after a cE=false block would produce a new paragraph.
    Fixed bug where list style type css property wasn't preserved when indenting lists.
    Fixed bug where merging of lists where done even if the list style type was different.
    Fixed bug where the image_dataimg_filter function wasn't used when pasting images.
    Fixed bug where nested editable within a non editable element would cause scroll on focus in Chrome.
    Fixed so invalid targets for inline mode is blocked on initialization. We only support elements that can have children.
Version 4.3.13 (2016-06-08)
    Added characters with a diacritical mark to charmap plugin. Patch contributed by Dominik Schilling.
    Added better error handling if the image proxy service would produce errors.
    Fixed issue with pasting list items into list items would produce nested list rather than a merged list.
    Fixed bug where table selection could get stuck in selection mode for inline editors.
    Fixed bug where it was possible to place the caret inside the resize grid elements.
    Fixed bug where it wasn't possible to place in elements horizontally adjacent cE=false blocks.
    Fixed bug where multiple notifications wouldn't be properly placed on screen.
    Fixed bug where multiple editor instance of the same id could be produces in some specific integrations.
Version 4.3.12 (2016-05-10)
    Fixed bug where focus calls couldn't be made inside the editors PostRender event handler.
    Fixed bug where some translations wouldn't work as expected due to a bug in editor.translate.
    Fixed bug where the node change event could fire with a node out side the root of the editor.
    Fixed bug where Chrome wouldn't properly present the keyboard paste clipboard details when paste was clicked.
    Fixed bug where merged cells in tables couldn't be selected from right to left.
    Fixed bug where insert row wouldn't properly update a merged cells rowspan property.
    Fixed bug where the color input boxes preview field wasn't properly set on initialization.
    Fixed bug where IME composition inside table cells wouldn't work as expected on IE 11.
    Fixed so all shadow dom support is under and experimental flag due to flaky browser support.
Version 4.3.11 (2016-04-25)
    Fixed bug where it wasn't possible to insert empty blocks though the API unless they where padded.
    Fixed bug where you couldn't type the Euro character on Windows.
    Fixed bug where backspace/delete from a cE=false element to a text block didn't work properly.
    Fixed bug where the text color default grid would render incorrectly.
    Fixed bug where the codesample plugin wouldn't load the css in the editor for multiple editors.
    Fixed so the codesample plugin textarea gets focused by default.
Version 4.3.10 (2016-04-12)
    Fixed bug where the key "y" on WebKit couldn't be entered due to conflict with keycode for F10 on keypress.
Version 4.3.9 (2016-04-12)
    Added support for focusing the contextual toolbars using keyboard.
    Added keyboard support for slider UI controls. You can no increase/decrease using arrow keys.
    Added url pattern matching for Dailymotion to media plugin. Patch contributed by Bertrand Darbon.
    Added body_class to template plugin preview. Patch contributed by Milen Petrinski.
    Added options to better override textcolor pickers with custom colors. Patch contributed by Xavier Boubert.
    Added visual arrows to inline contextual toolbars so that they point to the element being active.
    Fixed so toolbars for tables or other larger elements get better positioned below the scrollable viewport.
    Fixed bug where it was possible to click links inside cE=false blocks.
    Fixed bug where event targets wasn't properly handled in Safari Technical Preview.
    Fixed bug where drag/drop text in FF 45 would make the editor caret invisible.
    Fixed bug where the remove state wasn't properly set on editor instances when detected as clobbered.
    Fixed bug where offscreen selection of some cE=false elements would render onscreen. Patch contributed by Steven Bufton
    Fixed bug where enter would clone styles out side the root on editors inside a span. Patch contributed by ChristophKaser.
    Fixed bug where drag/drop of images into the editor didn't work correctly in FF.
    Fixed so the first item in panels for the imagetools dialog gets proper keyboard focus.
    Changed the Meta+Shift+F shortcut to Ctrl+Shift+F since Czech, Slovak, Polish languages used the first one for input.
Version 4.3.8 (2016-03-15)
    Fixed bug where inserting HR at the end of a block element would produce an extra empty block.
    Fixed bug where links would be clickable when readonly mode was enabled.
    Fixed bug where the formatter would normalize to the wrong node on very specific content.
    Fixed bug where some nested list items couldn't be indented properly.
    Fixed bug where links where clickable in the preview dialog.
    Fixed so the alt attribute doesn't get padded with an empty value by default.
    Fixed so nested alignment works more correctly. You will now alter the alignment to the closest block parent.
Version 4.3.7 (2016-03-02)
    Fixed bug where incorrect icons would be rendered for imagetools edit and color levels.
    Fixed bug where navigation using arrow keys inside a SelectBox didn't move up/down.
    Fixed bug where the visualblocks plugin would render borders round internal UI elements.
Version 4.3.6 (2016-03-01)
    Added new paste_remember_plaintext_info option to allow a global disable of the plain text mode notification.
    Added new PastePlainTextToggle event that fires when plain text mode toggles on/off.
    Fixed bug where it wasn't possible to select media elements since the drag logic would snap it to mouse cursor.
    Fixed bug where it was hard to place the caret inside nested cE=true elements when the outer cE=false element was focused.
    Fixed bug where editors wouldn't properly initialize if both selector and mode where used.
    Fixed bug where IME input inside table cells would switch the IME off.
    Fixed bug where selection inside the first table cell would cause the whole table cell to get selected.
    Fixed bug where error handling of images being uploaded wouldn't properly handle faulty statuses.
    Fixed bug where inserting contents before a HR would cause an exception to be thrown.
    Fixed bug where copy/paste of Excel data would be inserted as an image.
    Fixed caret position issues with copy/paste of inline block cE=false elements.
    Fixed issues with various menu item focus bugs in Chrome. Where the focused menu bar item wasn't properly blurred.
    Fixed so the notifications have a solid background since it would be hard to read if there where text under it.
    Fixed so notifications gets animated similar to the ones used by dialogs.
    Fixed so larger images that gets pasted is handled better.
    Fixed so the window close button is more uniform on various platform and also increased it's hit area.
Version 4.3.5 (2016-02-11)
    Npm version bump due to package not being fully updated.
Version 4.3.4 (2016-02-11)
    Added new OpenWindow/CloseWindow events that gets fired when windows open/close.
    Added new NewCell/NewRow events that gets fired when table cells/rows are created.
    Added new Promise return value to tinymce.init makes it easier to handle initialization.
    Removed the jQuery version the jQuery plugin is now moved into the main package.
    Removed jscs from build process since eslint can now handle code style checking.
    Fixed various bugs with drag/drop of contentEditable:false elements.
    Fixed bug where deleting of very specific nested list items would result in an odd list.
    Fixed bug where lists would get merged with adjacent lists outside the editable inline root.
    Fixed bug where MS Edge would crash when closing a dialog then clicking a menu item.
    Fixed bug where table cell selection would add undo levels.
    Fixed bug where table cell selection wasn't removed when inline editor where removed.
    Fixed bug where table cell selection wouldn't work properly on nested tables.
    Fixed bug where table merge menu would be available when merging between thead and tbody.
    Fixed bug where table row/column resize wouldn't get properly removed when the editor was removed.
    Fixed bug where Chrome would scroll to the editor if there where a empty hash value in document url.
    Fixed bug where the cache suffix wouldn't work correctly with the importcss plugin.
    Fixed bug where selection wouldn't work properly on MS Edge on Windows Phone 10.
    Fixed so adjacent pre blocks gets joined into one pre block since that seems like the user intent.
    Fixed so events gets properly dispatched in shadow dom. Patch provided by Nazar Mokrynskyi.
Version 4.3.3 (2016-01-14)
    Added new table_resize_bars configuration setting.  This setting allows you to disable the table resize bars.
    Added new beforeInitialize event to tinymce.util.XHR lets you modify XHR properties before open. Patch contributed by Brent Clintel.
    Added new autolink_pattern setting to autolink plugin. Enables you to override the default autolink formats. Patch contributed by Ben Tiedt.
    Added new charmap option that lets you override the default charmap of the charmap plugin.
    Added new charmap_append option that lets you add new characters to the default charmap of the charmap plugin.
    Added new insertCustomChar event that gets fired when a character is inserted by the charmap plugin.
    Fixed bug where table cells started with a superfluous &nbsp; in IE10+.
    Fixed bug where table plugin would retain all BR tags when cells were merged.
    Fixed bug where media plugin would strip underscores from youtube urls.
    Fixed bug where IME input would fail on IE 11 if you typed within a table.
    Fixed bug where double click selection of a word would remove the space before the word on insert contents.
    Fixed bug where table plugin would produce exceptions when hovering tables with invalid structure.
    Fixed bug where fullscreen wouldn't scroll back to it's original position when untoggled.
    Fixed so the template plugins templates setting can be a function that gets a callback that can provide templates.
Version 4.3.2 (2015-12-14)
    Fixed bug where the resize bars for table cells were not affected by the object_resizing property.
    Fixed bug where the contextual table toolbar would appear incorrectly if TinyMCE was initialized inline inside a table.
    Fixed bug where resizing table cells did not fire a node change event or add an undo level.
    Fixed bug where double click selection of text on IE 11 wouldn't work properly.
    Fixed bug where codesample plugin would incorrectly produce br elements inside code elements.
    Fixed bug where media plugin would strip dashes from youtube urls.
    Fixed bug where it was possible to move the caret into the table resize bars.
    Fixed bug where drag/drop into a cE=false element was possible on IE.
Version 4.3.1 (2015-11-30)
    Fixed so it's possible to disable the table inline toolbar by setting it to false or an empty string.
    Fixed bug where it wasn't possible to resize some tables using the drag handles.
    Fixed bug where unique id:s would clash for multiple editor instances and cE=false selections.
    Fixed bug where the same plugin could be initialized multiple times.
    Fixed bug where the table inline toolbars would be displayed at the same time as the image toolbars.
    Fixed bug where the table selection rect wouldn't be removed when selecting another control element.
Version 4.3.0 (2015-11-23)
    Added new table column/row resize support. Makes it a lot more easy to resize the columns/rows in a table.
    Added new table inline toolbar. Makes it easier to for example add new rows or columns to a table.
    Added new notification API. Lets you display floating notifications to the end user.
    Added new codesample plugin that lets you insert syntax highlighted pre elements into the editor.
    Added new image_caption to images. Lets you create images with captions using a HTML5 figure/figcaption elements.
    Added new live previews of embeded videos. Lets you play the video right inside the editor.
    Added new setDirty method and "dirty" event to the editor. Makes it easier to track the dirty state change.
    Added new setMode method to Editor instances that lets you dynamically switch between design/readonly.
    Added new core support for contentEditable=false elements within the editor overrides the browsers broken behavior.
    Rewrote the noneditable plugin to use the new contentEditable false core logic.
    Fixed so the dirty state doesn't set to false automatically when the undo index is set to 0.
    Fixed the Selection.placeCaretAt so it works better on IE when the coordinate is between paragraphs.
    Fixed bug where data-mce-bogus="all" element contents where counted by the word count plugin.
    Fixed bug where contentEditable=false elements would be indented by the indent buttons.
    Fixed bug where images within contentEditable=false would be selected in WebKit on mouse click.
    Fixed bug in DOMUntils split method where the replacement parameter wouldn't work on specific cases.
    Fixed bug where the importcss plugin would import classes from the skin content css file.
    Fixed so all button variants have a wrapping span for it's text to make it easier to skin.
    Fixed so it's easier to exit pre block using the arrow keys.
    Fixed bug where listboxes with fix widths didn't render correctly.
Version 4.2.8 (2015-11-13)
    Fixed bug where it was possible to delete tables as the inline root element if all columns where selected.
    Fixed bug where the UI buttons active state wasn't properly updated due to recent refactoring of that logic.
Version 4.2.7 (2015-10-27)
    Fixed bug where backspace/delete would remove all formats on the last paragraph character in WebKit/Blink.
    Fixed bug where backspace within a inline format element with a bogus caret container would move the caret.
    Fixed bug where backspace/delete on selected table cells wouldn't add an undo level.
    Fixed bug where script tags embedded within the editor could sometimes get a mce- prefix prepended to them
    Fixed bug where validate: false option could produce an error to be thrown from the Serialization step.
    Fixed bug where inline editing of a table as the root element could let the user delete that table.
    Fixed bug where inline editing of a table as the root element wouldn't properly handle enter key.
    Fixed bug where inline editing of a table as the root element would normalize the selection incorrectly.
    Fixed bug where inline editing of a list as the root element could let the user delete that list.
    Fixed bug where inline editing of a list as the root element could let the user split that list.
    Fixed bug where resize handles would be rendered on editable root elements such as table.
Version 4.2.6 (2015-09-28)
    Added capability to set request headers when using XHRs.
    Added capability to upload local images automatically default delay is set to 30 seconds after editing images.
    Added commands ids mceEditImage, mceAchor and mceMedia to be avaiable from execCommand.
    Added Edge browser to saucelabs grunt task. Patch contributed by John-David Dalton.
    Fixed bug where blob uris not produced by tinymce would produce HTML invalid markup.
    Fixed bug where selection of contents of a nearly empty editor in Edge would sometimes fail.
    Fixed bug where color styles woudln't be retained on copy/paste in Blink/Webkit.
    Fixed bug where the table plugin would throw an error when inserting rows after a child table.
    Fixed bug where the template plugin wouldn't handle functions as variable replacements.
    Fixed bug where undo/redo sometimes wouldn't work properly when applying formatting collapsed ranges.
    Fixed bug where shift+delete wouldn't do a cut operation on Blink/WebKit.
    Fixed bug where cut action wouldn't properly store the before selection bookmark for the undo level.
    Fixed bug where backspace in side an empty list element on IE would loose editor focus.
    Fixed bug where the save plugin wouldn't enable the buttons when a change occurred.
    Fixed bug where Edge wouldn't initialize the editor if a document.domain was specified.
    Fixed bug where enter key before nested images would sometimes not properly expand the previous block.
    Fixed bug where the inline toolbars wouldn't get properly hidden when blurring the editor instance.
    Fixed bug where Edge would paste Chinese characters on some Windows 10 installations.
    Fixed bug where IME would loose focus on IE 11 due to the double trailing br bug fix.
    Fixed bug where the proxy url in imagetools was incorrect. Patch contributed by Wong Ho Wang.
Version 4.2.5 (2015-08-31)
    Added fullscreen capability to embedded youtube and vimeo videos.
    Fixed bug where the uploadImages call didn't work on IE 10.
    Fixed bug where image place holders would be uploaded by uploadImages call.
    Fixed bug where images marked with bogus would be uploaded by the uploadImages call.
    Fixed bug where multiple calls to uploadImages would result in decreased performance.
    Fixed bug where pagebreaks were editable to imagetools patch contributed by Rasmus Wallin.
    Fixed bug where the element path could cause too much recursion exception.
    Fixed bug for domains containing ".min". Patch contributed by Loïc Février.
    Fixed so validation of external links to accept a number after www. Patch contributed by Victor Carvalho.
    Fixed so the charmap is exposed though execCommand. Patch contributed by Matthew Will.
    Fixed so that the image uploads are concurrent for improved performance.
    Fixed various grammar problems in inline documentation. Patches provided by nikolas.
Version 4.2.4 (2015-08-17)
    Added picture as a valid element to the HTML 5 schema. Patch contributed by Adam Taylor.
    Fixed bug where contents would be duplicated on drag/drop within the same editor.
    Fixed bug where floating/alignment of images on Edge wouldn't work properly.
    Fixed bug where it wasn't possible to drag images on IE 11.
    Fixed bug where image selection on Edge would sometimes fail.
    Fixed bug where contextual toolbars icons wasn't rendered properly when using the toolbar_items_size.
    Fixed bug where searchreplace dialog doesn't get prefilled with the selected text.
    Fixed bug where fragmented matches wouldn't get properly replaced by the searchreplace plugin.
    Fixed bug where enter key wouldn't place the caret if was after a trailing space within an inline element.
    Fixed bug where the autolink plugin could produce multiple links for the same text on Gecko.
    Fixed bug where EditorUpload could sometimes throw an exception if the blob wasn't found.
    Fixed xss issues with media plugin not properly filtering out some script attributes.
Version 4.2.3 (2015-07-30)
    Fixed bug where image selection wasn't possible on Edge due to incompatible setBaseAndExtend API.
    Fixed bug where image blobs urls where not properly destroyed by the imagetools plugin.
    Fixed bug where keyboard shortcuts wasn't working correctly on IE 8.
    Fixed skin issue where the borders of panels where not visible on IE 8.
Version 4.2.2 (2015-07-22)
    Fixed bug where float panels were not being hidden on inline editor blur when fixed_toolbar_container config option was in use.
    Fixed bug where combobox states wasn't properly updated if contents where updated without keyboard.
    Fixed bug where pasting into textbox or combobox would move the caret to the end of text.
    Fixed bug where removal of bogus span elements before block elements would remove whitespace between nodes.
    Fixed bug where repositioning of inline toolbars where async and producing errors if the editor was removed from DOM to early. Patch by iseulde.
    Fixed bug where element path wasn't working correctly. Patch contributed by iseulde.
    Fixed bug where menus wasn't rendered correctly when custom images where added to a menu. Patch contributed by Naim Hammadi.
Version 4.2.1 (2015-06-29)
    Fixed bug where back/forward buttons in the browser would render blob images as broken images.
    Fixed bug where Firefox would throw regexp to big error when replacing huge base64 chunks.
    Fixed bug rendering issues with resize and context toolbars not being placed properly until next animation frame.
    Fixed bug where the rendering of the image while cropping would some times not be centered correctly.
    Fixed bug where listbox items with submenus would me selected as active.
    Fixed bug where context menu where throwing an error when rendering.
    Fixed bug where resize both option wasn't working due to resent addClass API change. Patch contributed by Jogai.
    Fixed bug where a hideAll call for container rendered inline toolbars would throw an error.
    Fixed bug where onclick event handler on combobox could cause issues if element.id was a function by some polluting libraries.
    Fixed bug where listboxes wouldn't get proper selected sub menu item when using link_list or image_list.
    Fixed so the UI controls are as wide as 4.1.x to avoid wrapping controls in toolbars.
    Fixed so the imagetools dialog is adaptive for smaller screen sizes.
Version 4.2.0 (2015-06-25)
    Added new flat default skin to make the UI more modern.
    Added new imagetools plugin, lets you crop/resize and apply filters to images.
    Added new contextual toolbars support to the API lets you add floating toolbars for specific CSS selectors.
    Added new promise feature fill as tinymce.util.Promise.
    Added new built in image upload feature lets you upload any base64 encoded image within the editor as files.
    Fixed bug where resize handles would appear in the right position in the wrong editor when switching between resizable content in different inline editors.
    Fixed bug where tables would not be inserted in inline mode due to previous float panel fix.
    Fixed bug where floating panels would remain open when focus was lost on inline editors.
    Fixed bug where cut command on Chrome would thrown a browser security exception.
    Fixed bug where IE 11 sometimes would report an incorrect size for images in the image dialog.
    Fixed bug where it wasn't possible to remove inline formatting at the end of block elements.
    Fixed bug where it wasn't possible to delete table cell contents when cell selection was vertical.
    Fixed bug where table cell wasn't emptied from block elements if delete/backspace where pressed in empty cell.
    Fixed bug where cmd+shift+arrow didn't work correctly on Firefox mac when selecting to start/end of line.
    Fixed bug where removal of bogus elements would sometimes remove whitespace between nodes.
    Fixed bug where the resize handles wasn't updated when the main window was resized.
    Fixed so script elements gets removed by default to prevent possible XSS issues in default config implementations.
    Fixed so the UI doesn't need manual reflows when using non native layout managers.
    Fixed so base64 encoded images doesn't slow down the editor on modern browsers while editing.
    Fixed so all UI elements uses touch events to improve mobile device support.
    Removed the touch click quirks patch for iOS since it did more harm than good.
    Removed the non proportional resize handles since. Unproportional resize can still be done by holding the shift key.
Version 4.1.10 (2015-05-05)
    Fixed bug where plugins loaded with compat3x would sometimes throw errors when loading using the jQuery version.
    Fixed bug where extra empty paragraphs would get deleted in WebKit/Blink due to recent Quriks fix.
    Fixed bug where the editor wouldn't work properly on IE 12 due to some required browser sniffing.
    Fixed bug where formatting shortcut keys where interfering with Mac OS X screenshot keys.
    Fixed bug where the caret wouldn't move to the next/previous line boundary on Cmd+Left/Right on Gecko.
    Fixed bug where it wasn't possible to remove formats from very specific nested contents.
    Fixed bug where undo levels wasn't produced when typing letters using the shift or alt+ctrl modifiers.
    Fixed bug where the dirty state wasn't properly updated when typing using the shift or alt+ctrl modifiers.
    Fixed bug where an error would be thrown if an autofocused editor was destroyed quickly after its initialization. Patch provided by thorn0.
    Fixed issue with dirty state not being properly updated on redo operation.
    Fixed issue with entity decoder not handling incorrectly written numeric entities.
    Fixed issue where some PI element values wouldn't be properly encoded.
Version 4.1.9 (2015-03-10)
    Fixed bug where indentation wouldn't work properly for non list elements.
    Fixed bug with image plugin not pulling the image dimensions out correctly if a custom document_base_url was used.
    Fixed bug where ctrl+alt+[1-9] would conflict with the AltGr+[1-9] on Windows. New shortcuts is ctrl+shift+[1-9].
    Fixed bug with removing formatting on nodes in inline mode would sometimes include nodes outside the editor body.
    Fixed bug where extra nbsp:s would be inserted when you replaced a word surrounded by spaces using insertContent.
    Fixed bug with pasting from Google Docs would produce extra strong elements and line feeds.
Version 4.1.8 (2015-03-05)
    Added new html5 sizes attribute to img elements used together with srcset.
    Added new elementpath option that makes it possible to disable the element path but keep the statusbar.
    Added new option table_style_by_css for the table plugin to set table styling with css rather than table attributes.
    Added new link_assume_external_targets option to prompt the user to prepend http:// prefix if the supplied link does not contain a protocol prefix.
    Added new image_prepend_url option to allow a custom base path/url to be added to images.
    Added new table_appearance_options option to make it possible to disable some options.
    Added new image_title option to make it possible to alter the title of the image, disabled by default.
    Fixed bug where selection starting from out side of the body wouldn't produce a proper selection range on IE 11.
    Fixed bug where pressing enter twice before a table moves the cursor in the table and causes a javascript error.
    Fixed bug where advanced image styles were not respected.
    Fixed bug where the less common Shift+Delete didn't produce a proper cut operation on WebKit browsers.
    Fixed bug where image/media size constrain logic would produce NaN when handling non number values.
    Fixed bug where internal classes where removed by the removeformat command.
    Fixed bug with creating links table cell contents with a specific selection would throw a exceptions on WebKit/Blink.
    Fixed bug where valid_classes option didn't work as expected according to docs. Patch provided by thorn0.
    Fixed bug where jQuery plugin would patch the internal methods multiple times. Patch provided by Drew Martin.
    Fixed bug where backspace key wouldn't delete the current selection of newly formatted content.
    Fixed bug where type over of inline formatting elements wouldn't properly keep the format on WebKit/Blink.
    Fixed bug where selection needed to be properly normalized on modern IE versions.
    Fixed bug where Command+Backspace didn't properly delete the whole line of text but the previous word.
    Fixed bug where UI active states wheren't properly updated on IE if you placed caret within the current range.
    Fixed bug where delete/backspace on WebKit/Blink would remove span elements created by the user.
    Fixed bug where delete/backspace would produce incorrect results when deleting between two text blocks with br elements.
    Fixed bug where captions where removed when pasting from MS Office.
    Fixed bug where lists plugin wouldn't properly remove fully selected nested lists.
    Fixed bug where the ttf font used for icons would throw an warning message on Gecko on Mac OS X.
    Fixed a bug where applying a color to text did not update the undo/redo history.
    Fixed so shy entities gets displayed when using the visualchars plugin.
    Fixed so removeformat removes ins/del by default since these might be used for strikethough.
    Fixed so multiple language packs can be loaded and added to the global I18n data structure.
    Fixed so transparent color selection gets treated as a normal color selection. Patch contributed by Alexander Hofbauer.
    Fixed so it's possible to disable autoresize_overflow_padding, autoresize_bottom_margin options by setting them to false.
    Fixed so the charmap plugin shows the description of the character in the dialog. Patch contributed by Jelle Hissink.
    Removed address from the default list of block formats since it tends to be missused.
    Fixed so the pre block format is called preformatted to make it more verbose.
    Fixed so it's possible to context scope translation strings this isn't needed most of the time.
    Fixed so the max length of the width/height input fields of the media dialog is 5 instead of 3.
    Fixed so drag/dropped contents gets properly processed by paste plugin since it's basically a paste. Patch contributed by Greg Fairbanks.
    Fixed so shortcut keys for headers is ctrl+alt+[1-9] instead of ctrl+[1-9] since these are for switching tabs in the browsers.
    Fixed so "u" doesn't get converted into a span element by the legacy input filter. Since this is now a valid HTML5 element.
    Fixed font families in order to provide appropriate web-safe fonts.
Version 4.1.7 (2014-11-27)
    Added HTML5 schema support for srcset, source and picture. Patch contributed by mattheu.
    Added new cache_suffix setting to enable cache busting by producing unique urls.
    Added new paste_convert_word_fake_lists option to enable users to disable the fake lists convert logic.
    Fixed so advlist style changes adds undo levels for each change.
    Fixed bug where WebKit would sometimes produce an exception when the autolink plugin where looking for URLs.
    Fixed bug where IE 7 wouldn't be rendered properly due to aggressive css compression.
    Fixed bug where DomQuery wouldn't accept window as constructor element.
    Fixed bug where the color picker in 3.x dialogs wouldn't work properly. Patch contributed by Callidior.
    Fixed bug where the image plugin wouldn't respect the document_base_url.
    Fixed bug where the jQuery plugin would fail to append to elements named array prototype names.
Version 4.1.6 (2014-10-08)
    Fixed bug with clicking on the scrollbar of the iframe would cause a JS error to be thrown.
    Fixed bug where null would produce an exception if you passed it to selection.setRng.
    Fixed bug where Ctrl/Cmd+Tab would indent the current list item if you switched tabs in the browser.
    Fixed bug where pasting empty cells from Excel would result in a broken table.
    Fixed bug where it wasn't possible to switch back to default list style type.
    Fixed issue where the select all quirk fix would fire for other modifiers than Ctrl/Cmd combinations.
    Replaced jake with grunt since it is more mainstream and has better plugin support.
Version 4.1.5 (2014-09-09)
    Fixed bug where sometimes the resize rectangles wouldn't properly render on images on WebKit/Blink.
    Fixed bug in list plugin where delete/backspace would merge empty LI elements in lists incorrectly.
    Fixed bug where empty list elements would result in empty LI elements without it's parent container.
    Fixed bug where backspace in empty caret formatted element could produce an type error exception of Gecko.
    Fixed bug where lists pasted from word with a custom start index above 9 wouldn't be properly handled.
    Fixed bug where tabfocus plugin would tab out of the editor instance even if the default action was prevented.
    Fixed bug where tabfocus wouldn't tab properly to other adjacent editor instances.
    Fixed bug where the DOMUtils setStyles wouldn't properly removed or update the data-mce-style attribute.
    Fixed bug where dialog select boxes would be placed incorrectly if document.body wasn't statically positioned.
    Fixed bug where pasting would sometimes scroll to the top of page if the user was using the autoresize plugin.
    Fixed bug where caret wouldn't be properly rendered by Chrome when clicking on the iframes documentElement.
    Fixed so custom images for menubutton/splitbutton can be provided. Patch contributed by Naim Hammadi.
    Fixed so the default action of windows closing can be prevented by blocking the default action of the close event.
    Fixed so nodeChange and focus of the editor isn't automatically performed when opening sub dialogs.
Version 4.1.4 (2014-08-21)
    Added new media_filter_html option to media plugin that blocks any conditional comments, scripts etc within a video element.
    Added new content_security_policy option allows you to set custom policy for iframe contents. Patch contributed by Francois Chagnon.
    Fixed bug where activate/deactivate events wasn't firing properly when switching between editors.
    Fixed bug where placing the caret on iOS was difficult due to a WebKit bug with touch events.
    Fixed bug where the resize helper wouldn't render properly on older IE versions.
    Fixed bug where resizing images inside tables on older IE versions would sometimes fail depending mouse position.
    Fixed bug where editor.insertContent would produce an exception when inserting select/option elements.
    Fixed bug where extra empty paragraphs would be produced if block elements where inserted inside span elements.
    Fixed bug where the spellchecker menu item wouldn't be properly checked if spell checking was started before it was rendered.
    Fixed bug where the DomQuery filter function wouldn't remove non elements from collection.
    Fixed bug where document with custom document.domain wouldn't properly render the editor.
    Fixed bug where IE 8 would throw exception when trying to enter invalid color values into colorboxes.
    Fixed bug where undo manager could incorrectly add an extra undo level when custom resize handles was removed.
    Fixed bug where it wouldn't be possible to alter cell properties properly on table cells on IE 8.
    Fixed so the color picker button in table dialog isn't shown unless you include the colorpicker plugin or add your own custom color picker.
    Fixed so activate/deactivate events fire when windowManager opens a window since.
    Fixed so the table advtab options isn't separated by an underscore to normalize naming with image_advtab option.
    Fixed so the table cell dialog has proper padding when the advanced tab in disabled.
Version 4.1.3 (2014-07-29)
    Added event binding logic to tinymce.util.XHR making it possible to override headers and settings before any request is made.
    Fixed bug where drag events wasn't fireing properly on older IE versions since the event handlers where bound to document.
    Fixed bug where drag/dropping contents within the editor on IE would force the contents into plain text mode even if it was internal content.
    Fixed bug where IE 7 wouldn't open menus properly due to a resize bug in the browser auto closing them immediately.
    Fixed bug where the DOMUtils getPos logic wouldn't produce a valid coordinate inside the body if the body was positioned non static.
    Fixed bug where the element path and format state wasn't properly updated if you had the wordcount plugin enabled.
    Fixed bug where a comment at the beginning of source would produce an exception in the formatter logic.
    Fixed bug where setAttrib/getAttrib on null would throw exception together with any hooked attributes like style.
    Fixed bug where table sizes wasn't properly retained when copy/pasting on WebKit/Blink.
    Fixed bug where WebKit/Blink would produce colors in RGB format instead of the forced HEX format when deleting contents.
    Fixed bug where the width attribute wasn't updated on tables if you changed the size inside the table dialog.
    Fixed bug where control selection wasn't properly handled when the caret was placed directly after an image.
    Fixed bug where selecting the contents of table cells using the selection.select method wouldn't place the caret properly.
    Fixed bug where the selection state for images wasn't removed when placing the caret right after an image on WebKit/Blink.
    Fixed bug where all events wasn't properly unbound when and editor instance was removed or destroyed by some external innerHTML call.
    Fixed bug where it wasn't possible or very hard to select images on iOS when the onscreen keyboard was visible.
    Fixed so auto_focus can take a boolean argument this will auto focus the last initialized editor might be useful for single inits.
    Fixed so word auto detect lists logic works better for faked lists that doesn't have specific markup.
    Fixed so nodeChange gets fired on mouseup as it used to before 4.1.1 we optimized that event to fire less often.
    Removed the finish menu item from spellchecker menu since it's redundant you can stop spellchecking by toggling menu item or button.
Version 4.1.2 (2014-07-15)
    Added offset/grep to DomQuery class works basically the same as it's jQuery equivalent.
    Fixed bug where backspace/delete or setContent with an empty string would remove header data when using the fullpage plugin.
    Fixed bug where tinymce.remove with a selector not matching any editors would remove all editors.
    Fixed bug where resizing of the editor didn't work since the theme was calling setStyles instead of setStyle.
    Fixed bug where IE 7 would fail to append html fragments to iframe document when using DomQuery.
    Fixed bug where the getStyle DOMUtils method would produce an exception if it was called with null as it's element.
    Fixed bug where the paste plugin would remove the element if the none of the paste_webkit_styles rules matched the current style.
    Fixed bug where contextmenu table items wouldn't work properly on IE since it would some times fire an incorrect selection change.
    Fixed bug where the padding/border values wasn't used in the size calculation for the body size when using autoresize. Patch contributed by Matt Whelan.
    Fixed bug where conditional word comments wouldn't be properly removed when pasting plain text.
    Fixed bug where resizing would sometime fail on IE 11 when the mouseup occurred inside the resizable element.
    Fixed so the iframe gets initialized without any inline event handlers for better CSP support. Patch contributed by Matt Whelan.
    Fixed so the tinymce.dom.Sizzle is the latest version of sizzle this resolves the document context bug.
Version 4.1.1 (2014-07-08)
    Fixed bug where pasting plain text on some WebKit versions would result in an empty line.
    Fixed bug where resizing images inside tables on IE 11 wouldn't work properly.
    Fixed bug where IE 11 would sometimes throw "Invalid argument" exception when editor contents was set to an empty string.
    Fixed bug where document.activeElement would throw exceptions on IE 9 when that element was hidden or removed from dom.
    Fixed bug where WebKit/Blink sometimes produced br elements with the Apple-interchange-newline class.
    Fixed bug where table cell selection wasn't properly removed when copy/pasting table cells.
    Fixed bug where pasting nested list items from Word wouldn't produce proper semantic nested lists.
    Fixed bug where right clicking using the contextmenu plugin on WebKit/Blink on Mac OS X would select the target current word or line.
    Fixed bug where it wasn't possible to alter table cell properties on IE 8 using the context menu.
    Fixed bug where the resize helper wouldn't be correctly positioned on older IE versions.
    Fixed bug where fullpage plugin would produce an error if you didn't specify a doctype encoding.
    Fixed bug where anchor plugin would get the name/id of the current element even if it wasn't anchor element.
    Fixed bug where visual aids for tables wouldn't be properly disabled when changing the border size.
    Fixed bug where some control selection events wasn't properly fired on older IE versions.
    Fixed bug where table cell selection on older IE versions would prevent resizing of images.
    Fixed bug with paste_data_images paste option not working properly on modern IE versions.
    Fixed bug where custom elements with underscores in the name wasn't properly parsed/serialized.
    Fixed bug where applying inline formats to nested list elements would produce an incorrect formatting result.
    Fixed so it's possible to hide items from elements path by using preventDefault/stopPropagation.
    Fixed so inline mode toolbar gets rendered right aligned if the editable element positioned to the documents right edge.
    Fixed so empty inline elements inside empty block elements doesn't get removed if configured to be kept intact.
    Fixed so DomQuery parentsUntil/prevUntil/nextUntil supports selectors/elements/filters etc.
    Fixed so legacyoutput plugin overrides fontselect and fontsizeselect controls and handles font elements properly.
Version 4.1.0 (2014-06-18)
    Added new file_picker_callback option to replace the old file_browser_callback the latter will still work though.
    Added new custom colors to textcolor plugin will be displayed if a color picker is provided also shows the latest colors.
    Added new color_picker_callback option to enable you to add custom color pickers to the editor.
    Added new advanced tabs to table/cell/row dialogs to enable you to select colors for border/background.
    Added new colorpicker plugin that lets you select colors from a hsv color picker.
    Added new tinymce.util.Color class to handle color parsing and converting.
    Added new colorpicker UI widget element lets you add a hsv color picker to any form/window.
    Added new textpattern plugin that allows you to use markdown like text patterns to format contents.
    Added new resize helper element that shows the current width & height while resizing.
    Added new "once" method to Editor and EventDispatcher enables since callback execution events.
    Added new jQuery like class under tinymce.dom.DomQuery it's exposed on editor instances (editor.$) and globally under (tinymce.$).
    Fixed so the default resize method for images are proportional shift/ctrl can be used to make an unproportional size.
    Fixed bug where the image_dimensions option of the image plugin would cause exceptions when it tried to update the size.
    Fixed bug where table cell dialog class field wasn't properly updated when editing an a table cell with an existing class.
    Fixed bug where Safari on Mac would produce webkit-fake-url for pasted images so these are now removed.
    Fixed bug where the nodeChange event would get fired before the selection was changed when clicking inside the current selection range.
    Fixed bug where valid_classes option would cause exception when it removed internal prefixed classes like mce-item-.
    Fixed bug where backspace would cause navigation in IE 8 on an inline element and after a caret formatting was applied.
    Fixed so placeholder images produced by the media plugin gets selected when inserted/edited.
    Fixed so it's possible to drag in images when the paste_data_images option is enabled. Might be useful for mail clients.
    Fixed so images doesn't get a width/height applied if the image_dimensions option is set to false useful for responsive contents.
    Fixed so it's possible to pass in an optional arguments object for the nodeChanged function to be passed to all nodechange event listeners.
    Fixed bug where media plugin embed code didn't update correctly.<|MERGE_RESOLUTION|>--- conflicted
+++ resolved
@@ -1,11 +1,8 @@
 Version 5.6.0 (TBD)
-<<<<<<< HEAD
     Added new `format_empty_lines` setting to control if empty lines are formatted in a ranged selection #TINY-6483
-=======
     Fixed `getContent` with text format returning a new line when the editor is empty #TINY-6281
     Fixed the `visualchars` plugin causing the editor to steal focus when initialized #TINY-6282
     Fixed `fullpage` plugin altering text content in `editor.getContent()` #TINY-6541
->>>>>>> d14c3841
     Fixed font size keywords such as `medium` not displaying correctly in font size menus #TINY-6291
     Fixed some incorrect types in the new TypeScript declaration file #TINY-6413
 Version 5.5.1 (TBD)
