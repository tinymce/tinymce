Version 5.1.0 (TBD)
    Changed toolbars and context toolbars to sidescroll on mobile #TINY-3894 #TINY-4107
    Added touch event listener to media plugin to make embeds playable #TINY-4093
    Changed some editor settings to default to false on mobile:
        - `menubar` #TINY-4077
        - `table_grid` #TINY-4075
        - `resize` #TINY-4157
        - `object_resizing` #TINY-4157
    Added `inputMode` config field to specify inputmode attribute of `input` dialog components #TINY-4062
    Added new `toolbar_sticky` setting to allow the iframe menubar/toolbar to stick to the top of the window when scrolling #TINY-3982
    Changed the editor to use the `VisualViewport` API of the browser where possible #TINY-4078
    Changed `menubar` to default to `false` on mobile #TINY-4077
    Changed `table_grid` to default to `false` on mobile #TINY-4075
    Fixed Slider UI component not firing onChange event on touch devices #TINY-4092
    Fixed notifications overlapping instead of stacking #TINY-3478
    Fixed inline dialogs positioning incorrectly when the page is scrolled #TINY-4018
    Fixed inline dialogs and menus not repositioning when resizing #TINY-3227
<<<<<<< HEAD
    Fixed the autoresize plugin not keeping the selection in view when resizing #TINY-4094
Version 5.0.16 (TBD)
=======
Version 5.0.16 (2019-09-24)
>>>>>>> 1bebd42a
    Added new `referrer_policy` setting to add the `referrerpolicy` attribute when loading scripts or stylesheets #TINY-3978
    Added a slight background color to dialog tab links when focused to aid keyboard navigation #TINY-3877
    Fixed media poster value not updating on change #TINY-4013
    Fixed openlink was not registered as a toolbar button #TINY-4024
    Fixed failing to initialize if a script tag was used inside a SVG #TINY-4087
    Fixed double top border showing on toolbar without menubar when toolbar_drawer is enabled #TINY-4118
    Fixed unable to drag inline dialogs to the bottom of the screen when scrolled #TINY-4154
    Fixed notifications appearing on top of the toolbar when scrolled in inline mode #TINY-4159
    Fixed notifications displaying incorrectly on IE 11 #TINY-4169
Version 5.0.15 (2019-09-02)
    Added a dark `content_css` skin to go with the dark UI skin #TINY-3743
    Changed the enabled state on toolbar buttons so they don't get the hover effect #TINY-3974
    Fixed missing CSS active state on toolbar buttons #TINY-3966
    Fixed `onChange` callback not firing for the colorinput dialog component #TINY-3968
    Fixed context toolbars not showing in fullscreen mode #TINY-4023
Version 5.0.14 (2019-08-19)
    Added an API to reload the autocompleter menu with additional fetch metadata #MENTIONS-17
    Fixed missing toolbar button border styling options #TINY-3965
    Fixed image upload progress notification closing before the upload is complete #TINY-3963
    Fixed inline dialogs not closing on escape when no dialog component is in focus #TINY-3936
    Fixed plugins not being filtered when defaulting to mobile on phones #TINY-3537
    Fixed toolbar more drawer showing the content behind it when transitioning between opened and closed states #TINY-3878
    Fixed focus not returning to the dialog after pressing the "Replace all" button in the search and replace dialog #TINY-3961
    Removed Oxide variable `@menubar-select-disabled-border-color` and replaced it with `@menubar-select-disabled-border` #TINY-3965
Version 5.0.13 (2019-08-06)
    Changed modal dialogs to prevent dragging by default and added new `draggable_modal` setting to restore dragging #TINY-3873
    Changed the nonbreaking plugin to insert nbsp characters wrapped in spans to aid in filtering. This can be disabled using the `nonbreaking_wrap` setting #TINY-3647
    Changed backspace behaviour in lists to outdent nested list items when the cursor is at the start of the list item #TINY-3651
    Fixed sidebar growing beyond editor bounds in IE 11 #TINY-3937
    Fixed issue with being unable to keyboard navigate disabled toolbar buttons #TINY-3350
    Fixed issues with backspace and delete in nested contenteditable true and false elements #TINY-3868
    Fixed issue with losing keyboard navigation in dialogs due to disabled buttons #TINY-3914
    Fixed `MouseEvent.mozPressure is deprecated` warning in Firefox #TINY-3919
    Fixed `default_link_target` not being respected when `target_list` is disabled #TINY-3757
    Fixed mobile plugin filter to only apply to the mobile theme, rather than all mobile platforms #TINY-3405
    Fixed focus switching to another editor during mode changes #TINY-3852
    Fixed an exception being thrown when clicking on an uninitialized inline editor #TINY-3925
    Fixed unable to keyboard navigate to dialog menu buttons #TINY-3933
    Fixed dialogs being able to be dragged outside the window viewport #TINY-3787
    Fixed inline dialogs appearing above modal dialogs #TINY-3932
Version 5.0.12 (2019-07-18)
    Added ability to utilize UI dialog panels inside other panels #TINY-3305
    Added help dialog tab explaining keyboard navigation of the editor #TINY-3603
    Changed the "Find and Replace" design to an inline dialog #TINY-3054
    Fixed issue where autolink spacebar event was not being fired on Edge #TINY-3891
    Fixed table selection missing the background color #TINY-3892
    Fixed removing shortcuts not working for function keys #TINY-3871
    Fixed non-descriptive UI component type names #TINY-3349
    Fixed UI registry components rendering as the wrong type when manually specifying a different type #TINY-3385
    Fixed an issue where dialog checkbox, input, selectbox, textarea and urlinput components couldn't be disabled #TINY-3708
    Fixed the context toolbar not using viable screen space in inline/distraction free mode #TINY-3717
    Fixed the context toolbar overlapping the toolbar in various conditions #TINY-3205
    Fixed IE11 edge case where items were being inserted into the wrong location #TINY-3884
Version 5.0.11 (2019-07-04)
    Fixed packaging errors caused by a rollup treeshaking bug (https://github.com/rollup/rollup/issues/2970) #TINY-3866
    Fixed the customeditor component not able to get data from the dialog api #TINY-3866
    Fixed collection component tooltips not being translated #TINY-3855
Version 5.0.10 (2019-07-02)
    Added support for all HTML color formats in `color_map` setting #TINY-3837
    Changed backspace key handling to outdent content in appropriate circumstances #TINY-3685
    Changed default palette for forecolor and backcolor to include some lighter colors suitable for highlights #TINY-2865
    Changed the search and replace plugin to cycle through results #TINY-3800
    Fixed inconsistent types causing some properties to be unable to be used in dialog components #TINY-3778
    Fixed an issue in the Oxide skin where dialog content like outlines and shadows were clipped because of overflow hidden #TINY-3566
    Fixed the search and replace plugin not resetting state when changing the search query #TINY-3800
    Fixed backspace in lists not creating an undo level #TINY-3814
    Fixed the editor to cancel loading in quirks mode where the UI is not supported #TINY-3391
    Fixed applying fonts not working when the name contained spaces and numbers #TINY-3801
    Fixed so that initial content is retained when initializing on list items #TINY-3796
    Fixed inefficient font name and font size current value lookup during rendering #TINY-3813
    Fixed mobile font copied into the wrong folder for the oxide-dark skin #TINY-3816
    Fixed an issue where resizing the width of tables would produce inaccurate results #TINY-3827
    Fixed a memory leak in the Silver theme #TINY-3797
    Fixed alert and confirm dialogs using incorrect markup causing inconsistent padding #TINY-3835
    Fixed an issue in the Table plugin with `table_responsive_width` not enforcing units when resizing #TINY-3790
    Fixed leading, trailing and sequential spaces being lost when pasting plain text #TINY-3726
    Fixed exception being thrown when creating relative URIs #TINY-3851
    Fixed focus is no longer set to the editor content during mode changes unless the editor already had focus #TINY-3852
Version 5.0.9 (2019-06-26)
    Fixed print plugin not working in Firefox #TINY-3834
Version 5.0.8 (2019-06-18)
    Added back support for multiple toolbars #TINY-2195
    Added support for .m4a files to the media plugin #TINY-3750
    Added new base_url and suffix editor init options #TINY-3681
    Fixed incorrect padding for select boxes with visible values #TINY-3780
    Fixed selection incorrectly changing when programmatically setting selection on contenteditable false elements #TINY-3766
    Fixed sidebar background being transparent #TINY-3727
    Fixed the build to remove duplicate iife wrappers #TINY-3689
    Fixed bogus autocompleter span appearing in content when the autocompleter menu is shown #TINY-3752
    Fixed toolbar font size select not working with legacyoutput plugin #TINY-2921
    Fixed the legacyoutput plugin incorrectly aligning images #TINY-3660
    Fixed remove color not working when using the legacyoutput plugin #TINY-3756
    Fixed the font size menu applying incorrect sizes when using the legacyoutput plugin #TINY-3773
    Fixed scrollIntoView not working when the parent window was out of view #TINY-3663
    Fixed the print plugin printing from the wrong window in IE11 #TINY-3762
    Fixed content CSS loaded over CORS not loading in the preview plugin with content_css_cors enabled #TINY-3769
    Fixed the link plugin missing the default "None" option for link list #TINY-3738
    Fixed small dot visible with menubar and toolbar disabled in inline mode #TINY-3623
    Fixed space key properly inserts a nbsp before/after block elements #TINY-3745
    Fixed native context menu not showing with images in IE11 #TINY-3392
    Fixed inconsistent browser context menu image selection #TINY-3789
Version 5.0.7 (2019-06-05)
    Added new toolbar button and menu item for inserting tables via dialog #TINY-3636
    Added new API for adding/removing/changing tabs in the Help dialog #TINY-3535
    Added highlighting of matched text in autocompleter items #TINY-3687
    Added the ability for autocompleters to work with matches that include spaces #TINY-3704
    Added new `imagetools_fetch_image` callback to allow custom implementations for cors loading of images #TINY-3658
    Added `'http'` and `https` options to `link_assume_external_targets` to prepend `http://` or `https://` prefixes when URL does not contain a protocol prefix. Patch contributed by francoisfreitag. #GH-4335
    Changed annotations navigation to work the same as inline boundaries #TINY-3396
    Changed tabpanel API by adding a `name` field and changing relevant methods to use it #TINY-3535
    Fixed text color not updating all color buttons when choosing a color #TINY-3602
    Fixed the autocompleter not working with fragmented text #TINY-3459
    Fixed the autosave plugin no longer overwrites window.onbeforeunload #TINY-3688
    Fixed infinite loop in the paste plugin when IE11 takes a long time to process paste events. Patch contributed by lRawd. #GH-4987
    Fixed image handle locations when using `fixed_toolbar_container`. Patch contributed by t00. #GH-4966
    Fixed the autoresize plugin not firing `ResizeEditor` events #TINY-3587
    Fixed editor in fullscreen mode not extending to the bottom of the screen #TINY-3701
    Fixed list removal when pressing backspace after the start of the list item #TINY-3697
    Fixed autocomplete not triggering from compositionend events #TINY-3711
    Fixed `file_picker_callback` could not set the caption field on the insert image dialog #TINY-3172
    Fixed the autocompleter menu showing up after a selection had been made #TINY-3718
    Fixed an exception being thrown when a file or number input has focus during initialization. Patch contributed by t00 #GH-2194
Version 5.0.6 (2019-05-22)
    Added `icons_url` editor settings to enable icon packs to be loaded from a custom url #TINY-3585
    Added `image_uploadtab` editor setting to control the visibility of the upload tab in the image dialog #TINY-3606
    Added new api endpoints to the wordcount plugin and improved character count logic #TINY-3578
    Changed plugin, language and icon loading errors to log in the console instead of a notification #TINY-3585
    Fixed the textpattern plugin not working with fragmented text #TINY-3089
    Fixed various toolbar drawer accessibility issues and added an animation #TINY-3554
    Fixed issues with selection and ui components when toggling readonly mode #TINY-3592
    Fixed so readonly mode works with inline editors #TINY-3592
    Fixed docked inline toolbar positioning when scrolled #TINY-3621
    Fixed initial value not being set on bespoke select in quickbars and toolbar drawer #TINY-3591
    Fixed so that nbsp entities aren't trimmed in white-space: pre-line elements #TINY-3642
    Fixed `mceInsertLink` command inserting spaces instead of url encoded characters #GH-4990
    Fixed text content floating on top of dialogs in IE11 #TINY-3640
Version 5.0.5 (2019-05-09)
    Added menu items to match the forecolor/backcolor toolbar buttons #TINY-2878
    Added default directionality based on the configured language #TINY-2621
    Added styles, icons and tests for rtl mode #TINY-2621
    Fixed autoresize not working with floating elements or when media elements finished loading #TINY-3545
    Fixed incorrect vertical caret positioning in IE 11 #TINY-3188
    Fixed submenu anchoring hiding overflowed content #TINY-3564
    Removed unused and hidden validation icons to avoid displaying phantom tooltips #TINY-2329
Version 5.0.4 (2019-04-23)
    Added back URL dialog functionality, which is now available via `editor.windowManager.openUrl()` #TINY-3382
    Added the missing throbber functionality when calling `editor.setProgressState(true)` #TINY-3453
    Added function to reset the editor content and undo/dirty state via `editor.resetContent()` #TINY-3435
    Added the ability to set menu buttons as active #TINY-3274
    Added `editor.mode` API, featuring a custom editor mode API #TINY-3406
    Added better styling to floating toolbar drawer #TINY-3479
    Added the new premium plugins to the Help dialog plugins tab #TINY-3496
    Added the linkchecker context menu items to the default configuration #TINY-3543
    Fixed image context menu items showing on placeholder images #TINY-3280
    Fixed dialog labels and text color contrast within notifications/alert banners to satisfy WCAG 4.5:1 contrast ratio for accessibility #TINY-3351
    Fixed selectbox and colorpicker items not being translated #TINY-3546
    Fixed toolbar drawer sliding mode to correctly focus the editor when tabbing via keyboard navigation #TINY-3533
    Fixed positioning of the styleselect menu in iOS while using the mobile theme #TINY-3505
    Fixed the menubutton `onSetup` callback to be correctly executed when rendering the menu buttons #TINY-3547
    Fixed `default_link_target` setting to be correctly utilized when creating a link #TINY-3508
    Fixed colorpicker floating marginally outside its container #TINY-3026
    Fixed disabled menu items displaying as active when hovered #TINY-3027
    Removed redundant mobile wrapper #TINY-3480
Version 5.0.3 (2019-03-19)
    Changed empty nested-menu items within the style formats menu to be disabled or hidden if the value of `style_formats_autohide` is `true` #TINY-3310
    Changed the entire phrase 'Powered by Tiny' in the status bar to be a link instead of just the word 'Tiny' #TINY-3366
    Changed `formatselect`, `styleselect` and `align` menus to use the `mceToggleFormat` command internally #TINY-3428
    Fixed toolbar keyboard navigation to work as expected when `toolbar_drawer` is configured #TINY-3432
    Fixed text direction buttons to display the correct pressed state in selections that have no explicit `dir` property #TINY-3138
    Fixed the mobile editor to clean up properly when removed #TINY-3445
    Fixed quickbar toolbars to add an empty box to the screen when it is set to `false` #TINY-3439
    Fixed an issue where pressing the **Delete/Backspace** key at the edge of tables was creating incorrect selections #TINY-3371
    Fixed an issue where dialog collection items (emoticon and special character dialogs) couldn't be selected with touch devices #TINY-3444
    Fixed a type error introduced in TinyMCE version 5.0.2 when calling `editor.getContent()` with nested bookmarks #TINY-3400
    Fixed an issue that prevented default icons from being overridden #TINY-3449
    Fixed an issue where **Home/End** keys wouldn't move the caret correctly before or after `contenteditable=false` inline elements #TINY-2995
    Fixed styles to be preserved in IE 11 when editing via the `fullpage` plugin #TINY-3464
    Fixed the `link` plugin context toolbar missing the open link button #TINY-3461
    Fixed inconsistent dialog component spacing #TINY-3436
Version 5.0.2 (2019-03-05)
    Added presentation and document presets to `htmlpanel` dialog component #TINY-2694
    Added missing fixed_toolbar_container setting has been reimplemented in the Silver theme #TINY-2712
    Added a new toolbar setting `toolbar_drawer` that moves toolbar groups which overflow the editor width into either a `sliding` or `floating` toolbar section #TINY-2874
    Updated the build process to include package lock files in the dev distribution archive #TINY-2870
    Fixed inline dialogs did not have aria attributes #TINY-2694
    Fixed default icons are now available in the UI registry, allowing use outside of toolbar buttons #TINY-3307
    Fixed a memory leak related to select toolbar items #TINY-2874
    Fixed a memory leak due to format changed listeners that were never unbound #TINY-3191
    Fixed an issue where content may have been lost when using permanent bookmarks #TINY-3400
    Fixed the quicklink toolbar button not rendering in the quickbars plugin #TINY-3125
    Fixed an issue where menus were generating invalid HTML in some cases #TINY-3323
    Fixed an issue that could cause the mobile theme to show a blank white screen when the editor was inside an `overflow:hidden` element #TINY-3407
    Fixed mobile theme using a transparent background and not taking up the full width on iOS #TINY-3414
    Fixed the template plugin dialog missing the description field #TINY-3337
    Fixed input dialog components using an invalid default type attribute #TINY-3424
    Fixed an issue where backspace/delete keys after/before pagebreak elements wouldn't move the caret #TINY-3097
    Fixed an issue in the table plugin where menu items and toolbar buttons weren't showing correctly based on the selection #TINY-3423
    Fixed inconsistent button focus styles in Firefox #TINY-3377
    Fixed the resize icon floating left when all status bar elements were disabled #TINY-3340
    Fixed the resize handle to not show in fullscreen mode #TINY-3404
Version 5.0.1 (2019-02-21)
    Removed paste as text notification banner and paste_plaintext_inform setting #POW-102
    Fixed an issue where adding links to images would replace the image with text #TINY-3356
    Fixed an issue where the inline editor could use fractional pixels for positioning #TINY-3202
    Fixed an issue where uploading non-image files in the Image Plugin upload tab threw an error. #TINY-3244
    Added H1-H6 toggle button registration to the silver theme #TINY-3070
    Fixed an issue in the media plugin that was causing the source url and height/width to be lost in certain circumstances #TINY-2858
    Fixed an issue with the Context Toolbar not being removed when clicking outside of the editor #TINY-2804
    Fixed an issue where clicking 'Remove link' wouldn't remove the link in certain circumstances #TINY-3199
    Added code sample toolbar button will now toggle on when the cursor is in a code section #TINY-3040
    Fixed an issue where the media plugin would fail when parsing dialog data #TINY-3218
    Fixed an issue where retrieving the selected content as text didn't create newlines #TINY-3197
    Fixed incorrect keyboard shortcuts in the Help dialog for Windows #TINY-3292
    Fixed an issue where JSON serialization could produce invalid JSON #TINY-3281
    Fixed production CSS including references to source maps #TINY-3920
    Fixed development CSS was not included in the development zip #TINY-3920
    Fixed the autocompleter matches predicate not matching on the start of words by default #TINY-3306
    Added new settings to the emoticons plugin to allow additional emoticons to be added #TINY-3088
    Fixed an issue where the page could be scrolled with modal dialogs open #TINY-2252
    Fixed an issue where autocomplete menus would show an icon margin when no items had icons #TINY-3329
    Fixed an issue in the quickbars plugin where images incorrectly showed the text selection toolbar #TINY-3338
    Fixed an issue that caused the inline editor to fail to render when the target element already had focus #TINY-3353
Version 5.0.0 (2019-02-04)
    Full documentation for the version 5 features and changes is available at https://www.tiny.cloud/docs/release-notes/

    Changes since RC2:
    Fixed an issue where tab panel heights weren't sizing properly on smaller screens and weren't updating on resize #TINY-3242
    Added links and registered names with * to denote premium plugins in Plugins tab of Help dialog #TINY-3223
    Changed Tiny 5 mobile skin to look more uniform with desktop #TINY-2650
    Fixed image tools not having any padding between the label and slider #TINY-3220
    Blacklisted table, th and td as inline editor target #TINY-717
    Fixed context toolbar toggle buttons not showing the correct state #TINY-3022
    Fixed missing separators in the spellchecker context menu between the suggestions and actions #TINY-3217
    Fixed notification icon positioning in alert banners #TINY-2196
    Fixed a typo in the word count plugin name #TINY-3062
    Fixed charmap and emoticons dialogs not having a primary button #TINY-3233
    Fixed an issue where resizing wouldn't work correctly depending on the box-sizing model #TINY-3278
Version 5.0.0-rc-2 (2019-01-22)
    Fixed the link dialog such that it will now retain class attributes when updating links #TINY-2825
    Added screen reader accessibility for sidebar and statusbar #TINY-2699
    Updated Emoticons and Charmap dialogs to be screen reader accessible #TINY-2693
    Fixed "Find and replace" not showing in the "Edit" menu by default #TINY-3061
    Updated the textpattern plugin to properly support nested patterns and to allow running a command with a value for a pattern with a start and an end #TINY-2991
    Removed unnecessary 'flex' and unused 'colspan' properties from the new dialog APIs #TINY-2973
    Changed checkboxes to use a boolean for its state, instead of a string #TINY-2848
    Fixed dropdown buttons missing the 'type' attribute, which could cause forms to be incorrectly submitted #TINY-2826
    Fixed emoticon and charmap search not returning expected results in certain cases #TINY-3084
    Changed formatting menus so they are registered and made the align toolbar button use an icon instead of text #TINY-2880
    Fixed blank rel_list values throwing an exception in the link plugin #TINY-3149
Version 5.0.0-rc-1 (2019-01-08)
    Updated the font select dropdown logic to try to detect the system font stack and show "System Font" as the font name #TINY-2710
    Fixed readonly mode not fully disabling editing content #TINY-2287
    Updated the autocompleter to only show when it has matched items #TINY-2350
    Added editor settings functionality to specify title attributes for toolbar groups #TINY-2690
    Added icons instead of button text to improve Search and Replace dialog footer appearance #TINY-2654
    Added `tox-dialog__table` instead of `mce-table-striped` class to enhance Help dialog appearance #TINY-2360
    Added title attribute to iframes so, screen readers can announce iframe labels #TINY-2692
    Updated SizeInput labels to "Height" and "Width" instead of Dimensions #TINY-2833
    Fixed accessibility issues with the font select, font size, style select and format select toolbar dropdowns #TINY-2713
    Fixed accessibility issues with split dropdowns #TINY-2697
    Added a wordcount menu item, that defaults to appearing in the tools menu #TINY-2877
    Fixed the legacyoutput plugin to be compatible with TinyMCE 5.0 #TINY-2301
    Updated the build process to minify and generate ASCII only output for the emoticons database #TINY-2744
    Fixed icons not showing correctly in the autocompleter popup #TINY-3029
    Fixed an issue where preview wouldn't show anything in Edge under certain circumstances #TINY-3035
    Fixed the height being incorrectly calculated for the autoresize plugin #TINY-2807
Version 5.0.0-beta-1 (2018-11-30)
    Changed the name of the "inlite" plugin to "quickbars" #TINY-2831
    Fixed an inline mode issue where the save plugin upon saving can cause content loss #TINY-2659
    Changed the background color icon to highlight background icon #TINY-2258
    Added a new `addNestedMenuItem()` UI registry function and changed all nested menu items to use the new registry functions #TINY-2230
    Changed Help dialog to be accessible to screen readers #TINY-2687
    Changed the color swatch to save selected custom colors to local storage for use across sessions #TINY-2722
    Added title attribute to color swatch colors #TINY-2669
    Added anchorbar component to anchor inline toolbar dialogs to instead of the toolbar #TINY-2040
    Added support for toolbar<n> and toolbar array config options to be squashed into a single toolbar and not create multiple toolbars #TINY-2195
    Added error handling for when forced_root_block config option is set to true #TINY-2261
    Added functionality for the removed_menuitems config option #TINY-2184
    Fixed an issue in IE 11 where calling selection.getContent() would return an empty string when the editor didn't have focus #TINY-2325
    Added the ability to use a string to reference menu items in menu buttons and submenu items #TINY-2253
    Removed compat3x plugin #TINY-2815
    Changed `WindowManager` API - methods `getParams`, `setParams` and `getWindows`, and the legacy `windows` property, have been removed. `alert` and `confirm` dialogs are no longer tracked in the window list. #TINY-2603
Version 5.0.0-preview-4 (2018-11-12)
    Fixed distraction free plugin #AP-470
    Removed the tox-custom-editor class that was added to the wrapping element of codemirror #TINY-2211
    Fixed contents of the input field being selected on focus instead of just recieving an outline highlight #AP-464
    Added width and height placeholder text to image and media dialog dimensions input #AP-296
    Fixed styling issues with dialogs and menus in IE 11 #AP-456
    Fixed custom style format control not honoring custom formats #AP-393
    Fixed context menu not appearing when clicking an image with a caption #AP-382
    Fixed directionality of UI when using an RTL language #AP-423
    Fixed page responsiveness with multiple inline editors #AP-430
    Added the ability to keyboard navigate through menus, toolbars, sidebar and the status bar sequentially #AP-381
    Fixed empty toolbar groups appearing through invalid configuration of the `toolbar` property #AP-450
    Fixed text not being retained when updating links through the link dialog #AP-293
    Added translation capability back to the editor's UI #AP-282
    Fixed edit image context menu, context toolbar and toolbar items being incorrectly enabled when selecting invalid images #AP-323
    Fixed emoji type ahead being shown when typing URLs #AP-366
    Fixed toolbar configuration properties incorrectly expecting string arrays instead of strings #AP-342
    Changed the editor resize handle so that it should be disabled when the autoresize plugin is turned on #AP-424
    Fixed the block formatting toolbar item not showing a "Formatting" title when there is no selection #AP-321
    Fixed clicking disabled toolbar buttons hiding the toolbar in inline mode #AP-380
    Fixed `EditorResize` event not being fired upon editor resize #AP-327
    Fixed tables losing styles when updating through the dialog #AP-368
    Fixed context toolbar positioning to be more consistent near the edges of the editor #AP-318
    Added `label` component type for dialogs to group components under a label
    Fixed table of contents plugin now works with v5 toolbar APIs correctly #AP-347
    Fixed the `link_context_toolbar` configuration not disabling the context toolbar #AP-458
    Fixed the link context toolbar showing incorrect relative links #AP-435
    Fixed the alignment of the icon in alert banner dialog components #TINY-2220
    Changed UI text for microcopy improvements #TINY-2281
    Fixed the visual blocks and visual char menu options not displaying their toggled state #TINY-2238
    Fixed the editor not displaying as fullscreen when toggled #TINY-2237
Version 5.0.0-preview-3 (2018-10-18)
    Changed editor layout to use modern CSS properties over manually calculating dimensions #AP-324
    Changed `autoresize_min_height` and `autoresize_max_height` configurations to `min_height` and `max_height` #AP-324
    Fixed bugs with editor width jumping when resizing and the iframe not resizing to smaller than 150px in height #AP-324
    Fixed mobile theme bug that prevented the editor from loading #AP-404
    Fixed long toolbar groups extending outside of the editor instead of wrapping
    Changed `Whole word` label in Search and Replace dialog to `Find whole words only` #AP-387
    Fixed dialog titles so they are now proper case #AP-384
    Fixed color picker default to be #000000 instead of #ff00ff #AP-216
    Fixed "match case" option on the Find and Replace dialog is no longer selected by default #AP-298
    Fixed vertical alignment of toolbar icons #DES-134
    Fixed toolbar icons not appearing on IE11 #DES-133
Version 5.0.0-preview-2 (2018-10-10)
    Changed configuration of color options has been simplified to `color_map`, `color_cols`, and `custom_colors` #AP-328
    Added swatch is now shown for colorinput fields, instead of the colorpicker directly #AP-328
    Removed `colorpicker` plugin, it is now in the theme #AP-328
    Removed `textcolor` plugin, it is now in the theme #AP-328
    Fixed styleselect not updating the displayed item as the cursor moved #AP-388
    Changed `height` configuration to apply to the editor frame (including menubar, toolbar, status bar) instead of the content area #AP-324
    Added fontformats and fontsizes menu items #AP-390
    Fixed preview iframe not expanding to the dialog size #AP-252
    Fixed 'meta' shortcuts not translated into platform-specific text #AP-270
    Fixed tabbed dialogs (Charmap and Emoticons) shrinking when no search results returned
    Fixed a bug where alert banner icons were not retrieved from icon pack. #AP-330
    Fixed component styles to flex so they fill large dialogs. #AP-252
    Fixed editor flashing unstyled during load (still in progress). #AP-349
Version 5.0.0-preview-1 (2018-10-01)
    Developer preview 1
    Initial list of features and changes is available at https://tiny.cloud/docs-preview/release-notes/new-features/
Version 4.9.3 (2019-01-31)
    Added a visualchars_default_state setting to the Visualchars Plugin. Patch contributed by mat3e.
    Fixed a bug where scrolling on a page with more than one editor would cause a ResizeWindow event to fire. #TINY-3247
    Fixed a bug where if a plugin threw an error during initialisation the whole editor would fail to load. #TINY-3243
    Fixed a bug where getContent would include bogus elements when valid_elements setting was set up in a specific way. #TINY-3213
    Fixed a bug where only a few function key names could be used when creating keyboard shortcuts. #TINY-3146
    Fixed a bug where it wasn't possible to enter spaces into an editor after pressing shift+enter. #TINY-3099
    Fixed a bug where no caret would be rendered after backspacing to a contenteditable false element. #TINY-2998
    Fixed a bug where deletion to/from indented lists would leave list fragments in the editor. #TINY-2981
Version 4.9.2 (2018-12-17)
    Fixed a bug with pressing the space key on IE 11 would result in nbsp characters being inserted between words at the end of a block. #TINY-2996
    Fixed a bug where character composition using quote and space on US International keyboards would produce a space instead of a quote. #TINY-2999
    Fixed a bug where remove format wouldn't remove the inner most inline element in some situations. #TINY-2982
    Fixed a bug where outdenting an list item would affect attributes on other list items within the same list. #TINY-2971
    Fixed a bug where the DomParser filters wouldn't be applied for elements created when parsing invalid html. #TINY-2978
    Fixed a bug where setProgressState wouldn't automatically close floating ui elements like menus. #TINY-2896
    Fixed a bug where it wasn't possible to navigate out of a figcaption element using the arrow keys. #TINY-2894
    Fixed a bug where enter key before an image inside a link would remove the image. #TINY-2780
Version 4.9.1 (2018-12-04)
    Added functionality to insert html to the replacement feature of the Textpattern Plugin. #TINY-2839
    Fixed a bug where `editor.selection.getContent({format: 'text'})` didn't work as expected in IE11 on an unfocused editor. #TINY-2862
    Fixed a bug in the Textpattern Plugin where the editor would get an incorrect selection after inserting a text pattern on Safari. #TINY-2838
    Fixed a bug where the space bar didn't work correctly in editors with the forced_root_block setting set to false. #TINY-2816
Version 4.9.0 (2018-11-27)
    Added a replace feature to the Textpattern Plugin. #TINY-1908
    Added functionality to the Lists Plugin that improves the indentation logic. #TINY-1790
    Fixed a bug where it wasn't possible to delete/backspace when the caret was between a contentEditable=false element and a BR. #TINY-2372
    Fixed a bug where copying table cells without a text selection would fail to copy anything. #TINY-1789
    Implemented missing `autosave_restore_when_empty` functionality in the Autosave Plugin. Patch contributed by gzzo. #GH-4447
    Reduced insertion of unnecessary nonbreaking spaces in the editor. #TINY-1879
Version 4.8.5 (2018-10-30)
    Added a content_css_cors setting to the editor that adds the crossorigin="anonymous" attribute to link tags added by the StyleSheetLoader. #TINY-1909
    Fixed a bug where trying to remove formatting with a collapsed selection range would throw an exception. #GH-4636
    Fixed a bug in the image plugin that caused updating figures to split contenteditable elements. #GH-4563
    Fixed a bug that was causing incorrect viewport calculations for fixed position UI elements. #TINY-1897
    Fixed a bug where inline formatting would cause the delete key to do nothing. #TINY-1900
Version 4.8.4 (2018-10-23)
    Added support for the HTML5 `main` element. #TINY-1877
    Changed the keyboard shortcut to move focus to contextual toolbars to Ctrl+F9. #TINY-1812
    Fixed a bug where content css could not be loaded from another domain. #TINY-1891
    Fixed a bug on FireFox where the cursor would get stuck between two contenteditable false inline elements located inside of the same block element divided by a BR. #TINY-1878
    Fixed a bug with the insertContent method where nonbreaking spaces would be inserted incorrectly. #TINY-1868
    Fixed a bug where the toolbar of the inline editor would not be visible in some scenarios. #TINY-1862
    Fixed a bug where removing the editor while more than one notification was open would throw an error. #TINY-1845
    Fixed a bug where the menubutton would be rendered on top of the menu if the viewport didn't have enough height. #TINY-1678
    Fixed a bug with the annotations api where annotating collapsed selections caused problems. #TBS-2449
    Fixed a bug where wbr elements were being transformed into whitespace when using the Paste Plugin's paste as text setting. #GH-4638
    Fixed a bug where the Search and Replace didn't replace spaces correctly. #GH-4632
    Fixed a bug with sublist items not persisting selection. #GH-4628
    Fixed a bug with mceInsertRawHTML command not working as expected. #GH-4625
Version 4.8.3 (2018-09-13)
    Fixed a bug where the Wordcount Plugin didn't correctly count words within tables on IE11. #TINY-1770
    Fixed a bug where it wasn't possible to move the caret out of a table on IE11 and Firefox. #TINY-1682
    Fixed a bug where merging empty blocks didn't work as expected, sometimes causing content to be deleted. #TINY-1781
    Fixed a bug where the Textcolor Plugin didn't show the correct current color. #TINY-1810
    Fixed a bug where clear formatting with a collapsed selection would sometimes clear formatting from more content than expected. #TINY-1813 #TINY-1821
    Fixed a bug with the Table Plugin where it wasn't possible to keyboard navigate to the caption. #TINY-1818
Version 4.8.2 (2018-08-09)
    Moved annotator from "experimental" to "annotator" object on editor. #TBS-2398
    Improved the multiclick normalization across browsers. #TINY-1788
    Fixed a bug where running getSelectedBlocks with a collapsed selection between block elements would produce incorrect results. #TINY-1787
    Fixed a bug where the ScriptLoaders loadScript method would not work as expected in FireFox when loaded on the same page as a ShadowDOM polyfill. #TINY-1786
    Removed reference to ShadowDOM event.path as Blink based browsers now support event.composedPath. #TINY-1785
    Fixed a bug where a reference to localStorage would throw an "access denied" error in IE11 with strict security settings. #TINY-1782
    Fixed a bug where pasting using the toolbar button on an inline editor in IE11 would cause a looping behaviour. #TINY-1768
Version 4.8.1 (2018-07-26)
    Fixed a bug where the content of inline editors was being cleaned on every call of `editor.save()`. #TINY-1783
    Fixed a bug where the arrow of the Inlite Theme toolbar was being rendered incorrectly in RTL mode. #TINY-1776
    Fixed a bug with the Paste Plugin where pasting after inline contenteditable false elements moved the caret to the end of the line. #TINY-1758
Version 4.8.0 (2018-06-27)
    Added new "experimental" object in editor, with initial Annotator API. #TBS-2374
    Fixed a bug where deleting paragraphs inside of table cells would delete the whole table cell. #TINY-1759
    Fixed a bug in the Table Plugin where removing row height set on the row properties dialog did not update the table. #TINY-1730
    Fixed a bug with the font select toolbar item didn't update correctly. #TINY-1683
    Fixed a bug where all bogus elements would not be deleted when removing an inline editor. #TINY-1669
Version 4.7.13 (2018-05-16)
    Fixed a bug where Edge 17 wouldn't be able to select images or tables. #TINY-1679
    Fixed issue where whitespace wasn't preserved when the editor was initialized on pre elements. #TINY-1649
    Fixed a bug with the fontselect dropdowns throwing an error if the editor was hidden in Firefox. #TINY-1664
    Fixed a bug where it wasn't possible to merge table cells on IE 11. #TINY-1671
    Fixed a bug where textcolor wasn't applying properly on IE 11 in some situations. #TINY-1663
    Fixed a bug where the justifyfull command state wasn't working correctly. #TINY-1677
    Fixed a bug where the styles wasn't updated correctly when resizing some tables. #TINY-1668
    Added missing code menu item from the default menu config. #TINY-1648
    Added new align button for combining the separate align buttons into a menu button. #TINY-1652
Version 4.7.12 (2018-05-03)
    Added an option to filter out image svg data urls.
    Added support for html5 details and summary elements.
    Changed so the mce-abs-layout-item css rule targets html instead of body. Patch contributed by nazar-pc.
    Fixed a bug where the "read" step on the mobile theme was still present on android mobile browsers.
    Fixed a bug where all images in the editor document would reload on any editor change.
    Fixed a bug with the Table Plugin where ObjectResized event wasn't being triggered on column resize.
    Fixed so the selection is set to the first suitable caret position after editor.setContent called.
    Fixed so links with xlink:href attributes are filtered correctly to prevent XSS.
    Fixed a bug on IE11 where pasting content into an inline editor initialized on a heading element would create new editable elements.
    Fixed a bug where readonly mode would not work as expected when the editor contained contentEditable=true elements.
    Fixed a bug where the Link Plugin would throw an error when used together with the webcomponents polyfill. Patch contributed by 4esnog.
    Fixed a bug where the "Powered by TinyMCE" branding link would break on XHTML pages. Patch contributed by tistre.
    Fixed a bug where the same id would be used in the blobcache for all pasted images. Patch contributed by thorn0.
Version 4.7.11 (2018-04-11)
    Added a new imagetools_credentials_hosts option to the Imagetools Plugin.
    Fixed a bug where toggling a list containing empty LIs would throw an error. Patch contributed by bradleyke.
    Fixed a bug where applying block styles to a text with the caret at the end of the paragraph would select all text in the paragraph.
    Fixed a bug where toggling on the Spellchecker Plugin would trigger isDirty on the editor.
    Fixed a bug where it was possible to enter content into selection bookmark spans.
    Fixed a bug where if a non paragraph block was configured in forced_root_block the editor.getContent method would return incorrect values with an empty editor.
    Fixed a bug where dropdown menu panels stayed open and fixed in position when dragging dialog windows.
    Fixed a bug where it wasn't possible to extend table cells with the space button in Safari.
    Fixed a bug where the setupeditor event would thrown an error when using the Compat3x Plugin.
    Fixed a bug where an error was thrown in FontInfo when called on a detached element.
Version 4.7.10 (2018-04-03)
    Removed the "read" step from the mobile theme.
    Added normalization of triple clicks across browsers in the editor.
    Added a `hasFocus` method to the editor that checks if the editor has focus.
    Added correct icon to the Nonbreaking Plugin menu item.
    Fixed so the `getContent`/`setContent` methods work even if the editor is not initialized.
    Fixed a bug with the Media Plugin where query strings were being stripped from youtube links.
    Fixed a bug where image styles were changed/removed when opening and closing the Image Plugin dialog.
    Fixed a bug in the Table Plugin where some table cell styles were not correctly added to the content html.
    Fixed a bug in the Spellchecker Plugin where it wasn't possible to change the spellchecker language.
    Fixed so the the unlink action in the Link Plugin has a menu item and can be added to the contextmenu.
    Fixed a bug where it wasn't possible to keyboard navigate to the start of an inline element on a new line within the same block element.
    Fixed a bug with the Text Color Plugin where if used with an inline editor located at the bottom of the screen the colorpicker could appear off screen.
    Fixed a bug with the UndoManager where undo levels were being added for nbzwsp characters.
    Fixed a bug with the Table Plugin where the caret would sometimes be lost when keyboard navigating up through a table.
    Fixed a bug where FontInfo.getFontFamily would throw an error when called on a removed editor.
    Fixed a bug in Firefox where undo levels were not being added correctly for some specific operations.
    Fixed a bug where initializing an inline editor inside of a table would make the whole table resizeable.
    Fixed a bug where the fake cursor that appears next to tables on Firefox was positioned incorrectly when switching to fullscreen.
    Fixed a bug where zwsp's weren't trimmed from the output from `editor.getContent({ format: 'text' })`.
    Fixed a bug where the fontsizeselect/fontselect toolbar items showed the body info rather than the first possible caret position info on init.
    Fixed a bug where it wasn't possible to select all content if the editor only contained an inline boundary element.
    Fixed a bug where `content_css` urls with query strings wasn't working.
    Fixed a bug in the Table Plugin where some table row styles were removed when changing other styles in the row properties dialog.
Version 4.7.9 (2018-02-27)
    Fixed a bug where the editor target element didn't get the correct style when removing the editor.
Version 4.7.8 (2018-02-26)
    Fixed an issue with the Help Plugin where the menuitem name wasn't lowercase.
    Fixed an issue on MacOS where text and bold text did not have the same line-height in the autocomplete dropdown in the Link Plugin dialog.
    Fixed a bug where the "paste as text" option in the Paste Plugin didn't work.
    Fixed a bug where dialog list boxes didn't get positioned correctly in documents with scroll.
    Fixed a bug where the Inlite Theme didn't use the Table Plugin api to insert correct tables.
    Fixed a bug where the Inlite Theme panel didn't hide on blur in a correct way.
    Fixed a bug where placing the cursor before a table in Firefox would scroll to the bottom of the table.
    Fixed a bug where selecting partial text in table cells with rowspans and deleting would produce faulty tables.
    Fixed a bug where the Preview Plugin didn't work on Safari due to sandbox security.
    Fixed a bug where table cell selection using the keyboard threw an error.
    Fixed so the font size and font family doesn't toggle the text but only sets the selected format on the selected text.
    Fixed so the built-in spellchecking on Chrome and Safari creates an undo level when replacing words.
Version 4.7.7 (2018-02-19)
    Added a border style selector to the advanced tab of the Image Plugin.
    Added better controls for default table inserted by the Table Plugin.
    Added new `table_responsive_width` option to the Table Plugin that controls whether to use pixel or percentage widths.
    Fixed a bug where the Link Plugin text didn't update when a URL was pasted using the context menu.
    Fixed a bug with the Spellchecker Plugin where using "Add to dictionary" in the context menu threw an error.
    Fixed a bug in the Media Plugin where the preview node for iframes got default width and height attributes that interfered with width/height styles.
    Fixed a bug where backslashes were being added to some font family names in Firefox in the fontselect toolbar item.
    Fixed a bug where errors would be thrown when trying to remove an editor that had not yet been fully initialized.
    Fixed a bug where the Imagetools Plugin didn't update the images atomically.
    Fixed a bug where the Fullscreen Plugin was throwing errors when being used on an inline editor.
    Fixed a bug where drop down menus weren't positioned correctly in inline editors on scroll.
    Fixed a bug with a semicolon missing at the end of the bundled javascript files.
    Fixed a bug in the Table Plugin with cursor navigation inside of tables where the cursor would sometimes jump into an incorrect table cells.
    Fixed a bug where indenting a table that is a list item using the "Increase indent" button would create a nested table.
    Fixed a bug where text nodes containing only whitespace were being wrapped by paragraph elements.
    Fixed a bug where whitespace was being inserted after br tags inside of paragraph tags.
    Fixed a bug where converting an indented paragraph to a list item would cause the list item to have extra padding.
    Fixed a bug where Copy/Paste in an editor with a lot of content would cause the editor to scroll to the top of the content in IE11.
    Fixed a bug with a memory leak in the DragHelper. Path contributed by ben-mckernan.
    Fixed a bug where the advanced tab in the Media Plugin was being shown even if it didn't contain anything. Patch contributed by gabrieeel.
    Fixed an outdated eventname in the EventUtils. Patch contributed by nazar-pc.
    Fixed an issue where the Json.parse function would throw an error when being used on a page with strict CSP settings.
    Fixed so you can place the curser before and after table elements within the editor in Firefox and Edge/IE.
Version 4.7.6 (2018-01-29)
    Fixed a bug in the jquery integration where it threw an error saying that "global is not defined".
    Fixed a bug where deleting a table cell whose previous sibling was set to contenteditable false would create a corrupted table.
    Fixed a bug where highlighting text in an unfocused editor did not work correctly in IE11/Edge.
    Fixed a bug where the table resize handles were not being repositioned when activating the Fullscreen Plugin.
    Fixed a bug where the Imagetools Plugin dialog didn't honor editor RTL settings.
    Fixed a bug where block elements weren't being merged correctly if you deleted from after a contenteditable false element to the beginning of another block element.
    Fixed a bug where TinyMCE didn't work with module loaders like webpack.
Version 4.7.5 (2018-01-22)
    Fixed bug with the Codesample Plugin where it wasn't possible to edit codesamples when the editor was in inline mode.
    Fixed bug where focusing on the status bar broke the keyboard navigation functionality.
    Fixed bug where an error would be thrown on Edge by the Table Plugin when pasting using the PowerPaste Plugin.
    Fixed bug in the Table Plugin where selecting row border style from the dropdown menu in advanced row properties would throw an error.
    Fixed bug with icons being rendered incorrectly on Chrome on Mac OS.
    Fixed bug in the Textcolor Plugin where the font color and background color buttons wouldn't trigger an ExecCommand event.
    Fixed bug in the Link Plugin where the url field wasn't forced LTR.
    Fixed bug where the Nonbreaking Plugin incorrectly inserted spaces into tables.
    Fixed bug with the inline theme where the toolbar wasn't repositioned on window resize.
Version 4.7.4 (2017-12-05)
    Fixed bug in the Nonbreaking Plugin where the nonbreaking_force_tab setting was being ignored.
    Fixed bug in the Table Plugin where changing row height incorrectly converted column widths to pixels.
    Fixed bug in the Table Plugin on Edge and IE11 where resizing the last column after resizing the table would cause invalid column heights.
    Fixed bug in the Table Plugin where keyboard navigation was not normalized between browsers.
    Fixed bug in the Table Plugin where the colorpicker button would show even without defining the colorpicker_callback.
    Fixed bug in the Table Plugin where it wasn't possible to set the cell background color.
    Fixed bug where Firefox would throw an error when intialising an editor on an element that is hidden or not yet added to the DOM.
    Fixed bug where Firefox would throw an error when intialising an editor inside of a hidden iframe.
Version 4.7.3 (2017-11-23)
    Added functionality to open the Codesample Plugin dialog when double clicking on a codesample. Patch contributed by dakuzen.
    Fixed bug where undo/redo didn't work correctly with some formats and caret positions.
    Fixed bug where the color picker didn't show up in Table Plugin dialogs.
    Fixed bug where it wasn't possible to change the width of a table through the Table Plugin dialog.
    Fixed bug where the Charmap Plugin couldn't insert some special characters.
    Fixed bug where editing a newly inserted link would not actually edit the link but insert a new link next to it.
    Fixed bug where deleting all content in a table cell made it impossible to place the caret into it.
    Fixed bug where the vertical alignment field in the Table Plugin cell properties dialog didn't do anything.
    Fixed bug where an image with a caption showed two sets of resize handles in IE11.
    Fixed bug where pressing the enter button inside of an h1 with contenteditable set to true would sometimes produce a p tag.
    Fixed bug with backspace not working as expected before a noneditable element.
    Fixed bug where operating on tables with invalid rowspans would cause an error to be thrown.
    Fixed so a real base64 representation of the image is available on the blobInfo that the images_upload_handler gets called with.
    Fixed so the image upload tab is available when the images_upload_handler is defined (and not only when the images_upload_url is defined).
Version 4.7.2 (2017-11-07)
    Added newly rewritten Table Plugin.
    Added support for attributes with colon in valid_elements and addValidElements.
    Added support for dailymotion short url in the Media Plugin. Patch contributed by maat8.
    Added support for converting to half pt when converting font size from px to pt. Patch contributed by danny6514.
    Added support for location hash to the Autosave plugin to make it work better with SPAs using hash routing.
    Added support for merging table cells when pasting a table into another table.
    Changed so the language packs are only loaded once. Patch contributed by 0xor1.
    Simplified the css for inline boundaries selection by switching to an attribute selector.
    Fixed bug where an error would be thrown on editor initialization if the window.getSelection() returned null.
    Fixed bug where holding down control or alt keys made the keyboard navigation inside an inline boundary not work as expected.
    Fixed bug where applying formats in IE11 produced extra, empty paragraphs in the editor.
    Fixed bug where the Word Count Plugin didn't count some mathematical operators correctly.
    Fixed bug where removing an inline editor removed the element that the editor had been initialized on.
    Fixed bug where setting the selection to the end of an editable container caused some formatting problems.
    Fixed bug where an error would be thrown sometimes when an editor was removed because of the selection bookmark was being stored asynchronously.
    Fixed a bug where an editor initialized on an empty list did not contain any valid cursor positions.
    Fixed a bug with the Context Menu Plugin and webkit browsers on Mac where right-clicking inside a table would produce an incorrect selection.
    Fixed bug where the Image Plugin constrain proportions setting wasn't working as expected.
    Fixed bug where deleting the last character in a span with decorations produced an incorrect element when typing.
    Fixed bug where focusing on inline editors made the toolbar flicker when moving between elements quickly.
    Fixed bug where the selection would be stored incorrectly in inline editors when the mouseup event was fired outside the editor body.
    Fixed bug where toggling bold at the end of an inline boundary would toggle off the whole word.
    Fixed bug where setting the skin to false would not stop the loading of some skin css files.
    Fixed bug in mobile theme where pinch-to-zoom would break after exiting the editor.
    Fixed bug where sublists of a fully selected list would not be switched correctly when changing list style.
    Fixed bug where inserting media by source would break the UndoManager.
    Fixed bug where inserting some content into the editor with a specific selection would replace some content incorrectly.
    Fixed bug where selecting all content with ctrl+a in IE11 caused problems with untoggling some formatting.
    Fixed bug where the Search and Replace Plugin left some marker spans in the editor when undoing and redoing after replacing some content.
    Fixed bug where the editor would not get a scrollbar when using the Fullscreen and Autoresize plugins together.
    Fixed bug where the font selector would stop working correctly after selecting fonts three times.
    Fixed so pressing the enter key inside of an inline boundary inserts a br after the inline boundary element.
    Fixed a bug where it wasn't possible to use tab navigation inside of a table that was inside of a list.
    Fixed bug where end_container_on_empty_block would incorrectly remove elements.
    Fixed bug where content_styles weren't added to the Preview Plugin iframe.
    Fixed so the beforeSetContent/beforeGetContent events are preventable.
    Fixed bug where changing height value in Table Plugin advanced tab didn't do anything.
    Fixed bug where it wasn't possible to remove formatting from content in beginning of table cell.
Version 4.7.1 (2017-10-09)
    Fixed bug where theme set to false on an inline editor produced an extra div element after the target element.
    Fixed bug where the editor drag icon was misaligned with the branding set to false.
    Fixed bug where doubled menu items were not being removed as expected with the removed_menuitems setting.
    Fixed bug where the Table of contents plugin threw an error when initialized.
    Fixed bug where it wasn't possible to add inline formats to text selected right to left.
    Fixed bug where the paste from plain text mode did not work as expected.
    Fixed so the style previews do not set color and background color when selected.
    Fixed bug where the Autolink plugin didn't work as expected with some formats applied on an empty editor.
    Fixed bug where the Textpattern plugin were throwing errors on some patterns.
    Fixed bug where the Save plugin saved all editors instead of only the active editor. Patch contributed by dannoe.
Version 4.7.0 (2017-10-03)
    Added new mobile ui that is specifically designed for mobile devices.
    Updated the default skin to be more modern and white since white is preferred by most implementations.
    Restructured the default menus to be more similar to common office suites like Google Docs.
    Fixed so theme can be set to false on both inline and iframe editor modes.
    Fixed bug where inline editor would add/remove the visualblocks css multiple times.
    Fixed bug where selection wouldn't be properly restored when editor lost focus and commands where invoked.
    Fixed bug where toc plugin would generate id:s for headers even though a toc wasn't inserted into the content.
    Fixed bug where is wasn't possible to drag/drop contents within the editor if paste_data_images where set to true.
    Fixed bug where getParam and close in WindowManager would get the first opened window instead of the last opened window.
    Fixed bug where delete would delete between cells inside a table in Firefox.
Version 4.6.7 (2017-09-18)
    Fixed bug where paste wasn't working in IOS.
    Fixed bug where the Word Count Plugin didn't count some mathematical operators correctly.
    Fixed bug where inserting a list in a table caused the cell to expand in height.
    Fixed bug where pressing enter in a list located inside of a table deleted list items instead of inserting new list item.
    Fixed bug where copy and pasting table cells produced inconsistent results.
    Fixed bug where initializing an editor with an ID of 'length' would throw an exception.
    Fixed bug where it was possible to split a non merged table cell.
    Fixed bug where copy and pasting a list with a very specific selection into another list would produce a nested list.
    Fixed bug where copy and pasting ordered lists sometimes produced unordered lists.
    Fixed bug where padded elements inside other elements would be treated as empty.
    Added some missing translations to Image, Link and Help plugins.
    Fixed so you can resize images inside a figure element.
    Fixed bug where an inline TinyMCE editor initialized on a table did not set selection on load in Chrome.
    Fixed the positioning of the inlite toolbar when the target element wasn't big enough to fit the toolbar.
Version 4.6.6 (2017-08-30)
    Fixed so that notifications wrap long text content instead of bleeding outside the notification element.
    Fixed so the content_style css is added after the skin and custom stylesheets.
    Fixed bug where it wasn't possible to remove a table with the Cut button.
    Fixed bug where the center format wasn't getting the same font size as the other formats in the format preview.
    Fixed bug where the wordcount plugin wasn't counting hyphenated words correctly.
    Fixed bug where all content pasted into the editor was added to the end of the editor.
    Fixed bug where enter keydown on list item selection only deleted content and didn't create a new line.
    Fixed bug where destroying the editor while the content css was still loading caused error notifications on Firefox.
    Fixed bug where undoing cut operation in IE11 left some unwanted html in the editor content.
    Fixed bug where enter keydown would throw an error in IE11.
    Fixed bug where duplicate instances of an editor were added to the editors array when using the createEditor API.
    Fixed bug where the formatter applied formats on the wrong content when spellchecker was activated.
    Fixed bug where switching formats would reset font size on child nodes.
    Fixed bug where the table caption element weren't always the first descendant to the table tag.
    Fixed bug where pasting some content into the editor on chrome some newlines were removed.
    Fixed bug where it wasn't possible to remove a list if a list item was a table element.
    Fixed bug where copy/pasting partial selections of tables wouldn't produce a proper table.
    Fixed bug where the searchreplace plugin could not find consecutive spaces.
    Fixed bug where background color wasn't applied correctly on some partially selected contents.
Version 4.6.5 (2017-08-02)
    Added new inline_boundaries_selector that allows you to specify the elements that should have boundaries.
    Added new local upload feature this allows the user to upload images directly from the image dialog.
    Added a new api for providing meta data for plugins. It will show up in the help dialog if it's provided.
    Fixed so that the notifications created by the notification manager are more screen reader accessible.
    Fixed bug where changing the list format on multiple selected lists didn't change all of the lists.
    Fixed bug where the nonbreaking plugin would insert multiple undo levels when pressing the tab key.
    Fixed bug where delete/backspace wouldn't render a caret when all editor contents where deleted.
    Fixed bug where delete/backspace wouldn't render a caret if the deleted element was a single contentEditable false element.
    Fixed bug where the wordcount plugin wouldn't count words correctly if word where typed after applying a style format.
    Fixed bug where the wordcount plugin would count mathematical formulas as multiple words for example 1+1=2.
    Fixed bug where formatting of triple clicked blocks on Chrome/Safari would result in styles being added outside the visual selection.
    Fixed bug where paste would add the contents to the end of the editor area when inline mode was used.
    Fixed bug where toggling off bold formatting on text entered in a new paragraph would add an extra line break.
    Fixed bug where autolink plugin would only produce a link on every other consecutive link on Firefox.
    Fixed bug where it wasn't possible to select all contents if the content only had one pre element.
    Fixed bug where sizzle would produce lagging behavior on some sites due to repaints caused by feature detection.
    Fixed bug where toggling off inline formats wouldn't include the space on selected contents with leading or trailing spaces.
    Fixed bug where the cut operation in UI wouldn't work in Chrome.
    Fixed bug where some legacy editor initialization logic would throw exceptions about editor settings not being defined.
    Fixed bug where it wasn't possible to apply text color to links if they where part of a non collapsed selection.
    Fixed bug where an exception would be thrown if the user selected a video element and then moved the focus outside the editor.
    Fixed bug where list operations didn't work if there where block elements inside the list items.
    Fixed bug where applying block formats to lists wrapped in block elements would apply to all elements in that wrapped block.
Version 4.6.4 (2017-06-13)
    Fixed bug where the editor would move the caret when clicking on the scrollbar next to a content editable false block.
    Fixed bug where the text color select dropdowns wasn't placed correctly when they didn't fit the width of the screen.
    Fixed bug where the default editor line height wasn't working for mixed font size contents.
    Fixed bug where the content css files for inline editors were loaded multiple times for multiple editor instances.
    Fixed bug where the initial value of the font size/font family dropdowns wasn't displayed.
    Fixed bug where the I18n api was not supporting arrays as the translation replacement values.
    Fixed bug where chrome would display "The given range isn't in document." errors for invalid ranges passed to setRng.
    Fixed bug where the compat3x plugin wasn't working since the global tinymce references wasn't resolved correctly.
    Fixed bug where the preview plugin wasn't encoding the base url passed into the iframe contents producing a xss bug.
    Fixed bug where the dom parser/serializer wasn't handling some special elements like noframes, title and xmp.
    Fixed bug where the dom parser/serializer wasn't handling cdata sections with comments inside.
    Fixed bug where the editor would scroll to the top of the editable area if a dialog was closed in inline mode.
    Fixed bug where the link dialog would not display the right rel value if rel_list was configured.
    Fixed bug where the context menu would select images on some platforms but not others.
    Fixed bug where the filenames of images were not retained on dragged and drop into the editor from the desktop.
    Fixed bug where the paste plugin would misrepresent newlines when pasting plain text and having forced_root_block configured.
    Fixed so that the error messages for the imagetools plugin is more human readable.
    Fixed so the internal validate setting for the parser/serializer can't be set from editor initialization settings.
Version 4.6.3 (2017-05-30)
    Fixed bug where the arrow keys didn't work correctly when navigating on nested inline boundary elements.
    Fixed bug where delete/backspace didn't work correctly on nested inline boundary elements.
    Fixed bug where image editing didn't work on subsequent edits of the same image.
    Fixed bug where charmap descriptions wouldn't properly wrap if they exceeded the width of the box.
    Fixed bug where the default image upload handler only accepted 200 as a valid http status code.
    Fixed so rel on target=_blank links gets forced with only noopener instead of both noopener and noreferrer.
Version 4.6.2 (2017-05-23)
    Fixed bug where the SaxParser would run out of memory on very large documents.
    Fixed bug with formatting like font size wasn't applied to del elements.
    Fixed bug where various api calls would be throwing exceptions if they where invoked on a removed editor instance.
    Fixed bug where the branding position would be incorrect if the editor was inside a hidden tab and then later showed.
    Fixed bug where the color levels feature in the imagetools dialog wasn't working properly.
    Fixed bug where imagetools dialog wouldn't pre-load images from CORS domains, before trying to prepare them for editing.
    Fixed bug where the tab key would move the caret to the next table cell if being pressed inside a list inside a table.
    Fixed bug where the cut/copy operations would loose parent context like the current format etc.
    Fixed bug with format preview not working on invalid elements excluded by valid_elements.
    Fixed bug where blocks would be merged in incorrect order on backspace/delete.
    Fixed bug where zero length text nodes would cause issues with the undo logic if there where iframes present.
    Fixed bug where the font size/family select lists would throw errors if the first node was a comment.
    Fixed bug with csp having to allow local script evaluation since it was used to detect global scope.
    Fixed bug where CSP required a relaxed option for javascript: URLs in unsupported legacy browsers.
    Fixed bug where a fake caret would be rendered for td with the contenteditable=false.
    Fixed bug where typing would be blocked on IE 11 when within a nested contenteditable=true/false structure.
Version 4.6.1 (2017-05-10)
    Added configuration option to list plugin to disable tab indentation.
    Fixed bug where format change on very specific content could cause the selection to change.
    Fixed bug where TinyMCE could not be lazyloaded through jquery integration.
    Fixed bug where entities in style attributes weren't decoded correctly on paste in webkit.
    Fixed bug where fontsize_formats option had been renamed incorrectly.
    Fixed bug with broken backspace/delete behaviour between contenteditable=false blocks.
    Fixed bug where it wasn't possible to backspace to the previous line with the inline boundaries functionality turned on.
    Fixed bug where is wasn't possible to move caret left and right around a linked image with the inline boundaries functionality turned on.
    Fixed bug where pressing enter after/before hr element threw exception. Patch contributed bradleyke.
    Fixed so the CSS in the visualblocks plugin doesn't overwrite background color. Patch contributed by Christian Rank.
    Fixed bug where multibyte characters weren't encoded correctly. Patch contributed by James Tarkenton.
    Fixed bug where shift-click to select within contenteditable=true fields wasn't working.
Version 4.6.0 (2017-05-04)
    Dropped support for IE 8-10 due to market share and lack of support from Microsoft. See tinymce docs for details.
    Added an inline boundary caret position feature that makes it easier to type at the beginning/end of links/code elements.
    Added a help plugin that adds a button and a dialog showing the editor shortcuts and loaded plugins.
    Added an inline_boundaries option that allows you to disable the inline boundary feature if it's not desired.
    Added a new ScrollIntoView event that allows you to override the default scroll to element behavior.
    Added role and aria- attributes as valid elements in the default valid elements config.
    Added new internal flag for PastePreProcess/PastePostProcess this is useful to know if the paste was coming from an external source.
    Added new ignore function to UndoManager this works similar to transact except that it doesn't add an undo level by default.
    Fixed so that urls gets retained for images when being edited. This url is then passed on to the upload handler.
    Fixed so that the editors would be initialized on readyState interactive instead of complete.
    Fixed so that the init event of the editor gets fired once all contentCSS files have been properly loaded.
    Fixed so that width/height of the editor gets taken from the textarea element if it's explicitly specified in styles.
    Fixed so that keep_styles set to false no longer clones class/style from the previous paragraph on enter.
    Fixed so that the default line-height is 1.2em to avoid zwnbsp characters from producing text rendering glitches on Windows.
    Fixed so that loading errors of content css gets presented by a notification message.
    Fixed so figure image elements can be linked when selected this wraps the figure image in a anchor element.
    Fixed bug where it wasn't possible to copy/paste rows with colspans by using the table copy/paste feature.
    Fixed bug where the protect setting wasn't properly applied to header/footer parts when using the fullpage plugin.
    Fixed bug where custom formats that specified upper case element names where not applied correctly.
    Fixed bug where some screen readers weren't reading buttons due to an aria specific fix for IE 8.
    Fixed bug where cut wasn't working correctly on iOS due to it's clipboard API not working correctly.
    Fixed bug where Edge would paste div elements instead of paragraphs when pasting plain text.
    Fixed bug where the textpattern plugin wasn't dealing with trailing punctuations correctly.
    Fixed bug where image editing would some times change the image format from jpg to png.
    Fixed bug where some UI elements could be inserted into the toolbar even if they where not registered.
    Fixed bug where it was possible to click the TD instead of the character in the character map and that caused an exception.
    Fixed bug where the font size/font family dropdowns would sometimes show an incorrect value due to css not being loaded in time.
    Fixed bug with the media plugin inserting undefined instead of retaining size when media_dimensions was set to false.
    Fixed bug with deleting images when forced_root_blocks where set to false.
    Fixed bug where input focus wasn't properly handled on nested content editable elements.
    Fixed bug where Chrome/Firefox would throw an exception when selecting images due to recent change of setBaseAndExtent support.
    Fixed bug where malformed blobs would throw exceptions now they are simply ignored.
    Fixed bug where backspace/delete wouldn't work properly in some cases where all contents was selected in WebKit.
    Fixed bug with Angular producing errors since it was expecting events objects to be patched with their custom properties.
    Fixed bug where the formatter would apply formatting to spellchecker errors now all bogus elements are excluded.
    Fixed bug with backspace/delete inside table caption elements wouldn't behave properly on IE 11.
    Fixed bug where typing after a contenteditable false inline element could move the caret to the end of that element.
    Fixed bug where backspace before/after contenteditable false blocks wouldn't properly remove the right element.
    Fixed bug where backspace before/after contenteditable false inline elements wouldn't properly empty the current block element.
    Fixed bug where vertical caret navigation with a custom line-height would sometimes match incorrect positions.
    Fixed bug with paste on Edge where character encoding wasn't handled properly due to a browser bug.
    Fixed bug with paste on Edge where extra fragment data was inserted into the contents when pasting.
    Fixed bug with pasting contents when having a whole block element selected on WebKit could cause WebKit spans to appear.
    Fixed bug where the visualchars plugin wasn't working correctly showing invisible nbsp characters.
    Fixed bug where browsers would hang if you tried to load some malformed html contents.
    Fixed bug where the init call promise wouldn't resolve if the specified selector didn't find any matching elements.
    Fixed bug where the Schema isValidChild function was case sensitive.
Version 4.5.3 (2017-02-01)
    Added keyboard navigation for menu buttons when the menu is in focus.
    Added api to the list plugin for setting custom classes/attributes on lists.
    Added validation for the anchor plugin input field according to W3C id naming specifications.
    Fixed bug where media placeholders were removed after resize with the forced_root_block setting set to false.
    Fixed bug where deleting selections with similar sibling nodes sometimes deleted the whole document.
    Fixed bug with inlite theme where several toolbars would appear scrolling when more than one instance of the editor was in use.
    Fixed bug where the editor would throw error with the fontselect plugin on hidden editor instances in Firefox.
    Fixed bug where the background color would not stretch to the font size.
    Fixed bug where font size would be removed when changing background color.
    Fixed bug where the undomanager trimmed away whitespace between nodes on undo/redo.
    Fixed bug where media_dimensions=false in media plugin caused the editor to throw an error.
    Fixed bug where IE was producing font/u elements within links on paste.
    Fixed bug where some button tooltips were broken when compat3x was in use.
    Fixed bug where backspace/delete/typeover would remove the caption element.
    Fixed bug where powerspell failed to function when compat3x was enabled.
    Fixed bug where it wasn't possible to apply sub/sup on text with large font size.
    Fixed bug where pre tags with spaces weren't treated as content.
    Fixed bug where Meta+A would select the entire document instead of all contents in nested ce=true elements.
Version 4.5.2 (2017-01-04)
    Added missing keyboard shortcut description for the underline menu item in the format menu.
    Fixed bug where external blob urls wasn't properly handled by editor upload logic. Patch contributed by David Oviedo.
    Fixed bug where urls wasn't treated as a single word by the wordcount plugin.
    Fixed bug where nbsp characters wasn't treated as word delimiters by the wordcount plugin.
    Fixed bug where editor instance wasn't properly passed to the format preview logic. Patch contributed by NullQuery.
    Fixed bug where the fake caret wasn't hidden when you moved selection to a cE=false element.
    Fixed bug where it wasn't possible to edit existing code sample blocks.
    Fixed bug where it wasn't possible to delete editor contents if the selection included an empty block.
    Fixed bug where the formatter wasn't expanding words on some international characters. Patch contributed by Martin Larochelle.
    Fixed bug where the open link feature wasn't working correctly on IE 11.
    Fixed bug where enter before/after a cE=false block wouldn't properly padd the paragraph with an br element.
    Fixed so font size and font family select boxes always displays a value by using the runtime style as a fallback.
    Fixed so missing plugins will be logged to console as warnings rather than halting the initialization of the editor.
    Fixed so splitbuttons become normal buttons in advlist plugin if styles are empty. Patch contributed by René Schleusner.
    Fixed so you can multi insert rows/cols by selecting table cells and using insert rows/columns.
Version 4.5.1 (2016-12-07)
    Fixed bug where the lists plugin wouldn't initialize without the advlist plugins if served from cdn.
    Fixed bug where selectors with "*" would cause the style format preview to throw an error.
    Fixed bug with toggling lists off on lists with empty list items would throw an error.
    Fixed bug where editing images would produce non existing blob uris.
    Fixed bug where the offscreen toc selection would be treated as the real toc element.
    Fixed bug where the aria level attribute for element path would have an incorrect start index.
    Fixed bug where the offscreen selection of cE=false that where very wide would be shown onscreen. Patch contributed by Steven Bufton.
    Fixed so the default_link_target gets applied to links created by the autolink plugin.
    Fixed so that the name attribute gets removed by the anchor plugin if editing anchors.
Version 4.5.0 (2016-11-23)
    Added new toc plugin allows you to insert table of contents based on editor headings.
    Added new auto complete menu to all url fields. Adds history, link to anchors etc.
    Added new sidebar api that allows you to add custom sidebar panels and buttons to toggle these.
    Added new insert menu button that allows you to have multiple insert functions under the same menu button.
    Added new open link feature to ctrl+click, alt+enter and context menu.
    Added new media_embed_handler option to allow the media plugin to be populated with custom embeds.
    Added new support for editing transparent images using the image tools dialog.
    Added new images_reuse_filename option to allow filenames of images to be retained for upload.
    Added new security feature where links with target="_blank" will by default get rel="noopener noreferrer".
    Added new allow_unsafe_link_target to allow you to opt-out of the target="_blank" security feature.
    Added new style_formats_autohide option to automatically hide styles based on context.
    Added new codesample_content_css option to specify where the code sample prism css is loaded from.
    Added new support for Japanese/Chinese word count following the unicode standards on this.
    Added new fragmented undo levels this dramatically reduces flicker on contents with iframes.
    Added new live previews for complex elements like table or lists.
    Fixed bug where it wasn't possible to properly tab between controls in a dialog with a disabled form item control.
    Fixed bug where firefox would generate a rectangle on elements produced after/before a cE=false elements.
    Fixed bug with advlist plugin not switching list element format properly in some edge cases.
    Fixed bug where col/rowspans wasn't correctly computed by the table plugin in some cases.
    Fixed bug where the table plugin would thrown an error if object_resizing was disabled.
    Fixed bug where some invalid markup would cause issues when running in XHTML mode. Patch contributed by Charles Bourasseau.
    Fixed bug where the fullscreen class wouldn't be removed properly when closing dialogs.
    Fixed bug where the PastePlainTextToggle event wasn't fired by the paste plugin when the state changed.
    Fixed bug where table the row type wasn't properly updated in table row dialog. Patch contributed by Matthias Balmer.
    Fixed bug where select all and cut wouldn't place caret focus back to the editor in WebKit. Patch contributed by Daniel Jalkut.
    Fixed bug where applying cell/row properties to multiple cells/rows would reset other unchanged properties.
    Fixed bug where some elements in the schema would have redundant/incorrect children.
    Fixed bug where selector and target options would cause issues if used together.
    Fixed bug where drag/drop of images from desktop on chrome would thrown an error.
    Fixed bug where cut on WebKit/Blink wouldn't add an undo level.
    Fixed bug where IE 11 would scroll to the cE=false elements when they where selected.
    Fixed bug where keys like F5 wouldn't work when a cE=false element was selected.
    Fixed bug where the undo manager wouldn't stop the typing state when commands where executed.
    Fixed bug where unlink on wrapped links wouldn't work properly.
    Fixed bug with drag/drop of images on WebKit where the image would be deleted form the source editor.
    Fixed bug where the visual characters mode would be disabled when contents was extracted from the editor.
    Fixed bug where some browsers would toggle of formats applied to the caret when clicking in the editor toolbar.
    Fixed bug where the custom theme function wasn't working correctly.
    Fixed bug where image option for custom buttons required you to have icon specified as well.
    Fixed bug where the context menu and contextual toolbars would be visible at the same time and sometimes overlapping.
    Fixed bug where the noneditable plugin would double wrap elements when using the noneditable_regexp option.
    Fixed bug where tables would get padding instead of margin when you used the indent button.
    Fixed bug where the charmap plugin wouldn't properly insert non breaking spaces.
    Fixed bug where the color previews in color input boxes wasn't properly updated.
    Fixed bug where the list items of previous lists wasn't merged in the right order.
    Fixed bug where it wasn't possible to drag/drop inline-block cE=false elements on IE 11.
    Fixed bug where some table cell merges would produce incorrect rowspan/colspan.
    Fixed so the font size of the editor defaults to 14px instead of 11px this can be overridden by custom css.
    Fixed so wordcount is debounced to reduce cpu hogging on larger texts.
    Fixed so tinymce global gets properly exported as a module when used with some module bundlers.
    Fixed so it's possible to specify what css properties you want to preview on specific formats.
    Fixed so anchors are contentEditable=false while within the editor.
    Fixed so selected contents gets wrapped in a inline code element by the codesample plugin.
    Fixed so conditional comments gets properly stripped independent of case. Patch contributed by Georgii Dolzhykov.
    Fixed so some escaped css sequences gets properly handled. Patch contributed by Georgii Dolzhykov.
    Fixed so notifications with the same message doesn't get displayed at the same time.
    Fixed so F10 can be used as an alternative key to focus to the toolbar.
    Fixed various api documentation issues and typos.
    Removed layer plugin since it wasn't really ported from 3.x and there doesn't seem to be much use for it.
    Removed moxieplayer.swf from the media plugin since it wasn't used by the media plugin.
    Removed format state from the advlist plugin to be more consistent with common word processors.
Version 4.4.3 (2016-09-01)
    Fixed bug where copy would produce an exception on Chrome.
    Fixed bug where deleting lists on IE 11 would merge in correct text nodes.
    Fixed bug where deleting partial lists with indentation wouldn't cause proper normalization.
Version 4.4.2 (2016-08-25)
    Added new importcss_exclusive option to disable unique selectors per group.
    Added new group specific selector_converter option to importcss plugin.
    Added new codesample_languages option to apply custom languages to codesample plugin.
    Added new codesample_dialog_width/codesample_dialog_height options.
    Fixed bug where fullscreen button had an incorrect keyboard shortcut.
    Fixed bug where backspace/delete wouldn't work correctly from a block to a cE=false element.
    Fixed bug where smartpaste wasn't detecting links with special characters in them like tilde.
    Fixed bug where the editor wouldn't get proper focus if you clicked on a cE=false element.
    Fixed bug where it wasn't possible to copy/paste table rows that had merged cells.
    Fixed bug where merging cells could some times produce invalid col/rowspan attibute values.
    Fixed bug where getBody would sometimes thrown an exception now it just returns null if the iframe is clobbered.
    Fixed bug where drag/drop of cE=false element wasn't properly constrained to viewport.
    Fixed bug where contextmenu on Mac would collapse any selection to a caret.
    Fixed bug where rtl mode wasn't rendered properly when loading a language pack with the rtl flag.
    Fixed bug where Kamer word bounderies would be stripped from contents.
    Fixed bug where lists would sometimes render two dots or numbers on the same line.
    Fixed bug where the skin_url wasn't used by the inlite theme.
    Fixed so data attributes are ignored when comparing formats in the formatter.
    Fixed so it's possible to disable inline toolbars in the inlite theme.
    Fixed so template dialog gets resized if it doesn't fit the window viewport.
Version 4.4.1 (2016-07-26)
    Added smart_paste option to paste plugin to allow disabling the paste behavior if needed.
    Fixed bug where png urls wasn't properly detected by the smart paste logic.
    Fixed bug where the element path wasn't working properly when multiple editor instances where used.
    Fixed bug with creating lists out of multiple paragraphs would just create one list item instead of multiple.
    Fixed bug where scroll position wasn't properly handled by the inlite theme to place the toolbar properly.
    Fixed bug where multiple instances of the editor using the inlite theme didn't render the toolbar properly.
    Fixed bug where the shortcut label for fullscreen mode didn't match the actual shortcut key.
    Fixed bug where it wasn't possible to select cE=false blocks using touch devices on for example iOS.
    Fixed bug where it was possible to select the child image within a cE=false on IE 11.
    Fixed so inserts of html containing lists doesn't merge with any existing lists unless it's a paste operation.
Version 4.4.0 (2016-06-30)
    Added new inlite theme this is a more lightweight inline UI.
    Added smarter paste logic that auto detects urls in the clipboard and inserts images/links based on that.
    Added a better image resize algorithm for better image quality in the imagetools plugin.
    Fixed bug where it wasn't possible to drag/dropping cE=false elements on FF.
    Fixed bug where backspace/delete before/after a cE=false block would produce a new paragraph.
    Fixed bug where list style type css property wasn't preserved when indenting lists.
    Fixed bug where merging of lists where done even if the list style type was different.
    Fixed bug where the image_dataimg_filter function wasn't used when pasting images.
    Fixed bug where nested editable within a non editable element would cause scroll on focus in Chrome.
    Fixed so invalid targets for inline mode is blocked on initialization. We only support elements that can have children.
Version 4.3.13 (2016-06-08)
    Added characters with a diacritical mark to charmap plugin. Patch contributed by Dominik Schilling.
    Added better error handling if the image proxy service would produce errors.
    Fixed issue with pasting list items into list items would produce nested list rather than a merged list.
    Fixed bug where table selection could get stuck in selection mode for inline editors.
    Fixed bug where it was possible to place the caret inside the resize grid elements.
    Fixed bug where it wasn't possible to place in elements horizontally adjacent cE=false blocks.
    Fixed bug where multiple notifications wouldn't be properly placed on screen.
    Fixed bug where multiple editor instance of the same id could be produces in some specific integrations.
Version 4.3.12 (2016-05-10)
    Fixed bug where focus calls couldn't be made inside the editors PostRender event handler.
    Fixed bug where some translations wouldn't work as expected due to a bug in editor.translate.
    Fixed bug where the node change event could fire with a node out side the root of the editor.
    Fixed bug where Chrome wouldn't properly present the keyboard paste clipboard details when paste was clicked.
    Fixed bug where merged cells in tables couldn't be selected from right to left.
    Fixed bug where insert row wouldn't properly update a merged cells rowspan property.
    Fixed bug where the color input boxes preview field wasn't properly set on initialization.
    Fixed bug where IME composition inside table cells wouldn't work as expected on IE 11.
    Fixed so all shadow dom support is under and experimental flag due to flaky browser support.
Version 4.3.11 (2016-04-25)
    Fixed bug where it wasn't possible to insert empty blocks though the API unless they where padded.
    Fixed bug where you couldn't type the Euro character on Windows.
    Fixed bug where backspace/delete from a cE=false element to a text block didn't work properly.
    Fixed bug where the text color default grid would render incorrectly.
    Fixed bug where the codesample plugin wouldn't load the css in the editor for multiple editors.
    Fixed so the codesample plugin textarea gets focused by default.
Version 4.3.10 (2016-04-12)
    Fixed bug where the key "y" on WebKit couldn't be entered due to conflict with keycode for F10 on keypress.
Version 4.3.9 (2016-04-12)
    Added support for focusing the contextual toolbars using keyboard.
    Added keyboard support for slider UI controls. You can no increase/decrease using arrow keys.
    Added url pattern matching for Dailymotion to media plugin. Patch contributed by Bertrand Darbon.
    Added body_class to template plugin preview. Patch contributed by Milen Petrinski.
    Added options to better override textcolor pickers with custom colors. Patch contributed by Xavier Boubert.
    Added visual arrows to inline contextual toolbars so that they point to the element being active.
    Fixed so toolbars for tables or other larger elements get better positioned below the scrollable viewport.
    Fixed bug where it was possible to click links inside cE=false blocks.
    Fixed bug where event targets wasn't properly handled in Safari Technical Preview.
    Fixed bug where drag/drop text in FF 45 would make the editor caret invisible.
    Fixed bug where the remove state wasn't properly set on editor instances when detected as clobbered.
    Fixed bug where offscreen selection of some cE=false elements would render onscreen. Patch contributed by Steven Bufton
    Fixed bug where enter would clone styles out side the root on editors inside a span. Patch contributed by ChristophKaser.
    Fixed bug where drag/drop of images into the editor didn't work correctly in FF.
    Fixed so the first item in panels for the imagetools dialog gets proper keyboard focus.
    Changed the Meta+Shift+F shortcut to Ctrl+Shift+F since Czech, Slovak, Polish languages used the first one for input.
Version 4.3.8 (2016-03-15)
    Fixed bug where inserting HR at the end of a block element would produce an extra empty block.
    Fixed bug where links would be clickable when readonly mode was enabled.
    Fixed bug where the formatter would normalize to the wrong node on very specific content.
    Fixed bug where some nested list items couldn't be indented properly.
    Fixed bug where links where clickable in the preview dialog.
    Fixed so the alt attribute doesn't get padded with an empty value by default.
    Fixed so nested alignment works more correctly. You will now alter the alignment to the closest block parent.
Version 4.3.7 (2016-03-02)
    Fixed bug where incorrect icons would be rendered for imagetools edit and color levels.
    Fixed bug where navigation using arrow keys inside a SelectBox didn't move up/down.
    Fixed bug where the visualblocks plugin would render borders round internal UI elements.
Version 4.3.6 (2016-03-01)
    Added new paste_remember_plaintext_info option to allow a global disable of the plain text mode notification.
    Added new PastePlainTextToggle event that fires when plain text mode toggles on/off.
    Fixed bug where it wasn't possible to select media elements since the drag logic would snap it to mouse cursor.
    Fixed bug where it was hard to place the caret inside nested cE=true elements when the outer cE=false element was focused.
    Fixed bug where editors wouldn't properly initialize if both selector and mode where used.
    Fixed bug where IME input inside table cells would switch the IME off.
    Fixed bug where selection inside the first table cell would cause the whole table cell to get selected.
    Fixed bug where error handling of images being uploaded wouldn't properly handle faulty statuses.
    Fixed bug where inserting contents before a HR would cause an exception to be thrown.
    Fixed bug where copy/paste of Excel data would be inserted as an image.
    Fixed caret position issues with copy/paste of inline block cE=false elements.
    Fixed issues with various menu item focus bugs in Chrome. Where the focused menu bar item wasn't properly blurred.
    Fixed so the notifications have a solid background since it would be hard to read if there where text under it.
    Fixed so notifications gets animated similar to the ones used by dialogs.
    Fixed so larger images that gets pasted is handled better.
    Fixed so the window close button is more uniform on various platform and also increased it's hit area.
Version 4.3.5 (2016-02-11)
    Npm version bump due to package not being fully updated.
Version 4.3.4 (2016-02-11)
    Added new OpenWindow/CloseWindow events that gets fired when windows open/close.
    Added new NewCell/NewRow events that gets fired when table cells/rows are created.
    Added new Promise return value to tinymce.init makes it easier to handle initialization.
    Removed the jQuery version the jQuery plugin is now moved into the main package.
    Removed jscs from build process since eslint can now handle code style checking.
    Fixed various bugs with drag/drop of contentEditable:false elements.
    Fixed bug where deleting of very specific nested list items would result in an odd list.
    Fixed bug where lists would get merged with adjacent lists outside the editable inline root.
    Fixed bug where MS Edge would crash when closing a dialog then clicking a menu item.
    Fixed bug where table cell selection would add undo levels.
    Fixed bug where table cell selection wasn't removed when inline editor where removed.
    Fixed bug where table cell selection wouldn't work properly on nested tables.
    Fixed bug where table merge menu would be available when merging between thead and tbody.
    Fixed bug where table row/column resize wouldn't get properly removed when the editor was removed.
    Fixed bug where Chrome would scroll to the editor if there where a empty hash value in document url.
    Fixed bug where the cache suffix wouldn't work correctly with the importcss plugin.
    Fixed bug where selection wouldn't work properly on MS Edge on Windows Phone 10.
    Fixed so adjacent pre blocks gets joined into one pre block since that seems like the user intent.
    Fixed so events gets properly dispatched in shadow dom. Patch provided by Nazar Mokrynskyi.
Version 4.3.3 (2016-01-14)
    Added new table_resize_bars configuration setting.  This setting allows you to disable the table resize bars.
    Added new beforeInitialize event to tinymce.util.XHR lets you modify XHR properties before open. Patch contributed by Brent Clintel.
    Added new autolink_pattern setting to autolink plugin. Enables you to override the default autolink formats. Patch contributed by Ben Tiedt.
    Added new charmap option that lets you override the default charmap of the charmap plugin.
    Added new charmap_append option that lets you add new characters to the default charmap of the charmap plugin.
    Added new insertCustomChar event that gets fired when a character is inserted by the charmap plugin.
    Fixed bug where table cells started with a superfluous &nbsp; in IE10+.
    Fixed bug where table plugin would retain all BR tags when cells were merged.
    Fixed bug where media plugin would strip underscores from youtube urls.
    Fixed bug where IME input would fail on IE 11 if you typed within a table.
    Fixed bug where double click selection of a word would remove the space before the word on insert contents.
    Fixed bug where table plugin would produce exceptions when hovering tables with invalid structure.
    Fixed bug where fullscreen wouldn't scroll back to it's original position when untoggled.
    Fixed so the template plugins templates setting can be a function that gets a callback that can provide templates.
Version 4.3.2 (2015-12-14)
    Fixed bug where the resize bars for table cells were not affected by the object_resizing property.
    Fixed bug where the contextual table toolbar would appear incorrectly if TinyMCE was initialized inline inside a table.
    Fixed bug where resizing table cells did not fire a node change event or add an undo level.
    Fixed bug where double click selection of text on IE 11 wouldn't work properly.
    Fixed bug where codesample plugin would incorrectly produce br elements inside code elements.
    Fixed bug where media plugin would strip dashes from youtube urls.
    Fixed bug where it was possible to move the caret into the table resize bars.
    Fixed bug where drag/drop into a cE=false element was possible on IE.
Version 4.3.1 (2015-11-30)
    Fixed so it's possible to disable the table inline toolbar by setting it to false or an empty string.
    Fixed bug where it wasn't possible to resize some tables using the drag handles.
    Fixed bug where unique id:s would clash for multiple editor instances and cE=false selections.
    Fixed bug where the same plugin could be initialized multiple times.
    Fixed bug where the table inline toolbars would be displayed at the same time as the image toolbars.
    Fixed bug where the table selection rect wouldn't be removed when selecting another control element.
Version 4.3.0 (2015-11-23)
    Added new table column/row resize support. Makes it a lot more easy to resize the columns/rows in a table.
    Added new table inline toolbar. Makes it easier to for example add new rows or columns to a table.
    Added new notification API. Lets you display floating notifications to the end user.
    Added new codesample plugin that lets you insert syntax highlighted pre elements into the editor.
    Added new image_caption to images. Lets you create images with captions using a HTML5 figure/figcaption elements.
    Added new live previews of embeded videos. Lets you play the video right inside the editor.
    Added new setDirty method and "dirty" event to the editor. Makes it easier to track the dirty state change.
    Added new setMode method to Editor instances that lets you dynamically switch between design/readonly.
    Added new core support for contentEditable=false elements within the editor overrides the browsers broken behavior.
    Rewrote the noneditable plugin to use the new contentEditable false core logic.
    Fixed so the dirty state doesn't set to false automatically when the undo index is set to 0.
    Fixed the Selection.placeCaretAt so it works better on IE when the coordinate is between paragraphs.
    Fixed bug where data-mce-bogus="all" element contents where counted by the word count plugin.
    Fixed bug where contentEditable=false elements would be indented by the indent buttons.
    Fixed bug where images within contentEditable=false would be selected in WebKit on mouse click.
    Fixed bug in DOMUntils split method where the replacement parameter wouldn't work on specific cases.
    Fixed bug where the importcss plugin would import classes from the skin content css file.
    Fixed so all button variants have a wrapping span for it's text to make it easier to skin.
    Fixed so it's easier to exit pre block using the arrow keys.
    Fixed bug where listboxes with fix widths didn't render correctly.
Version 4.2.8 (2015-11-13)
    Fixed bug where it was possible to delete tables as the inline root element if all columns where selected.
    Fixed bug where the UI buttons active state wasn't properly updated due to recent refactoring of that logic.
Version 4.2.7 (2015-10-27)
    Fixed bug where backspace/delete would remove all formats on the last paragraph character in WebKit/Blink.
    Fixed bug where backspace within a inline format element with a bogus caret container would move the caret.
    Fixed bug where backspace/delete on selected table cells wouldn't add an undo level.
    Fixed bug where script tags embedded within the editor could sometimes get a mce- prefix prepended to them
    Fixed bug where validate: false option could produce an error to be thrown from the Serialization step.
    Fixed bug where inline editing of a table as the root element could let the user delete that table.
    Fixed bug where inline editing of a table as the root element wouldn't properly handle enter key.
    Fixed bug where inline editing of a table as the root element would normalize the selection incorrectly.
    Fixed bug where inline editing of a list as the root element could let the user delete that list.
    Fixed bug where inline editing of a list as the root element could let the user split that list.
    Fixed bug where resize handles would be rendered on editable root elements such as table.
Version 4.2.6 (2015-09-28)
    Added capability to set request headers when using XHRs.
    Added capability to upload local images automatically default delay is set to 30 seconds after editing images.
    Added commands ids mceEditImage, mceAchor and mceMedia to be avaiable from execCommand.
    Added Edge browser to saucelabs grunt task. Patch contributed by John-David Dalton.
    Fixed bug where blob uris not produced by tinymce would produce HTML invalid markup.
    Fixed bug where selection of contents of a nearly empty editor in Edge would sometimes fail.
    Fixed bug where color styles woudln't be retained on copy/paste in Blink/Webkit.
    Fixed bug where the table plugin would throw an error when inserting rows after a child table.
    Fixed bug where the template plugin wouldn't handle functions as variable replacements.
    Fixed bug where undo/redo sometimes wouldn't work properly when applying formatting collapsed ranges.
    Fixed bug where shift+delete wouldn't do a cut operation on Blink/WebKit.
    Fixed bug where cut action wouldn't properly store the before selection bookmark for the undo level.
    Fixed bug where backspace in side an empty list element on IE would loose editor focus.
    Fixed bug where the save plugin wouldn't enable the buttons when a change occurred.
    Fixed bug where Edge wouldn't initialize the editor if a document.domain was specified.
    Fixed bug where enter key before nested images would sometimes not properly expand the previous block.
    Fixed bug where the inline toolbars wouldn't get properly hidden when blurring the editor instance.
    Fixed bug where Edge would paste Chinese characters on some Windows 10 installations.
    Fixed bug where IME would loose focus on IE 11 due to the double trailing br bug fix.
    Fixed bug where the proxy url in imagetools was incorrect. Patch contributed by Wong Ho Wang.
Version 4.2.5 (2015-08-31)
    Added fullscreen capability to embedded youtube and vimeo videos.
    Fixed bug where the uploadImages call didn't work on IE 10.
    Fixed bug where image place holders would be uploaded by uploadImages call.
    Fixed bug where images marked with bogus would be uploaded by the uploadImages call.
    Fixed bug where multiple calls to uploadImages would result in decreased performance.
    Fixed bug where pagebreaks were editable to imagetools patch contributed by Rasmus Wallin.
    Fixed bug where the element path could cause too much recursion exception.
    Fixed bug for domains containing ".min". Patch contributed by Loïc Février.
    Fixed so validation of external links to accept a number after www. Patch contributed by Victor Carvalho.
    Fixed so the charmap is exposed though execCommand. Patch contributed by Matthew Will.
    Fixed so that the image uploads are concurrent for improved performance.
    Fixed various grammar problems in inline documentation. Patches provided by nikolas.
Version 4.2.4 (2015-08-17)
    Added picture as a valid element to the HTML 5 schema. Patch contributed by Adam Taylor.
    Fixed bug where contents would be duplicated on drag/drop within the same editor.
    Fixed bug where floating/alignment of images on Edge wouldn't work properly.
    Fixed bug where it wasn't possible to drag images on IE 11.
    Fixed bug where image selection on Edge would sometimes fail.
    Fixed bug where contextual toolbars icons wasn't rendered properly when using the toolbar_items_size.
    Fixed bug where searchreplace dialog doesn't get prefilled with the selected text.
    Fixed bug where fragmented matches wouldn't get properly replaced by the searchreplace plugin.
    Fixed bug where enter key wouldn't place the caret if was after a trailing space within an inline element.
    Fixed bug where the autolink plugin could produce multiple links for the same text on Gecko.
    Fixed bug where EditorUpload could sometimes throw an exception if the blob wasn't found.
    Fixed xss issues with media plugin not properly filtering out some script attributes.
Version 4.2.3 (2015-07-30)
    Fixed bug where image selection wasn't possible on Edge due to incompatible setBaseAndExtend API.
    Fixed bug where image blobs urls where not properly destroyed by the imagetools plugin.
    Fixed bug where keyboard shortcuts wasn't working correctly on IE 8.
    Fixed skin issue where the borders of panels where not visible on IE 8.
Version 4.2.2 (2015-07-22)
    Fixed bug where float panels were not being hidden on inline editor blur when fixed_toolbar_container config option was in use.
    Fixed bug where combobox states wasn't properly updated if contents where updated without keyboard.
    Fixed bug where pasting into textbox or combobox would move the caret to the end of text.
    Fixed bug where removal of bogus span elements before block elements would remove whitespace between nodes.
    Fixed bug where repositioning of inline toolbars where async and producing errors if the editor was removed from DOM to early. Patch by iseulde.
    Fixed bug where element path wasn't working correctly. Patch contributed by iseulde.
    Fixed bug where menus wasn't rendered correctly when custom images where added to a menu. Patch contributed by Naim Hammadi.
Version 4.2.1 (2015-06-29)
    Fixed bug where back/forward buttons in the browser would render blob images as broken images.
    Fixed bug where Firefox would throw regexp to big error when replacing huge base64 chunks.
    Fixed bug rendering issues with resize and context toolbars not being placed properly until next animation frame.
    Fixed bug where the rendering of the image while cropping would some times not be centered correctly.
    Fixed bug where listbox items with submenus would me selected as active.
    Fixed bug where context menu where throwing an error when rendering.
    Fixed bug where resize both option wasn't working due to resent addClass API change. Patch contributed by Jogai.
    Fixed bug where a hideAll call for container rendered inline toolbars would throw an error.
    Fixed bug where onclick event handler on combobox could cause issues if element.id was a function by some polluting libraries.
    Fixed bug where listboxes wouldn't get proper selected sub menu item when using link_list or image_list.
    Fixed so the UI controls are as wide as 4.1.x to avoid wrapping controls in toolbars.
    Fixed so the imagetools dialog is adaptive for smaller screen sizes.
Version 4.2.0 (2015-06-25)
    Added new flat default skin to make the UI more modern.
    Added new imagetools plugin, lets you crop/resize and apply filters to images.
    Added new contextual toolbars support to the API lets you add floating toolbars for specific CSS selectors.
    Added new promise feature fill as tinymce.util.Promise.
    Added new built in image upload feature lets you upload any base64 encoded image within the editor as files.
    Fixed bug where resize handles would appear in the right position in the wrong editor when switching between resizable content in different inline editors.
    Fixed bug where tables would not be inserted in inline mode due to previous float panel fix.
    Fixed bug where floating panels would remain open when focus was lost on inline editors.
    Fixed bug where cut command on Chrome would thrown a browser security exception.
    Fixed bug where IE 11 sometimes would report an incorrect size for images in the image dialog.
    Fixed bug where it wasn't possible to remove inline formatting at the end of block elements.
    Fixed bug where it wasn't possible to delete table cell contents when cell selection was vertical.
    Fixed bug where table cell wasn't emptied from block elements if delete/backspace where pressed in empty cell.
    Fixed bug where cmd+shift+arrow didn't work correctly on Firefox mac when selecting to start/end of line.
    Fixed bug where removal of bogus elements would sometimes remove whitespace between nodes.
    Fixed bug where the resize handles wasn't updated when the main window was resized.
    Fixed so script elements gets removed by default to prevent possible XSS issues in default config implementations.
    Fixed so the UI doesn't need manual reflows when using non native layout managers.
    Fixed so base64 encoded images doesn't slow down the editor on modern browsers while editing.
    Fixed so all UI elements uses touch events to improve mobile device support.
    Removed the touch click quirks patch for iOS since it did more harm than good.
    Removed the non proportional resize handles since. Unproportional resize can still be done by holding the shift key.
Version 4.1.10 (2015-05-05)
    Fixed bug where plugins loaded with compat3x would sometimes throw errors when loading using the jQuery version.
    Fixed bug where extra empty paragraphs would get deleted in WebKit/Blink due to recent Quriks fix.
    Fixed bug where the editor wouldn't work properly on IE 12 due to some required browser sniffing.
    Fixed bug where formatting shortcut keys where interfering with Mac OS X screenshot keys.
    Fixed bug where the caret wouldn't move to the next/previous line boundary on Cmd+Left/Right on Gecko.
    Fixed bug where it wasn't possible to remove formats from very specific nested contents.
    Fixed bug where undo levels wasn't produced when typing letters using the shift or alt+ctrl modifiers.
    Fixed bug where the dirty state wasn't properly updated when typing using the shift or alt+ctrl modifiers.
    Fixed bug where an error would be thrown if an autofocused editor was destroyed quickly after its initialization. Patch provided by thorn0.
    Fixed issue with dirty state not being properly updated on redo operation.
    Fixed issue with entity decoder not handling incorrectly written numeric entities.
    Fixed issue where some PI element values wouldn't be properly encoded.
Version 4.1.9 (2015-03-10)
    Fixed bug where indentation wouldn't work properly for non list elements.
    Fixed bug with image plugin not pulling the image dimensions out correctly if a custom document_base_url was used.
    Fixed bug where ctrl+alt+[1-9] would conflict with the AltGr+[1-9] on Windows. New shortcuts is ctrl+shift+[1-9].
    Fixed bug with removing formatting on nodes in inline mode would sometimes include nodes outside the editor body.
    Fixed bug where extra nbsp:s would be inserted when you replaced a word surrounded by spaces using insertContent.
    Fixed bug with pasting from Google Docs would produce extra strong elements and line feeds.
Version 4.1.8 (2015-03-05)
    Added new html5 sizes attribute to img elements used together with srcset.
    Added new elementpath option that makes it possible to disable the element path but keep the statusbar.
    Added new option table_style_by_css for the table plugin to set table styling with css rather than table attributes.
    Added new link_assume_external_targets option to prompt the user to prepend http:// prefix if the supplied link does not contain a protocol prefix.
    Added new image_prepend_url option to allow a custom base path/url to be added to images.
    Added new table_appearance_options option to make it possible to disable some options.
    Added new image_title option to make it possible to alter the title of the image, disabled by default.
    Fixed bug where selection starting from out side of the body wouldn't produce a proper selection range on IE 11.
    Fixed bug where pressing enter twice before a table moves the cursor in the table and causes a javascript error.
    Fixed bug where advanced image styles were not respected.
    Fixed bug where the less common Shift+Delete didn't produce a proper cut operation on WebKit browsers.
    Fixed bug where image/media size constrain logic would produce NaN when handling non number values.
    Fixed bug where internal classes where removed by the removeformat command.
    Fixed bug with creating links table cell contents with a specific selection would throw a exceptions on WebKit/Blink.
    Fixed bug where valid_classes option didn't work as expected according to docs. Patch provided by thorn0.
    Fixed bug where jQuery plugin would patch the internal methods multiple times. Patch provided by Drew Martin.
    Fixed bug where backspace key wouldn't delete the current selection of newly formatted content.
    Fixed bug where type over of inline formatting elements wouldn't properly keep the format on WebKit/Blink.
    Fixed bug where selection needed to be properly normalized on modern IE versions.
    Fixed bug where Command+Backspace didn't properly delete the whole line of text but the previous word.
    Fixed bug where UI active states wheren't properly updated on IE if you placed caret within the current range.
    Fixed bug where delete/backspace on WebKit/Blink would remove span elements created by the user.
    Fixed bug where delete/backspace would produce incorrect results when deleting between two text blocks with br elements.
    Fixed bug where captions where removed when pasting from MS Office.
    Fixed bug where lists plugin wouldn't properly remove fully selected nested lists.
    Fixed bug where the ttf font used for icons would throw an warning message on Gecko on Mac OS X.
    Fixed a bug where applying a color to text did not update the undo/redo history.
    Fixed so shy entities gets displayed when using the visualchars plugin.
    Fixed so removeformat removes ins/del by default since these might be used for strikethough.
    Fixed so multiple language packs can be loaded and added to the global I18n data structure.
    Fixed so transparent color selection gets treated as a normal color selection. Patch contributed by Alexander Hofbauer.
    Fixed so it's possible to disable autoresize_overflow_padding, autoresize_bottom_margin options by setting them to false.
    Fixed so the charmap plugin shows the description of the character in the dialog. Patch contributed by Jelle Hissink.
    Removed address from the default list of block formats since it tends to be missused.
    Fixed so the pre block format is called preformatted to make it more verbose.
    Fixed so it's possible to context scope translation strings this isn't needed most of the time.
    Fixed so the max length of the width/height input fields of the media dialog is 5 instead of 3.
    Fixed so drag/dropped contents gets properly processed by paste plugin since it's basically a paste. Patch contributed by Greg Fairbanks.
    Fixed so shortcut keys for headers is ctrl+alt+[1-9] instead of ctrl+[1-9] since these are for switching tabs in the browsers.
    Fixed so "u" doesn't get converted into a span element by the legacy input filter. Since this is now a valid HTML5 element.
    Fixed font families in order to provide appropriate web-safe fonts.
Version 4.1.7 (2014-11-27)
    Added HTML5 schema support for srcset, source and picture. Patch contributed by mattheu.
    Added new cache_suffix setting to enable cache busting by producing unique urls.
    Added new paste_convert_word_fake_lists option to enable users to disable the fake lists convert logic.
    Fixed so advlist style changes adds undo levels for each change.
    Fixed bug where WebKit would sometimes produce an exception when the autolink plugin where looking for URLs.
    Fixed bug where IE 7 wouldn't be rendered properly due to aggressive css compression.
    Fixed bug where DomQuery wouldn't accept window as constructor element.
    Fixed bug where the color picker in 3.x dialogs wouldn't work properly. Patch contributed by Callidior.
    Fixed bug where the image plugin wouldn't respect the document_base_url.
    Fixed bug where the jQuery plugin would fail to append to elements named array prototype names.
Version 4.1.6 (2014-10-08)
    Fixed bug with clicking on the scrollbar of the iframe would cause a JS error to be thrown.
    Fixed bug where null would produce an exception if you passed it to selection.setRng.
    Fixed bug where Ctrl/Cmd+Tab would indent the current list item if you switched tabs in the browser.
    Fixed bug where pasting empty cells from Excel would result in a broken table.
    Fixed bug where it wasn't possible to switch back to default list style type.
    Fixed issue where the select all quirk fix would fire for other modifiers than Ctrl/Cmd combinations.
    Replaced jake with grunt since it is more mainstream and has better plugin support.
Version 4.1.5 (2014-09-09)
    Fixed bug where sometimes the resize rectangles wouldn't properly render on images on WebKit/Blink.
    Fixed bug in list plugin where delete/backspace would merge empty LI elements in lists incorrectly.
    Fixed bug where empty list elements would result in empty LI elements without it's parent container.
    Fixed bug where backspace in empty caret formatted element could produce an type error exception of Gecko.
    Fixed bug where lists pasted from word with a custom start index above 9 wouldn't be properly handled.
    Fixed bug where tabfocus plugin would tab out of the editor instance even if the default action was prevented.
    Fixed bug where tabfocus wouldn't tab properly to other adjacent editor instances.
    Fixed bug where the DOMUtils setStyles wouldn't properly removed or update the data-mce-style attribute.
    Fixed bug where dialog select boxes would be placed incorrectly if document.body wasn't statically positioned.
    Fixed bug where pasting would sometimes scroll to the top of page if the user was using the autoresize plugin.
    Fixed bug where caret wouldn't be properly rendered by Chrome when clicking on the iframes documentElement.
    Fixed so custom images for menubutton/splitbutton can be provided. Patch contributed by Naim Hammadi.
    Fixed so the default action of windows closing can be prevented by blocking the default action of the close event.
    Fixed so nodeChange and focus of the editor isn't automatically performed when opening sub dialogs.
Version 4.1.4 (2014-08-21)
    Added new media_filter_html option to media plugin that blocks any conditional comments, scripts etc within a video element.
    Added new content_security_policy option allows you to set custom policy for iframe contents. Patch contributed by Francois Chagnon.
    Fixed bug where activate/deactivate events wasn't firing properly when switching between editors.
    Fixed bug where placing the caret on iOS was difficult due to a WebKit bug with touch events.
    Fixed bug where the resize helper wouldn't render properly on older IE versions.
    Fixed bug where resizing images inside tables on older IE versions would sometimes fail depending mouse position.
    Fixed bug where editor.insertContent would produce an exception when inserting select/option elements.
    Fixed bug where extra empty paragraphs would be produced if block elements where inserted inside span elements.
    Fixed bug where the spellchecker menu item wouldn't be properly checked if spell checking was started before it was rendered.
    Fixed bug where the DomQuery filter function wouldn't remove non elements from collection.
    Fixed bug where document with custom document.domain wouldn't properly render the editor.
    Fixed bug where IE 8 would throw exception when trying to enter invalid color values into colorboxes.
    Fixed bug where undo manager could incorrectly add an extra undo level when custom resize handles was removed.
    Fixed bug where it wouldn't be possible to alter cell properties properly on table cells on IE 8.
    Fixed so the color picker button in table dialog isn't shown unless you include the colorpicker plugin or add your own custom color picker.
    Fixed so activate/deactivate events fire when windowManager opens a window since.
    Fixed so the table advtab options isn't separated by an underscore to normalize naming with image_advtab option.
    Fixed so the table cell dialog has proper padding when the advanced tab in disabled.
Version 4.1.3 (2014-07-29)
    Added event binding logic to tinymce.util.XHR making it possible to override headers and settings before any request is made.
    Fixed bug where drag events wasn't fireing properly on older IE versions since the event handlers where bound to document.
    Fixed bug where drag/dropping contents within the editor on IE would force the contents into plain text mode even if it was internal content.
    Fixed bug where IE 7 wouldn't open menus properly due to a resize bug in the browser auto closing them immediately.
    Fixed bug where the DOMUtils getPos logic wouldn't produce a valid coordinate inside the body if the body was positioned non static.
    Fixed bug where the element path and format state wasn't properly updated if you had the wordcount plugin enabled.
    Fixed bug where a comment at the beginning of source would produce an exception in the formatter logic.
    Fixed bug where setAttrib/getAttrib on null would throw exception together with any hooked attributes like style.
    Fixed bug where table sizes wasn't properly retained when copy/pasting on WebKit/Blink.
    Fixed bug where WebKit/Blink would produce colors in RGB format instead of the forced HEX format when deleting contents.
    Fixed bug where the width attribute wasn't updated on tables if you changed the size inside the table dialog.
    Fixed bug where control selection wasn't properly handled when the caret was placed directly after an image.
    Fixed bug where selecting the contents of table cells using the selection.select method wouldn't place the caret properly.
    Fixed bug where the selection state for images wasn't removed when placing the caret right after an image on WebKit/Blink.
    Fixed bug where all events wasn't properly unbound when and editor instance was removed or destroyed by some external innerHTML call.
    Fixed bug where it wasn't possible or very hard to select images on iOS when the onscreen keyboard was visible.
    Fixed so auto_focus can take a boolean argument this will auto focus the last initialized editor might be useful for single inits.
    Fixed so word auto detect lists logic works better for faked lists that doesn't have specific markup.
    Fixed so nodeChange gets fired on mouseup as it used to before 4.1.1 we optimized that event to fire less often.
    Removed the finish menu item from spellchecker menu since it's redundant you can stop spellchecking by toggling menu item or button.
Version 4.1.2 (2014-07-15)
    Added offset/grep to DomQuery class works basically the same as it's jQuery equivalent.
    Fixed bug where backspace/delete or setContent with an empty string would remove header data when using the fullpage plugin.
    Fixed bug where tinymce.remove with a selector not matching any editors would remove all editors.
    Fixed bug where resizing of the editor didn't work since the theme was calling setStyles instead of setStyle.
    Fixed bug where IE 7 would fail to append html fragments to iframe document when using DomQuery.
    Fixed bug where the getStyle DOMUtils method would produce an exception if it was called with null as it's element.
    Fixed bug where the paste plugin would remove the element if the none of the paste_webkit_styles rules matched the current style.
    Fixed bug where contextmenu table items wouldn't work properly on IE since it would some times fire an incorrect selection change.
    Fixed bug where the padding/border values wasn't used in the size calculation for the body size when using autoresize. Patch contributed by Matt Whelan.
    Fixed bug where conditional word comments wouldn't be properly removed when pasting plain text.
    Fixed bug where resizing would sometime fail on IE 11 when the mouseup occurred inside the resizable element.
    Fixed so the iframe gets initialized without any inline event handlers for better CSP support. Patch contributed by Matt Whelan.
    Fixed so the tinymce.dom.Sizzle is the latest version of sizzle this resolves the document context bug.
Version 4.1.1 (2014-07-08)
    Fixed bug where pasting plain text on some WebKit versions would result in an empty line.
    Fixed bug where resizing images inside tables on IE 11 wouldn't work properly.
    Fixed bug where IE 11 would sometimes throw "Invalid argument" exception when editor contents was set to an empty string.
    Fixed bug where document.activeElement would throw exceptions on IE 9 when that element was hidden or removed from dom.
    Fixed bug where WebKit/Blink sometimes produced br elements with the Apple-interchange-newline class.
    Fixed bug where table cell selection wasn't properly removed when copy/pasting table cells.
    Fixed bug where pasting nested list items from Word wouldn't produce proper semantic nested lists.
    Fixed bug where right clicking using the contextmenu plugin on WebKit/Blink on Mac OS X would select the target current word or line.
    Fixed bug where it wasn't possible to alter table cell properties on IE 8 using the context menu.
    Fixed bug where the resize helper wouldn't be correctly positioned on older IE versions.
    Fixed bug where fullpage plugin would produce an error if you didn't specify a doctype encoding.
    Fixed bug where anchor plugin would get the name/id of the current element even if it wasn't anchor element.
    Fixed bug where visual aids for tables wouldn't be properly disabled when changing the border size.
    Fixed bug where some control selection events wasn't properly fired on older IE versions.
    Fixed bug where table cell selection on older IE versions would prevent resizing of images.
    Fixed bug with paste_data_images paste option not working properly on modern IE versions.
    Fixed bug where custom elements with underscores in the name wasn't properly parsed/serialized.
    Fixed bug where applying inline formats to nested list elements would produce an incorrect formatting result.
    Fixed so it's possible to hide items from elements path by using preventDefault/stopPropagation.
    Fixed so inline mode toolbar gets rendered right aligned if the editable element positioned to the documents right edge.
    Fixed so empty inline elements inside empty block elements doesn't get removed if configured to be kept intact.
    Fixed so DomQuery parentsUntil/prevUntil/nextUntil supports selectors/elements/filters etc.
    Fixed so legacyoutput plugin overrides fontselect and fontsizeselect controls and handles font elements properly.
Version 4.1.0 (2014-06-18)
    Added new file_picker_callback option to replace the old file_browser_callback the latter will still work though.
    Added new custom colors to textcolor plugin will be displayed if a color picker is provided also shows the latest colors.
    Added new color_picker_callback option to enable you to add custom color pickers to the editor.
    Added new advanced tabs to table/cell/row dialogs to enable you to select colors for border/background.
    Added new colorpicker plugin that lets you select colors from a hsv color picker.
    Added new tinymce.util.Color class to handle color parsing and converting.
    Added new colorpicker UI widget element lets you add a hsv color picker to any form/window.
    Added new textpattern plugin that allows you to use markdown like text patterns to format contents.
    Added new resize helper element that shows the current width & height while resizing.
    Added new "once" method to Editor and EventDispatcher enables since callback execution events.
    Added new jQuery like class under tinymce.dom.DomQuery it's exposed on editor instances (editor.$) and globally under (tinymce.$).
    Fixed so the default resize method for images are proportional shift/ctrl can be used to make an unproportional size.
    Fixed bug where the image_dimensions option of the image plugin would cause exceptions when it tried to update the size.
    Fixed bug where table cell dialog class field wasn't properly updated when editing an a table cell with an existing class.
    Fixed bug where Safari on Mac would produce webkit-fake-url for pasted images so these are now removed.
    Fixed bug where the nodeChange event would get fired before the selection was changed when clicking inside the current selection range.
    Fixed bug where valid_classes option would cause exception when it removed internal prefixed classes like mce-item-.
    Fixed bug where backspace would cause navigation in IE 8 on an inline element and after a caret formatting was applied.
    Fixed so placeholder images produced by the media plugin gets selected when inserted/edited.
    Fixed so it's possible to drag in images when the paste_data_images option is enabled. Might be useful for mail clients.
    Fixed so images doesn't get a width/height applied if the image_dimensions option is set to false useful for responsive contents.
    Fixed so it's possible to pass in an optional arguments object for the nodeChanged function to be passed to all nodechange event listeners.
    Fixed bug where media plugin embed code didn't update correctly.<|MERGE_RESOLUTION|>--- conflicted
+++ resolved
@@ -15,12 +15,8 @@
     Fixed notifications overlapping instead of stacking #TINY-3478
     Fixed inline dialogs positioning incorrectly when the page is scrolled #TINY-4018
     Fixed inline dialogs and menus not repositioning when resizing #TINY-3227
-<<<<<<< HEAD
     Fixed the autoresize plugin not keeping the selection in view when resizing #TINY-4094
-Version 5.0.16 (TBD)
-=======
 Version 5.0.16 (2019-09-24)
->>>>>>> 1bebd42a
     Added new `referrer_policy` setting to add the `referrerpolicy` attribute when loading scripts or stylesheets #TINY-3978
     Added a slight background color to dialog tab links when focused to aid keyboard navigation #TINY-3877
     Fixed media poster value not updating on change #TINY-4013
