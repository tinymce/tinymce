Version 5.6.0 (TBD)
<<<<<<< HEAD
    Added a new `ImageUploder` API to simplify uploading image data to the configured `images_upload_url` or `images_upload_handler` #TINY-4601
=======
    Added new `BeforeOpenNotification` and `OpenNotification` events which allow internal notifications to be captured and modified before display #TINY-6528
>>>>>>> 91e7f357
    Added support for `block` and `unblock` methods on inline dialogs #TINY-6487
    Added new `TableModified` event which is fired whenever changes are made to a table #TINY-6629
    Added new `image_file_types` setting to determine which image file formats will be automatically processed into `img` tags on paste when using the `paste` plugin #TINY-6306
    Added support for `image_file_types` setting in the image file uploader to determine which image file extensions are valid for upload #TINY-6224
    Added new `format_empty_lines` setting to control if empty lines are formatted in a ranged selection #TINY-6483
    Added template support to the autocompleter for customizing the autocompleter items #TINY-6505
    Added new user interface `enable`, `disable`, and `isDisabled` methods #TINY-6397
    Added new `closest` formatter API to get the closest matching selection format from a set of formats. #TINY-6479
    Added new `emojiimages` emoticons database that uses the twemoji CDN by default #TINY-6021
    Added new `emoticons_database` setting to configure which emoji database to use #TINY-6021
    Added new `name` field to the `style_formats` setting object to enable specifying a name for the format. #TINY-4239
    Changed `readonly` mode to allow hyperlinks to be clickable #TINY-6248
    Fixed layout issues when empty `tr` elements were incorrectly removed from tables #TINY-4679
    Fixed a security issue where URLs in attributes weren't correctly sanitized #TINY-6518
    Fixed `DOMUtils.getParents` incorrectly including the shadow root in the array of elements returned #TINY-6540
    Fixed an issue where the root document could be scrolled while an editor dialog was open inside a shadow root #TINY-6363
    Fixed `getContent` with text format returning a new line when the editor is empty #TINY-6281
    Fixed table column and row resizers not respecting the `data-mce-resize` attribute #TINY-6600
    Fixed nested tables with `colgroup` elements incorrectly always resizing the inner table #TINY-6623
    Fixed the `visualchars` plugin causing the editor to steal focus when initialized #TINY-6282
    Fixed `fullpage` plugin altering text content in `editor.getContent()` #TINY-6541
    Fixed `fullscreen` plugin not working correctly with multiple editors and shadow dom #TINY-6280
    Fixed font size keywords such as `medium` not displaying correctly in font size menus #TINY-6291
    Fixed an issue where some attributes in table cells were not copied over to new rows or columns #TINY-6485
    Fixed incorrectly removing formatting on adjacent spaces when removing formatting on a ranged selection #TINY-6268
    Fixed the `Cut` menu item not working in the latest version of Firefox #TINY-6615
    Fixed some incorrect types in the new TypeScript declaration file #TINY-6413
    Fixed a regression whereby a fake offscreen selection element was incorrectly created for the editor root node #TINY-6555
    Fixed an issue where menus would incorrectly collapse in small containers #TINY-3321
    Fixed some minor memory leaks that prevented garbage collection for editor instances #TINY-6570
    Fixed resizing a `responsive` table not working when using the column resize handles #TINY-6601
    Fixed an issue where spaces were not preserved in pre-blocks when getting text content #TINY-6448
Version 5.5.1 (2020-10-01)
    Fixed pressing the down key near the end of a document incorrectly raising an exception #TINY-6471
    Fixed incorrect Typescript types for the `Tools` API #TINY-6475
Version 5.5.0 (2020-09-29)
    Added a TypeScript declaration file to the bundle output for TinyMCE core #TINY-3785
    Added new `table_column_resizing` setting to control how table columns are resized when using the resize bars #TINY-6001
    Added the ability to remove images on a failed upload using the `images_upload_handler` failure callback #TINY-6011
    Added `hasPlugin` function to the editor API to determine if a plugin exists or not #TINY-766
    Added new `ToggleToolbarDrawer` command and query state handler to allow the toolbar drawer to be programmatically toggled and the toggle state to be checked #TINY-6032
    Added the ability to use `colgroup` elements in tables #TINY-6050
    Added a new setting `table_use_colgroups` for toggling whether colgroups are used in new tables #TINY-6050
    Added the ability to delete and navigate HTML media elements without the `media` plugin #TINY-4211
    Added `fullscreen_native` setting to the `fullscreen` plugin to enable use of the entire monitor #TINY-6284
    Added table related oxide variables to the Style API for more granular control over table cell selection appearance #TINY-6311
    Added new `toolbar_persist` setting to control the visibility of the inline toolbar #TINY-4847
    Added new APIs to allow for programmatic control of the inline toolbar visibility #TINY-4847
    Added the `origin` property to the `ObjectResized` and `ObjectResizeStart` events, to specify which handle the resize was performed on #TINY-6242
    Added new StyleSheetLoader `unload` and `unloadAll` APIs to allow loaded stylesheets to be removed #TINY-3926
    Added the `LineHeight` query command and action to the editor #TINY-4843
    Added the `lineheight` toolbar and menu items, and added `lineheight` to the default format menu #TINY-4843
    Added a new `contextmenu_avoid_overlap` setting to allow context menus to avoid overlapping matched nodes #TINY-6036
    Added new listbox dialog UI component for rendering a dropdown that allows nested options #TINY-2236
    Added back the ability to use nested items in the `image_class_list`, `link_class_list`, `link_list`, `table_class_list`, `table_cell_class_list`, and `table_row_class_list` settings #TINY-2236
    Changed how CSS manipulates table cells when selecting multiple cells to achieve a semi-transparent selection #TINY-6311
    Changed the `target` property on fired events to use the native event target. The original target for an open shadow root can be obtained using `event.getComposedPath()` #TINY-6128
    Changed the editor to clean-up loaded CSS stylesheets when all editors using the stylesheet have been removed #TINY-3926
    Changed `imagetools` context menu icon for accessing the `image` dialog to use the `image` icon #TINY-4141
    Changed the `editor.insertContent()` and `editor.selection.setContent()` APIs to retain leading and trailing whitespace #TINY-5966
    Changed the `table` plugin `Column` menu to include the cut, copy and paste column menu items #TINY-6374
    Changed the default table styles in the content CSS files to better support the styling options available in the `table` dialog #TINY-6179
    Deprecated the `Env.experimentalShadowDom` flag #TINY-6128
    Fixed tables with no borders displaying with the default border styles in the `preview` dialog #TINY-6179
    Fixed loss of whitespace when inserting content after a non-breaking space #TINY-5966
    Fixed the `event.getComposedPath()` function throwing an exception for events fired from the editor #TINY-6128
    Fixed notifications not appearing when the editor is within a ShadowRoot #TINY-6354
    Fixed focus issues with inline dialogs when the editor is within a ShadowRoot #TINY-6360
    Fixed the `template` plugin previews missing some content styles #TINY-6115
    Fixed the `media` plugin not saving the alternative source url in some situations #TINY-4113
    Fixed an issue where column resizing using the resize bars was inconsistent between fixed and relative table widths #TINY-6001
    Fixed an issue where dragging and dropping within a table would select table cells #TINY-5950
    Fixed up and down keyboard navigation not working for inline `contenteditable="false"` elements #TINY-6226
    Fixed dialog not retrieving `close` icon from icon pack #TINY-6445
    Fixed the `unlink` toolbar button not working when selecting multiple links #TINY-4867
    Fixed the `link` dialog not showing the "Text to display" field in some valid cases #TINY-5205
    Fixed the `DOMUtils.split()` API incorrectly removing some content #TINY-6294
    Fixed pressing the escape key not focusing the editor when using multiple toolbars #TINY-6230
    Fixed the `dirty` flag not being correctly set during an `AddUndo` event #TINY-4707
    Fixed `editor.selection.setCursorLocation` incorrectly placing the cursor outside `pre` elements in some circumstances #TINY-4058
    Fixed an exception being thrown when pressing the enter key inside pre elements while `br_in_pre` setting is false #TINY-4058
Version 5.4.2 (2020-08-17)
    Fixed the editor not resizing when resizing the browser window in fullscreen mode #TINY-3511
    Fixed clicking on notifications causing inline editors to hide #TINY-6058
    Fixed an issue where link URLs could not be deleted or edited in the link dialog in some cases #TINY-4706
    Fixed a regression where setting the `anchor_top` or `anchor_bottom` options to `false` was not working #TINY-6256
    Fixed the `anchor` plugin not supporting the `allow_html_in_named_anchor` option #TINY-6236
    Fixed an exception thrown when removing inline formats that contained additional styles or classes #TINY-6288
    Fixed an exception thrown when positioning the context toolbar on Internet Explorer 11 in some edge cases #TINY-6271
    Fixed inline formats not removed when more than one `removeformat` format rule existed #TINY-6216
    Fixed an issue where spaces were sometimes removed when removing formating on nearby text #TINY-6251
    Fixed the list toolbar buttons not showing as active when a list is selected #TINY-6286
    Fixed an issue where the UI would sometimes not be shown or hidden when calling the show or hide API methods on the editor #TINY-6048
    Fixed the list type style not retained when copying list items #TINY-6289
    Fixed the Paste plugin converting tabs in plain text to a single space character. A `paste_tab_spaces` option has been included for setting the number of spaces used to replace a tab character #TINY-6237
Version 5.4.1 (2020-07-08)
    Fixed the Search and Replace plugin incorrectly including zero-width caret characters in search results #TINY-4599
    Fixed dragging and dropping unsupported files navigating the browser away from the editor #TINY-6027
    Fixed undo levels not created on browser handled drop or paste events #TINY-6027
    Fixed content in an iframe element parsing as DOM elements instead of text content #TINY-5943
    Fixed Oxide checklist styles not showing when printing #TINY-5139
    Fixed bug with `scope` attribute not being added to the cells of header rows #TINY-6206
Version 5.4.0 (2020-06-30)
    Added keyboard navigation support to menus and toolbars when the editor is in a ShadowRoot #TINY-6152
    Added the ability for menus to be clicked when the editor is in an open shadow root #TINY-6091
    Added the `Editor.ui.styleSheetLoader` API for loading stylesheets within the Document or ShadowRoot containing the editor UI #TINY-6089
    Added the `StyleSheetLoader` module to the public API #TINY-6100
    Added Oxide variables for styling the `select` element and headings in dialog content #TINY-6070
    Added icons for `table` column and row cut, copy, and paste toolbar buttons #TINY-6062
    Added all `table` menu items to the UI registry, so they can be used by name in other menus #TINY-4866
    Added new `mceTableApplyCellStyle` command to the `table` plugin #TINY-6004
    Added new `table` cut, copy, and paste column editor commands and menu items #TINY-6006
    Added font related Oxide variables for secondary buttons, allowing for custom styling #TINY-6061
    Added new `table_header_type` setting to control how table header rows are structured #TINY-6007
    Added new `table_sizing_mode` setting to replace the `table_responsive_width` setting, which has now been deprecated #TINY-6051
    Added new `mceTableSizingMode` command for changing the sizing mode of a table #TINY-6000
    Added new `mceTableRowType`, `mceTableColType`, and `mceTableCellType` commands and value queries #TINY-6150
    Changed `advlist` toolbar buttons to only show a dropdown list if there is more than one option #TINY-3194
    Changed `mceInsertTable` command and `insertTable` API method to take optional header rows and columns arguments #TINY-6012
    Changed stylesheet loading, so that UI skin stylesheets can load in a ShadowRoot if required #TINY-6089
    Changed the DOM location of menus so that they display correctly when the editor is in a ShadowRoot #TINY-6093
    Changed the table plugin to correctly detect all valid header row structures #TINY-6007
    Fixed tables with no defined width being converted to a `fixed` width table when modifying the table #TINY-6051
    Fixed the `autosave` `isEmpty` API incorrectly detecting non-empty content as empty #TINY-5953
    Fixed table `Paste row after` and `Paste row before` menu items not disabled when nothing was available to paste #TINY-6006
    Fixed a selection performance issue with large tables on Microsoft Internet Explorer and Edge #TINY-6057
    Fixed filters for screening commands from the undo stack to be case-insensitive #TINY-5946
    Fixed `fullscreen` plugin now removes all classes when the editor is closed #TINY-4048
    Fixed handling of mixed-case icon identifiers (names) for UI elements #TINY-3854
    Fixed leading and trailing spaces lost when using `editor.selection.getContent({ format: 'text' })` #TINY-5986
    Fixed an issue where changing the URL with the quicklink toolbar caused unexpected undo behavior #TINY-5952
    Fixed an issue where removing formatting within a table cell would cause Internet Explorer 11 to scroll to the end of the table #TINY-6049
    Fixed an issue where the `allow_html_data_urls` setting was not correctly applied #TINY-5951
    Fixed the `autolink` feature so that it no longer treats a string with multiple "@" characters as an email address #TINY-4773
    Fixed an issue where removing the editor would leave unexpected attributes on the target element #TINY-4001
    Fixed the `link` plugin now suggest `mailto:` when the text contains an '@' and no slashes (`/`) #TINY-5941
    Fixed the `valid_children` check of custom elements now allows a wider range of characters in names #TINY-5971
Version 5.3.2 (2020-06-10)
    Fixed a regression introduced in 5.3.0, where `images_dataimg_filter` was no-longer called #TINY-6086
Version 5.3.1 (2020-05-27)
    Fixed the image upload error alert also incorrectly closing the image dialog #TINY-6020
    Fixed editor content scrolling incorrectly on focus in Firefox by reverting default content CSS html and body heights added in 5.3.0 #TINY-6019
Version 5.3.0 (2020-05-21)
    Added html and body height styles to the default oxide content CSS #TINY-5978
    Added `uploadUri` and `blobInfo` to the data returned by `editor.uploadImages()` #TINY-4579
    Added a new function to the `BlobCache` API to lookup a blob based on the base64 data and mime type #TINY-5988
    Added the ability to search and replace within a selection #TINY-4549
    Added the ability to set the list start position for ordered lists and added new `lists` context menu item #TINY-3915
    Added `icon` as an optional config option to the toggle menu item API #TINY-3345
    Added `auto` mode for `toolbar_location` which positions the toolbar and menu bar at the bottom if there is no space at the top #TINY-3161
    Changed the default `toolbar_location` to `auto` #TINY-3161
    Changed toggle menu items and choice menu items to have a dedicated icon with the checkmark displayed on the far right side of the menu item #TINY-3345
    Changed the `link`, `image`, and `paste` plugins to use Promises to reduce the bundle size #TINY-4710
    Changed the default icons to be lazy loaded during initialization #TINY-4729
    Changed the parsing of content so base64 encoded urls are converted to blob urls #TINY-4727
    Changed context toolbars so they concatenate when more than one is suitable for the current selection #TINY-4495
    Changed inline style element formats (strong, b, em, i, u, strike) to convert to a span on format removal if a `style` or `class` attribute is present #TINY-4741
    Fixed the `selection.setContent()` API not running parser filters #TINY-4002
    Fixed formats incorrectly applied or removed when table cells were selected #TINY-4709
    Fixed the `quickimage` button not restricting the file types to images #TINY-4715
    Fixed search and replace ignoring text in nested contenteditable elements #TINY-5967
    Fixed resize handlers displaying in the wrong location sometimes for remote images #TINY-4732
    Fixed table picker breaking in Firefox on low zoom levels #TINY-4728
    Fixed issue with loading or pasting contents with large base64 encoded images on Safari #TINY-4715
    Fixed supplementary special characters being truncated when inserted into the editor. Patch contributed by mlitwin. #TINY-4791
    Fixed toolbar buttons not set to disabled when the editor is in readonly mode #TINY-4592
    Fixed the editor selection incorrectly changing when removing caret format containers #TINY-3438
    Fixed bug where title, width, and height would be set to empty string values when updating an image and removing those attributes using the image dialog #TINY-4786
    Fixed `ObjectResized` event firing when an object wasn't resized #TINY-4161
    Fixed `ObjectResized` and `ObjectResizeStart` events incorrectly fired when adding or removing table rows and columns #TINY-4829
    Fixed the placeholder not hiding when pasting content into the editor #TINY-4828
    Fixed an issue where the editor would fail to load if local storage was disabled #TINY-5935
    Fixed an issue where an uploaded image would reuse a cached image with a different mime type #TINY-5988
    Fixed bug where toolbars and dialogs would not show if the body element was replaced (e.g. with Turbolinks). Patch contributed by spohlenz #GH-5653
    Fixed an issue where multiple formats would be removed when removing a single format at the end of lines or on empty lines #TINY-1170
    Fixed zero-width spaces incorrectly included in the `wordcount` plugin character count #TINY-5991
    Fixed a regression introduced in 5.2.0 whereby the desktop `toolbar_mode` setting would incorrectly override the mobile default setting #TINY-5998
    Fixed an issue where deleting all content in a single cell table would delete the entire table #TINY-1044
Version 5.2.2 (2020-04-23)
    Fixed an issue where anchors could not be inserted on empty lines #TINY-2788
    Fixed text decorations (underline, strikethrough) not consistently inheriting the text color #TINY-4757
    Fixed `format` menu alignment buttons inconsistently applying to images #TINY-4057
    Fixed the floating toolbar drawer height collapsing when the editor is rendered in modal dialogs or floating containers #TINY-4837
    Fixed `media` embed content not processing safely in some cases #TINY-4857
Version 5.2.1 (2020-03-25)
    Fixed the "is decorative" checkbox in the image dialog clearing after certain dialog events #FOAM-11
    Fixed possible uncaught exception when a `style` attribute is removed using a content filter on `setContent` #TINY-4742
    Fixed the table selection not functioning correctly in Microsoft Edge 44 or higher #TINY-3862
    Fixed the table resize handles not functioning correctly in Microsoft Edge 44 or higher #TINY-4160
    Fixed the floating toolbar drawer disconnecting from the toolbar when adding content in inline mode #TINY-4725 #TINY-4765
    Fixed `readonly` mode not returning the appropriate boolean value #TINY-3948
    Fixed the `forced_root_block_attrs` setting not applying attributes to new blocks consistently #TINY-4564
    Fixed the editor incorrectly stealing focus during initialization in Microsoft Internet Explorer #TINY-4697
    Fixed dialogs stealing focus when opening an alert or confirm dialog using an `onAction` callback #TINY-4014
    Fixed inline dialogs incorrectly closing when clicking on an opened alert or confirm dialog #TINY-4012
    Fixed the context toolbar overlapping the menu bar and toolbar #TINY-4586
    Fixed notification and inline dialog positioning issues when using `toolbar_location: 'bottom'` #TINY-4586
    Fixed the `colorinput` popup appearing offscreen on mobile devices #TINY-4711
    Fixed special characters not being found when searching by "whole words only" #TINY-4522
    Fixed an issue where dragging images could cause them to be duplicated #TINY-4195
    Fixed context toolbars activating without the editor having focus #TINY-4754
    Fixed an issue where removing the background color of text did not always work #TINY-4770
    Fixed an issue where new rows and columns in a table did not retain the style of the previous row or column #TINY-4788
Version 5.2.0 (2020-02-13)
    Added the ability to apply formats to spaces #TINY-4200
    Added new `toolbar_location` setting to allow for positioning the menu and toolbar at the bottom of the editor #TINY-4210
    Added new `toolbar_groups` setting to allow a custom floating toolbar group to be added to the toolbar when using `floating` toolbar mode #TINY-4229
    Added new `link_default_protocol` setting to `link` and `autolink` plugin to allow a protocol to be used by default #TINY-3328
    Added new `placeholder` setting to allow a placeholder to be shown when the editor is empty #TINY-3917
    Added new `tinymce.dom.TextSeeker` API to allow searching text across different DOM nodes #TINY-4200
    Added a drop shadow below the toolbar while in sticky mode and introduced Oxide variables to customize it when creating a custom skin #TINY-4343
    Added `quickbars_image_toolbar` setting to allow for the image quickbar to be turned off #TINY-4398
    Added iframe and img `loading` attribute to the default schema. Patch contributed by ataylor32. #GH-5112
    Added new `getNodeFilters`/`getAttributeFilters` functions to the `editor.serializer` instance #TINY-4344
    Added new `a11y_advanced_options` setting to allow additional accessibility options to be added #FOAM-11
    Added new accessibility options and behaviours to the image dialog using `a11y_advanced_options` #FOAM-11
    Added the ability to use the window `PrismJS` instance for the `codesample` plugin instead of the bundled version to allow for styling custom languages #TINY-4504
    Added error message events that fire when a resource loading error occurs #TINY-4509
    Changed the default schema to disallow `onchange` for select elements #TINY-4614
    Changed default `toolbar_mode` value from false to `wrap`. The value false has been deprecated #TINY-4617
    Changed `toolbar_drawer` setting to `toolbar_mode`. `toolbar_drawer` has been deprecated #TINY-4416
    Changed iframe mode to set selection on content init if selection doesn't exist #TINY-4139
    Changed table related icons to align them with the visual style of the other icons #TINY-4341
    Changed and improved the visual appearance of the color input field #TINY-2917
    Changed fake caret container to use `forced_root_block` when possible #TINY-4190
    Changed the `requireLangPack` API to wait until the plugin has been loaded before loading the language pack #TINY-3716
    Changed the formatter so `style_formats` are registered before the initial content is loaded into the editor #TINY-4238
    Changed media plugin to use https protocol for media urls by default #TINY-4577
    Changed the parser to treat CDATA nodes as bogus HTML comments to match the HTML parsing spec. A new `preserve_cdata` setting has been added to preserve CDATA nodes if required #TINY-4625
    Fixed incorrect parsing of malformed/bogus HTML comments #TINY-4625
    Fixed `quickbars` selection toolbar appearing on non-editable elements #TINY-4359
    Fixed bug with alignment toolbar buttons sometimes not changing state correctly #TINY-4139
    Fixed the `codesample` toolbar button not toggling when selecting code samples other than HTML #TINY-4504
    Fixed content incorrectly scrolling to the top or bottom when pressing enter if when the content was already in view #TINY-4162
    Fixed `scrollIntoView` potentially hiding elements behind the toolbar #TINY-4162
    Fixed editor not respecting the `resize_img_proportional` setting due to legacy code #TINY-4236
    Fixed flickering floating toolbar drawer in inline mode #TINY-4210
    Fixed an issue where the template plugin dialog would be indefinitely blocked on a failed template load #TINY-2766
    Fixed the `mscontrolselect` event not being unbound on IE/Edge #TINY-4196
    Fixed Confirm dialog footer buttons so only the "Yes" button is highlighted #TINY-4310
    Fixed `file_picker_callback` functionality for Image, Link and Media plugins #TINY-4163
    Fixed issue where floating toolbar drawer sometimes would break if the editor is resized while the drawer is open #TINY-4439
    Fixed incorrect `external_plugins` loading error message #TINY-4503
    Fixed resize handler was not hidden for ARIA purposes. Patch contributed by Parent5446. #GH-5195
    Fixed an issue where content could be lost if a misspelled word was selected and spellchecking was disabled #TINY-3899
    Fixed validation errors in the CSS where certain properties had the wrong default value #TINY-4491
    Fixed an issue where forced root block attributes were not applied when removing a list #TINY-4272
    Fixed an issue where the element path isn't being cleared when there are no parents #TINY-4412
    Fixed an issue where width and height in svg icons containing `rect` elements were overridden by the CSS reset #TINY-4408
    Fixed an issue where uploading images with `images_reuse_filename` enabled and that included a query parameter would generate an invalid URL #TINY-4638
    Fixed the `closeButton` property not working when opening notifications #TINY-4674
    Fixed keyboard flicker when opening a context menu on mobile #TINY-4540
    Fixed issue where plus icon svg contained strokes #TINY-4681
Version 5.1.6 (2020-01-28)
    Fixed `readonly` mode not blocking all clicked links #TINY-4572
    Fixed legacy font sizes being calculated inconsistently for the `FontSize` query command value #TINY-4555
    Fixed changing a tables row from `Header` to `Body` incorrectly moving the row to the bottom of the table #TINY-4593
    Fixed the context menu not showing in certain cases with hybrid devices #TINY-4569
    Fixed the context menu opening in the wrong location when the target is the editor body #TINY-4568
    Fixed the `image` plugin not respecting the `automatic_uploads` setting when uploading local images #TINY-4287
    Fixed security issue related to parsing HTML comments and CDATA #TINY-4544
Version 5.1.5 (2019-12-19)
    Fixed the UI not working with hybrid devices that accept both touch and mouse events #TNY-4521
    Fixed the `charmap` dialog initially focusing the first tab of the dialog instead of the search input field #TINY-4342
    Fixed an exception being raised when inserting content if the caret was directly before or after a `contenteditable="false"` element #TINY-4528
    Fixed a bug with pasting image URLs when paste as text is enabled #TINY-4523
Version 5.1.4 (2019-12-11)
    Fixed dialog contents disappearing when clicking a checkbox for right-to-left languages #TINY-4518
    Fixed the `legacyoutput` plugin registering legacy formats after editior initialization, causing legacy content to be stripped on the initial load #TINY-4447
    Fixed search and replace not cycling through results when searching using special characters #TINY-4506
    Fixed the `visualchars` plugin converting HTML-like text to DOM elements in certain cases #TINY-4507
    Fixed an issue with the `paste` plugin not sanitizing content in some cases #TINY-4510
    Fixed HTML comments incorrectly being parsed in certain cases #TINY-4511
Version 5.1.3 (2019-12-04)
    Fixed sticky toolbar not undocking when fullscreen mode is activated #TINY-4390
    Fixed the "Current Window" target not applying when updating links using the link dialog #TINY-4063
    Fixed disabled menu items not highlighting when focused #TINY-4339
    Fixed touch events passing through dialog collection items to the content underneath on Android devices #TINY-4431
    Fixed keyboard navigation of the Help dialog's Keyboard Navigation tab #TINY-4391
    Fixed search and replace dialog disappearing when finding offscreen matches on iOS devices #TINY-4350
    Fixed performance issues where sticky toolbar was jumping while scrolling on slower browsers #TINY-4475
Version 5.1.2 (2019-11-19)
    Fixed desktop touch devices using `mobile` configuration overrides #TINY-4345
    Fixed unable to disable the new scrolling toolbar feature #TINY-4345
    Fixed touch events passing through any pop-up items to the content underneath on Android devices #TINY-4367
    Fixed the table selector handles throwing JavaScript exceptions for non-table selections #TINY-4338
    Fixed `cut` operations not removing selected content on Android devices when the `paste` plugin is enabled #TINY-4362
    Fixed inline toolbar not constrained to the window width by default #TINY-4314
    Fixed context toolbar split button chevrons pointing right when they should be pointing down #TINY-4257
    Fixed unable to access the dialog footer in tabbed dialogs on small screens #TINY-4360
    Fixed mobile table selectors were hard to select with touch by increasing the size #TINY-4366
    Fixed mobile table selectors moving when moving outside the editor #TINY-4366
    Fixed inline toolbars collapsing when using sliding toolbars #TINY-4389
    Fixed block textpatterns not treating NBSPs as spaces #TINY-4378
    Fixed backspace not merging blocks when the last element in the preceding block was a `contenteditable="false"` element #TINY-4235
    Fixed toolbar buttons that only contain text labels overlapping on mobile devices #TINY-4395
    Fixed quickbars quickimage picker not working on mobile #TINY-4377
    Fixed fullscreen not resizing in an iOS WKWebView component #TINY-4413
Version 5.1.1 (2019-10-28)
    Fixed font formats containing spaces being wrapped in `&quot;` entities instead of single quotes #TINY-4275
    Fixed alert and confirm dialogs losing focus when clicked #TINY-4248
    Fixed clicking outside a modal dialog focusing on the document body #TINY-4249
    Fixed the context toolbar not hiding when scrolled out of view #TINY-4265
Version 5.1.0 (2019-10-17)
    Added touch selector handles for table selections on touch devices #TINY-4097
    Added border width field to Table Cell dialog #TINY-4028
    Added touch event listener to media plugin to make embeds playable #TINY-4093
    Added oxide styling options to notifications and tweaked the default variables #TINY-4153
    Added additional padding to split button chevrons on touch devices, to make them easier to interact with #TINY-4223
    Added new platform detection functions to `Env` and deprecated older detection properties #TINY-4184
    Added `inputMode` config field to specify inputmode attribute of `input` dialog components #TINY-4062
    Added new `inputMode` property to relevant plugins/dialogs #TINY-4102
    Added new `toolbar_sticky` setting to allow the iframe menubar/toolbar to stick to the top of the window when scrolling #TINY-3982
    Changed default setting for `toolbar_drawer` to `floating` #TINY-3634
    Changed mobile phones to use the `silver` theme by default #TINY-3634
    Changed some editor settings to default to `false` on touch devices:
        - `menubar`(phones only) #TINY-4077
        - `table_grid` #TINY-4075
        - `resize` #TINY-4157
        - `object_resizing` #TINY-4157
    Changed toolbars and context toolbars to sidescroll on mobile #TINY-3894 #TINY-4107
    Changed context menus to render as horizontal menus on touch devices #TINY-4107
    Changed the editor to use the `VisualViewport` API of the browser where possible #TINY-4078
    Changed visualblocks toolbar button icon and renamed `paragraph` icon to `visualchars` #TINY-4074
    Changed Oxide default for `@toolbar-button-chevron-color` to follow toolbar button icon color #TINY-4153
    Changed the `urlinput` dialog component to use the `url` type attribute #TINY-4102
    Fixed Safari desktop visual viewport fires resize on fullscreen breaking the restore function #TINY-3976
    Fixed scroll issues on mobile devices #TINY-3976
    Fixed context toolbar unable to refresh position on iOS12 #TINY-4107
    Fixed ctrl+left click not opening links on readonly mode and the preview dialog #TINY-4138
    Fixed Slider UI component not firing `onChange` event on touch devices #TINY-4092
    Fixed notifications overlapping instead of stacking #TINY-3478
    Fixed inline dialogs positioning incorrectly when the page is scrolled #TINY-4018
    Fixed inline dialogs and menus not repositioning when resizing #TINY-3227
    Fixed inline toolbar incorrectly stretching to the full width when a width value was provided #TINY-4066
    Fixed menu chevrons color to follow the menu text color #TINY-4153
    Fixed table menu selection grid from staying black when using dark skins, now follows border color #TINY-4153
    Fixed Oxide using the wrong text color variable for menubar button focused state #TINY-4146
    Fixed the autoresize plugin not keeping the selection in view when resizing #TINY-4094
    Fixed textpattern plugin throwing exceptions when using `forced_root_block: false` #TINY-4172
    Fixed missing CSS fill styles for toolbar button icon active state #TINY-4147
    Fixed an issue where the editor selection could end up inside a short ended element (such as `br`) #TINY-3999
    Fixed browser selection being lost in inline mode when opening split dropdowns #TINY-4197
    Fixed backspace throwing an exception when using `forced_root_block: false` #TINY-4099
    Fixed floating toolbar drawer expanding outside the bounds of the editor #TINY-3941
    Fixed the autocompleter not activating immediately after a `br` or `contenteditable=false` element #TINY-4194
    Fixed an issue where the autocompleter would incorrectly close on IE 11 in certain edge cases #TINY-4205
Version 5.0.16 (2019-09-24)
    Added new `referrer_policy` setting to add the `referrerpolicy` attribute when loading scripts or stylesheets #TINY-3978
    Added a slight background color to dialog tab links when focused to aid keyboard navigation #TINY-3877
    Fixed media poster value not updating on change #TINY-4013
    Fixed openlink was not registered as a toolbar button #TINY-4024
    Fixed failing to initialize if a script tag was used inside a SVG #TINY-4087
    Fixed double top border showing on toolbar without menubar when toolbar_drawer is enabled #TINY-4118
    Fixed unable to drag inline dialogs to the bottom of the screen when scrolled #TINY-4154
    Fixed notifications appearing on top of the toolbar when scrolled in inline mode #TINY-4159
    Fixed notifications displaying incorrectly on IE 11 #TINY-4169
Version 5.0.15 (2019-09-02)
    Added a dark `content_css` skin to go with the dark UI skin #TINY-3743
    Changed the enabled state on toolbar buttons so they don't get the hover effect #TINY-3974
    Fixed missing CSS active state on toolbar buttons #TINY-3966
    Fixed `onChange` callback not firing for the colorinput dialog component #TINY-3968
    Fixed context toolbars not showing in fullscreen mode #TINY-4023
Version 5.0.14 (2019-08-19)
    Added an API to reload the autocompleter menu with additional fetch metadata #MENTIONS-17
    Fixed missing toolbar button border styling options #TINY-3965
    Fixed image upload progress notification closing before the upload is complete #TINY-3963
    Fixed inline dialogs not closing on escape when no dialog component is in focus #TINY-3936
    Fixed plugins not being filtered when defaulting to mobile on phones #TINY-3537
    Fixed toolbar more drawer showing the content behind it when transitioning between opened and closed states #TINY-3878
    Fixed focus not returning to the dialog after pressing the "Replace all" button in the search and replace dialog #TINY-3961
    Removed Oxide variable `@menubar-select-disabled-border-color` and replaced it with `@menubar-select-disabled-border` #TINY-3965
Version 5.0.13 (2019-08-06)
    Changed modal dialogs to prevent dragging by default and added new `draggable_modal` setting to restore dragging #TINY-3873
    Changed the nonbreaking plugin to insert nbsp characters wrapped in spans to aid in filtering. This can be disabled using the `nonbreaking_wrap` setting #TINY-3647
    Changed backspace behaviour in lists to outdent nested list items when the cursor is at the start of the list item #TINY-3651
    Fixed sidebar growing beyond editor bounds in IE 11 #TINY-3937
    Fixed issue with being unable to keyboard navigate disabled toolbar buttons #TINY-3350
    Fixed issues with backspace and delete in nested contenteditable true and false elements #TINY-3868
    Fixed issue with losing keyboard navigation in dialogs due to disabled buttons #TINY-3914
    Fixed `MouseEvent.mozPressure is deprecated` warning in Firefox #TINY-3919
    Fixed `default_link_target` not being respected when `target_list` is disabled #TINY-3757
    Fixed mobile plugin filter to only apply to the mobile theme, rather than all mobile platforms #TINY-3405
    Fixed focus switching to another editor during mode changes #TINY-3852
    Fixed an exception being thrown when clicking on an uninitialized inline editor #TINY-3925
    Fixed unable to keyboard navigate to dialog menu buttons #TINY-3933
    Fixed dialogs being able to be dragged outside the window viewport #TINY-3787
    Fixed inline dialogs appearing above modal dialogs #TINY-3932
Version 5.0.12 (2019-07-18)
    Added ability to utilize UI dialog panels inside other panels #TINY-3305
    Added help dialog tab explaining keyboard navigation of the editor #TINY-3603
    Changed the "Find and Replace" design to an inline dialog #TINY-3054
    Fixed issue where autolink spacebar event was not being fired on Edge #TINY-3891
    Fixed table selection missing the background color #TINY-3892
    Fixed removing shortcuts not working for function keys #TINY-3871
    Fixed non-descriptive UI component type names #TINY-3349
    Fixed UI registry components rendering as the wrong type when manually specifying a different type #TINY-3385
    Fixed an issue where dialog checkbox, input, selectbox, textarea and urlinput components couldn't be disabled #TINY-3708
    Fixed the context toolbar not using viable screen space in inline/distraction free mode #TINY-3717
    Fixed the context toolbar overlapping the toolbar in various conditions #TINY-3205
    Fixed IE11 edge case where items were being inserted into the wrong location #TINY-3884
Version 5.0.11 (2019-07-04)
    Fixed packaging errors caused by a rollup treeshaking bug (https://github.com/rollup/rollup/issues/2970) #TINY-3866
    Fixed the customeditor component not able to get data from the dialog api #TINY-3866
    Fixed collection component tooltips not being translated #TINY-3855
Version 5.0.10 (2019-07-02)
    Added support for all HTML color formats in `color_map` setting #TINY-3837
    Changed backspace key handling to outdent content in appropriate circumstances #TINY-3685
    Changed default palette for forecolor and backcolor to include some lighter colors suitable for highlights #TINY-2865
    Changed the search and replace plugin to cycle through results #TINY-3800
    Fixed inconsistent types causing some properties to be unable to be used in dialog components #TINY-3778
    Fixed an issue in the Oxide skin where dialog content like outlines and shadows were clipped because of overflow hidden #TINY-3566
    Fixed the search and replace plugin not resetting state when changing the search query #TINY-3800
    Fixed backspace in lists not creating an undo level #TINY-3814
    Fixed the editor to cancel loading in quirks mode where the UI is not supported #TINY-3391
    Fixed applying fonts not working when the name contained spaces and numbers #TINY-3801
    Fixed so that initial content is retained when initializing on list items #TINY-3796
    Fixed inefficient font name and font size current value lookup during rendering #TINY-3813
    Fixed mobile font copied into the wrong folder for the oxide-dark skin #TINY-3816
    Fixed an issue where resizing the width of tables would produce inaccurate results #TINY-3827
    Fixed a memory leak in the Silver theme #TINY-3797
    Fixed alert and confirm dialogs using incorrect markup causing inconsistent padding #TINY-3835
    Fixed an issue in the Table plugin with `table_responsive_width` not enforcing units when resizing #TINY-3790
    Fixed leading, trailing and sequential spaces being lost when pasting plain text #TINY-3726
    Fixed exception being thrown when creating relative URIs #TINY-3851
    Fixed focus is no longer set to the editor content during mode changes unless the editor already had focus #TINY-3852
Version 5.0.9 (2019-06-26)
    Fixed print plugin not working in Firefox #TINY-3834
Version 5.0.8 (2019-06-18)
    Added back support for multiple toolbars #TINY-2195
    Added support for .m4a files to the media plugin #TINY-3750
    Added new base_url and suffix editor init options #TINY-3681
    Fixed incorrect padding for select boxes with visible values #TINY-3780
    Fixed selection incorrectly changing when programmatically setting selection on contenteditable false elements #TINY-3766
    Fixed sidebar background being transparent #TINY-3727
    Fixed the build to remove duplicate iife wrappers #TINY-3689
    Fixed bogus autocompleter span appearing in content when the autocompleter menu is shown #TINY-3752
    Fixed toolbar font size select not working with legacyoutput plugin #TINY-2921
    Fixed the legacyoutput plugin incorrectly aligning images #TINY-3660
    Fixed remove color not working when using the legacyoutput plugin #TINY-3756
    Fixed the font size menu applying incorrect sizes when using the legacyoutput plugin #TINY-3773
    Fixed scrollIntoView not working when the parent window was out of view #TINY-3663
    Fixed the print plugin printing from the wrong window in IE11 #TINY-3762
    Fixed content CSS loaded over CORS not loading in the preview plugin with content_css_cors enabled #TINY-3769
    Fixed the link plugin missing the default "None" option for link list #TINY-3738
    Fixed small dot visible with menubar and toolbar disabled in inline mode #TINY-3623
    Fixed space key properly inserts a nbsp before/after block elements #TINY-3745
    Fixed native context menu not showing with images in IE11 #TINY-3392
    Fixed inconsistent browser context menu image selection #TINY-3789
Version 5.0.7 (2019-06-05)
    Added new toolbar button and menu item for inserting tables via dialog #TINY-3636
    Added new API for adding/removing/changing tabs in the Help dialog #TINY-3535
    Added highlighting of matched text in autocompleter items #TINY-3687
    Added the ability for autocompleters to work with matches that include spaces #TINY-3704
    Added new `imagetools_fetch_image` callback to allow custom implementations for cors loading of images #TINY-3658
    Added `'http'` and `https` options to `link_assume_external_targets` to prepend `http://` or `https://` prefixes when URL does not contain a protocol prefix. Patch contributed by francoisfreitag. #GH-4335
    Changed annotations navigation to work the same as inline boundaries #TINY-3396
    Changed tabpanel API by adding a `name` field and changing relevant methods to use it #TINY-3535
    Fixed text color not updating all color buttons when choosing a color #TINY-3602
    Fixed the autocompleter not working with fragmented text #TINY-3459
    Fixed the autosave plugin no longer overwrites window.onbeforeunload #TINY-3688
    Fixed infinite loop in the paste plugin when IE11 takes a long time to process paste events. Patch contributed by lRawd. #GH-4987
    Fixed image handle locations when using `fixed_toolbar_container`. Patch contributed by t00. #GH-4966
    Fixed the autoresize plugin not firing `ResizeEditor` events #TINY-3587
    Fixed editor in fullscreen mode not extending to the bottom of the screen #TINY-3701
    Fixed list removal when pressing backspace after the start of the list item #TINY-3697
    Fixed autocomplete not triggering from compositionend events #TINY-3711
    Fixed `file_picker_callback` could not set the caption field on the insert image dialog #TINY-3172
    Fixed the autocompleter menu showing up after a selection had been made #TINY-3718
    Fixed an exception being thrown when a file or number input has focus during initialization. Patch contributed by t00 #GH-2194
Version 5.0.6 (2019-05-22)
    Added `icons_url` editor settings to enable icon packs to be loaded from a custom url #TINY-3585
    Added `image_uploadtab` editor setting to control the visibility of the upload tab in the image dialog #TINY-3606
    Added new api endpoints to the wordcount plugin and improved character count logic #TINY-3578
    Changed plugin, language and icon loading errors to log in the console instead of a notification #TINY-3585
    Fixed the textpattern plugin not working with fragmented text #TINY-3089
    Fixed various toolbar drawer accessibility issues and added an animation #TINY-3554
    Fixed issues with selection and ui components when toggling readonly mode #TINY-3592
    Fixed so readonly mode works with inline editors #TINY-3592
    Fixed docked inline toolbar positioning when scrolled #TINY-3621
    Fixed initial value not being set on bespoke select in quickbars and toolbar drawer #TINY-3591
    Fixed so that nbsp entities aren't trimmed in white-space: pre-line elements #TINY-3642
    Fixed `mceInsertLink` command inserting spaces instead of url encoded characters #GH-4990
    Fixed text content floating on top of dialogs in IE11 #TINY-3640
Version 5.0.5 (2019-05-09)
    Added menu items to match the forecolor/backcolor toolbar buttons #TINY-2878
    Added default directionality based on the configured language #TINY-2621
    Added styles, icons and tests for rtl mode #TINY-2621
    Fixed autoresize not working with floating elements or when media elements finished loading #TINY-3545
    Fixed incorrect vertical caret positioning in IE 11 #TINY-3188
    Fixed submenu anchoring hiding overflowed content #TINY-3564
    Removed unused and hidden validation icons to avoid displaying phantom tooltips #TINY-2329
Version 5.0.4 (2019-04-23)
    Added back URL dialog functionality, which is now available via `editor.windowManager.openUrl()` #TINY-3382
    Added the missing throbber functionality when calling `editor.setProgressState(true)` #TINY-3453
    Added function to reset the editor content and undo/dirty state via `editor.resetContent()` #TINY-3435
    Added the ability to set menu buttons as active #TINY-3274
    Added `editor.mode` API, featuring a custom editor mode API #TINY-3406
    Added better styling to floating toolbar drawer #TINY-3479
    Added the new premium plugins to the Help dialog plugins tab #TINY-3496
    Added the linkchecker context menu items to the default configuration #TINY-3543
    Fixed image context menu items showing on placeholder images #TINY-3280
    Fixed dialog labels and text color contrast within notifications/alert banners to satisfy WCAG 4.5:1 contrast ratio for accessibility #TINY-3351
    Fixed selectbox and colorpicker items not being translated #TINY-3546
    Fixed toolbar drawer sliding mode to correctly focus the editor when tabbing via keyboard navigation #TINY-3533
    Fixed positioning of the styleselect menu in iOS while using the mobile theme #TINY-3505
    Fixed the menubutton `onSetup` callback to be correctly executed when rendering the menu buttons #TINY-3547
    Fixed `default_link_target` setting to be correctly utilized when creating a link #TINY-3508
    Fixed colorpicker floating marginally outside its container #TINY-3026
    Fixed disabled menu items displaying as active when hovered #TINY-3027
    Removed redundant mobile wrapper #TINY-3480
Version 5.0.3 (2019-03-19)
    Changed empty nested-menu items within the style formats menu to be disabled or hidden if the value of `style_formats_autohide` is `true` #TINY-3310
    Changed the entire phrase 'Powered by Tiny' in the status bar to be a link instead of just the word 'Tiny' #TINY-3366
    Changed `formatselect`, `styleselect` and `align` menus to use the `mceToggleFormat` command internally #TINY-3428
    Fixed toolbar keyboard navigation to work as expected when `toolbar_drawer` is configured #TINY-3432
    Fixed text direction buttons to display the correct pressed state in selections that have no explicit `dir` property #TINY-3138
    Fixed the mobile editor to clean up properly when removed #TINY-3445
    Fixed quickbar toolbars to add an empty box to the screen when it is set to `false` #TINY-3439
    Fixed an issue where pressing the **Delete/Backspace** key at the edge of tables was creating incorrect selections #TINY-3371
    Fixed an issue where dialog collection items (emoticon and special character dialogs) couldn't be selected with touch devices #TINY-3444
    Fixed a type error introduced in TinyMCE version 5.0.2 when calling `editor.getContent()` with nested bookmarks #TINY-3400
    Fixed an issue that prevented default icons from being overridden #TINY-3449
    Fixed an issue where **Home/End** keys wouldn't move the caret correctly before or after `contenteditable=false` inline elements #TINY-2995
    Fixed styles to be preserved in IE 11 when editing via the `fullpage` plugin #TINY-3464
    Fixed the `link` plugin context toolbar missing the open link button #TINY-3461
    Fixed inconsistent dialog component spacing #TINY-3436
Version 5.0.2 (2019-03-05)
    Added presentation and document presets to `htmlpanel` dialog component #TINY-2694
    Added missing fixed_toolbar_container setting has been reimplemented in the Silver theme #TINY-2712
    Added a new toolbar setting `toolbar_drawer` that moves toolbar groups which overflow the editor width into either a `sliding` or `floating` toolbar section #TINY-2874
    Updated the build process to include package lock files in the dev distribution archive #TINY-2870
    Fixed inline dialogs did not have aria attributes #TINY-2694
    Fixed default icons are now available in the UI registry, allowing use outside of toolbar buttons #TINY-3307
    Fixed a memory leak related to select toolbar items #TINY-2874
    Fixed a memory leak due to format changed listeners that were never unbound #TINY-3191
    Fixed an issue where content may have been lost when using permanent bookmarks #TINY-3400
    Fixed the quicklink toolbar button not rendering in the quickbars plugin #TINY-3125
    Fixed an issue where menus were generating invalid HTML in some cases #TINY-3323
    Fixed an issue that could cause the mobile theme to show a blank white screen when the editor was inside an `overflow:hidden` element #TINY-3407
    Fixed mobile theme using a transparent background and not taking up the full width on iOS #TINY-3414
    Fixed the template plugin dialog missing the description field #TINY-3337
    Fixed input dialog components using an invalid default type attribute #TINY-3424
    Fixed an issue where backspace/delete keys after/before pagebreak elements wouldn't move the caret #TINY-3097
    Fixed an issue in the table plugin where menu items and toolbar buttons weren't showing correctly based on the selection #TINY-3423
    Fixed inconsistent button focus styles in Firefox #TINY-3377
    Fixed the resize icon floating left when all status bar elements were disabled #TINY-3340
    Fixed the resize handle to not show in fullscreen mode #TINY-3404
Version 5.0.1 (2019-02-21)
    Removed paste as text notification banner and paste_plaintext_inform setting #POW-102
    Fixed an issue where adding links to images would replace the image with text #TINY-3356
    Fixed an issue where the inline editor could use fractional pixels for positioning #TINY-3202
    Fixed an issue where uploading non-image files in the Image Plugin upload tab threw an error. #TINY-3244
    Added H1-H6 toggle button registration to the silver theme #TINY-3070
    Fixed an issue in the media plugin that was causing the source url and height/width to be lost in certain circumstances #TINY-2858
    Fixed an issue with the Context Toolbar not being removed when clicking outside of the editor #TINY-2804
    Fixed an issue where clicking 'Remove link' wouldn't remove the link in certain circumstances #TINY-3199
    Added code sample toolbar button will now toggle on when the cursor is in a code section #TINY-3040
    Fixed an issue where the media plugin would fail when parsing dialog data #TINY-3218
    Fixed an issue where retrieving the selected content as text didn't create newlines #TINY-3197
    Fixed incorrect keyboard shortcuts in the Help dialog for Windows #TINY-3292
    Fixed an issue where JSON serialization could produce invalid JSON #TINY-3281
    Fixed production CSS including references to source maps #TINY-3920
    Fixed development CSS was not included in the development zip #TINY-3920
    Fixed the autocompleter matches predicate not matching on the start of words by default #TINY-3306
    Added new settings to the emoticons plugin to allow additional emoticons to be added #TINY-3088
    Fixed an issue where the page could be scrolled with modal dialogs open #TINY-2252
    Fixed an issue where autocomplete menus would show an icon margin when no items had icons #TINY-3329
    Fixed an issue in the quickbars plugin where images incorrectly showed the text selection toolbar #TINY-3338
    Fixed an issue that caused the inline editor to fail to render when the target element already had focus #TINY-3353
Version 5.0.0 (2019-02-04)
    Full documentation for the version 5 features and changes is available at https://www.tiny.cloud/docs/release-notes/

    Changes since RC2:
    Fixed an issue where tab panel heights weren't sizing properly on smaller screens and weren't updating on resize #TINY-3242
    Added links and registered names with * to denote premium plugins in Plugins tab of Help dialog #TINY-3223
    Changed Tiny 5 mobile skin to look more uniform with desktop #TINY-2650
    Fixed image tools not having any padding between the label and slider #TINY-3220
    Blacklisted table, th and td as inline editor target #TINY-717
    Fixed context toolbar toggle buttons not showing the correct state #TINY-3022
    Fixed missing separators in the spellchecker context menu between the suggestions and actions #TINY-3217
    Fixed notification icon positioning in alert banners #TINY-2196
    Fixed a typo in the word count plugin name #TINY-3062
    Fixed charmap and emoticons dialogs not having a primary button #TINY-3233
    Fixed an issue where resizing wouldn't work correctly depending on the box-sizing model #TINY-3278
Version 5.0.0-rc-2 (2019-01-22)
    Fixed the link dialog such that it will now retain class attributes when updating links #TINY-2825
    Added screen reader accessibility for sidebar and statusbar #TINY-2699
    Updated Emoticons and Charmap dialogs to be screen reader accessible #TINY-2693
    Fixed "Find and replace" not showing in the "Edit" menu by default #TINY-3061
    Updated the textpattern plugin to properly support nested patterns and to allow running a command with a value for a pattern with a start and an end #TINY-2991
    Removed unnecessary 'flex' and unused 'colspan' properties from the new dialog APIs #TINY-2973
    Changed checkboxes to use a boolean for its state, instead of a string #TINY-2848
    Fixed dropdown buttons missing the 'type' attribute, which could cause forms to be incorrectly submitted #TINY-2826
    Fixed emoticon and charmap search not returning expected results in certain cases #TINY-3084
    Changed formatting menus so they are registered and made the align toolbar button use an icon instead of text #TINY-2880
    Fixed blank rel_list values throwing an exception in the link plugin #TINY-3149
Version 5.0.0-rc-1 (2019-01-08)
    Updated the font select dropdown logic to try to detect the system font stack and show "System Font" as the font name #TINY-2710
    Fixed readonly mode not fully disabling editing content #TINY-2287
    Updated the autocompleter to only show when it has matched items #TINY-2350
    Added editor settings functionality to specify title attributes for toolbar groups #TINY-2690
    Added icons instead of button text to improve Search and Replace dialog footer appearance #TINY-2654
    Added `tox-dialog__table` instead of `mce-table-striped` class to enhance Help dialog appearance #TINY-2360
    Added title attribute to iframes so, screen readers can announce iframe labels #TINY-2692
    Updated SizeInput labels to "Height" and "Width" instead of Dimensions #TINY-2833
    Fixed accessibility issues with the font select, font size, style select and format select toolbar dropdowns #TINY-2713
    Fixed accessibility issues with split dropdowns #TINY-2697
    Added a wordcount menu item, that defaults to appearing in the tools menu #TINY-2877
    Fixed the legacyoutput plugin to be compatible with TinyMCE 5.0 #TINY-2301
    Updated the build process to minify and generate ASCII only output for the emoticons database #TINY-2744
    Fixed icons not showing correctly in the autocompleter popup #TINY-3029
    Fixed an issue where preview wouldn't show anything in Edge under certain circumstances #TINY-3035
    Fixed the height being incorrectly calculated for the autoresize plugin #TINY-2807
Version 5.0.0-beta-1 (2018-11-30)
    Changed the name of the "inlite" plugin to "quickbars" #TINY-2831
    Fixed an inline mode issue where the save plugin upon saving can cause content loss #TINY-2659
    Changed the background color icon to highlight background icon #TINY-2258
    Added a new `addNestedMenuItem()` UI registry function and changed all nested menu items to use the new registry functions #TINY-2230
    Changed Help dialog to be accessible to screen readers #TINY-2687
    Changed the color swatch to save selected custom colors to local storage for use across sessions #TINY-2722
    Added title attribute to color swatch colors #TINY-2669
    Added anchorbar component to anchor inline toolbar dialogs to instead of the toolbar #TINY-2040
    Added support for toolbar<n> and toolbar array config options to be squashed into a single toolbar and not create multiple toolbars #TINY-2195
    Added error handling for when forced_root_block config option is set to true #TINY-2261
    Added functionality for the removed_menuitems config option #TINY-2184
    Fixed an issue in IE 11 where calling selection.getContent() would return an empty string when the editor didn't have focus #TINY-2325
    Added the ability to use a string to reference menu items in menu buttons and submenu items #TINY-2253
    Removed compat3x plugin #TINY-2815
    Changed `WindowManager` API - methods `getParams`, `setParams` and `getWindows`, and the legacy `windows` property, have been removed. `alert` and `confirm` dialogs are no longer tracked in the window list. #TINY-2603
Version 5.0.0-preview-4 (2018-11-12)
    Fixed distraction free plugin #AP-470
    Removed the tox-custom-editor class that was added to the wrapping element of codemirror #TINY-2211
    Fixed contents of the input field being selected on focus instead of just recieving an outline highlight #AP-464
    Added width and height placeholder text to image and media dialog dimensions input #AP-296
    Fixed styling issues with dialogs and menus in IE 11 #AP-456
    Fixed custom style format control not honoring custom formats #AP-393
    Fixed context menu not appearing when clicking an image with a caption #AP-382
    Fixed directionality of UI when using an RTL language #AP-423
    Fixed page responsiveness with multiple inline editors #AP-430
    Added the ability to keyboard navigate through menus, toolbars, sidebar and the status bar sequentially #AP-381
    Fixed empty toolbar groups appearing through invalid configuration of the `toolbar` property #AP-450
    Fixed text not being retained when updating links through the link dialog #AP-293
    Added translation capability back to the editor's UI #AP-282
    Fixed edit image context menu, context toolbar and toolbar items being incorrectly enabled when selecting invalid images #AP-323
    Fixed emoji type ahead being shown when typing URLs #AP-366
    Fixed toolbar configuration properties incorrectly expecting string arrays instead of strings #AP-342
    Changed the editor resize handle so that it should be disabled when the autoresize plugin is turned on #AP-424
    Fixed the block formatting toolbar item not showing a "Formatting" title when there is no selection #AP-321
    Fixed clicking disabled toolbar buttons hiding the toolbar in inline mode #AP-380
    Fixed `EditorResize` event not being fired upon editor resize #AP-327
    Fixed tables losing styles when updating through the dialog #AP-368
    Fixed context toolbar positioning to be more consistent near the edges of the editor #AP-318
    Added `label` component type for dialogs to group components under a label
    Fixed table of contents plugin now works with v5 toolbar APIs correctly #AP-347
    Fixed the `link_context_toolbar` configuration not disabling the context toolbar #AP-458
    Fixed the link context toolbar showing incorrect relative links #AP-435
    Fixed the alignment of the icon in alert banner dialog components #TINY-2220
    Changed UI text for microcopy improvements #TINY-2281
    Fixed the visual blocks and visual char menu options not displaying their toggled state #TINY-2238
    Fixed the editor not displaying as fullscreen when toggled #TINY-2237
Version 5.0.0-preview-3 (2018-10-18)
    Changed editor layout to use modern CSS properties over manually calculating dimensions #AP-324
    Changed `autoresize_min_height` and `autoresize_max_height` configurations to `min_height` and `max_height` #AP-324
    Fixed bugs with editor width jumping when resizing and the iframe not resizing to smaller than 150px in height #AP-324
    Fixed mobile theme bug that prevented the editor from loading #AP-404
    Fixed long toolbar groups extending outside of the editor instead of wrapping
    Changed `Whole word` label in Search and Replace dialog to `Find whole words only` #AP-387
    Fixed dialog titles so they are now proper case #AP-384
    Fixed color picker default to be #000000 instead of #ff00ff #AP-216
    Fixed "match case" option on the Find and Replace dialog is no longer selected by default #AP-298
    Fixed vertical alignment of toolbar icons #DES-134
    Fixed toolbar icons not appearing on IE11 #DES-133
Version 5.0.0-preview-2 (2018-10-10)
    Changed configuration of color options has been simplified to `color_map`, `color_cols`, and `custom_colors` #AP-328
    Added swatch is now shown for colorinput fields, instead of the colorpicker directly #AP-328
    Removed `colorpicker` plugin, it is now in the theme #AP-328
    Removed `textcolor` plugin, it is now in the theme #AP-328
    Fixed styleselect not updating the displayed item as the cursor moved #AP-388
    Changed `height` configuration to apply to the editor frame (including menubar, toolbar, status bar) instead of the content area #AP-324
    Added fontformats and fontsizes menu items #AP-390
    Fixed preview iframe not expanding to the dialog size #AP-252
    Fixed 'meta' shortcuts not translated into platform-specific text #AP-270
    Fixed tabbed dialogs (Charmap and Emoticons) shrinking when no search results returned
    Fixed a bug where alert banner icons were not retrieved from icon pack. #AP-330
    Fixed component styles to flex so they fill large dialogs. #AP-252
    Fixed editor flashing unstyled during load (still in progress). #AP-349
Version 5.0.0-preview-1 (2018-10-01)
    Developer preview 1
    Initial list of features and changes is available at https://tiny.cloud/docs-preview/release-notes/new-features/
Version 4.9.3 (2019-01-31)
    Added a visualchars_default_state setting to the Visualchars Plugin. Patch contributed by mat3e.
    Fixed a bug where scrolling on a page with more than one editor would cause a ResizeWindow event to fire. #TINY-3247
    Fixed a bug where if a plugin threw an error during initialisation the whole editor would fail to load. #TINY-3243
    Fixed a bug where getContent would include bogus elements when valid_elements setting was set up in a specific way. #TINY-3213
    Fixed a bug where only a few function key names could be used when creating keyboard shortcuts. #TINY-3146
    Fixed a bug where it wasn't possible to enter spaces into an editor after pressing shift+enter. #TINY-3099
    Fixed a bug where no caret would be rendered after backspacing to a contenteditable false element. #TINY-2998
    Fixed a bug where deletion to/from indented lists would leave list fragments in the editor. #TINY-2981
Version 4.9.2 (2018-12-17)
    Fixed a bug with pressing the space key on IE 11 would result in nbsp characters being inserted between words at the end of a block. #TINY-2996
    Fixed a bug where character composition using quote and space on US International keyboards would produce a space instead of a quote. #TINY-2999
    Fixed a bug where remove format wouldn't remove the inner most inline element in some situations. #TINY-2982
    Fixed a bug where outdenting an list item would affect attributes on other list items within the same list. #TINY-2971
    Fixed a bug where the DomParser filters wouldn't be applied for elements created when parsing invalid html. #TINY-2978
    Fixed a bug where setProgressState wouldn't automatically close floating ui elements like menus. #TINY-2896
    Fixed a bug where it wasn't possible to navigate out of a figcaption element using the arrow keys. #TINY-2894
    Fixed a bug where enter key before an image inside a link would remove the image. #TINY-2780
Version 4.9.1 (2018-12-04)
    Added functionality to insert html to the replacement feature of the Textpattern Plugin. #TINY-2839
    Fixed a bug where `editor.selection.getContent({format: 'text'})` didn't work as expected in IE11 on an unfocused editor. #TINY-2862
    Fixed a bug in the Textpattern Plugin where the editor would get an incorrect selection after inserting a text pattern on Safari. #TINY-2838
    Fixed a bug where the space bar didn't work correctly in editors with the forced_root_block setting set to false. #TINY-2816
Version 4.9.0 (2018-11-27)
    Added a replace feature to the Textpattern Plugin. #TINY-1908
    Added functionality to the Lists Plugin that improves the indentation logic. #TINY-1790
    Fixed a bug where it wasn't possible to delete/backspace when the caret was between a contentEditable=false element and a BR. #TINY-2372
    Fixed a bug where copying table cells without a text selection would fail to copy anything. #TINY-1789
    Implemented missing `autosave_restore_when_empty` functionality in the Autosave Plugin. Patch contributed by gzzo. #GH-4447
    Reduced insertion of unnecessary nonbreaking spaces in the editor. #TINY-1879
Version 4.8.5 (2018-10-30)
    Added a content_css_cors setting to the editor that adds the crossorigin="anonymous" attribute to link tags added by the StyleSheetLoader. #TINY-1909
    Fixed a bug where trying to remove formatting with a collapsed selection range would throw an exception. #GH-4636
    Fixed a bug in the image plugin that caused updating figures to split contenteditable elements. #GH-4563
    Fixed a bug that was causing incorrect viewport calculations for fixed position UI elements. #TINY-1897
    Fixed a bug where inline formatting would cause the delete key to do nothing. #TINY-1900
Version 4.8.4 (2018-10-23)
    Added support for the HTML5 `main` element. #TINY-1877
    Changed the keyboard shortcut to move focus to contextual toolbars to Ctrl+F9. #TINY-1812
    Fixed a bug where content css could not be loaded from another domain. #TINY-1891
    Fixed a bug on FireFox where the cursor would get stuck between two contenteditable false inline elements located inside of the same block element divided by a BR. #TINY-1878
    Fixed a bug with the insertContent method where nonbreaking spaces would be inserted incorrectly. #TINY-1868
    Fixed a bug where the toolbar of the inline editor would not be visible in some scenarios. #TINY-1862
    Fixed a bug where removing the editor while more than one notification was open would throw an error. #TINY-1845
    Fixed a bug where the menubutton would be rendered on top of the menu if the viewport didn't have enough height. #TINY-1678
    Fixed a bug with the annotations api where annotating collapsed selections caused problems. #TBS-2449
    Fixed a bug where wbr elements were being transformed into whitespace when using the Paste Plugin's paste as text setting. #GH-4638
    Fixed a bug where the Search and Replace didn't replace spaces correctly. #GH-4632
    Fixed a bug with sublist items not persisting selection. #GH-4628
    Fixed a bug with mceInsertRawHTML command not working as expected. #GH-4625
Version 4.8.3 (2018-09-13)
    Fixed a bug where the Wordcount Plugin didn't correctly count words within tables on IE11. #TINY-1770
    Fixed a bug where it wasn't possible to move the caret out of a table on IE11 and Firefox. #TINY-1682
    Fixed a bug where merging empty blocks didn't work as expected, sometimes causing content to be deleted. #TINY-1781
    Fixed a bug where the Textcolor Plugin didn't show the correct current color. #TINY-1810
    Fixed a bug where clear formatting with a collapsed selection would sometimes clear formatting from more content than expected. #TINY-1813 #TINY-1821
    Fixed a bug with the Table Plugin where it wasn't possible to keyboard navigate to the caption. #TINY-1818
Version 4.8.2 (2018-08-09)
    Moved annotator from "experimental" to "annotator" object on editor. #TBS-2398
    Improved the multiclick normalization across browsers. #TINY-1788
    Fixed a bug where running getSelectedBlocks with a collapsed selection between block elements would produce incorrect results. #TINY-1787
    Fixed a bug where the ScriptLoaders loadScript method would not work as expected in FireFox when loaded on the same page as a ShadowDOM polyfill. #TINY-1786
    Removed reference to ShadowDOM event.path as Blink based browsers now support event.composedPath. #TINY-1785
    Fixed a bug where a reference to localStorage would throw an "access denied" error in IE11 with strict security settings. #TINY-1782
    Fixed a bug where pasting using the toolbar button on an inline editor in IE11 would cause a looping behaviour. #TINY-1768
Version 4.8.1 (2018-07-26)
    Fixed a bug where the content of inline editors was being cleaned on every call of `editor.save()`. #TINY-1783
    Fixed a bug where the arrow of the Inlite Theme toolbar was being rendered incorrectly in RTL mode. #TINY-1776
    Fixed a bug with the Paste Plugin where pasting after inline contenteditable false elements moved the caret to the end of the line. #TINY-1758
Version 4.8.0 (2018-06-27)
    Added new "experimental" object in editor, with initial Annotator API. #TBS-2374
    Fixed a bug where deleting paragraphs inside of table cells would delete the whole table cell. #TINY-1759
    Fixed a bug in the Table Plugin where removing row height set on the row properties dialog did not update the table. #TINY-1730
    Fixed a bug with the font select toolbar item didn't update correctly. #TINY-1683
    Fixed a bug where all bogus elements would not be deleted when removing an inline editor. #TINY-1669
Version 4.7.13 (2018-05-16)
    Fixed a bug where Edge 17 wouldn't be able to select images or tables. #TINY-1679
    Fixed issue where whitespace wasn't preserved when the editor was initialized on pre elements. #TINY-1649
    Fixed a bug with the fontselect dropdowns throwing an error if the editor was hidden in Firefox. #TINY-1664
    Fixed a bug where it wasn't possible to merge table cells on IE 11. #TINY-1671
    Fixed a bug where textcolor wasn't applying properly on IE 11 in some situations. #TINY-1663
    Fixed a bug where the justifyfull command state wasn't working correctly. #TINY-1677
    Fixed a bug where the styles wasn't updated correctly when resizing some tables. #TINY-1668
    Added missing code menu item from the default menu config. #TINY-1648
    Added new align button for combining the separate align buttons into a menu button. #TINY-1652
Version 4.7.12 (2018-05-03)
    Added an option to filter out image svg data urls.
    Added support for html5 details and summary elements.
    Changed so the mce-abs-layout-item css rule targets html instead of body. Patch contributed by nazar-pc.
    Fixed a bug where the "read" step on the mobile theme was still present on android mobile browsers.
    Fixed a bug where all images in the editor document would reload on any editor change.
    Fixed a bug with the Table Plugin where ObjectResized event wasn't being triggered on column resize.
    Fixed so the selection is set to the first suitable caret position after editor.setContent called.
    Fixed so links with xlink:href attributes are filtered correctly to prevent XSS.
    Fixed a bug on IE11 where pasting content into an inline editor initialized on a heading element would create new editable elements.
    Fixed a bug where readonly mode would not work as expected when the editor contained contentEditable=true elements.
    Fixed a bug where the Link Plugin would throw an error when used together with the webcomponents polyfill. Patch contributed by 4esnog.
    Fixed a bug where the "Powered by TinyMCE" branding link would break on XHTML pages. Patch contributed by tistre.
    Fixed a bug where the same id would be used in the blobcache for all pasted images. Patch contributed by thorn0.
Version 4.7.11 (2018-04-11)
    Added a new imagetools_credentials_hosts option to the Imagetools Plugin.
    Fixed a bug where toggling a list containing empty LIs would throw an error. Patch contributed by bradleyke.
    Fixed a bug where applying block styles to a text with the caret at the end of the paragraph would select all text in the paragraph.
    Fixed a bug where toggling on the Spellchecker Plugin would trigger isDirty on the editor.
    Fixed a bug where it was possible to enter content into selection bookmark spans.
    Fixed a bug where if a non paragraph block was configured in forced_root_block the editor.getContent method would return incorrect values with an empty editor.
    Fixed a bug where dropdown menu panels stayed open and fixed in position when dragging dialog windows.
    Fixed a bug where it wasn't possible to extend table cells with the space button in Safari.
    Fixed a bug where the setupeditor event would thrown an error when using the Compat3x Plugin.
    Fixed a bug where an error was thrown in FontInfo when called on a detached element.
Version 4.7.10 (2018-04-03)
    Removed the "read" step from the mobile theme.
    Added normalization of triple clicks across browsers in the editor.
    Added a `hasFocus` method to the editor that checks if the editor has focus.
    Added correct icon to the Nonbreaking Plugin menu item.
    Fixed so the `getContent`/`setContent` methods work even if the editor is not initialized.
    Fixed a bug with the Media Plugin where query strings were being stripped from youtube links.
    Fixed a bug where image styles were changed/removed when opening and closing the Image Plugin dialog.
    Fixed a bug in the Table Plugin where some table cell styles were not correctly added to the content html.
    Fixed a bug in the Spellchecker Plugin where it wasn't possible to change the spellchecker language.
    Fixed so the the unlink action in the Link Plugin has a menu item and can be added to the contextmenu.
    Fixed a bug where it wasn't possible to keyboard navigate to the start of an inline element on a new line within the same block element.
    Fixed a bug with the Text Color Plugin where if used with an inline editor located at the bottom of the screen the colorpicker could appear off screen.
    Fixed a bug with the UndoManager where undo levels were being added for nbzwsp characters.
    Fixed a bug with the Table Plugin where the caret would sometimes be lost when keyboard navigating up through a table.
    Fixed a bug where FontInfo.getFontFamily would throw an error when called on a removed editor.
    Fixed a bug in Firefox where undo levels were not being added correctly for some specific operations.
    Fixed a bug where initializing an inline editor inside of a table would make the whole table resizeable.
    Fixed a bug where the fake cursor that appears next to tables on Firefox was positioned incorrectly when switching to fullscreen.
    Fixed a bug where zwsp's weren't trimmed from the output from `editor.getContent({ format: 'text' })`.
    Fixed a bug where the fontsizeselect/fontselect toolbar items showed the body info rather than the first possible caret position info on init.
    Fixed a bug where it wasn't possible to select all content if the editor only contained an inline boundary element.
    Fixed a bug where `content_css` urls with query strings wasn't working.
    Fixed a bug in the Table Plugin where some table row styles were removed when changing other styles in the row properties dialog.
Version 4.7.9 (2018-02-27)
    Fixed a bug where the editor target element didn't get the correct style when removing the editor.
Version 4.7.8 (2018-02-26)
    Fixed an issue with the Help Plugin where the menuitem name wasn't lowercase.
    Fixed an issue on MacOS where text and bold text did not have the same line-height in the autocomplete dropdown in the Link Plugin dialog.
    Fixed a bug where the "paste as text" option in the Paste Plugin didn't work.
    Fixed a bug where dialog list boxes didn't get positioned correctly in documents with scroll.
    Fixed a bug where the Inlite Theme didn't use the Table Plugin api to insert correct tables.
    Fixed a bug where the Inlite Theme panel didn't hide on blur in a correct way.
    Fixed a bug where placing the cursor before a table in Firefox would scroll to the bottom of the table.
    Fixed a bug where selecting partial text in table cells with rowspans and deleting would produce faulty tables.
    Fixed a bug where the Preview Plugin didn't work on Safari due to sandbox security.
    Fixed a bug where table cell selection using the keyboard threw an error.
    Fixed so the font size and font family doesn't toggle the text but only sets the selected format on the selected text.
    Fixed so the built-in spellchecking on Chrome and Safari creates an undo level when replacing words.
Version 4.7.7 (2018-02-19)
    Added a border style selector to the advanced tab of the Image Plugin.
    Added better controls for default table inserted by the Table Plugin.
    Added new `table_responsive_width` option to the Table Plugin that controls whether to use pixel or percentage widths.
    Fixed a bug where the Link Plugin text didn't update when a URL was pasted using the context menu.
    Fixed a bug with the Spellchecker Plugin where using "Add to dictionary" in the context menu threw an error.
    Fixed a bug in the Media Plugin where the preview node for iframes got default width and height attributes that interfered with width/height styles.
    Fixed a bug where backslashes were being added to some font family names in Firefox in the fontselect toolbar item.
    Fixed a bug where errors would be thrown when trying to remove an editor that had not yet been fully initialized.
    Fixed a bug where the Imagetools Plugin didn't update the images atomically.
    Fixed a bug where the Fullscreen Plugin was throwing errors when being used on an inline editor.
    Fixed a bug where drop down menus weren't positioned correctly in inline editors on scroll.
    Fixed a bug with a semicolon missing at the end of the bundled javascript files.
    Fixed a bug in the Table Plugin with cursor navigation inside of tables where the cursor would sometimes jump into an incorrect table cells.
    Fixed a bug where indenting a table that is a list item using the "Increase indent" button would create a nested table.
    Fixed a bug where text nodes containing only whitespace were being wrapped by paragraph elements.
    Fixed a bug where whitespace was being inserted after br tags inside of paragraph tags.
    Fixed a bug where converting an indented paragraph to a list item would cause the list item to have extra padding.
    Fixed a bug where Copy/Paste in an editor with a lot of content would cause the editor to scroll to the top of the content in IE11.
    Fixed a bug with a memory leak in the DragHelper. Path contributed by ben-mckernan.
    Fixed a bug where the advanced tab in the Media Plugin was being shown even if it didn't contain anything. Patch contributed by gabrieeel.
    Fixed an outdated eventname in the EventUtils. Patch contributed by nazar-pc.
    Fixed an issue where the Json.parse function would throw an error when being used on a page with strict CSP settings.
    Fixed so you can place the curser before and after table elements within the editor in Firefox and Edge/IE.
Version 4.7.6 (2018-01-29)
    Fixed a bug in the jquery integration where it threw an error saying that "global is not defined".
    Fixed a bug where deleting a table cell whose previous sibling was set to contenteditable false would create a corrupted table.
    Fixed a bug where highlighting text in an unfocused editor did not work correctly in IE11/Edge.
    Fixed a bug where the table resize handles were not being repositioned when activating the Fullscreen Plugin.
    Fixed a bug where the Imagetools Plugin dialog didn't honor editor RTL settings.
    Fixed a bug where block elements weren't being merged correctly if you deleted from after a contenteditable false element to the beginning of another block element.
    Fixed a bug where TinyMCE didn't work with module loaders like webpack.
Version 4.7.5 (2018-01-22)
    Fixed bug with the Codesample Plugin where it wasn't possible to edit codesamples when the editor was in inline mode.
    Fixed bug where focusing on the status bar broke the keyboard navigation functionality.
    Fixed bug where an error would be thrown on Edge by the Table Plugin when pasting using the PowerPaste Plugin.
    Fixed bug in the Table Plugin where selecting row border style from the dropdown menu in advanced row properties would throw an error.
    Fixed bug with icons being rendered incorrectly on Chrome on Mac OS.
    Fixed bug in the Textcolor Plugin where the font color and background color buttons wouldn't trigger an ExecCommand event.
    Fixed bug in the Link Plugin where the url field wasn't forced LTR.
    Fixed bug where the Nonbreaking Plugin incorrectly inserted spaces into tables.
    Fixed bug with the inline theme where the toolbar wasn't repositioned on window resize.
Version 4.7.4 (2017-12-05)
    Fixed bug in the Nonbreaking Plugin where the nonbreaking_force_tab setting was being ignored.
    Fixed bug in the Table Plugin where changing row height incorrectly converted column widths to pixels.
    Fixed bug in the Table Plugin on Edge and IE11 where resizing the last column after resizing the table would cause invalid column heights.
    Fixed bug in the Table Plugin where keyboard navigation was not normalized between browsers.
    Fixed bug in the Table Plugin where the colorpicker button would show even without defining the colorpicker_callback.
    Fixed bug in the Table Plugin where it wasn't possible to set the cell background color.
    Fixed bug where Firefox would throw an error when intialising an editor on an element that is hidden or not yet added to the DOM.
    Fixed bug where Firefox would throw an error when intialising an editor inside of a hidden iframe.
Version 4.7.3 (2017-11-23)
    Added functionality to open the Codesample Plugin dialog when double clicking on a codesample. Patch contributed by dakuzen.
    Fixed bug where undo/redo didn't work correctly with some formats and caret positions.
    Fixed bug where the color picker didn't show up in Table Plugin dialogs.
    Fixed bug where it wasn't possible to change the width of a table through the Table Plugin dialog.
    Fixed bug where the Charmap Plugin couldn't insert some special characters.
    Fixed bug where editing a newly inserted link would not actually edit the link but insert a new link next to it.
    Fixed bug where deleting all content in a table cell made it impossible to place the caret into it.
    Fixed bug where the vertical alignment field in the Table Plugin cell properties dialog didn't do anything.
    Fixed bug where an image with a caption showed two sets of resize handles in IE11.
    Fixed bug where pressing the enter button inside of an h1 with contenteditable set to true would sometimes produce a p tag.
    Fixed bug with backspace not working as expected before a noneditable element.
    Fixed bug where operating on tables with invalid rowspans would cause an error to be thrown.
    Fixed so a real base64 representation of the image is available on the blobInfo that the images_upload_handler gets called with.
    Fixed so the image upload tab is available when the images_upload_handler is defined (and not only when the images_upload_url is defined).
Version 4.7.2 (2017-11-07)
    Added newly rewritten Table Plugin.
    Added support for attributes with colon in valid_elements and addValidElements.
    Added support for dailymotion short url in the Media Plugin. Patch contributed by maat8.
    Added support for converting to half pt when converting font size from px to pt. Patch contributed by danny6514.
    Added support for location hash to the Autosave plugin to make it work better with SPAs using hash routing.
    Added support for merging table cells when pasting a table into another table.
    Changed so the language packs are only loaded once. Patch contributed by 0xor1.
    Simplified the css for inline boundaries selection by switching to an attribute selector.
    Fixed bug where an error would be thrown on editor initialization if the window.getSelection() returned null.
    Fixed bug where holding down control or alt keys made the keyboard navigation inside an inline boundary not work as expected.
    Fixed bug where applying formats in IE11 produced extra, empty paragraphs in the editor.
    Fixed bug where the Word Count Plugin didn't count some mathematical operators correctly.
    Fixed bug where removing an inline editor removed the element that the editor had been initialized on.
    Fixed bug where setting the selection to the end of an editable container caused some formatting problems.
    Fixed bug where an error would be thrown sometimes when an editor was removed because of the selection bookmark was being stored asynchronously.
    Fixed a bug where an editor initialized on an empty list did not contain any valid cursor positions.
    Fixed a bug with the Context Menu Plugin and webkit browsers on Mac where right-clicking inside a table would produce an incorrect selection.
    Fixed bug where the Image Plugin constrain proportions setting wasn't working as expected.
    Fixed bug where deleting the last character in a span with decorations produced an incorrect element when typing.
    Fixed bug where focusing on inline editors made the toolbar flicker when moving between elements quickly.
    Fixed bug where the selection would be stored incorrectly in inline editors when the mouseup event was fired outside the editor body.
    Fixed bug where toggling bold at the end of an inline boundary would toggle off the whole word.
    Fixed bug where setting the skin to false would not stop the loading of some skin css files.
    Fixed bug in mobile theme where pinch-to-zoom would break after exiting the editor.
    Fixed bug where sublists of a fully selected list would not be switched correctly when changing list style.
    Fixed bug where inserting media by source would break the UndoManager.
    Fixed bug where inserting some content into the editor with a specific selection would replace some content incorrectly.
    Fixed bug where selecting all content with ctrl+a in IE11 caused problems with untoggling some formatting.
    Fixed bug where the Search and Replace Plugin left some marker spans in the editor when undoing and redoing after replacing some content.
    Fixed bug where the editor would not get a scrollbar when using the Fullscreen and Autoresize plugins together.
    Fixed bug where the font selector would stop working correctly after selecting fonts three times.
    Fixed so pressing the enter key inside of an inline boundary inserts a br after the inline boundary element.
    Fixed a bug where it wasn't possible to use tab navigation inside of a table that was inside of a list.
    Fixed bug where end_container_on_empty_block would incorrectly remove elements.
    Fixed bug where content_styles weren't added to the Preview Plugin iframe.
    Fixed so the beforeSetContent/beforeGetContent events are preventable.
    Fixed bug where changing height value in Table Plugin advanced tab didn't do anything.
    Fixed bug where it wasn't possible to remove formatting from content in beginning of table cell.
Version 4.7.1 (2017-10-09)
    Fixed bug where theme set to false on an inline editor produced an extra div element after the target element.
    Fixed bug where the editor drag icon was misaligned with the branding set to false.
    Fixed bug where doubled menu items were not being removed as expected with the removed_menuitems setting.
    Fixed bug where the Table of contents plugin threw an error when initialized.
    Fixed bug where it wasn't possible to add inline formats to text selected right to left.
    Fixed bug where the paste from plain text mode did not work as expected.
    Fixed so the style previews do not set color and background color when selected.
    Fixed bug where the Autolink plugin didn't work as expected with some formats applied on an empty editor.
    Fixed bug where the Textpattern plugin were throwing errors on some patterns.
    Fixed bug where the Save plugin saved all editors instead of only the active editor. Patch contributed by dannoe.
Version 4.7.0 (2017-10-03)
    Added new mobile ui that is specifically designed for mobile devices.
    Updated the default skin to be more modern and white since white is preferred by most implementations.
    Restructured the default menus to be more similar to common office suites like Google Docs.
    Fixed so theme can be set to false on both inline and iframe editor modes.
    Fixed bug where inline editor would add/remove the visualblocks css multiple times.
    Fixed bug where selection wouldn't be properly restored when editor lost focus and commands where invoked.
    Fixed bug where toc plugin would generate id:s for headers even though a toc wasn't inserted into the content.
    Fixed bug where is wasn't possible to drag/drop contents within the editor if paste_data_images where set to true.
    Fixed bug where getParam and close in WindowManager would get the first opened window instead of the last opened window.
    Fixed bug where delete would delete between cells inside a table in Firefox.
Version 4.6.7 (2017-09-18)
    Fixed bug where paste wasn't working in IOS.
    Fixed bug where the Word Count Plugin didn't count some mathematical operators correctly.
    Fixed bug where inserting a list in a table caused the cell to expand in height.
    Fixed bug where pressing enter in a list located inside of a table deleted list items instead of inserting new list item.
    Fixed bug where copy and pasting table cells produced inconsistent results.
    Fixed bug where initializing an editor with an ID of 'length' would throw an exception.
    Fixed bug where it was possible to split a non merged table cell.
    Fixed bug where copy and pasting a list with a very specific selection into another list would produce a nested list.
    Fixed bug where copy and pasting ordered lists sometimes produced unordered lists.
    Fixed bug where padded elements inside other elements would be treated as empty.
    Added some missing translations to Image, Link and Help plugins.
    Fixed so you can resize images inside a figure element.
    Fixed bug where an inline TinyMCE editor initialized on a table did not set selection on load in Chrome.
    Fixed the positioning of the inlite toolbar when the target element wasn't big enough to fit the toolbar.
Version 4.6.6 (2017-08-30)
    Fixed so that notifications wrap long text content instead of bleeding outside the notification element.
    Fixed so the content_style css is added after the skin and custom stylesheets.
    Fixed bug where it wasn't possible to remove a table with the Cut button.
    Fixed bug where the center format wasn't getting the same font size as the other formats in the format preview.
    Fixed bug where the wordcount plugin wasn't counting hyphenated words correctly.
    Fixed bug where all content pasted into the editor was added to the end of the editor.
    Fixed bug where enter keydown on list item selection only deleted content and didn't create a new line.
    Fixed bug where destroying the editor while the content css was still loading caused error notifications on Firefox.
    Fixed bug where undoing cut operation in IE11 left some unwanted html in the editor content.
    Fixed bug where enter keydown would throw an error in IE11.
    Fixed bug where duplicate instances of an editor were added to the editors array when using the createEditor API.
    Fixed bug where the formatter applied formats on the wrong content when spellchecker was activated.
    Fixed bug where switching formats would reset font size on child nodes.
    Fixed bug where the table caption element weren't always the first descendant to the table tag.
    Fixed bug where pasting some content into the editor on chrome some newlines were removed.
    Fixed bug where it wasn't possible to remove a list if a list item was a table element.
    Fixed bug where copy/pasting partial selections of tables wouldn't produce a proper table.
    Fixed bug where the searchreplace plugin could not find consecutive spaces.
    Fixed bug where background color wasn't applied correctly on some partially selected contents.
Version 4.6.5 (2017-08-02)
    Added new inline_boundaries_selector that allows you to specify the elements that should have boundaries.
    Added new local upload feature this allows the user to upload images directly from the image dialog.
    Added a new api for providing meta data for plugins. It will show up in the help dialog if it's provided.
    Fixed so that the notifications created by the notification manager are more screen reader accessible.
    Fixed bug where changing the list format on multiple selected lists didn't change all of the lists.
    Fixed bug where the nonbreaking plugin would insert multiple undo levels when pressing the tab key.
    Fixed bug where delete/backspace wouldn't render a caret when all editor contents where deleted.
    Fixed bug where delete/backspace wouldn't render a caret if the deleted element was a single contentEditable false element.
    Fixed bug where the wordcount plugin wouldn't count words correctly if word where typed after applying a style format.
    Fixed bug where the wordcount plugin would count mathematical formulas as multiple words for example 1+1=2.
    Fixed bug where formatting of triple clicked blocks on Chrome/Safari would result in styles being added outside the visual selection.
    Fixed bug where paste would add the contents to the end of the editor area when inline mode was used.
    Fixed bug where toggling off bold formatting on text entered in a new paragraph would add an extra line break.
    Fixed bug where autolink plugin would only produce a link on every other consecutive link on Firefox.
    Fixed bug where it wasn't possible to select all contents if the content only had one pre element.
    Fixed bug where sizzle would produce lagging behavior on some sites due to repaints caused by feature detection.
    Fixed bug where toggling off inline formats wouldn't include the space on selected contents with leading or trailing spaces.
    Fixed bug where the cut operation in UI wouldn't work in Chrome.
    Fixed bug where some legacy editor initialization logic would throw exceptions about editor settings not being defined.
    Fixed bug where it wasn't possible to apply text color to links if they where part of a non collapsed selection.
    Fixed bug where an exception would be thrown if the user selected a video element and then moved the focus outside the editor.
    Fixed bug where list operations didn't work if there where block elements inside the list items.
    Fixed bug where applying block formats to lists wrapped in block elements would apply to all elements in that wrapped block.
Version 4.6.4 (2017-06-13)
    Fixed bug where the editor would move the caret when clicking on the scrollbar next to a content editable false block.
    Fixed bug where the text color select dropdowns wasn't placed correctly when they didn't fit the width of the screen.
    Fixed bug where the default editor line height wasn't working for mixed font size contents.
    Fixed bug where the content css files for inline editors were loaded multiple times for multiple editor instances.
    Fixed bug where the initial value of the font size/font family dropdowns wasn't displayed.
    Fixed bug where the I18n api was not supporting arrays as the translation replacement values.
    Fixed bug where chrome would display "The given range isn't in document." errors for invalid ranges passed to setRng.
    Fixed bug where the compat3x plugin wasn't working since the global tinymce references wasn't resolved correctly.
    Fixed bug where the preview plugin wasn't encoding the base url passed into the iframe contents producing a xss bug.
    Fixed bug where the dom parser/serializer wasn't handling some special elements like noframes, title and xmp.
    Fixed bug where the dom parser/serializer wasn't handling cdata sections with comments inside.
    Fixed bug where the editor would scroll to the top of the editable area if a dialog was closed in inline mode.
    Fixed bug where the link dialog would not display the right rel value if rel_list was configured.
    Fixed bug where the context menu would select images on some platforms but not others.
    Fixed bug where the filenames of images were not retained on dragged and drop into the editor from the desktop.
    Fixed bug where the paste plugin would misrepresent newlines when pasting plain text and having forced_root_block configured.
    Fixed so that the error messages for the imagetools plugin is more human readable.
    Fixed so the internal validate setting for the parser/serializer can't be set from editor initialization settings.
Version 4.6.3 (2017-05-30)
    Fixed bug where the arrow keys didn't work correctly when navigating on nested inline boundary elements.
    Fixed bug where delete/backspace didn't work correctly on nested inline boundary elements.
    Fixed bug where image editing didn't work on subsequent edits of the same image.
    Fixed bug where charmap descriptions wouldn't properly wrap if they exceeded the width of the box.
    Fixed bug where the default image upload handler only accepted 200 as a valid http status code.
    Fixed so rel on target=_blank links gets forced with only noopener instead of both noopener and noreferrer.
Version 4.6.2 (2017-05-23)
    Fixed bug where the SaxParser would run out of memory on very large documents.
    Fixed bug with formatting like font size wasn't applied to del elements.
    Fixed bug where various api calls would be throwing exceptions if they where invoked on a removed editor instance.
    Fixed bug where the branding position would be incorrect if the editor was inside a hidden tab and then later showed.
    Fixed bug where the color levels feature in the imagetools dialog wasn't working properly.
    Fixed bug where imagetools dialog wouldn't pre-load images from CORS domains, before trying to prepare them for editing.
    Fixed bug where the tab key would move the caret to the next table cell if being pressed inside a list inside a table.
    Fixed bug where the cut/copy operations would loose parent context like the current format etc.
    Fixed bug with format preview not working on invalid elements excluded by valid_elements.
    Fixed bug where blocks would be merged in incorrect order on backspace/delete.
    Fixed bug where zero length text nodes would cause issues with the undo logic if there where iframes present.
    Fixed bug where the font size/family select lists would throw errors if the first node was a comment.
    Fixed bug with csp having to allow local script evaluation since it was used to detect global scope.
    Fixed bug where CSP required a relaxed option for javascript: URLs in unsupported legacy browsers.
    Fixed bug where a fake caret would be rendered for td with the contenteditable=false.
    Fixed bug where typing would be blocked on IE 11 when within a nested contenteditable=true/false structure.
Version 4.6.1 (2017-05-10)
    Added configuration option to list plugin to disable tab indentation.
    Fixed bug where format change on very specific content could cause the selection to change.
    Fixed bug where TinyMCE could not be lazyloaded through jquery integration.
    Fixed bug where entities in style attributes weren't decoded correctly on paste in webkit.
    Fixed bug where fontsize_formats option had been renamed incorrectly.
    Fixed bug with broken backspace/delete behaviour between contenteditable=false blocks.
    Fixed bug where it wasn't possible to backspace to the previous line with the inline boundaries functionality turned on.
    Fixed bug where is wasn't possible to move caret left and right around a linked image with the inline boundaries functionality turned on.
    Fixed bug where pressing enter after/before hr element threw exception. Patch contributed bradleyke.
    Fixed so the CSS in the visualblocks plugin doesn't overwrite background color. Patch contributed by Christian Rank.
    Fixed bug where multibyte characters weren't encoded correctly. Patch contributed by James Tarkenton.
    Fixed bug where shift-click to select within contenteditable=true fields wasn't working.
Version 4.6.0 (2017-05-04)
    Dropped support for IE 8-10 due to market share and lack of support from Microsoft. See tinymce docs for details.
    Added an inline boundary caret position feature that makes it easier to type at the beginning/end of links/code elements.
    Added a help plugin that adds a button and a dialog showing the editor shortcuts and loaded plugins.
    Added an inline_boundaries option that allows you to disable the inline boundary feature if it's not desired.
    Added a new ScrollIntoView event that allows you to override the default scroll to element behavior.
    Added role and aria- attributes as valid elements in the default valid elements config.
    Added new internal flag for PastePreProcess/PastePostProcess this is useful to know if the paste was coming from an external source.
    Added new ignore function to UndoManager this works similar to transact except that it doesn't add an undo level by default.
    Fixed so that urls gets retained for images when being edited. This url is then passed on to the upload handler.
    Fixed so that the editors would be initialized on readyState interactive instead of complete.
    Fixed so that the init event of the editor gets fired once all contentCSS files have been properly loaded.
    Fixed so that width/height of the editor gets taken from the textarea element if it's explicitly specified in styles.
    Fixed so that keep_styles set to false no longer clones class/style from the previous paragraph on enter.
    Fixed so that the default line-height is 1.2em to avoid zwnbsp characters from producing text rendering glitches on Windows.
    Fixed so that loading errors of content css gets presented by a notification message.
    Fixed so figure image elements can be linked when selected this wraps the figure image in a anchor element.
    Fixed bug where it wasn't possible to copy/paste rows with colspans by using the table copy/paste feature.
    Fixed bug where the protect setting wasn't properly applied to header/footer parts when using the fullpage plugin.
    Fixed bug where custom formats that specified upper case element names where not applied correctly.
    Fixed bug where some screen readers weren't reading buttons due to an aria specific fix for IE 8.
    Fixed bug where cut wasn't working correctly on iOS due to it's clipboard API not working correctly.
    Fixed bug where Edge would paste div elements instead of paragraphs when pasting plain text.
    Fixed bug where the textpattern plugin wasn't dealing with trailing punctuations correctly.
    Fixed bug where image editing would some times change the image format from jpg to png.
    Fixed bug where some UI elements could be inserted into the toolbar even if they where not registered.
    Fixed bug where it was possible to click the TD instead of the character in the character map and that caused an exception.
    Fixed bug where the font size/font family dropdowns would sometimes show an incorrect value due to css not being loaded in time.
    Fixed bug with the media plugin inserting undefined instead of retaining size when media_dimensions was set to false.
    Fixed bug with deleting images when forced_root_blocks where set to false.
    Fixed bug where input focus wasn't properly handled on nested content editable elements.
    Fixed bug where Chrome/Firefox would throw an exception when selecting images due to recent change of setBaseAndExtent support.
    Fixed bug where malformed blobs would throw exceptions now they are simply ignored.
    Fixed bug where backspace/delete wouldn't work properly in some cases where all contents was selected in WebKit.
    Fixed bug with Angular producing errors since it was expecting events objects to be patched with their custom properties.
    Fixed bug where the formatter would apply formatting to spellchecker errors now all bogus elements are excluded.
    Fixed bug with backspace/delete inside table caption elements wouldn't behave properly on IE 11.
    Fixed bug where typing after a contenteditable false inline element could move the caret to the end of that element.
    Fixed bug where backspace before/after contenteditable false blocks wouldn't properly remove the right element.
    Fixed bug where backspace before/after contenteditable false inline elements wouldn't properly empty the current block element.
    Fixed bug where vertical caret navigation with a custom line-height would sometimes match incorrect positions.
    Fixed bug with paste on Edge where character encoding wasn't handled properly due to a browser bug.
    Fixed bug with paste on Edge where extra fragment data was inserted into the contents when pasting.
    Fixed bug with pasting contents when having a whole block element selected on WebKit could cause WebKit spans to appear.
    Fixed bug where the visualchars plugin wasn't working correctly showing invisible nbsp characters.
    Fixed bug where browsers would hang if you tried to load some malformed html contents.
    Fixed bug where the init call promise wouldn't resolve if the specified selector didn't find any matching elements.
    Fixed bug where the Schema isValidChild function was case sensitive.
Version 4.5.3 (2017-02-01)
    Added keyboard navigation for menu buttons when the menu is in focus.
    Added api to the list plugin for setting custom classes/attributes on lists.
    Added validation for the anchor plugin input field according to W3C id naming specifications.
    Fixed bug where media placeholders were removed after resize with the forced_root_block setting set to false.
    Fixed bug where deleting selections with similar sibling nodes sometimes deleted the whole document.
    Fixed bug with inlite theme where several toolbars would appear scrolling when more than one instance of the editor was in use.
    Fixed bug where the editor would throw error with the fontselect plugin on hidden editor instances in Firefox.
    Fixed bug where the background color would not stretch to the font size.
    Fixed bug where font size would be removed when changing background color.
    Fixed bug where the undomanager trimmed away whitespace between nodes on undo/redo.
    Fixed bug where media_dimensions=false in media plugin caused the editor to throw an error.
    Fixed bug where IE was producing font/u elements within links on paste.
    Fixed bug where some button tooltips were broken when compat3x was in use.
    Fixed bug where backspace/delete/typeover would remove the caption element.
    Fixed bug where powerspell failed to function when compat3x was enabled.
    Fixed bug where it wasn't possible to apply sub/sup on text with large font size.
    Fixed bug where pre tags with spaces weren't treated as content.
    Fixed bug where Meta+A would select the entire document instead of all contents in nested ce=true elements.
Version 4.5.2 (2017-01-04)
    Added missing keyboard shortcut description for the underline menu item in the format menu.
    Fixed bug where external blob urls wasn't properly handled by editor upload logic. Patch contributed by David Oviedo.
    Fixed bug where urls wasn't treated as a single word by the wordcount plugin.
    Fixed bug where nbsp characters wasn't treated as word delimiters by the wordcount plugin.
    Fixed bug where editor instance wasn't properly passed to the format preview logic. Patch contributed by NullQuery.
    Fixed bug where the fake caret wasn't hidden when you moved selection to a cE=false element.
    Fixed bug where it wasn't possible to edit existing code sample blocks.
    Fixed bug where it wasn't possible to delete editor contents if the selection included an empty block.
    Fixed bug where the formatter wasn't expanding words on some international characters. Patch contributed by Martin Larochelle.
    Fixed bug where the open link feature wasn't working correctly on IE 11.
    Fixed bug where enter before/after a cE=false block wouldn't properly padd the paragraph with an br element.
    Fixed so font size and font family select boxes always displays a value by using the runtime style as a fallback.
    Fixed so missing plugins will be logged to console as warnings rather than halting the initialization of the editor.
    Fixed so splitbuttons become normal buttons in advlist plugin if styles are empty. Patch contributed by René Schleusner.
    Fixed so you can multi insert rows/cols by selecting table cells and using insert rows/columns.
Version 4.5.1 (2016-12-07)
    Fixed bug where the lists plugin wouldn't initialize without the advlist plugins if served from cdn.
    Fixed bug where selectors with "*" would cause the style format preview to throw an error.
    Fixed bug with toggling lists off on lists with empty list items would throw an error.
    Fixed bug where editing images would produce non existing blob uris.
    Fixed bug where the offscreen toc selection would be treated as the real toc element.
    Fixed bug where the aria level attribute for element path would have an incorrect start index.
    Fixed bug where the offscreen selection of cE=false that where very wide would be shown onscreen. Patch contributed by Steven Bufton.
    Fixed so the default_link_target gets applied to links created by the autolink plugin.
    Fixed so that the name attribute gets removed by the anchor plugin if editing anchors.
Version 4.5.0 (2016-11-23)
    Added new toc plugin allows you to insert table of contents based on editor headings.
    Added new auto complete menu to all url fields. Adds history, link to anchors etc.
    Added new sidebar api that allows you to add custom sidebar panels and buttons to toggle these.
    Added new insert menu button that allows you to have multiple insert functions under the same menu button.
    Added new open link feature to ctrl+click, alt+enter and context menu.
    Added new media_embed_handler option to allow the media plugin to be populated with custom embeds.
    Added new support for editing transparent images using the image tools dialog.
    Added new images_reuse_filename option to allow filenames of images to be retained for upload.
    Added new security feature where links with target="_blank" will by default get rel="noopener noreferrer".
    Added new allow_unsafe_link_target to allow you to opt-out of the target="_blank" security feature.
    Added new style_formats_autohide option to automatically hide styles based on context.
    Added new codesample_content_css option to specify where the code sample prism css is loaded from.
    Added new support for Japanese/Chinese word count following the unicode standards on this.
    Added new fragmented undo levels this dramatically reduces flicker on contents with iframes.
    Added new live previews for complex elements like table or lists.
    Fixed bug where it wasn't possible to properly tab between controls in a dialog with a disabled form item control.
    Fixed bug where firefox would generate a rectangle on elements produced after/before a cE=false elements.
    Fixed bug with advlist plugin not switching list element format properly in some edge cases.
    Fixed bug where col/rowspans wasn't correctly computed by the table plugin in some cases.
    Fixed bug where the table plugin would thrown an error if object_resizing was disabled.
    Fixed bug where some invalid markup would cause issues when running in XHTML mode. Patch contributed by Charles Bourasseau.
    Fixed bug where the fullscreen class wouldn't be removed properly when closing dialogs.
    Fixed bug where the PastePlainTextToggle event wasn't fired by the paste plugin when the state changed.
    Fixed bug where table the row type wasn't properly updated in table row dialog. Patch contributed by Matthias Balmer.
    Fixed bug where select all and cut wouldn't place caret focus back to the editor in WebKit. Patch contributed by Daniel Jalkut.
    Fixed bug where applying cell/row properties to multiple cells/rows would reset other unchanged properties.
    Fixed bug where some elements in the schema would have redundant/incorrect children.
    Fixed bug where selector and target options would cause issues if used together.
    Fixed bug where drag/drop of images from desktop on chrome would thrown an error.
    Fixed bug where cut on WebKit/Blink wouldn't add an undo level.
    Fixed bug where IE 11 would scroll to the cE=false elements when they where selected.
    Fixed bug where keys like F5 wouldn't work when a cE=false element was selected.
    Fixed bug where the undo manager wouldn't stop the typing state when commands where executed.
    Fixed bug where unlink on wrapped links wouldn't work properly.
    Fixed bug with drag/drop of images on WebKit where the image would be deleted form the source editor.
    Fixed bug where the visual characters mode would be disabled when contents was extracted from the editor.
    Fixed bug where some browsers would toggle of formats applied to the caret when clicking in the editor toolbar.
    Fixed bug where the custom theme function wasn't working correctly.
    Fixed bug where image option for custom buttons required you to have icon specified as well.
    Fixed bug where the context menu and contextual toolbars would be visible at the same time and sometimes overlapping.
    Fixed bug where the noneditable plugin would double wrap elements when using the noneditable_regexp option.
    Fixed bug where tables would get padding instead of margin when you used the indent button.
    Fixed bug where the charmap plugin wouldn't properly insert non breaking spaces.
    Fixed bug where the color previews in color input boxes wasn't properly updated.
    Fixed bug where the list items of previous lists wasn't merged in the right order.
    Fixed bug where it wasn't possible to drag/drop inline-block cE=false elements on IE 11.
    Fixed bug where some table cell merges would produce incorrect rowspan/colspan.
    Fixed so the font size of the editor defaults to 14px instead of 11px this can be overridden by custom css.
    Fixed so wordcount is debounced to reduce cpu hogging on larger texts.
    Fixed so tinymce global gets properly exported as a module when used with some module bundlers.
    Fixed so it's possible to specify what css properties you want to preview on specific formats.
    Fixed so anchors are contentEditable=false while within the editor.
    Fixed so selected contents gets wrapped in a inline code element by the codesample plugin.
    Fixed so conditional comments gets properly stripped independent of case. Patch contributed by Georgii Dolzhykov.
    Fixed so some escaped css sequences gets properly handled. Patch contributed by Georgii Dolzhykov.
    Fixed so notifications with the same message doesn't get displayed at the same time.
    Fixed so F10 can be used as an alternative key to focus to the toolbar.
    Fixed various api documentation issues and typos.
    Removed layer plugin since it wasn't really ported from 3.x and there doesn't seem to be much use for it.
    Removed moxieplayer.swf from the media plugin since it wasn't used by the media plugin.
    Removed format state from the advlist plugin to be more consistent with common word processors.
Version 4.4.3 (2016-09-01)
    Fixed bug where copy would produce an exception on Chrome.
    Fixed bug where deleting lists on IE 11 would merge in correct text nodes.
    Fixed bug where deleting partial lists with indentation wouldn't cause proper normalization.
Version 4.4.2 (2016-08-25)
    Added new importcss_exclusive option to disable unique selectors per group.
    Added new group specific selector_converter option to importcss plugin.
    Added new codesample_languages option to apply custom languages to codesample plugin.
    Added new codesample_dialog_width/codesample_dialog_height options.
    Fixed bug where fullscreen button had an incorrect keyboard shortcut.
    Fixed bug where backspace/delete wouldn't work correctly from a block to a cE=false element.
    Fixed bug where smartpaste wasn't detecting links with special characters in them like tilde.
    Fixed bug where the editor wouldn't get proper focus if you clicked on a cE=false element.
    Fixed bug where it wasn't possible to copy/paste table rows that had merged cells.
    Fixed bug where merging cells could some times produce invalid col/rowspan attibute values.
    Fixed bug where getBody would sometimes thrown an exception now it just returns null if the iframe is clobbered.
    Fixed bug where drag/drop of cE=false element wasn't properly constrained to viewport.
    Fixed bug where contextmenu on Mac would collapse any selection to a caret.
    Fixed bug where rtl mode wasn't rendered properly when loading a language pack with the rtl flag.
    Fixed bug where Kamer word bounderies would be stripped from contents.
    Fixed bug where lists would sometimes render two dots or numbers on the same line.
    Fixed bug where the skin_url wasn't used by the inlite theme.
    Fixed so data attributes are ignored when comparing formats in the formatter.
    Fixed so it's possible to disable inline toolbars in the inlite theme.
    Fixed so template dialog gets resized if it doesn't fit the window viewport.
Version 4.4.1 (2016-07-26)
    Added smart_paste option to paste plugin to allow disabling the paste behavior if needed.
    Fixed bug where png urls wasn't properly detected by the smart paste logic.
    Fixed bug where the element path wasn't working properly when multiple editor instances where used.
    Fixed bug with creating lists out of multiple paragraphs would just create one list item instead of multiple.
    Fixed bug where scroll position wasn't properly handled by the inlite theme to place the toolbar properly.
    Fixed bug where multiple instances of the editor using the inlite theme didn't render the toolbar properly.
    Fixed bug where the shortcut label for fullscreen mode didn't match the actual shortcut key.
    Fixed bug where it wasn't possible to select cE=false blocks using touch devices on for example iOS.
    Fixed bug where it was possible to select the child image within a cE=false on IE 11.
    Fixed so inserts of html containing lists doesn't merge with any existing lists unless it's a paste operation.
Version 4.4.0 (2016-06-30)
    Added new inlite theme this is a more lightweight inline UI.
    Added smarter paste logic that auto detects urls in the clipboard and inserts images/links based on that.
    Added a better image resize algorithm for better image quality in the imagetools plugin.
    Fixed bug where it wasn't possible to drag/dropping cE=false elements on FF.
    Fixed bug where backspace/delete before/after a cE=false block would produce a new paragraph.
    Fixed bug where list style type css property wasn't preserved when indenting lists.
    Fixed bug where merging of lists where done even if the list style type was different.
    Fixed bug where the image_dataimg_filter function wasn't used when pasting images.
    Fixed bug where nested editable within a non editable element would cause scroll on focus in Chrome.
    Fixed so invalid targets for inline mode is blocked on initialization. We only support elements that can have children.
Version 4.3.13 (2016-06-08)
    Added characters with a diacritical mark to charmap plugin. Patch contributed by Dominik Schilling.
    Added better error handling if the image proxy service would produce errors.
    Fixed issue with pasting list items into list items would produce nested list rather than a merged list.
    Fixed bug where table selection could get stuck in selection mode for inline editors.
    Fixed bug where it was possible to place the caret inside the resize grid elements.
    Fixed bug where it wasn't possible to place in elements horizontally adjacent cE=false blocks.
    Fixed bug where multiple notifications wouldn't be properly placed on screen.
    Fixed bug where multiple editor instance of the same id could be produces in some specific integrations.
Version 4.3.12 (2016-05-10)
    Fixed bug where focus calls couldn't be made inside the editors PostRender event handler.
    Fixed bug where some translations wouldn't work as expected due to a bug in editor.translate.
    Fixed bug where the node change event could fire with a node out side the root of the editor.
    Fixed bug where Chrome wouldn't properly present the keyboard paste clipboard details when paste was clicked.
    Fixed bug where merged cells in tables couldn't be selected from right to left.
    Fixed bug where insert row wouldn't properly update a merged cells rowspan property.
    Fixed bug where the color input boxes preview field wasn't properly set on initialization.
    Fixed bug where IME composition inside table cells wouldn't work as expected on IE 11.
    Fixed so all shadow dom support is under and experimental flag due to flaky browser support.
Version 4.3.11 (2016-04-25)
    Fixed bug where it wasn't possible to insert empty blocks though the API unless they where padded.
    Fixed bug where you couldn't type the Euro character on Windows.
    Fixed bug where backspace/delete from a cE=false element to a text block didn't work properly.
    Fixed bug where the text color default grid would render incorrectly.
    Fixed bug where the codesample plugin wouldn't load the css in the editor for multiple editors.
    Fixed so the codesample plugin textarea gets focused by default.
Version 4.3.10 (2016-04-12)
    Fixed bug where the key "y" on WebKit couldn't be entered due to conflict with keycode for F10 on keypress.
Version 4.3.9 (2016-04-12)
    Added support for focusing the contextual toolbars using keyboard.
    Added keyboard support for slider UI controls. You can no increase/decrease using arrow keys.
    Added url pattern matching for Dailymotion to media plugin. Patch contributed by Bertrand Darbon.
    Added body_class to template plugin preview. Patch contributed by Milen Petrinski.
    Added options to better override textcolor pickers with custom colors. Patch contributed by Xavier Boubert.
    Added visual arrows to inline contextual toolbars so that they point to the element being active.
    Fixed so toolbars for tables or other larger elements get better positioned below the scrollable viewport.
    Fixed bug where it was possible to click links inside cE=false blocks.
    Fixed bug where event targets wasn't properly handled in Safari Technical Preview.
    Fixed bug where drag/drop text in FF 45 would make the editor caret invisible.
    Fixed bug where the remove state wasn't properly set on editor instances when detected as clobbered.
    Fixed bug where offscreen selection of some cE=false elements would render onscreen. Patch contributed by Steven Bufton
    Fixed bug where enter would clone styles out side the root on editors inside a span. Patch contributed by ChristophKaser.
    Fixed bug where drag/drop of images into the editor didn't work correctly in FF.
    Fixed so the first item in panels for the imagetools dialog gets proper keyboard focus.
    Changed the Meta+Shift+F shortcut to Ctrl+Shift+F since Czech, Slovak, Polish languages used the first one for input.
Version 4.3.8 (2016-03-15)
    Fixed bug where inserting HR at the end of a block element would produce an extra empty block.
    Fixed bug where links would be clickable when readonly mode was enabled.
    Fixed bug where the formatter would normalize to the wrong node on very specific content.
    Fixed bug where some nested list items couldn't be indented properly.
    Fixed bug where links where clickable in the preview dialog.
    Fixed so the alt attribute doesn't get padded with an empty value by default.
    Fixed so nested alignment works more correctly. You will now alter the alignment to the closest block parent.
Version 4.3.7 (2016-03-02)
    Fixed bug where incorrect icons would be rendered for imagetools edit and color levels.
    Fixed bug where navigation using arrow keys inside a SelectBox didn't move up/down.
    Fixed bug where the visualblocks plugin would render borders round internal UI elements.
Version 4.3.6 (2016-03-01)
    Added new paste_remember_plaintext_info option to allow a global disable of the plain text mode notification.
    Added new PastePlainTextToggle event that fires when plain text mode toggles on/off.
    Fixed bug where it wasn't possible to select media elements since the drag logic would snap it to mouse cursor.
    Fixed bug where it was hard to place the caret inside nested cE=true elements when the outer cE=false element was focused.
    Fixed bug where editors wouldn't properly initialize if both selector and mode where used.
    Fixed bug where IME input inside table cells would switch the IME off.
    Fixed bug where selection inside the first table cell would cause the whole table cell to get selected.
    Fixed bug where error handling of images being uploaded wouldn't properly handle faulty statuses.
    Fixed bug where inserting contents before a HR would cause an exception to be thrown.
    Fixed bug where copy/paste of Excel data would be inserted as an image.
    Fixed caret position issues with copy/paste of inline block cE=false elements.
    Fixed issues with various menu item focus bugs in Chrome. Where the focused menu bar item wasn't properly blurred.
    Fixed so the notifications have a solid background since it would be hard to read if there where text under it.
    Fixed so notifications gets animated similar to the ones used by dialogs.
    Fixed so larger images that gets pasted is handled better.
    Fixed so the window close button is more uniform on various platform and also increased it's hit area.
Version 4.3.5 (2016-02-11)
    Npm version bump due to package not being fully updated.
Version 4.3.4 (2016-02-11)
    Added new OpenWindow/CloseWindow events that gets fired when windows open/close.
    Added new NewCell/NewRow events that gets fired when table cells/rows are created.
    Added new Promise return value to tinymce.init makes it easier to handle initialization.
    Removed the jQuery version the jQuery plugin is now moved into the main package.
    Removed jscs from build process since eslint can now handle code style checking.
    Fixed various bugs with drag/drop of contentEditable:false elements.
    Fixed bug where deleting of very specific nested list items would result in an odd list.
    Fixed bug where lists would get merged with adjacent lists outside the editable inline root.
    Fixed bug where MS Edge would crash when closing a dialog then clicking a menu item.
    Fixed bug where table cell selection would add undo levels.
    Fixed bug where table cell selection wasn't removed when inline editor where removed.
    Fixed bug where table cell selection wouldn't work properly on nested tables.
    Fixed bug where table merge menu would be available when merging between thead and tbody.
    Fixed bug where table row/column resize wouldn't get properly removed when the editor was removed.
    Fixed bug where Chrome would scroll to the editor if there where a empty hash value in document url.
    Fixed bug where the cache suffix wouldn't work correctly with the importcss plugin.
    Fixed bug where selection wouldn't work properly on MS Edge on Windows Phone 10.
    Fixed so adjacent pre blocks gets joined into one pre block since that seems like the user intent.
    Fixed so events gets properly dispatched in shadow dom. Patch provided by Nazar Mokrynskyi.
Version 4.3.3 (2016-01-14)
    Added new table_resize_bars configuration setting.  This setting allows you to disable the table resize bars.
    Added new beforeInitialize event to tinymce.util.XHR lets you modify XHR properties before open. Patch contributed by Brent Clintel.
    Added new autolink_pattern setting to autolink plugin. Enables you to override the default autolink formats. Patch contributed by Ben Tiedt.
    Added new charmap option that lets you override the default charmap of the charmap plugin.
    Added new charmap_append option that lets you add new characters to the default charmap of the charmap plugin.
    Added new insertCustomChar event that gets fired when a character is inserted by the charmap plugin.
    Fixed bug where table cells started with a superfluous &nbsp; in IE10+.
    Fixed bug where table plugin would retain all BR tags when cells were merged.
    Fixed bug where media plugin would strip underscores from youtube urls.
    Fixed bug where IME input would fail on IE 11 if you typed within a table.
    Fixed bug where double click selection of a word would remove the space before the word on insert contents.
    Fixed bug where table plugin would produce exceptions when hovering tables with invalid structure.
    Fixed bug where fullscreen wouldn't scroll back to it's original position when untoggled.
    Fixed so the template plugins templates setting can be a function that gets a callback that can provide templates.
Version 4.3.2 (2015-12-14)
    Fixed bug where the resize bars for table cells were not affected by the object_resizing property.
    Fixed bug where the contextual table toolbar would appear incorrectly if TinyMCE was initialized inline inside a table.
    Fixed bug where resizing table cells did not fire a node change event or add an undo level.
    Fixed bug where double click selection of text on IE 11 wouldn't work properly.
    Fixed bug where codesample plugin would incorrectly produce br elements inside code elements.
    Fixed bug where media plugin would strip dashes from youtube urls.
    Fixed bug where it was possible to move the caret into the table resize bars.
    Fixed bug where drag/drop into a cE=false element was possible on IE.
Version 4.3.1 (2015-11-30)
    Fixed so it's possible to disable the table inline toolbar by setting it to false or an empty string.
    Fixed bug where it wasn't possible to resize some tables using the drag handles.
    Fixed bug where unique id:s would clash for multiple editor instances and cE=false selections.
    Fixed bug where the same plugin could be initialized multiple times.
    Fixed bug where the table inline toolbars would be displayed at the same time as the image toolbars.
    Fixed bug where the table selection rect wouldn't be removed when selecting another control element.
Version 4.3.0 (2015-11-23)
    Added new table column/row resize support. Makes it a lot more easy to resize the columns/rows in a table.
    Added new table inline toolbar. Makes it easier to for example add new rows or columns to a table.
    Added new notification API. Lets you display floating notifications to the end user.
    Added new codesample plugin that lets you insert syntax highlighted pre elements into the editor.
    Added new image_caption to images. Lets you create images with captions using a HTML5 figure/figcaption elements.
    Added new live previews of embeded videos. Lets you play the video right inside the editor.
    Added new setDirty method and "dirty" event to the editor. Makes it easier to track the dirty state change.
    Added new setMode method to Editor instances that lets you dynamically switch between design/readonly.
    Added new core support for contentEditable=false elements within the editor overrides the browsers broken behavior.
    Rewrote the noneditable plugin to use the new contentEditable false core logic.
    Fixed so the dirty state doesn't set to false automatically when the undo index is set to 0.
    Fixed the Selection.placeCaretAt so it works better on IE when the coordinate is between paragraphs.
    Fixed bug where data-mce-bogus="all" element contents where counted by the word count plugin.
    Fixed bug where contentEditable=false elements would be indented by the indent buttons.
    Fixed bug where images within contentEditable=false would be selected in WebKit on mouse click.
    Fixed bug in DOMUntils split method where the replacement parameter wouldn't work on specific cases.
    Fixed bug where the importcss plugin would import classes from the skin content css file.
    Fixed so all button variants have a wrapping span for it's text to make it easier to skin.
    Fixed so it's easier to exit pre block using the arrow keys.
    Fixed bug where listboxes with fix widths didn't render correctly.
Version 4.2.8 (2015-11-13)
    Fixed bug where it was possible to delete tables as the inline root element if all columns where selected.
    Fixed bug where the UI buttons active state wasn't properly updated due to recent refactoring of that logic.
Version 4.2.7 (2015-10-27)
    Fixed bug where backspace/delete would remove all formats on the last paragraph character in WebKit/Blink.
    Fixed bug where backspace within a inline format element with a bogus caret container would move the caret.
    Fixed bug where backspace/delete on selected table cells wouldn't add an undo level.
    Fixed bug where script tags embedded within the editor could sometimes get a mce- prefix prepended to them
    Fixed bug where validate: false option could produce an error to be thrown from the Serialization step.
    Fixed bug where inline editing of a table as the root element could let the user delete that table.
    Fixed bug where inline editing of a table as the root element wouldn't properly handle enter key.
    Fixed bug where inline editing of a table as the root element would normalize the selection incorrectly.
    Fixed bug where inline editing of a list as the root element could let the user delete that list.
    Fixed bug where inline editing of a list as the root element could let the user split that list.
    Fixed bug where resize handles would be rendered on editable root elements such as table.
Version 4.2.6 (2015-09-28)
    Added capability to set request headers when using XHRs.
    Added capability to upload local images automatically default delay is set to 30 seconds after editing images.
    Added commands ids mceEditImage, mceAchor and mceMedia to be avaiable from execCommand.
    Added Edge browser to saucelabs grunt task. Patch contributed by John-David Dalton.
    Fixed bug where blob uris not produced by tinymce would produce HTML invalid markup.
    Fixed bug where selection of contents of a nearly empty editor in Edge would sometimes fail.
    Fixed bug where color styles woudln't be retained on copy/paste in Blink/Webkit.
    Fixed bug where the table plugin would throw an error when inserting rows after a child table.
    Fixed bug where the template plugin wouldn't handle functions as variable replacements.
    Fixed bug where undo/redo sometimes wouldn't work properly when applying formatting collapsed ranges.
    Fixed bug where shift+delete wouldn't do a cut operation on Blink/WebKit.
    Fixed bug where cut action wouldn't properly store the before selection bookmark for the undo level.
    Fixed bug where backspace in side an empty list element on IE would loose editor focus.
    Fixed bug where the save plugin wouldn't enable the buttons when a change occurred.
    Fixed bug where Edge wouldn't initialize the editor if a document.domain was specified.
    Fixed bug where enter key before nested images would sometimes not properly expand the previous block.
    Fixed bug where the inline toolbars wouldn't get properly hidden when blurring the editor instance.
    Fixed bug where Edge would paste Chinese characters on some Windows 10 installations.
    Fixed bug where IME would loose focus on IE 11 due to the double trailing br bug fix.
    Fixed bug where the proxy url in imagetools was incorrect. Patch contributed by Wong Ho Wang.
Version 4.2.5 (2015-08-31)
    Added fullscreen capability to embedded youtube and vimeo videos.
    Fixed bug where the uploadImages call didn't work on IE 10.
    Fixed bug where image place holders would be uploaded by uploadImages call.
    Fixed bug where images marked with bogus would be uploaded by the uploadImages call.
    Fixed bug where multiple calls to uploadImages would result in decreased performance.
    Fixed bug where pagebreaks were editable to imagetools patch contributed by Rasmus Wallin.
    Fixed bug where the element path could cause too much recursion exception.
    Fixed bug for domains containing ".min". Patch contributed by Loïc Février.
    Fixed so validation of external links to accept a number after www. Patch contributed by Victor Carvalho.
    Fixed so the charmap is exposed though execCommand. Patch contributed by Matthew Will.
    Fixed so that the image uploads are concurrent for improved performance.
    Fixed various grammar problems in inline documentation. Patches provided by nikolas.
Version 4.2.4 (2015-08-17)
    Added picture as a valid element to the HTML 5 schema. Patch contributed by Adam Taylor.
    Fixed bug where contents would be duplicated on drag/drop within the same editor.
    Fixed bug where floating/alignment of images on Edge wouldn't work properly.
    Fixed bug where it wasn't possible to drag images on IE 11.
    Fixed bug where image selection on Edge would sometimes fail.
    Fixed bug where contextual toolbars icons wasn't rendered properly when using the toolbar_items_size.
    Fixed bug where searchreplace dialog doesn't get prefilled with the selected text.
    Fixed bug where fragmented matches wouldn't get properly replaced by the searchreplace plugin.
    Fixed bug where enter key wouldn't place the caret if was after a trailing space within an inline element.
    Fixed bug where the autolink plugin could produce multiple links for the same text on Gecko.
    Fixed bug where EditorUpload could sometimes throw an exception if the blob wasn't found.
    Fixed xss issues with media plugin not properly filtering out some script attributes.
Version 4.2.3 (2015-07-30)
    Fixed bug where image selection wasn't possible on Edge due to incompatible setBaseAndExtend API.
    Fixed bug where image blobs urls where not properly destroyed by the imagetools plugin.
    Fixed bug where keyboard shortcuts wasn't working correctly on IE 8.
    Fixed skin issue where the borders of panels where not visible on IE 8.
Version 4.2.2 (2015-07-22)
    Fixed bug where float panels were not being hidden on inline editor blur when fixed_toolbar_container config option was in use.
    Fixed bug where combobox states wasn't properly updated if contents where updated without keyboard.
    Fixed bug where pasting into textbox or combobox would move the caret to the end of text.
    Fixed bug where removal of bogus span elements before block elements would remove whitespace between nodes.
    Fixed bug where repositioning of inline toolbars where async and producing errors if the editor was removed from DOM to early. Patch by iseulde.
    Fixed bug where element path wasn't working correctly. Patch contributed by iseulde.
    Fixed bug where menus wasn't rendered correctly when custom images where added to a menu. Patch contributed by Naim Hammadi.
Version 4.2.1 (2015-06-29)
    Fixed bug where back/forward buttons in the browser would render blob images as broken images.
    Fixed bug where Firefox would throw regexp to big error when replacing huge base64 chunks.
    Fixed bug rendering issues with resize and context toolbars not being placed properly until next animation frame.
    Fixed bug where the rendering of the image while cropping would some times not be centered correctly.
    Fixed bug where listbox items with submenus would me selected as active.
    Fixed bug where context menu where throwing an error when rendering.
    Fixed bug where resize both option wasn't working due to resent addClass API change. Patch contributed by Jogai.
    Fixed bug where a hideAll call for container rendered inline toolbars would throw an error.
    Fixed bug where onclick event handler on combobox could cause issues if element.id was a function by some polluting libraries.
    Fixed bug where listboxes wouldn't get proper selected sub menu item when using link_list or image_list.
    Fixed so the UI controls are as wide as 4.1.x to avoid wrapping controls in toolbars.
    Fixed so the imagetools dialog is adaptive for smaller screen sizes.
Version 4.2.0 (2015-06-25)
    Added new flat default skin to make the UI more modern.
    Added new imagetools plugin, lets you crop/resize and apply filters to images.
    Added new contextual toolbars support to the API lets you add floating toolbars for specific CSS selectors.
    Added new promise feature fill as tinymce.util.Promise.
    Added new built in image upload feature lets you upload any base64 encoded image within the editor as files.
    Fixed bug where resize handles would appear in the right position in the wrong editor when switching between resizable content in different inline editors.
    Fixed bug where tables would not be inserted in inline mode due to previous float panel fix.
    Fixed bug where floating panels would remain open when focus was lost on inline editors.
    Fixed bug where cut command on Chrome would thrown a browser security exception.
    Fixed bug where IE 11 sometimes would report an incorrect size for images in the image dialog.
    Fixed bug where it wasn't possible to remove inline formatting at the end of block elements.
    Fixed bug where it wasn't possible to delete table cell contents when cell selection was vertical.
    Fixed bug where table cell wasn't emptied from block elements if delete/backspace where pressed in empty cell.
    Fixed bug where cmd+shift+arrow didn't work correctly on Firefox mac when selecting to start/end of line.
    Fixed bug where removal of bogus elements would sometimes remove whitespace between nodes.
    Fixed bug where the resize handles wasn't updated when the main window was resized.
    Fixed so script elements gets removed by default to prevent possible XSS issues in default config implementations.
    Fixed so the UI doesn't need manual reflows when using non native layout managers.
    Fixed so base64 encoded images doesn't slow down the editor on modern browsers while editing.
    Fixed so all UI elements uses touch events to improve mobile device support.
    Removed the touch click quirks patch for iOS since it did more harm than good.
    Removed the non proportional resize handles since. Unproportional resize can still be done by holding the shift key.
Version 4.1.10 (2015-05-05)
    Fixed bug where plugins loaded with compat3x would sometimes throw errors when loading using the jQuery version.
    Fixed bug where extra empty paragraphs would get deleted in WebKit/Blink due to recent Quriks fix.
    Fixed bug where the editor wouldn't work properly on IE 12 due to some required browser sniffing.
    Fixed bug where formatting shortcut keys where interfering with Mac OS X screenshot keys.
    Fixed bug where the caret wouldn't move to the next/previous line boundary on Cmd+Left/Right on Gecko.
    Fixed bug where it wasn't possible to remove formats from very specific nested contents.
    Fixed bug where undo levels wasn't produced when typing letters using the shift or alt+ctrl modifiers.
    Fixed bug where the dirty state wasn't properly updated when typing using the shift or alt+ctrl modifiers.
    Fixed bug where an error would be thrown if an autofocused editor was destroyed quickly after its initialization. Patch provided by thorn0.
    Fixed issue with dirty state not being properly updated on redo operation.
    Fixed issue with entity decoder not handling incorrectly written numeric entities.
    Fixed issue where some PI element values wouldn't be properly encoded.
Version 4.1.9 (2015-03-10)
    Fixed bug where indentation wouldn't work properly for non list elements.
    Fixed bug with image plugin not pulling the image dimensions out correctly if a custom document_base_url was used.
    Fixed bug where ctrl+alt+[1-9] would conflict with the AltGr+[1-9] on Windows. New shortcuts is ctrl+shift+[1-9].
    Fixed bug with removing formatting on nodes in inline mode would sometimes include nodes outside the editor body.
    Fixed bug where extra nbsp:s would be inserted when you replaced a word surrounded by spaces using insertContent.
    Fixed bug with pasting from Google Docs would produce extra strong elements and line feeds.
Version 4.1.8 (2015-03-05)
    Added new html5 sizes attribute to img elements used together with srcset.
    Added new elementpath option that makes it possible to disable the element path but keep the statusbar.
    Added new option table_style_by_css for the table plugin to set table styling with css rather than table attributes.
    Added new link_assume_external_targets option to prompt the user to prepend http:// prefix if the supplied link does not contain a protocol prefix.
    Added new image_prepend_url option to allow a custom base path/url to be added to images.
    Added new table_appearance_options option to make it possible to disable some options.
    Added new image_title option to make it possible to alter the title of the image, disabled by default.
    Fixed bug where selection starting from out side of the body wouldn't produce a proper selection range on IE 11.
    Fixed bug where pressing enter twice before a table moves the cursor in the table and causes a javascript error.
    Fixed bug where advanced image styles were not respected.
    Fixed bug where the less common Shift+Delete didn't produce a proper cut operation on WebKit browsers.
    Fixed bug where image/media size constrain logic would produce NaN when handling non number values.
    Fixed bug where internal classes where removed by the removeformat command.
    Fixed bug with creating links table cell contents with a specific selection would throw a exceptions on WebKit/Blink.
    Fixed bug where valid_classes option didn't work as expected according to docs. Patch provided by thorn0.
    Fixed bug where jQuery plugin would patch the internal methods multiple times. Patch provided by Drew Martin.
    Fixed bug where backspace key wouldn't delete the current selection of newly formatted content.
    Fixed bug where type over of inline formatting elements wouldn't properly keep the format on WebKit/Blink.
    Fixed bug where selection needed to be properly normalized on modern IE versions.
    Fixed bug where Command+Backspace didn't properly delete the whole line of text but the previous word.
    Fixed bug where UI active states wheren't properly updated on IE if you placed caret within the current range.
    Fixed bug where delete/backspace on WebKit/Blink would remove span elements created by the user.
    Fixed bug where delete/backspace would produce incorrect results when deleting between two text blocks with br elements.
    Fixed bug where captions where removed when pasting from MS Office.
    Fixed bug where lists plugin wouldn't properly remove fully selected nested lists.
    Fixed bug where the ttf font used for icons would throw an warning message on Gecko on Mac OS X.
    Fixed a bug where applying a color to text did not update the undo/redo history.
    Fixed so shy entities gets displayed when using the visualchars plugin.
    Fixed so removeformat removes ins/del by default since these might be used for strikethough.
    Fixed so multiple language packs can be loaded and added to the global I18n data structure.
    Fixed so transparent color selection gets treated as a normal color selection. Patch contributed by Alexander Hofbauer.
    Fixed so it's possible to disable autoresize_overflow_padding, autoresize_bottom_margin options by setting them to false.
    Fixed so the charmap plugin shows the description of the character in the dialog. Patch contributed by Jelle Hissink.
    Removed address from the default list of block formats since it tends to be missused.
    Fixed so the pre block format is called preformatted to make it more verbose.
    Fixed so it's possible to context scope translation strings this isn't needed most of the time.
    Fixed so the max length of the width/height input fields of the media dialog is 5 instead of 3.
    Fixed so drag/dropped contents gets properly processed by paste plugin since it's basically a paste. Patch contributed by Greg Fairbanks.
    Fixed so shortcut keys for headers is ctrl+alt+[1-9] instead of ctrl+[1-9] since these are for switching tabs in the browsers.
    Fixed so "u" doesn't get converted into a span element by the legacy input filter. Since this is now a valid HTML5 element.
    Fixed font families in order to provide appropriate web-safe fonts.
Version 4.1.7 (2014-11-27)
    Added HTML5 schema support for srcset, source and picture. Patch contributed by mattheu.
    Added new cache_suffix setting to enable cache busting by producing unique urls.
    Added new paste_convert_word_fake_lists option to enable users to disable the fake lists convert logic.
    Fixed so advlist style changes adds undo levels for each change.
    Fixed bug where WebKit would sometimes produce an exception when the autolink plugin where looking for URLs.
    Fixed bug where IE 7 wouldn't be rendered properly due to aggressive css compression.
    Fixed bug where DomQuery wouldn't accept window as constructor element.
    Fixed bug where the color picker in 3.x dialogs wouldn't work properly. Patch contributed by Callidior.
    Fixed bug where the image plugin wouldn't respect the document_base_url.
    Fixed bug where the jQuery plugin would fail to append to elements named array prototype names.
Version 4.1.6 (2014-10-08)
    Fixed bug with clicking on the scrollbar of the iframe would cause a JS error to be thrown.
    Fixed bug where null would produce an exception if you passed it to selection.setRng.
    Fixed bug where Ctrl/Cmd+Tab would indent the current list item if you switched tabs in the browser.
    Fixed bug where pasting empty cells from Excel would result in a broken table.
    Fixed bug where it wasn't possible to switch back to default list style type.
    Fixed issue where the select all quirk fix would fire for other modifiers than Ctrl/Cmd combinations.
    Replaced jake with grunt since it is more mainstream and has better plugin support.
Version 4.1.5 (2014-09-09)
    Fixed bug where sometimes the resize rectangles wouldn't properly render on images on WebKit/Blink.
    Fixed bug in list plugin where delete/backspace would merge empty LI elements in lists incorrectly.
    Fixed bug where empty list elements would result in empty LI elements without it's parent container.
    Fixed bug where backspace in empty caret formatted element could produce an type error exception of Gecko.
    Fixed bug where lists pasted from word with a custom start index above 9 wouldn't be properly handled.
    Fixed bug where tabfocus plugin would tab out of the editor instance even if the default action was prevented.
    Fixed bug where tabfocus wouldn't tab properly to other adjacent editor instances.
    Fixed bug where the DOMUtils setStyles wouldn't properly removed or update the data-mce-style attribute.
    Fixed bug where dialog select boxes would be placed incorrectly if document.body wasn't statically positioned.
    Fixed bug where pasting would sometimes scroll to the top of page if the user was using the autoresize plugin.
    Fixed bug where caret wouldn't be properly rendered by Chrome when clicking on the iframes documentElement.
    Fixed so custom images for menubutton/splitbutton can be provided. Patch contributed by Naim Hammadi.
    Fixed so the default action of windows closing can be prevented by blocking the default action of the close event.
    Fixed so nodeChange and focus of the editor isn't automatically performed when opening sub dialogs.
Version 4.1.4 (2014-08-21)
    Added new media_filter_html option to media plugin that blocks any conditional comments, scripts etc within a video element.
    Added new content_security_policy option allows you to set custom policy for iframe contents. Patch contributed by Francois Chagnon.
    Fixed bug where activate/deactivate events wasn't firing properly when switching between editors.
    Fixed bug where placing the caret on iOS was difficult due to a WebKit bug with touch events.
    Fixed bug where the resize helper wouldn't render properly on older IE versions.
    Fixed bug where resizing images inside tables on older IE versions would sometimes fail depending mouse position.
    Fixed bug where editor.insertContent would produce an exception when inserting select/option elements.
    Fixed bug where extra empty paragraphs would be produced if block elements where inserted inside span elements.
    Fixed bug where the spellchecker menu item wouldn't be properly checked if spell checking was started before it was rendered.
    Fixed bug where the DomQuery filter function wouldn't remove non elements from collection.
    Fixed bug where document with custom document.domain wouldn't properly render the editor.
    Fixed bug where IE 8 would throw exception when trying to enter invalid color values into colorboxes.
    Fixed bug where undo manager could incorrectly add an extra undo level when custom resize handles was removed.
    Fixed bug where it wouldn't be possible to alter cell properties properly on table cells on IE 8.
    Fixed so the color picker button in table dialog isn't shown unless you include the colorpicker plugin or add your own custom color picker.
    Fixed so activate/deactivate events fire when windowManager opens a window since.
    Fixed so the table advtab options isn't separated by an underscore to normalize naming with image_advtab option.
    Fixed so the table cell dialog has proper padding when the advanced tab in disabled.
Version 4.1.3 (2014-07-29)
    Added event binding logic to tinymce.util.XHR making it possible to override headers and settings before any request is made.
    Fixed bug where drag events wasn't fireing properly on older IE versions since the event handlers where bound to document.
    Fixed bug where drag/dropping contents within the editor on IE would force the contents into plain text mode even if it was internal content.
    Fixed bug where IE 7 wouldn't open menus properly due to a resize bug in the browser auto closing them immediately.
    Fixed bug where the DOMUtils getPos logic wouldn't produce a valid coordinate inside the body if the body was positioned non static.
    Fixed bug where the element path and format state wasn't properly updated if you had the wordcount plugin enabled.
    Fixed bug where a comment at the beginning of source would produce an exception in the formatter logic.
    Fixed bug where setAttrib/getAttrib on null would throw exception together with any hooked attributes like style.
    Fixed bug where table sizes wasn't properly retained when copy/pasting on WebKit/Blink.
    Fixed bug where WebKit/Blink would produce colors in RGB format instead of the forced HEX format when deleting contents.
    Fixed bug where the width attribute wasn't updated on tables if you changed the size inside the table dialog.
    Fixed bug where control selection wasn't properly handled when the caret was placed directly after an image.
    Fixed bug where selecting the contents of table cells using the selection.select method wouldn't place the caret properly.
    Fixed bug where the selection state for images wasn't removed when placing the caret right after an image on WebKit/Blink.
    Fixed bug where all events wasn't properly unbound when and editor instance was removed or destroyed by some external innerHTML call.
    Fixed bug where it wasn't possible or very hard to select images on iOS when the onscreen keyboard was visible.
    Fixed so auto_focus can take a boolean argument this will auto focus the last initialized editor might be useful for single inits.
    Fixed so word auto detect lists logic works better for faked lists that doesn't have specific markup.
    Fixed so nodeChange gets fired on mouseup as it used to before 4.1.1 we optimized that event to fire less often.
    Removed the finish menu item from spellchecker menu since it's redundant you can stop spellchecking by toggling menu item or button.
Version 4.1.2 (2014-07-15)
    Added offset/grep to DomQuery class works basically the same as it's jQuery equivalent.
    Fixed bug where backspace/delete or setContent with an empty string would remove header data when using the fullpage plugin.
    Fixed bug where tinymce.remove with a selector not matching any editors would remove all editors.
    Fixed bug where resizing of the editor didn't work since the theme was calling setStyles instead of setStyle.
    Fixed bug where IE 7 would fail to append html fragments to iframe document when using DomQuery.
    Fixed bug where the getStyle DOMUtils method would produce an exception if it was called with null as it's element.
    Fixed bug where the paste plugin would remove the element if the none of the paste_webkit_styles rules matched the current style.
    Fixed bug where contextmenu table items wouldn't work properly on IE since it would some times fire an incorrect selection change.
    Fixed bug where the padding/border values wasn't used in the size calculation for the body size when using autoresize. Patch contributed by Matt Whelan.
    Fixed bug where conditional word comments wouldn't be properly removed when pasting plain text.
    Fixed bug where resizing would sometime fail on IE 11 when the mouseup occurred inside the resizable element.
    Fixed so the iframe gets initialized without any inline event handlers for better CSP support. Patch contributed by Matt Whelan.
    Fixed so the tinymce.dom.Sizzle is the latest version of sizzle this resolves the document context bug.
Version 4.1.1 (2014-07-08)
    Fixed bug where pasting plain text on some WebKit versions would result in an empty line.
    Fixed bug where resizing images inside tables on IE 11 wouldn't work properly.
    Fixed bug where IE 11 would sometimes throw "Invalid argument" exception when editor contents was set to an empty string.
    Fixed bug where document.activeElement would throw exceptions on IE 9 when that element was hidden or removed from dom.
    Fixed bug where WebKit/Blink sometimes produced br elements with the Apple-interchange-newline class.
    Fixed bug where table cell selection wasn't properly removed when copy/pasting table cells.
    Fixed bug where pasting nested list items from Word wouldn't produce proper semantic nested lists.
    Fixed bug where right clicking using the contextmenu plugin on WebKit/Blink on Mac OS X would select the target current word or line.
    Fixed bug where it wasn't possible to alter table cell properties on IE 8 using the context menu.
    Fixed bug where the resize helper wouldn't be correctly positioned on older IE versions.
    Fixed bug where fullpage plugin would produce an error if you didn't specify a doctype encoding.
    Fixed bug where anchor plugin would get the name/id of the current element even if it wasn't anchor element.
    Fixed bug where visual aids for tables wouldn't be properly disabled when changing the border size.
    Fixed bug where some control selection events wasn't properly fired on older IE versions.
    Fixed bug where table cell selection on older IE versions would prevent resizing of images.
    Fixed bug with paste_data_images paste option not working properly on modern IE versions.
    Fixed bug where custom elements with underscores in the name wasn't properly parsed/serialized.
    Fixed bug where applying inline formats to nested list elements would produce an incorrect formatting result.
    Fixed so it's possible to hide items from elements path by using preventDefault/stopPropagation.
    Fixed so inline mode toolbar gets rendered right aligned if the editable element positioned to the documents right edge.
    Fixed so empty inline elements inside empty block elements doesn't get removed if configured to be kept intact.
    Fixed so DomQuery parentsUntil/prevUntil/nextUntil supports selectors/elements/filters etc.
    Fixed so legacyoutput plugin overrides fontselect and fontsizeselect controls and handles font elements properly.
Version 4.1.0 (2014-06-18)
    Added new file_picker_callback option to replace the old file_browser_callback the latter will still work though.
    Added new custom colors to textcolor plugin will be displayed if a color picker is provided also shows the latest colors.
    Added new color_picker_callback option to enable you to add custom color pickers to the editor.
    Added new advanced tabs to table/cell/row dialogs to enable you to select colors for border/background.
    Added new colorpicker plugin that lets you select colors from a hsv color picker.
    Added new tinymce.util.Color class to handle color parsing and converting.
    Added new colorpicker UI widget element lets you add a hsv color picker to any form/window.
    Added new textpattern plugin that allows you to use markdown like text patterns to format contents.
    Added new resize helper element that shows the current width & height while resizing.
    Added new "once" method to Editor and EventDispatcher enables since callback execution events.
    Added new jQuery like class under tinymce.dom.DomQuery it's exposed on editor instances (editor.$) and globally under (tinymce.$).
    Fixed so the default resize method for images are proportional shift/ctrl can be used to make an unproportional size.
    Fixed bug where the image_dimensions option of the image plugin would cause exceptions when it tried to update the size.
    Fixed bug where table cell dialog class field wasn't properly updated when editing an a table cell with an existing class.
    Fixed bug where Safari on Mac would produce webkit-fake-url for pasted images so these are now removed.
    Fixed bug where the nodeChange event would get fired before the selection was changed when clicking inside the current selection range.
    Fixed bug where valid_classes option would cause exception when it removed internal prefixed classes like mce-item-.
    Fixed bug where backspace would cause navigation in IE 8 on an inline element and after a caret formatting was applied.
    Fixed so placeholder images produced by the media plugin gets selected when inserted/edited.
    Fixed so it's possible to drag in images when the paste_data_images option is enabled. Might be useful for mail clients.
    Fixed so images doesn't get a width/height applied if the image_dimensions option is set to false useful for responsive contents.
    Fixed so it's possible to pass in an optional arguments object for the nodeChanged function to be passed to all nodechange event listeners.
    Fixed bug where media plugin embed code didn't update correctly.<|MERGE_RESOLUTION|>--- conflicted
+++ resolved
@@ -1,9 +1,6 @@
 Version 5.6.0 (TBD)
-<<<<<<< HEAD
     Added a new `ImageUploder` API to simplify uploading image data to the configured `images_upload_url` or `images_upload_handler` #TINY-4601
-=======
     Added new `BeforeOpenNotification` and `OpenNotification` events which allow internal notifications to be captured and modified before display #TINY-6528
->>>>>>> 91e7f357
     Added support for `block` and `unblock` methods on inline dialogs #TINY-6487
     Added new `TableModified` event which is fired whenever changes are made to a table #TINY-6629
     Added new `image_file_types` setting to determine which image file formats will be automatically processed into `img` tags on paste when using the `paste` plugin #TINY-6306
