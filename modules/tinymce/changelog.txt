--- conflicted
+++ resolved
@@ -36,11 +36,8 @@
     Fixed figure elements incorrectly splitting from a valid parent element when editing the image within #TINY-6592
     Fixed inserting multiple rows or columns in a table cloning from the incorrect source row or column #TINY-6906
     Fixed an issue where new lines were not scrolled into view when pressing Shift+Enter #TINY-6964
-<<<<<<< HEAD
     Fixed an issue where file extensions with uppercase characters were treated as invalid #TINY-6940
-=======
     Fixed dialog block messages unable to be translated #TINY-6971
->>>>>>> c3fed70c
 Version 5.6.2 (2020-12-08)
     Fixed a UI rendering regression when the document body is using `display: flex` #TINY-6783
 Version 5.6.1 (2020-11-25)
