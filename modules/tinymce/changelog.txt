Version 5.2.1 (2020-03-25)
    Fixed the "is decorative" checkbox in the image dialog clearing after certain dialog events #FOAM-11
    Fixed possible uncaught exception when a `style` attribute is removed using a content filter on `setContent` #TINY-4742
    Fixed the table selection not functioning correctly in Microsoft Edge 44 or higher #TINY-3862
    Fixed the table resize handles not functioning correctly in Microsoft Edge 44 or higher #TINY-4160
    Fixed the floating toolbar drawer disconnecting from the toolbar when adding content in inline mode #TINY-4725 #TINY-4765
    Fixed `readonly` mode not returning the appropriate boolean value #TINY-3948
    Fixed the `forced_root_block_attrs` setting not applying attributes to new blocks consistently #TINY-4564
    Fixed the editor incorrectly stealing focus during initialization in Microsoft Internet Explorer #TINY-4697
    Fixed dialogs stealing focus when opening an alert or confirm dialog using an `onAction` callback #TINY-4014
    Fixed inline dialogs incorrectly closing when clicking on an opened alert or confirm dialog #TINY-4012
    Fixed the context toolbar overlapping the menu bar and toolbar #TINY-4586
    Fixed notification and inline dialog positioning issues when using `toolbar_location: 'bottom'` #TINY-4586
    Fixed the `colorinput` popup appearing offscreen on mobile devices #TINY-4711
<<<<<<< HEAD
    Fixed an issue where anchors could not be inserted on empty lines #TINY-2788
    Fixed special characters not being found when searching by whole words only #TINY-4522
=======
    Fixed special characters not being found when searching by "whole words only" #TINY-4522
>>>>>>> 91b9ee75
    Fixed an issue where dragging images could cause them to be duplicated #TINY-4195
    Fixed context toolbars activating without the editor having focus #TINY-4754
    Fixed an issue where removing the background color of text did not always work #TINY-4770
    Fixed an issue where new rows and columns in a table did not retain the style of the previous row or column #TINY-4788
Version 5.2.0 (2020-02-13)
    Added the ability to apply formats to spaces #TINY-4200
    Added new `toolbar_location` setting to allow for positioning the menu and toolbar at the bottom of the editor #TINY-4210
    Added new `toolbar_groups` setting to allow a custom floating toolbar group to be added to the toolbar when using `floating` toolbar mode #TINY-4229
    Added new `link_default_protocol` setting to `link` and `autolink` plugin to allow a protocol to be used by default #TINY-3328
    Added new `placeholder` setting to allow a placeholder to be shown when the editor is empty #TINY-3917
    Added new `tinymce.dom.TextSeeker` API to allow searching text across different DOM nodes #TINY-4200
    Added a drop shadow below the toolbar while in sticky mode and introduced Oxide variables to customize it when creating a custom skin #TINY-4343
    Added `quickbars_image_toolbar` setting to allow for the image quickbar to be turned off #TINY-4398
    Added iframe and img `loading` attribute to the default schema. Patch contributed by ataylor32. #GH-5112
    Added new `getNodeFilters`/`getAttributeFilters` functions to the `editor.serializer` instance #TINY-4344
    Added new `a11y_advanced_options` setting to allow additional accessibility options to be added #FOAM-11
    Added new accessibility options and behaviours to the image dialog using `a11y_advanced_options` #FOAM-11
    Added the ability to use the window `PrismJS` instance for the `codesample` plugin instead of the bundled version to allow for styling custom languages #TINY-4504
    Added error message events that fire when a resource loading error occurs #TINY-4509
    Changed the default schema to disallow `onchange` for select elements #TINY-4614
    Changed default `toolbar_mode` value from false to `wrap`. The value false has been deprecated #TINY-4617
    Changed `toolbar_drawer` setting to `toolbar_mode`. `toolbar_drawer` has been deprecated #TINY-4416
    Changed iframe mode to set selection on content init if selection doesn't exist #TINY-4139
    Changed table related icons to align them with the visual style of the other icons #TINY-4341
    Changed and improved the visual appearance of the color input field #TINY-2917
    Changed fake caret container to use `forced_root_block` when possible #TINY-4190
    Changed the `requireLangPack` API to wait until the plugin has been loaded before loading the language pack #TINY-3716
    Changed the formatter so `style_formats` are registered before the initial content is loaded into the editor #TINY-4238
    Changed media plugin to use https protocol for media urls by default #TINY-4577
    Changed the parser to treat CDATA nodes as bogus HTML comments to match the HTML parsing spec. A new `preserve_cdata` setting has been added to preserve CDATA nodes if required #TINY-4625
    Fixed incorrect parsing of malformed/bogus HTML comments #TINY-4625
    Fixed `quickbars` selection toolbar appearing on non-editable elements #TINY-4359
    Fixed bug with alignment toolbar buttons sometimes not changing state correctly #TINY-4139
    Fixed the `codesample` toolbar button not toggling when selecting code samples other than HTML #TINY-4504
    Fixed content incorrectly scrolling to the top or bottom when pressing enter if when the content was already in view #TINY-4162
    Fixed `scrollIntoView` potentially hiding elements behind the toolbar #TINY-4162
    Fixed editor not respecting the `resize_img_proportional` setting due to legacy code #TINY-4236
    Fixed flickering floating toolbar drawer in inline mode #TINY-4210
    Fixed an issue where the template plugin dialog would be indefinitely blocked on a failed template load #TINY-2766
    Fixed the `mscontrolselect` event not being unbound on IE/Edge #TINY-4196
    Fixed Confirm dialog footer buttons so only the "Yes" button is highlighted #TINY-4310
    Fixed `file_picker_callback` functionality for Image, Link and Media plugins #TINY-4163
    Fixed issue where floating toolbar drawer sometimes would break if the editor is resized while the drawer is open #TINY-4439
    Fixed incorrect `external_plugins` loading error message #TINY-4503
    Fixed resize handler was not hidden for ARIA purposes. Patch contributed by Parent5446. #GH-5195
    Fixed an issue where content could be lost if a misspelled word was selected and spellchecking was disabled #TINY-3899
    Fixed validation errors in the CSS where certain properties had the wrong default value #TINY-4491
    Fixed an issue where forced root block attributes were not applied when removing a list #TINY-4272
    Fixed an issue where the element path isn't being cleared when there are no parents #TINY-4412
    Fixed an issue where width and height in svg icons containing `rect` elements were overridden by the CSS reset #TINY-4408
    Fixed an issue where uploading images with `images_reuse_filename` enabled and that included a query parameter would generate an invalid URL #TINY-4638
    Fixed the `closeButton` property not working when opening notifications #TINY-4674
    Fixed keyboard flicker when opening a context menu on mobile #TINY-4540
    Fixed issue where plus icon svg contained strokes #TINY-4681
Version 5.1.6 (2020-01-28)
    Fixed `readonly` mode not blocking all clicked links #TINY-4572
    Fixed legacy font sizes being calculated inconsistently for the `FontSize` query command value #TINY-4555
    Fixed changing a tables row from `Header` to `Body` incorrectly moving the row to the bottom of the table #TINY-4593
    Fixed the context menu not showing in certain cases with hybrid devices #TINY-4569
    Fixed the context menu opening in the wrong location when the target is the editor body #TINY-4568
    Fixed the `image` plugin not respecting the `automatic_uploads` setting when uploading local images #TINY-4287
    Fixed security issue related to parsing HTML comments and CDATA #TINY-4544
Version 5.1.5 (2019-12-19)
    Fixed the UI not working with hybrid devices that accept both touch and mouse events #TNY-4521
    Fixed the `charmap` dialog initially focusing the first tab of the dialog instead of the search input field #TINY-4342
    Fixed an exception being raised when inserting content if the caret was directly before or after a `contenteditable="false"` element #TINY-4528
    Fixed a bug with pasting image URLs when paste as text is enabled #TINY-4523
Version 5.1.4 (2019-12-11)
    Fixed dialog contents disappearing when clicking a checkbox for right-to-left languages #TINY-4518
    Fixed the `legacyoutput` plugin registering legacy formats after editior initialization, causing legacy content to be stripped on the initial load #TINY-4447
    Fixed search and replace not cycling through results when searching using special characters #TINY-4506
    Fixed the `visualchars` plugin converting HTML-like text to DOM elements in certain cases #TINY-4507
    Fixed an issue with the `paste` plugin not sanitizing content in some cases #TINY-4510
    Fixed HTML comments incorrectly being parsed in certain cases #TINY-4511
Version 5.1.3 (2019-12-04)
    Fixed sticky toolbar not undocking when fullscreen mode is activated #TINY-4390
    Fixed the "Current Window" target not applying when updating links using the link dialog #TINY-4063
    Fixed disabled menu items not highlighting when focused #TINY-4339
    Fixed touch events passing through dialog collection items to the content underneath on Android devices #TINY-4431
    Fixed keyboard navigation of the Help dialog's Keyboard Navigation tab #TINY-4391
    Fixed search and replace dialog disappearing when finding offscreen matches on iOS devices #TINY-4350
    Fixed performance issues where sticky toolbar was jumping while scrolling on slower browsers #TINY-4475
Version 5.1.2 (2019-11-19)
    Fixed desktop touch devices using `mobile` configuration overrides #TINY-4345
    Fixed unable to disable the new scrolling toolbar feature #TINY-4345
    Fixed touch events passing through any pop-up items to the content underneath on Android devices #TINY-4367
    Fixed the table selector handles throwing JavaScript exceptions for non-table selections #TINY-4338
    Fixed `cut` operations not removing selected content on Android devices when the `paste` plugin is enabled #TINY-4362
    Fixed inline toolbar not constrained to the window width by default #TINY-4314
    Fixed context toolbar split button chevrons pointing right when they should be pointing down #TINY-4257
    Fixed unable to access the dialog footer in tabbed dialogs on small screens #TINY-4360
    Fixed mobile table selectors were hard to select with touch by increasing the size #TINY-4366
    Fixed mobile table selectors moving when moving outside the editor #TINY-4366
    Fixed inline toolbars collapsing when using sliding toolbars #TINY-4389
    Fixed block textpatterns not treating NBSPs as spaces #TINY-4378
    Fixed backspace not merging blocks when the last element in the preceding block was a `contenteditable="false"` element #TINY-4235
    Fixed toolbar buttons that only contain text labels overlapping on mobile devices #TINY-4395
    Fixed quickbars quickimage picker not working on mobile #TINY-4377
    Fixed fullscreen not resizing in an iOS WKWebView component #TINY-4413
Version 5.1.1 (2019-10-28)
    Fixed font formats containing spaces being wrapped in `&quot;` entities instead of single quotes #TINY-4275
    Fixed alert and confirm dialogs losing focus when clicked #TINY-4248
    Fixed clicking outside a modal dialog focusing on the document body #TINY-4249
    Fixed the context toolbar not hiding when scrolled out of view #TINY-4265
Version 5.1.0 (2019-10-17)
    Added touch selector handles for table selections on touch devices #TINY-4097
    Added border width field to Table Cell dialog #TINY-4028
    Added touch event listener to media plugin to make embeds playable #TINY-4093
    Added oxide styling options to notifications and tweaked the default variables #TINY-4153
    Added additional padding to split button chevrons on touch devices, to make them easier to interact with #TINY-4223
    Added new platform detection functions to `Env` and deprecated older detection properties #TINY-4184
    Added `inputMode` config field to specify inputmode attribute of `input` dialog components #TINY-4062
    Added new `inputMode` property to relevant plugins/dialogs #TINY-4102
    Added new `toolbar_sticky` setting to allow the iframe menubar/toolbar to stick to the top of the window when scrolling #TINY-3982
    Changed default setting for `toolbar_drawer` to `floating` #TINY-3634
    Changed mobile phones to use the `silver` theme by default #TINY-3634
    Changed some editor settings to default to `false` on touch devices:
        - `menubar`(phones only) #TINY-4077
        - `table_grid` #TINY-4075
        - `resize` #TINY-4157
        - `object_resizing` #TINY-4157
    Changed toolbars and context toolbars to sidescroll on mobile #TINY-3894 #TINY-4107
    Changed context menus to render as horizontal menus on touch devices #TINY-4107
    Changed the editor to use the `VisualViewport` API of the browser where possible #TINY-4078
    Changed visualblocks toolbar button icon and renamed `paragraph` icon to `visualchars` #TINY-4074
    Changed Oxide default for `@toolbar-button-chevron-color` to follow toolbar button icon color #TINY-4153
    Changed the `urlinput` dialog component to use the `url` type attribute #TINY-4102
    Fixed Safari desktop visual viewport fires resize on fullscreen breaking the restore function #TINY-3976
    Fixed scroll issues on mobile devices #TINY-3976
    Fixed context toolbar unable to refresh position on iOS12 #TINY-4107
    Fixed ctrl+left click not opening links on readonly mode and the preview dialog #TINY-4138
    Fixed Slider UI component not firing `onChange` event on touch devices #TINY-4092
    Fixed notifications overlapping instead of stacking #TINY-3478
    Fixed inline dialogs positioning incorrectly when the page is scrolled #TINY-4018
    Fixed inline dialogs and menus not repositioning when resizing #TINY-3227
    Fixed inline toolbar incorrectly stretching to the full width when a width value was provided #TINY-4066
    Fixed menu chevrons color to follow the menu text color #TINY-4153
    Fixed table menu selection grid from staying black when using dark skins, now follows border color #TINY-4153
    Fixed Oxide using the wrong text color variable for menubar button focused state #TINY-4146
    Fixed the autoresize plugin not keeping the selection in view when resizing #TINY-4094
    Fixed textpattern plugin throwing exceptions when using `forced_root_block: false` #TINY-4172
    Fixed missing CSS fill styles for toolbar button icon active state #TINY-4147
    Fixed an issue where the editor selection could end up inside a short ended element (such as `br`) #TINY-3999
    Fixed browser selection being lost in inline mode when opening split dropdowns #TINY-4197
    Fixed backspace throwing an exception when using `forced_root_block: false` #TINY-4099
    Fixed floating toolbar drawer expanding outside the bounds of the editor #TINY-3941
    Fixed the autocompleter not activating immediately after a `br` or `contenteditable=false` element #TINY-4194
    Fixed an issue where the autocompleter would incorrectly close on IE 11 in certain edge cases #TINY-4205
Version 5.0.16 (2019-09-24)
    Added new `referrer_policy` setting to add the `referrerpolicy` attribute when loading scripts or stylesheets #TINY-3978
    Added a slight background color to dialog tab links when focused to aid keyboard navigation #TINY-3877
    Fixed media poster value not updating on change #TINY-4013
    Fixed openlink was not registered as a toolbar button #TINY-4024
    Fixed failing to initialize if a script tag was used inside a SVG #TINY-4087
    Fixed double top border showing on toolbar without menubar when toolbar_drawer is enabled #TINY-4118
    Fixed unable to drag inline dialogs to the bottom of the screen when scrolled #TINY-4154
    Fixed notifications appearing on top of the toolbar when scrolled in inline mode #TINY-4159
    Fixed notifications displaying incorrectly on IE 11 #TINY-4169
Version 5.0.15 (2019-09-02)
    Added a dark `content_css` skin to go with the dark UI skin #TINY-3743
    Changed the enabled state on toolbar buttons so they don't get the hover effect #TINY-3974
    Fixed missing CSS active state on toolbar buttons #TINY-3966
    Fixed `onChange` callback not firing for the colorinput dialog component #TINY-3968
    Fixed context toolbars not showing in fullscreen mode #TINY-4023
Version 5.0.14 (2019-08-19)
    Added an API to reload the autocompleter menu with additional fetch metadata #MENTIONS-17
    Fixed missing toolbar button border styling options #TINY-3965
    Fixed image upload progress notification closing before the upload is complete #TINY-3963
    Fixed inline dialogs not closing on escape when no dialog component is in focus #TINY-3936
    Fixed plugins not being filtered when defaulting to mobile on phones #TINY-3537
    Fixed toolbar more drawer showing the content behind it when transitioning between opened and closed states #TINY-3878
    Fixed focus not returning to the dialog after pressing the "Replace all" button in the search and replace dialog #TINY-3961
    Removed Oxide variable `@menubar-select-disabled-border-color` and replaced it with `@menubar-select-disabled-border` #TINY-3965
Version 5.0.13 (2019-08-06)
    Changed modal dialogs to prevent dragging by default and added new `draggable_modal` setting to restore dragging #TINY-3873
    Changed the nonbreaking plugin to insert nbsp characters wrapped in spans to aid in filtering. This can be disabled using the `nonbreaking_wrap` setting #TINY-3647
    Changed backspace behaviour in lists to outdent nested list items when the cursor is at the start of the list item #TINY-3651
    Fixed sidebar growing beyond editor bounds in IE 11 #TINY-3937
    Fixed issue with being unable to keyboard navigate disabled toolbar buttons #TINY-3350
    Fixed issues with backspace and delete in nested contenteditable true and false elements #TINY-3868
    Fixed issue with losing keyboard navigation in dialogs due to disabled buttons #TINY-3914
    Fixed `MouseEvent.mozPressure is deprecated` warning in Firefox #TINY-3919
    Fixed `default_link_target` not being respected when `target_list` is disabled #TINY-3757
    Fixed mobile plugin filter to only apply to the mobile theme, rather than all mobile platforms #TINY-3405
    Fixed focus switching to another editor during mode changes #TINY-3852
    Fixed an exception being thrown when clicking on an uninitialized inline editor #TINY-3925
    Fixed unable to keyboard navigate to dialog menu buttons #TINY-3933
    Fixed dialogs being able to be dragged outside the window viewport #TINY-3787
    Fixed inline dialogs appearing above modal dialogs #TINY-3932
Version 5.0.12 (2019-07-18)
    Added ability to utilize UI dialog panels inside other panels #TINY-3305
    Added help dialog tab explaining keyboard navigation of the editor #TINY-3603
    Changed the "Find and Replace" design to an inline dialog #TINY-3054
    Fixed issue where autolink spacebar event was not being fired on Edge #TINY-3891
    Fixed table selection missing the background color #TINY-3892
    Fixed removing shortcuts not working for function keys #TINY-3871
    Fixed non-descriptive UI component type names #TINY-3349
    Fixed UI registry components rendering as the wrong type when manually specifying a different type #TINY-3385
    Fixed an issue where dialog checkbox, input, selectbox, textarea and urlinput components couldn't be disabled #TINY-3708
    Fixed the context toolbar not using viable screen space in inline/distraction free mode #TINY-3717
    Fixed the context toolbar overlapping the toolbar in various conditions #TINY-3205
    Fixed IE11 edge case where items were being inserted into the wrong location #TINY-3884
Version 5.0.11 (2019-07-04)
    Fixed packaging errors caused by a rollup treeshaking bug (https://github.com/rollup/rollup/issues/2970) #TINY-3866
    Fixed the customeditor component not able to get data from the dialog api #TINY-3866
    Fixed collection component tooltips not being translated #TINY-3855
Version 5.0.10 (2019-07-02)
    Added support for all HTML color formats in `color_map` setting #TINY-3837
    Changed backspace key handling to outdent content in appropriate circumstances #TINY-3685
    Changed default palette for forecolor and backcolor to include some lighter colors suitable for highlights #TINY-2865
    Changed the search and replace plugin to cycle through results #TINY-3800
    Fixed inconsistent types causing some properties to be unable to be used in dialog components #TINY-3778
    Fixed an issue in the Oxide skin where dialog content like outlines and shadows were clipped because of overflow hidden #TINY-3566
    Fixed the search and replace plugin not resetting state when changing the search query #TINY-3800
    Fixed backspace in lists not creating an undo level #TINY-3814
    Fixed the editor to cancel loading in quirks mode where the UI is not supported #TINY-3391
    Fixed applying fonts not working when the name contained spaces and numbers #TINY-3801
    Fixed so that initial content is retained when initializing on list items #TINY-3796
    Fixed inefficient font name and font size current value lookup during rendering #TINY-3813
    Fixed mobile font copied into the wrong folder for the oxide-dark skin #TINY-3816
    Fixed an issue where resizing the width of tables would produce inaccurate results #TINY-3827
    Fixed a memory leak in the Silver theme #TINY-3797
    Fixed alert and confirm dialogs using incorrect markup causing inconsistent padding #TINY-3835
    Fixed an issue in the Table plugin with `table_responsive_width` not enforcing units when resizing #TINY-3790
    Fixed leading, trailing and sequential spaces being lost when pasting plain text #TINY-3726
    Fixed exception being thrown when creating relative URIs #TINY-3851
    Fixed focus is no longer set to the editor content during mode changes unless the editor already had focus #TINY-3852
Version 5.0.9 (2019-06-26)
    Fixed print plugin not working in Firefox #TINY-3834
Version 5.0.8 (2019-06-18)
    Added back support for multiple toolbars #TINY-2195
    Added support for .m4a files to the media plugin #TINY-3750
    Added new base_url and suffix editor init options #TINY-3681
    Fixed incorrect padding for select boxes with visible values #TINY-3780
    Fixed selection incorrectly changing when programmatically setting selection on contenteditable false elements #TINY-3766
    Fixed sidebar background being transparent #TINY-3727
    Fixed the build to remove duplicate iife wrappers #TINY-3689
    Fixed bogus autocompleter span appearing in content when the autocompleter menu is shown #TINY-3752
    Fixed toolbar font size select not working with legacyoutput plugin #TINY-2921
    Fixed the legacyoutput plugin incorrectly aligning images #TINY-3660
    Fixed remove color not working when using the legacyoutput plugin #TINY-3756
    Fixed the font size menu applying incorrect sizes when using the legacyoutput plugin #TINY-3773
    Fixed scrollIntoView not working when the parent window was out of view #TINY-3663
    Fixed the print plugin printing from the wrong window in IE11 #TINY-3762
    Fixed content CSS loaded over CORS not loading in the preview plugin with content_css_cors enabled #TINY-3769
    Fixed the link plugin missing the default "None" option for link list #TINY-3738
    Fixed small dot visible with menubar and toolbar disabled in inline mode #TINY-3623
    Fixed space key properly inserts a nbsp before/after block elements #TINY-3745
    Fixed native context menu not showing with images in IE11 #TINY-3392
    Fixed inconsistent browser context menu image selection #TINY-3789
Version 5.0.7 (2019-06-05)
    Added new toolbar button and menu item for inserting tables via dialog #TINY-3636
    Added new API for adding/removing/changing tabs in the Help dialog #TINY-3535
    Added highlighting of matched text in autocompleter items #TINY-3687
    Added the ability for autocompleters to work with matches that include spaces #TINY-3704
    Added new `imagetools_fetch_image` callback to allow custom implementations for cors loading of images #TINY-3658
    Added `'http'` and `https` options to `link_assume_external_targets` to prepend `http://` or `https://` prefixes when URL does not contain a protocol prefix. Patch contributed by francoisfreitag. #GH-4335
    Changed annotations navigation to work the same as inline boundaries #TINY-3396
    Changed tabpanel API by adding a `name` field and changing relevant methods to use it #TINY-3535
    Fixed text color not updating all color buttons when choosing a color #TINY-3602
    Fixed the autocompleter not working with fragmented text #TINY-3459
    Fixed the autosave plugin no longer overwrites window.onbeforeunload #TINY-3688
    Fixed infinite loop in the paste plugin when IE11 takes a long time to process paste events. Patch contributed by lRawd. #GH-4987
    Fixed image handle locations when using `fixed_toolbar_container`. Patch contributed by t00. #GH-4966
    Fixed the autoresize plugin not firing `ResizeEditor` events #TINY-3587
    Fixed editor in fullscreen mode not extending to the bottom of the screen #TINY-3701
    Fixed list removal when pressing backspace after the start of the list item #TINY-3697
    Fixed autocomplete not triggering from compositionend events #TINY-3711
    Fixed `file_picker_callback` could not set the caption field on the insert image dialog #TINY-3172
    Fixed the autocompleter menu showing up after a selection had been made #TINY-3718
    Fixed an exception being thrown when a file or number input has focus during initialization. Patch contributed by t00 #GH-2194
Version 5.0.6 (2019-05-22)
    Added `icons_url` editor settings to enable icon packs to be loaded from a custom url #TINY-3585
    Added `image_uploadtab` editor setting to control the visibility of the upload tab in the image dialog #TINY-3606
    Added new api endpoints to the wordcount plugin and improved character count logic #TINY-3578
    Changed plugin, language and icon loading errors to log in the console instead of a notification #TINY-3585
    Fixed the textpattern plugin not working with fragmented text #TINY-3089
    Fixed various toolbar drawer accessibility issues and added an animation #TINY-3554
    Fixed issues with selection and ui components when toggling readonly mode #TINY-3592
    Fixed so readonly mode works with inline editors #TINY-3592
    Fixed docked inline toolbar positioning when scrolled #TINY-3621
    Fixed initial value not being set on bespoke select in quickbars and toolbar drawer #TINY-3591
    Fixed so that nbsp entities aren't trimmed in white-space: pre-line elements #TINY-3642
    Fixed `mceInsertLink` command inserting spaces instead of url encoded characters #GH-4990
    Fixed text content floating on top of dialogs in IE11 #TINY-3640
Version 5.0.5 (2019-05-09)
    Added menu items to match the forecolor/backcolor toolbar buttons #TINY-2878
    Added default directionality based on the configured language #TINY-2621
    Added styles, icons and tests for rtl mode #TINY-2621
    Fixed autoresize not working with floating elements or when media elements finished loading #TINY-3545
    Fixed incorrect vertical caret positioning in IE 11 #TINY-3188
    Fixed submenu anchoring hiding overflowed content #TINY-3564
    Removed unused and hidden validation icons to avoid displaying phantom tooltips #TINY-2329
Version 5.0.4 (2019-04-23)
    Added back URL dialog functionality, which is now available via `editor.windowManager.openUrl()` #TINY-3382
    Added the missing throbber functionality when calling `editor.setProgressState(true)` #TINY-3453
    Added function to reset the editor content and undo/dirty state via `editor.resetContent()` #TINY-3435
    Added the ability to set menu buttons as active #TINY-3274
    Added `editor.mode` API, featuring a custom editor mode API #TINY-3406
    Added better styling to floating toolbar drawer #TINY-3479
    Added the new premium plugins to the Help dialog plugins tab #TINY-3496
    Added the linkchecker context menu items to the default configuration #TINY-3543
    Fixed image context menu items showing on placeholder images #TINY-3280
    Fixed dialog labels and text color contrast within notifications/alert banners to satisfy WCAG 4.5:1 contrast ratio for accessibility #TINY-3351
    Fixed selectbox and colorpicker items not being translated #TINY-3546
    Fixed toolbar drawer sliding mode to correctly focus the editor when tabbing via keyboard navigation #TINY-3533
    Fixed positioning of the styleselect menu in iOS while using the mobile theme #TINY-3505
    Fixed the menubutton `onSetup` callback to be correctly executed when rendering the menu buttons #TINY-3547
    Fixed `default_link_target` setting to be correctly utilized when creating a link #TINY-3508
    Fixed colorpicker floating marginally outside its container #TINY-3026
    Fixed disabled menu items displaying as active when hovered #TINY-3027
    Removed redundant mobile wrapper #TINY-3480
Version 5.0.3 (2019-03-19)
    Changed empty nested-menu items within the style formats menu to be disabled or hidden if the value of `style_formats_autohide` is `true` #TINY-3310
    Changed the entire phrase 'Powered by Tiny' in the status bar to be a link instead of just the word 'Tiny' #TINY-3366
    Changed `formatselect`, `styleselect` and `align` menus to use the `mceToggleFormat` command internally #TINY-3428
    Fixed toolbar keyboard navigation to work as expected when `toolbar_drawer` is configured #TINY-3432
    Fixed text direction buttons to display the correct pressed state in selections that have no explicit `dir` property #TINY-3138
    Fixed the mobile editor to clean up properly when removed #TINY-3445
    Fixed quickbar toolbars to add an empty box to the screen when it is set to `false` #TINY-3439
    Fixed an issue where pressing the **Delete/Backspace** key at the edge of tables was creating incorrect selections #TINY-3371
    Fixed an issue where dialog collection items (emoticon and special character dialogs) couldn't be selected with touch devices #TINY-3444
    Fixed a type error introduced in TinyMCE version 5.0.2 when calling `editor.getContent()` with nested bookmarks #TINY-3400
    Fixed an issue that prevented default icons from being overridden #TINY-3449
    Fixed an issue where **Home/End** keys wouldn't move the caret correctly before or after `contenteditable=false` inline elements #TINY-2995
    Fixed styles to be preserved in IE 11 when editing via the `fullpage` plugin #TINY-3464
    Fixed the `link` plugin context toolbar missing the open link button #TINY-3461
    Fixed inconsistent dialog component spacing #TINY-3436
Version 5.0.2 (2019-03-05)
    Added presentation and document presets to `htmlpanel` dialog component #TINY-2694
    Added missing fixed_toolbar_container setting has been reimplemented in the Silver theme #TINY-2712
    Added a new toolbar setting `toolbar_drawer` that moves toolbar groups which overflow the editor width into either a `sliding` or `floating` toolbar section #TINY-2874
    Updated the build process to include package lock files in the dev distribution archive #TINY-2870
    Fixed inline dialogs did not have aria attributes #TINY-2694
    Fixed default icons are now available in the UI registry, allowing use outside of toolbar buttons #TINY-3307
    Fixed a memory leak related to select toolbar items #TINY-2874
    Fixed a memory leak due to format changed listeners that were never unbound #TINY-3191
    Fixed an issue where content may have been lost when using permanent bookmarks #TINY-3400
    Fixed the quicklink toolbar button not rendering in the quickbars plugin #TINY-3125
    Fixed an issue where menus were generating invalid HTML in some cases #TINY-3323
    Fixed an issue that could cause the mobile theme to show a blank white screen when the editor was inside an `overflow:hidden` element #TINY-3407
    Fixed mobile theme using a transparent background and not taking up the full width on iOS #TINY-3414
    Fixed the template plugin dialog missing the description field #TINY-3337
    Fixed input dialog components using an invalid default type attribute #TINY-3424
    Fixed an issue where backspace/delete keys after/before pagebreak elements wouldn't move the caret #TINY-3097
    Fixed an issue in the table plugin where menu items and toolbar buttons weren't showing correctly based on the selection #TINY-3423
    Fixed inconsistent button focus styles in Firefox #TINY-3377
    Fixed the resize icon floating left when all status bar elements were disabled #TINY-3340
    Fixed the resize handle to not show in fullscreen mode #TINY-3404
Version 5.0.1 (2019-02-21)
    Removed paste as text notification banner and paste_plaintext_inform setting #POW-102
    Fixed an issue where adding links to images would replace the image with text #TINY-3356
    Fixed an issue where the inline editor could use fractional pixels for positioning #TINY-3202
    Fixed an issue where uploading non-image files in the Image Plugin upload tab threw an error. #TINY-3244
    Added H1-H6 toggle button registration to the silver theme #TINY-3070
    Fixed an issue in the media plugin that was causing the source url and height/width to be lost in certain circumstances #TINY-2858
    Fixed an issue with the Context Toolbar not being removed when clicking outside of the editor #TINY-2804
    Fixed an issue where clicking 'Remove link' wouldn't remove the link in certain circumstances #TINY-3199
    Added code sample toolbar button will now toggle on when the cursor is in a code section #TINY-3040
    Fixed an issue where the media plugin would fail when parsing dialog data #TINY-3218
    Fixed an issue where retrieving the selected content as text didn't create newlines #TINY-3197
    Fixed incorrect keyboard shortcuts in the Help dialog for Windows #TINY-3292
    Fixed an issue where JSON serialization could produce invalid JSON #TINY-3281
    Fixed production CSS including references to source maps #TINY-3920
    Fixed development CSS was not included in the development zip #TINY-3920
    Fixed the autocompleter matches predicate not matching on the start of words by default #TINY-3306
    Added new settings to the emoticons plugin to allow additional emoticons to be added #TINY-3088
    Fixed an issue where the page could be scrolled with modal dialogs open #TINY-2252
    Fixed an issue where autocomplete menus would show an icon margin when no items had icons #TINY-3329
    Fixed an issue in the quickbars plugin where images incorrectly showed the text selection toolbar #TINY-3338
    Fixed an issue that caused the inline editor to fail to render when the target element already had focus #TINY-3353
Version 5.0.0 (2019-02-04)
    Full documentation for the version 5 features and changes is available at https://www.tiny.cloud/docs/release-notes/

    Changes since RC2:
    Fixed an issue where tab panel heights weren't sizing properly on smaller screens and weren't updating on resize #TINY-3242
    Added links and registered names with * to denote premium plugins in Plugins tab of Help dialog #TINY-3223
    Changed Tiny 5 mobile skin to look more uniform with desktop #TINY-2650
    Fixed image tools not having any padding between the label and slider #TINY-3220
    Blacklisted table, th and td as inline editor target #TINY-717
    Fixed context toolbar toggle buttons not showing the correct state #TINY-3022
    Fixed missing separators in the spellchecker context menu between the suggestions and actions #TINY-3217
    Fixed notification icon positioning in alert banners #TINY-2196
    Fixed a typo in the word count plugin name #TINY-3062
    Fixed charmap and emoticons dialogs not having a primary button #TINY-3233
    Fixed an issue where resizing wouldn't work correctly depending on the box-sizing model #TINY-3278
Version 5.0.0-rc-2 (2019-01-22)
    Fixed the link dialog such that it will now retain class attributes when updating links #TINY-2825
    Added screen reader accessibility for sidebar and statusbar #TINY-2699
    Updated Emoticons and Charmap dialogs to be screen reader accessible #TINY-2693
    Fixed "Find and replace" not showing in the "Edit" menu by default #TINY-3061
    Updated the textpattern plugin to properly support nested patterns and to allow running a command with a value for a pattern with a start and an end #TINY-2991
    Removed unnecessary 'flex' and unused 'colspan' properties from the new dialog APIs #TINY-2973
    Changed checkboxes to use a boolean for its state, instead of a string #TINY-2848
    Fixed dropdown buttons missing the 'type' attribute, which could cause forms to be incorrectly submitted #TINY-2826
    Fixed emoticon and charmap search not returning expected results in certain cases #TINY-3084
    Changed formatting menus so they are registered and made the align toolbar button use an icon instead of text #TINY-2880
    Fixed blank rel_list values throwing an exception in the link plugin #TINY-3149
Version 5.0.0-rc-1 (2019-01-08)
    Updated the font select dropdown logic to try to detect the system font stack and show "System Font" as the font name #TINY-2710
    Fixed readonly mode not fully disabling editing content #TINY-2287
    Updated the autocompleter to only show when it has matched items #TINY-2350
    Added editor settings functionality to specify title attributes for toolbar groups #TINY-2690
    Added icons instead of button text to improve Search and Replace dialog footer appearance #TINY-2654
    Added `tox-dialog__table` instead of `mce-table-striped` class to enhance Help dialog appearance #TINY-2360
    Added title attribute to iframes so, screen readers can announce iframe labels #TINY-2692
    Updated SizeInput labels to "Height" and "Width" instead of Dimensions #TINY-2833
    Fixed accessibility issues with the font select, font size, style select and format select toolbar dropdowns #TINY-2713
    Fixed accessibility issues with split dropdowns #TINY-2697
    Added a wordcount menu item, that defaults to appearing in the tools menu #TINY-2877
    Fixed the legacyoutput plugin to be compatible with TinyMCE 5.0 #TINY-2301
    Updated the build process to minify and generate ASCII only output for the emoticons database #TINY-2744
    Fixed icons not showing correctly in the autocompleter popup #TINY-3029
    Fixed an issue where preview wouldn't show anything in Edge under certain circumstances #TINY-3035
    Fixed the height being incorrectly calculated for the autoresize plugin #TINY-2807
Version 5.0.0-beta-1 (2018-11-30)
    Changed the name of the "inlite" plugin to "quickbars" #TINY-2831
    Fixed an inline mode issue where the save plugin upon saving can cause content loss #TINY-2659
    Changed the background color icon to highlight background icon #TINY-2258
    Added a new `addNestedMenuItem()` UI registry function and changed all nested menu items to use the new registry functions #TINY-2230
    Changed Help dialog to be accessible to screen readers #TINY-2687
    Changed the color swatch to save selected custom colors to local storage for use across sessions #TINY-2722
    Added title attribute to color swatch colors #TINY-2669
    Added anchorbar component to anchor inline toolbar dialogs to instead of the toolbar #TINY-2040
    Added support for toolbar<n> and toolbar array config options to be squashed into a single toolbar and not create multiple toolbars #TINY-2195
    Added error handling for when forced_root_block config option is set to true #TINY-2261
    Added functionality for the removed_menuitems config option #TINY-2184
    Fixed an issue in IE 11 where calling selection.getContent() would return an empty string when the editor didn't have focus #TINY-2325
    Added the ability to use a string to reference menu items in menu buttons and submenu items #TINY-2253
    Removed compat3x plugin #TINY-2815
    Changed `WindowManager` API - methods `getParams`, `setParams` and `getWindows`, and the legacy `windows` property, have been removed. `alert` and `confirm` dialogs are no longer tracked in the window list. #TINY-2603
Version 5.0.0-preview-4 (2018-11-12)
    Fixed distraction free plugin #AP-470
    Removed the tox-custom-editor class that was added to the wrapping element of codemirror #TINY-2211
    Fixed contents of the input field being selected on focus instead of just recieving an outline highlight #AP-464
    Added width and height placeholder text to image and media dialog dimensions input #AP-296
    Fixed styling issues with dialogs and menus in IE 11 #AP-456
    Fixed custom style format control not honoring custom formats #AP-393
    Fixed context menu not appearing when clicking an image with a caption #AP-382
    Fixed directionality of UI when using an RTL language #AP-423
    Fixed page responsiveness with multiple inline editors #AP-430
    Added the ability to keyboard navigate through menus, toolbars, sidebar and the status bar sequentially #AP-381
    Fixed empty toolbar groups appearing through invalid configuration of the `toolbar` property #AP-450
    Fixed text not being retained when updating links through the link dialog #AP-293
    Added translation capability back to the editor's UI #AP-282
    Fixed edit image context menu, context toolbar and toolbar items being incorrectly enabled when selecting invalid images #AP-323
    Fixed emoji type ahead being shown when typing URLs #AP-366
    Fixed toolbar configuration properties incorrectly expecting string arrays instead of strings #AP-342
    Changed the editor resize handle so that it should be disabled when the autoresize plugin is turned on #AP-424
    Fixed the block formatting toolbar item not showing a "Formatting" title when there is no selection #AP-321
    Fixed clicking disabled toolbar buttons hiding the toolbar in inline mode #AP-380
    Fixed `EditorResize` event not being fired upon editor resize #AP-327
    Fixed tables losing styles when updating through the dialog #AP-368
    Fixed context toolbar positioning to be more consistent near the edges of the editor #AP-318
    Added `label` component type for dialogs to group components under a label
    Fixed table of contents plugin now works with v5 toolbar APIs correctly #AP-347
    Fixed the `link_context_toolbar` configuration not disabling the context toolbar #AP-458
    Fixed the link context toolbar showing incorrect relative links #AP-435
    Fixed the alignment of the icon in alert banner dialog components #TINY-2220
    Changed UI text for microcopy improvements #TINY-2281
    Fixed the visual blocks and visual char menu options not displaying their toggled state #TINY-2238
    Fixed the editor not displaying as fullscreen when toggled #TINY-2237
Version 5.0.0-preview-3 (2018-10-18)
    Changed editor layout to use modern CSS properties over manually calculating dimensions #AP-324
    Changed `autoresize_min_height` and `autoresize_max_height` configurations to `min_height` and `max_height` #AP-324
    Fixed bugs with editor width jumping when resizing and the iframe not resizing to smaller than 150px in height #AP-324
    Fixed mobile theme bug that prevented the editor from loading #AP-404
    Fixed long toolbar groups extending outside of the editor instead of wrapping
    Changed `Whole word` label in Search and Replace dialog to `Find whole words only` #AP-387
    Fixed dialog titles so they are now proper case #AP-384
    Fixed color picker default to be #000000 instead of #ff00ff #AP-216
    Fixed "match case" option on the Find and Replace dialog is no longer selected by default #AP-298
    Fixed vertical alignment of toolbar icons #DES-134
    Fixed toolbar icons not appearing on IE11 #DES-133
Version 5.0.0-preview-2 (2018-10-10)
    Changed configuration of color options has been simplified to `color_map`, `color_cols`, and `custom_colors` #AP-328
    Added swatch is now shown for colorinput fields, instead of the colorpicker directly #AP-328
    Removed `colorpicker` plugin, it is now in the theme #AP-328
    Removed `textcolor` plugin, it is now in the theme #AP-328
    Fixed styleselect not updating the displayed item as the cursor moved #AP-388
    Changed `height` configuration to apply to the editor frame (including menubar, toolbar, status bar) instead of the content area #AP-324
    Added fontformats and fontsizes menu items #AP-390
    Fixed preview iframe not expanding to the dialog size #AP-252
    Fixed 'meta' shortcuts not translated into platform-specific text #AP-270
    Fixed tabbed dialogs (Charmap and Emoticons) shrinking when no search results returned
    Fixed a bug where alert banner icons were not retrieved from icon pack. #AP-330
    Fixed component styles to flex so they fill large dialogs. #AP-252
    Fixed editor flashing unstyled during load (still in progress). #AP-349
Version 5.0.0-preview-1 (2018-10-01)
    Developer preview 1
    Initial list of features and changes is available at https://tiny.cloud/docs-preview/release-notes/new-features/
Version 4.9.3 (2019-01-31)
    Added a visualchars_default_state setting to the Visualchars Plugin. Patch contributed by mat3e.
    Fixed a bug where scrolling on a page with more than one editor would cause a ResizeWindow event to fire. #TINY-3247
    Fixed a bug where if a plugin threw an error during initialisation the whole editor would fail to load. #TINY-3243
    Fixed a bug where getContent would include bogus elements when valid_elements setting was set up in a specific way. #TINY-3213
    Fixed a bug where only a few function key names could be used when creating keyboard shortcuts. #TINY-3146
    Fixed a bug where it wasn't possible to enter spaces into an editor after pressing shift+enter. #TINY-3099
    Fixed a bug where no caret would be rendered after backspacing to a contenteditable false element. #TINY-2998
    Fixed a bug where deletion to/from indented lists would leave list fragments in the editor. #TINY-2981
Version 4.9.2 (2018-12-17)
    Fixed a bug with pressing the space key on IE 11 would result in nbsp characters being inserted between words at the end of a block. #TINY-2996
    Fixed a bug where character composition using quote and space on US International keyboards would produce a space instead of a quote. #TINY-2999
    Fixed a bug where remove format wouldn't remove the inner most inline element in some situations. #TINY-2982
    Fixed a bug where outdenting an list item would affect attributes on other list items within the same list. #TINY-2971
    Fixed a bug where the DomParser filters wouldn't be applied for elements created when parsing invalid html. #TINY-2978
    Fixed a bug where setProgressState wouldn't automatically close floating ui elements like menus. #TINY-2896
    Fixed a bug where it wasn't possible to navigate out of a figcaption element using the arrow keys. #TINY-2894
    Fixed a bug where enter key before an image inside a link would remove the image. #TINY-2780
Version 4.9.1 (2018-12-04)
    Added functionality to insert html to the replacement feature of the Textpattern Plugin. #TINY-2839
    Fixed a bug where `editor.selection.getContent({format: 'text'})` didn't work as expected in IE11 on an unfocused editor. #TINY-2862
    Fixed a bug in the Textpattern Plugin where the editor would get an incorrect selection after inserting a text pattern on Safari. #TINY-2838
    Fixed a bug where the space bar didn't work correctly in editors with the forced_root_block setting set to false. #TINY-2816
Version 4.9.0 (2018-11-27)
    Added a replace feature to the Textpattern Plugin. #TINY-1908
    Added functionality to the Lists Plugin that improves the indentation logic. #TINY-1790
    Fixed a bug where it wasn't possible to delete/backspace when the caret was between a contentEditable=false element and a BR. #TINY-2372
    Fixed a bug where copying table cells without a text selection would fail to copy anything. #TINY-1789
    Implemented missing `autosave_restore_when_empty` functionality in the Autosave Plugin. Patch contributed by gzzo. #GH-4447
    Reduced insertion of unnecessary nonbreaking spaces in the editor. #TINY-1879
Version 4.8.5 (2018-10-30)
    Added a content_css_cors setting to the editor that adds the crossorigin="anonymous" attribute to link tags added by the StyleSheetLoader. #TINY-1909
    Fixed a bug where trying to remove formatting with a collapsed selection range would throw an exception. #GH-4636
    Fixed a bug in the image plugin that caused updating figures to split contenteditable elements. #GH-4563
    Fixed a bug that was causing incorrect viewport calculations for fixed position UI elements. #TINY-1897
    Fixed a bug where inline formatting would cause the delete key to do nothing. #TINY-1900
Version 4.8.4 (2018-10-23)
    Added support for the HTML5 `main` element. #TINY-1877
    Changed the keyboard shortcut to move focus to contextual toolbars to Ctrl+F9. #TINY-1812
    Fixed a bug where content css could not be loaded from another domain. #TINY-1891
    Fixed a bug on FireFox where the cursor would get stuck between two contenteditable false inline elements located inside of the same block element divided by a BR. #TINY-1878
    Fixed a bug with the insertContent method where nonbreaking spaces would be inserted incorrectly. #TINY-1868
    Fixed a bug where the toolbar of the inline editor would not be visible in some scenarios. #TINY-1862
    Fixed a bug where removing the editor while more than one notification was open would throw an error. #TINY-1845
    Fixed a bug where the menubutton would be rendered on top of the menu if the viewport didn't have enough height. #TINY-1678
    Fixed a bug with the annotations api where annotating collapsed selections caused problems. #TBS-2449
    Fixed a bug where wbr elements were being transformed into whitespace when using the Paste Plugin's paste as text setting. #GH-4638
    Fixed a bug where the Search and Replace didn't replace spaces correctly. #GH-4632
    Fixed a bug with sublist items not persisting selection. #GH-4628
    Fixed a bug with mceInsertRawHTML command not working as expected. #GH-4625
Version 4.8.3 (2018-09-13)
    Fixed a bug where the Wordcount Plugin didn't correctly count words within tables on IE11. #TINY-1770
    Fixed a bug where it wasn't possible to move the caret out of a table on IE11 and Firefox. #TINY-1682
    Fixed a bug where merging empty blocks didn't work as expected, sometimes causing content to be deleted. #TINY-1781
    Fixed a bug where the Textcolor Plugin didn't show the correct current color. #TINY-1810
    Fixed a bug where clear formatting with a collapsed selection would sometimes clear formatting from more content than expected. #TINY-1813 #TINY-1821
    Fixed a bug with the Table Plugin where it wasn't possible to keyboard navigate to the caption. #TINY-1818
Version 4.8.2 (2018-08-09)
    Moved annotator from "experimental" to "annotator" object on editor. #TBS-2398
    Improved the multiclick normalization across browsers. #TINY-1788
    Fixed a bug where running getSelectedBlocks with a collapsed selection between block elements would produce incorrect results. #TINY-1787
    Fixed a bug where the ScriptLoaders loadScript method would not work as expected in FireFox when loaded on the same page as a ShadowDOM polyfill. #TINY-1786
    Removed reference to ShadowDOM event.path as Blink based browsers now support event.composedPath. #TINY-1785
    Fixed a bug where a reference to localStorage would throw an "access denied" error in IE11 with strict security settings. #TINY-1782
    Fixed a bug where pasting using the toolbar button on an inline editor in IE11 would cause a looping behaviour. #TINY-1768
Version 4.8.1 (2018-07-26)
    Fixed a bug where the content of inline editors was being cleaned on every call of `editor.save()`. #TINY-1783
    Fixed a bug where the arrow of the Inlite Theme toolbar was being rendered incorrectly in RTL mode. #TINY-1776
    Fixed a bug with the Paste Plugin where pasting after inline contenteditable false elements moved the caret to the end of the line. #TINY-1758
Version 4.8.0 (2018-06-27)
    Added new "experimental" object in editor, with initial Annotator API. #TBS-2374
    Fixed a bug where deleting paragraphs inside of table cells would delete the whole table cell. #TINY-1759
    Fixed a bug in the Table Plugin where removing row height set on the row properties dialog did not update the table. #TINY-1730
    Fixed a bug with the font select toolbar item didn't update correctly. #TINY-1683
    Fixed a bug where all bogus elements would not be deleted when removing an inline editor. #TINY-1669
Version 4.7.13 (2018-05-16)
    Fixed a bug where Edge 17 wouldn't be able to select images or tables. #TINY-1679
    Fixed issue where whitespace wasn't preserved when the editor was initialized on pre elements. #TINY-1649
    Fixed a bug with the fontselect dropdowns throwing an error if the editor was hidden in Firefox. #TINY-1664
    Fixed a bug where it wasn't possible to merge table cells on IE 11. #TINY-1671
    Fixed a bug where textcolor wasn't applying properly on IE 11 in some situations. #TINY-1663
    Fixed a bug where the justifyfull command state wasn't working correctly. #TINY-1677
    Fixed a bug where the styles wasn't updated correctly when resizing some tables. #TINY-1668
    Added missing code menu item from the default menu config. #TINY-1648
    Added new align button for combining the separate align buttons into a menu button. #TINY-1652
Version 4.7.12 (2018-05-03)
    Added an option to filter out image svg data urls.
    Added support for html5 details and summary elements.
    Changed so the mce-abs-layout-item css rule targets html instead of body. Patch contributed by nazar-pc.
    Fixed a bug where the "read" step on the mobile theme was still present on android mobile browsers.
    Fixed a bug where all images in the editor document would reload on any editor change.
    Fixed a bug with the Table Plugin where ObjectResized event wasn't being triggered on column resize.
    Fixed so the selection is set to the first suitable caret position after editor.setContent called.
    Fixed so links with xlink:href attributes are filtered correctly to prevent XSS.
    Fixed a bug on IE11 where pasting content into an inline editor initialized on a heading element would create new editable elements.
    Fixed a bug where readonly mode would not work as expected when the editor contained contentEditable=true elements.
    Fixed a bug where the Link Plugin would throw an error when used together with the webcomponents polyfill. Patch contributed by 4esnog.
    Fixed a bug where the "Powered by TinyMCE" branding link would break on XHTML pages. Patch contributed by tistre.
    Fixed a bug where the same id would be used in the blobcache for all pasted images. Patch contributed by thorn0.
Version 4.7.11 (2018-04-11)
    Added a new imagetools_credentials_hosts option to the Imagetools Plugin.
    Fixed a bug where toggling a list containing empty LIs would throw an error. Patch contributed by bradleyke.
    Fixed a bug where applying block styles to a text with the caret at the end of the paragraph would select all text in the paragraph.
    Fixed a bug where toggling on the Spellchecker Plugin would trigger isDirty on the editor.
    Fixed a bug where it was possible to enter content into selection bookmark spans.
    Fixed a bug where if a non paragraph block was configured in forced_root_block the editor.getContent method would return incorrect values with an empty editor.
    Fixed a bug where dropdown menu panels stayed open and fixed in position when dragging dialog windows.
    Fixed a bug where it wasn't possible to extend table cells with the space button in Safari.
    Fixed a bug where the setupeditor event would thrown an error when using the Compat3x Plugin.
    Fixed a bug where an error was thrown in FontInfo when called on a detached element.
Version 4.7.10 (2018-04-03)
    Removed the "read" step from the mobile theme.
    Added normalization of triple clicks across browsers in the editor.
    Added a `hasFocus` method to the editor that checks if the editor has focus.
    Added correct icon to the Nonbreaking Plugin menu item.
    Fixed so the `getContent`/`setContent` methods work even if the editor is not initialized.
    Fixed a bug with the Media Plugin where query strings were being stripped from youtube links.
    Fixed a bug where image styles were changed/removed when opening and closing the Image Plugin dialog.
    Fixed a bug in the Table Plugin where some table cell styles were not correctly added to the content html.
    Fixed a bug in the Spellchecker Plugin where it wasn't possible to change the spellchecker language.
    Fixed so the the unlink action in the Link Plugin has a menu item and can be added to the contextmenu.
    Fixed a bug where it wasn't possible to keyboard navigate to the start of an inline element on a new line within the same block element.
    Fixed a bug with the Text Color Plugin where if used with an inline editor located at the bottom of the screen the colorpicker could appear off screen.
    Fixed a bug with the UndoManager where undo levels were being added for nbzwsp characters.
    Fixed a bug with the Table Plugin where the caret would sometimes be lost when keyboard navigating up through a table.
    Fixed a bug where FontInfo.getFontFamily would throw an error when called on a removed editor.
    Fixed a bug in Firefox where undo levels were not being added correctly for some specific operations.
    Fixed a bug where initializing an inline editor inside of a table would make the whole table resizeable.
    Fixed a bug where the fake cursor that appears next to tables on Firefox was positioned incorrectly when switching to fullscreen.
    Fixed a bug where zwsp's weren't trimmed from the output from `editor.getContent({ format: 'text' })`.
    Fixed a bug where the fontsizeselect/fontselect toolbar items showed the body info rather than the first possible caret position info on init.
    Fixed a bug where it wasn't possible to select all content if the editor only contained an inline boundary element.
    Fixed a bug where `content_css` urls with query strings wasn't working.
    Fixed a bug in the Table Plugin where some table row styles were removed when changing other styles in the row properties dialog.
Version 4.7.9 (2018-02-27)
    Fixed a bug where the editor target element didn't get the correct style when removing the editor.
Version 4.7.8 (2018-02-26)
    Fixed an issue with the Help Plugin where the menuitem name wasn't lowercase.
    Fixed an issue on MacOS where text and bold text did not have the same line-height in the autocomplete dropdown in the Link Plugin dialog.
    Fixed a bug where the "paste as text" option in the Paste Plugin didn't work.
    Fixed a bug where dialog list boxes didn't get positioned correctly in documents with scroll.
    Fixed a bug where the Inlite Theme didn't use the Table Plugin api to insert correct tables.
    Fixed a bug where the Inlite Theme panel didn't hide on blur in a correct way.
    Fixed a bug where placing the cursor before a table in Firefox would scroll to the bottom of the table.
    Fixed a bug where selecting partial text in table cells with rowspans and deleting would produce faulty tables.
    Fixed a bug where the Preview Plugin didn't work on Safari due to sandbox security.
    Fixed a bug where table cell selection using the keyboard threw an error.
    Fixed so the font size and font family doesn't toggle the text but only sets the selected format on the selected text.
    Fixed so the built-in spellchecking on Chrome and Safari creates an undo level when replacing words.
Version 4.7.7 (2018-02-19)
    Added a border style selector to the advanced tab of the Image Plugin.
    Added better controls for default table inserted by the Table Plugin.
    Added new `table_responsive_width` option to the Table Plugin that controls whether to use pixel or percentage widths.
    Fixed a bug where the Link Plugin text didn't update when a URL was pasted using the context menu.
    Fixed a bug with the Spellchecker Plugin where using "Add to dictionary" in the context menu threw an error.
    Fixed a bug in the Media Plugin where the preview node for iframes got default width and height attributes that interfered with width/height styles.
    Fixed a bug where backslashes were being added to some font family names in Firefox in the fontselect toolbar item.
    Fixed a bug where errors would be thrown when trying to remove an editor that had not yet been fully initialized.
    Fixed a bug where the Imagetools Plugin didn't update the images atomically.
    Fixed a bug where the Fullscreen Plugin was throwing errors when being used on an inline editor.
    Fixed a bug where drop down menus weren't positioned correctly in inline editors on scroll.
    Fixed a bug with a semicolon missing at the end of the bundled javascript files.
    Fixed a bug in the Table Plugin with cursor navigation inside of tables where the cursor would sometimes jump into an incorrect table cells.
    Fixed a bug where indenting a table that is a list item using the "Increase indent" button would create a nested table.
    Fixed a bug where text nodes containing only whitespace were being wrapped by paragraph elements.
    Fixed a bug where whitespace was being inserted after br tags inside of paragraph tags.
    Fixed a bug where converting an indented paragraph to a list item would cause the list item to have extra padding.
    Fixed a bug where Copy/Paste in an editor with a lot of content would cause the editor to scroll to the top of the content in IE11.
    Fixed a bug with a memory leak in the DragHelper. Path contributed by ben-mckernan.
    Fixed a bug where the advanced tab in the Media Plugin was being shown even if it didn't contain anything. Patch contributed by gabrieeel.
    Fixed an outdated eventname in the EventUtils. Patch contributed by nazar-pc.
    Fixed an issue where the Json.parse function would throw an error when being used on a page with strict CSP settings.
    Fixed so you can place the curser before and after table elements within the editor in Firefox and Edge/IE.
Version 4.7.6 (2018-01-29)
    Fixed a bug in the jquery integration where it threw an error saying that "global is not defined".
    Fixed a bug where deleting a table cell whose previous sibling was set to contenteditable false would create a corrupted table.
    Fixed a bug where highlighting text in an unfocused editor did not work correctly in IE11/Edge.
    Fixed a bug where the table resize handles were not being repositioned when activating the Fullscreen Plugin.
    Fixed a bug where the Imagetools Plugin dialog didn't honor editor RTL settings.
    Fixed a bug where block elements weren't being merged correctly if you deleted from after a contenteditable false element to the beginning of another block element.
    Fixed a bug where TinyMCE didn't work with module loaders like webpack.
Version 4.7.5 (2018-01-22)
    Fixed bug with the Codesample Plugin where it wasn't possible to edit codesamples when the editor was in inline mode.
    Fixed bug where focusing on the status bar broke the keyboard navigation functionality.
    Fixed bug where an error would be thrown on Edge by the Table Plugin when pasting using the PowerPaste Plugin.
    Fixed bug in the Table Plugin where selecting row border style from the dropdown menu in advanced row properties would throw an error.
    Fixed bug with icons being rendered incorrectly on Chrome on Mac OS.
    Fixed bug in the Textcolor Plugin where the font color and background color buttons wouldn't trigger an ExecCommand event.
    Fixed bug in the Link Plugin where the url field wasn't forced LTR.
    Fixed bug where the Nonbreaking Plugin incorrectly inserted spaces into tables.
    Fixed bug with the inline theme where the toolbar wasn't repositioned on window resize.
Version 4.7.4 (2017-12-05)
    Fixed bug in the Nonbreaking Plugin where the nonbreaking_force_tab setting was being ignored.
    Fixed bug in the Table Plugin where changing row height incorrectly converted column widths to pixels.
    Fixed bug in the Table Plugin on Edge and IE11 where resizing the last column after resizing the table would cause invalid column heights.
    Fixed bug in the Table Plugin where keyboard navigation was not normalized between browsers.
    Fixed bug in the Table Plugin where the colorpicker button would show even without defining the colorpicker_callback.
    Fixed bug in the Table Plugin where it wasn't possible to set the cell background color.
    Fixed bug where Firefox would throw an error when intialising an editor on an element that is hidden or not yet added to the DOM.
    Fixed bug where Firefox would throw an error when intialising an editor inside of a hidden iframe.
Version 4.7.3 (2017-11-23)
    Added functionality to open the Codesample Plugin dialog when double clicking on a codesample. Patch contributed by dakuzen.
    Fixed bug where undo/redo didn't work correctly with some formats and caret positions.
    Fixed bug where the color picker didn't show up in Table Plugin dialogs.
    Fixed bug where it wasn't possible to change the width of a table through the Table Plugin dialog.
    Fixed bug where the Charmap Plugin couldn't insert some special characters.
    Fixed bug where editing a newly inserted link would not actually edit the link but insert a new link next to it.
    Fixed bug where deleting all content in a table cell made it impossible to place the caret into it.
    Fixed bug where the vertical alignment field in the Table Plugin cell properties dialog didn't do anything.
    Fixed bug where an image with a caption showed two sets of resize handles in IE11.
    Fixed bug where pressing the enter button inside of an h1 with contenteditable set to true would sometimes produce a p tag.
    Fixed bug with backspace not working as expected before a noneditable element.
    Fixed bug where operating on tables with invalid rowspans would cause an error to be thrown.
    Fixed so a real base64 representation of the image is available on the blobInfo that the images_upload_handler gets called with.
    Fixed so the image upload tab is available when the images_upload_handler is defined (and not only when the images_upload_url is defined).
Version 4.7.2 (2017-11-07)
    Added newly rewritten Table Plugin.
    Added support for attributes with colon in valid_elements and addValidElements.
    Added support for dailymotion short url in the Media Plugin. Patch contributed by maat8.
    Added support for converting to half pt when converting font size from px to pt. Patch contributed by danny6514.
    Added support for location hash to the Autosave plugin to make it work better with SPAs using hash routing.
    Added support for merging table cells when pasting a table into another table.
    Changed so the language packs are only loaded once. Patch contributed by 0xor1.
    Simplified the css for inline boundaries selection by switching to an attribute selector.
    Fixed bug where an error would be thrown on editor initialization if the window.getSelection() returned null.
    Fixed bug where holding down control or alt keys made the keyboard navigation inside an inline boundary not work as expected.
    Fixed bug where applying formats in IE11 produced extra, empty paragraphs in the editor.
    Fixed bug where the Word Count Plugin didn't count some mathematical operators correctly.
    Fixed bug where removing an inline editor removed the element that the editor had been initialized on.
    Fixed bug where setting the selection to the end of an editable container caused some formatting problems.
    Fixed bug where an error would be thrown sometimes when an editor was removed because of the selection bookmark was being stored asynchronously.
    Fixed a bug where an editor initialized on an empty list did not contain any valid cursor positions.
    Fixed a bug with the Context Menu Plugin and webkit browsers on Mac where right-clicking inside a table would produce an incorrect selection.
    Fixed bug where the Image Plugin constrain proportions setting wasn't working as expected.
    Fixed bug where deleting the last character in a span with decorations produced an incorrect element when typing.
    Fixed bug where focusing on inline editors made the toolbar flicker when moving between elements quickly.
    Fixed bug where the selection would be stored incorrectly in inline editors when the mouseup event was fired outside the editor body.
    Fixed bug where toggling bold at the end of an inline boundary would toggle off the whole word.
    Fixed bug where setting the skin to false would not stop the loading of some skin css files.
    Fixed bug in mobile theme where pinch-to-zoom would break after exiting the editor.
    Fixed bug where sublists of a fully selected list would not be switched correctly when changing list style.
    Fixed bug where inserting media by source would break the UndoManager.
    Fixed bug where inserting some content into the editor with a specific selection would replace some content incorrectly.
    Fixed bug where selecting all content with ctrl+a in IE11 caused problems with untoggling some formatting.
    Fixed bug where the Search and Replace Plugin left some marker spans in the editor when undoing and redoing after replacing some content.
    Fixed bug where the editor would not get a scrollbar when using the Fullscreen and Autoresize plugins together.
    Fixed bug where the font selector would stop working correctly after selecting fonts three times.
    Fixed so pressing the enter key inside of an inline boundary inserts a br after the inline boundary element.
    Fixed a bug where it wasn't possible to use tab navigation inside of a table that was inside of a list.
    Fixed bug where end_container_on_empty_block would incorrectly remove elements.
    Fixed bug where content_styles weren't added to the Preview Plugin iframe.
    Fixed so the beforeSetContent/beforeGetContent events are preventable.
    Fixed bug where changing height value in Table Plugin advanced tab didn't do anything.
    Fixed bug where it wasn't possible to remove formatting from content in beginning of table cell.
Version 4.7.1 (2017-10-09)
    Fixed bug where theme set to false on an inline editor produced an extra div element after the target element.
    Fixed bug where the editor drag icon was misaligned with the branding set to false.
    Fixed bug where doubled menu items were not being removed as expected with the removed_menuitems setting.
    Fixed bug where the Table of contents plugin threw an error when initialized.
    Fixed bug where it wasn't possible to add inline formats to text selected right to left.
    Fixed bug where the paste from plain text mode did not work as expected.
    Fixed so the style previews do not set color and background color when selected.
    Fixed bug where the Autolink plugin didn't work as expected with some formats applied on an empty editor.
    Fixed bug where the Textpattern plugin were throwing errors on some patterns.
    Fixed bug where the Save plugin saved all editors instead of only the active editor. Patch contributed by dannoe.
Version 4.7.0 (2017-10-03)
    Added new mobile ui that is specifically designed for mobile devices.
    Updated the default skin to be more modern and white since white is preferred by most implementations.
    Restructured the default menus to be more similar to common office suites like Google Docs.
    Fixed so theme can be set to false on both inline and iframe editor modes.
    Fixed bug where inline editor would add/remove the visualblocks css multiple times.
    Fixed bug where selection wouldn't be properly restored when editor lost focus and commands where invoked.
    Fixed bug where toc plugin would generate id:s for headers even though a toc wasn't inserted into the content.
    Fixed bug where is wasn't possible to drag/drop contents within the editor if paste_data_images where set to true.
    Fixed bug where getParam and close in WindowManager would get the first opened window instead of the last opened window.
    Fixed bug where delete would delete between cells inside a table in Firefox.
Version 4.6.7 (2017-09-18)
    Fixed bug where paste wasn't working in IOS.
    Fixed bug where the Word Count Plugin didn't count some mathematical operators correctly.
    Fixed bug where inserting a list in a table caused the cell to expand in height.
    Fixed bug where pressing enter in a list located inside of a table deleted list items instead of inserting new list item.
    Fixed bug where copy and pasting table cells produced inconsistent results.
    Fixed bug where initializing an editor with an ID of 'length' would throw an exception.
    Fixed bug where it was possible to split a non merged table cell.
    Fixed bug where copy and pasting a list with a very specific selection into another list would produce a nested list.
    Fixed bug where copy and pasting ordered lists sometimes produced unordered lists.
    Fixed bug where padded elements inside other elements would be treated as empty.
    Added some missing translations to Image, Link and Help plugins.
    Fixed so you can resize images inside a figure element.
    Fixed bug where an inline TinyMCE editor initialized on a table did not set selection on load in Chrome.
    Fixed the positioning of the inlite toolbar when the target element wasn't big enough to fit the toolbar.
Version 4.6.6 (2017-08-30)
    Fixed so that notifications wrap long text content instead of bleeding outside the notification element.
    Fixed so the content_style css is added after the skin and custom stylesheets.
    Fixed bug where it wasn't possible to remove a table with the Cut button.
    Fixed bug where the center format wasn't getting the same font size as the other formats in the format preview.
    Fixed bug where the wordcount plugin wasn't counting hyphenated words correctly.
    Fixed bug where all content pasted into the editor was added to the end of the editor.
    Fixed bug where enter keydown on list item selection only deleted content and didn't create a new line.
    Fixed bug where destroying the editor while the content css was still loading caused error notifications on Firefox.
    Fixed bug where undoing cut operation in IE11 left some unwanted html in the editor content.
    Fixed bug where enter keydown would throw an error in IE11.
    Fixed bug where duplicate instances of an editor were added to the editors array when using the createEditor API.
    Fixed bug where the formatter applied formats on the wrong content when spellchecker was activated.
    Fixed bug where switching formats would reset font size on child nodes.
    Fixed bug where the table caption element weren't always the first descendant to the table tag.
    Fixed bug where pasting some content into the editor on chrome some newlines were removed.
    Fixed bug where it wasn't possible to remove a list if a list item was a table element.
    Fixed bug where copy/pasting partial selections of tables wouldn't produce a proper table.
    Fixed bug where the searchreplace plugin could not find consecutive spaces.
    Fixed bug where background color wasn't applied correctly on some partially selected contents.
Version 4.6.5 (2017-08-02)
    Added new inline_boundaries_selector that allows you to specify the elements that should have boundaries.
    Added new local upload feature this allows the user to upload images directly from the image dialog.
    Added a new api for providing meta data for plugins. It will show up in the help dialog if it's provided.
    Fixed so that the notifications created by the notification manager are more screen reader accessible.
    Fixed bug where changing the list format on multiple selected lists didn't change all of the lists.
    Fixed bug where the nonbreaking plugin would insert multiple undo levels when pressing the tab key.
    Fixed bug where delete/backspace wouldn't render a caret when all editor contents where deleted.
    Fixed bug where delete/backspace wouldn't render a caret if the deleted element was a single contentEditable false element.
    Fixed bug where the wordcount plugin wouldn't count words correctly if word where typed after applying a style format.
    Fixed bug where the wordcount plugin would count mathematical formulas as multiple words for example 1+1=2.
    Fixed bug where formatting of triple clicked blocks on Chrome/Safari would result in styles being added outside the visual selection.
    Fixed bug where paste would add the contents to the end of the editor area when inline mode was used.
    Fixed bug where toggling off bold formatting on text entered in a new paragraph would add an extra line break.
    Fixed bug where autolink plugin would only produce a link on every other consecutive link on Firefox.
    Fixed bug where it wasn't possible to select all contents if the content only had one pre element.
    Fixed bug where sizzle would produce lagging behavior on some sites due to repaints caused by feature detection.
    Fixed bug where toggling off inline formats wouldn't include the space on selected contents with leading or trailing spaces.
    Fixed bug where the cut operation in UI wouldn't work in Chrome.
    Fixed bug where some legacy editor initialization logic would throw exceptions about editor settings not being defined.
    Fixed bug where it wasn't possible to apply text color to links if they where part of a non collapsed selection.
    Fixed bug where an exception would be thrown if the user selected a video element and then moved the focus outside the editor.
    Fixed bug where list operations didn't work if there where block elements inside the list items.
    Fixed bug where applying block formats to lists wrapped in block elements would apply to all elements in that wrapped block.
Version 4.6.4 (2017-06-13)
    Fixed bug where the editor would move the caret when clicking on the scrollbar next to a content editable false block.
    Fixed bug where the text color select dropdowns wasn't placed correctly when they didn't fit the width of the screen.
    Fixed bug where the default editor line height wasn't working for mixed font size contents.
    Fixed bug where the content css files for inline editors were loaded multiple times for multiple editor instances.
    Fixed bug where the initial value of the font size/font family dropdowns wasn't displayed.
    Fixed bug where the I18n api was not supporting arrays as the translation replacement values.
    Fixed bug where chrome would display "The given range isn't in document." errors for invalid ranges passed to setRng.
    Fixed bug where the compat3x plugin wasn't working since the global tinymce references wasn't resolved correctly.
    Fixed bug where the preview plugin wasn't encoding the base url passed into the iframe contents producing a xss bug.
    Fixed bug where the dom parser/serializer wasn't handling some special elements like noframes, title and xmp.
    Fixed bug where the dom parser/serializer wasn't handling cdata sections with comments inside.
    Fixed bug where the editor would scroll to the top of the editable area if a dialog was closed in inline mode.
    Fixed bug where the link dialog would not display the right rel value if rel_list was configured.
    Fixed bug where the context menu would select images on some platforms but not others.
    Fixed bug where the filenames of images were not retained on dragged and drop into the editor from the desktop.
    Fixed bug where the paste plugin would misrepresent newlines when pasting plain text and having forced_root_block configured.
    Fixed so that the error messages for the imagetools plugin is more human readable.
    Fixed so the internal validate setting for the parser/serializer can't be set from editor initialization settings.
Version 4.6.3 (2017-05-30)
    Fixed bug where the arrow keys didn't work correctly when navigating on nested inline boundary elements.
    Fixed bug where delete/backspace didn't work correctly on nested inline boundary elements.
    Fixed bug where image editing didn't work on subsequent edits of the same image.
    Fixed bug where charmap descriptions wouldn't properly wrap if they exceeded the width of the box.
    Fixed bug where the default image upload handler only accepted 200 as a valid http status code.
    Fixed so rel on target=_blank links gets forced with only noopener instead of both noopener and noreferrer.
Version 4.6.2 (2017-05-23)
    Fixed bug where the SaxParser would run out of memory on very large documents.
    Fixed bug with formatting like font size wasn't applied to del elements.
    Fixed bug where various api calls would be throwing exceptions if they where invoked on a removed editor instance.
    Fixed bug where the branding position would be incorrect if the editor was inside a hidden tab and then later showed.
    Fixed bug where the color levels feature in the imagetools dialog wasn't working properly.
    Fixed bug where imagetools dialog wouldn't pre-load images from CORS domains, before trying to prepare them for editing.
    Fixed bug where the tab key would move the caret to the next table cell if being pressed inside a list inside a table.
    Fixed bug where the cut/copy operations would loose parent context like the current format etc.
    Fixed bug with format preview not working on invalid elements excluded by valid_elements.
    Fixed bug where blocks would be merged in incorrect order on backspace/delete.
    Fixed bug where zero length text nodes would cause issues with the undo logic if there where iframes present.
    Fixed bug where the font size/family select lists would throw errors if the first node was a comment.
    Fixed bug with csp having to allow local script evaluation since it was used to detect global scope.
    Fixed bug where CSP required a relaxed option for javascript: URLs in unsupported legacy browsers.
    Fixed bug where a fake caret would be rendered for td with the contenteditable=false.
    Fixed bug where typing would be blocked on IE 11 when within a nested contenteditable=true/false structure.
Version 4.6.1 (2017-05-10)
    Added configuration option to list plugin to disable tab indentation.
    Fixed bug where format change on very specific content could cause the selection to change.
    Fixed bug where TinyMCE could not be lazyloaded through jquery integration.
    Fixed bug where entities in style attributes weren't decoded correctly on paste in webkit.
    Fixed bug where fontsize_formats option had been renamed incorrectly.
    Fixed bug with broken backspace/delete behaviour between contenteditable=false blocks.
    Fixed bug where it wasn't possible to backspace to the previous line with the inline boundaries functionality turned on.
    Fixed bug where is wasn't possible to move caret left and right around a linked image with the inline boundaries functionality turned on.
    Fixed bug where pressing enter after/before hr element threw exception. Patch contributed bradleyke.
    Fixed so the CSS in the visualblocks plugin doesn't overwrite background color. Patch contributed by Christian Rank.
    Fixed bug where multibyte characters weren't encoded correctly. Patch contributed by James Tarkenton.
    Fixed bug where shift-click to select within contenteditable=true fields wasn't working.
Version 4.6.0 (2017-05-04)
    Dropped support for IE 8-10 due to market share and lack of support from Microsoft. See tinymce docs for details.
    Added an inline boundary caret position feature that makes it easier to type at the beginning/end of links/code elements.
    Added a help plugin that adds a button and a dialog showing the editor shortcuts and loaded plugins.
    Added an inline_boundaries option that allows you to disable the inline boundary feature if it's not desired.
    Added a new ScrollIntoView event that allows you to override the default scroll to element behavior.
    Added role and aria- attributes as valid elements in the default valid elements config.
    Added new internal flag for PastePreProcess/PastePostProcess this is useful to know if the paste was coming from an external source.
    Added new ignore function to UndoManager this works similar to transact except that it doesn't add an undo level by default.
    Fixed so that urls gets retained for images when being edited. This url is then passed on to the upload handler.
    Fixed so that the editors would be initialized on readyState interactive instead of complete.
    Fixed so that the init event of the editor gets fired once all contentCSS files have been properly loaded.
    Fixed so that width/height of the editor gets taken from the textarea element if it's explicitly specified in styles.
    Fixed so that keep_styles set to false no longer clones class/style from the previous paragraph on enter.
    Fixed so that the default line-height is 1.2em to avoid zwnbsp characters from producing text rendering glitches on Windows.
    Fixed so that loading errors of content css gets presented by a notification message.
    Fixed so figure image elements can be linked when selected this wraps the figure image in a anchor element.
    Fixed bug where it wasn't possible to copy/paste rows with colspans by using the table copy/paste feature.
    Fixed bug where the protect setting wasn't properly applied to header/footer parts when using the fullpage plugin.
    Fixed bug where custom formats that specified upper case element names where not applied correctly.
    Fixed bug where some screen readers weren't reading buttons due to an aria specific fix for IE 8.
    Fixed bug where cut wasn't working correctly on iOS due to it's clipboard API not working correctly.
    Fixed bug where Edge would paste div elements instead of paragraphs when pasting plain text.
    Fixed bug where the textpattern plugin wasn't dealing with trailing punctuations correctly.
    Fixed bug where image editing would some times change the image format from jpg to png.
    Fixed bug where some UI elements could be inserted into the toolbar even if they where not registered.
    Fixed bug where it was possible to click the TD instead of the character in the character map and that caused an exception.
    Fixed bug where the font size/font family dropdowns would sometimes show an incorrect value due to css not being loaded in time.
    Fixed bug with the media plugin inserting undefined instead of retaining size when media_dimensions was set to false.
    Fixed bug with deleting images when forced_root_blocks where set to false.
    Fixed bug where input focus wasn't properly handled on nested content editable elements.
    Fixed bug where Chrome/Firefox would throw an exception when selecting images due to recent change of setBaseAndExtent support.
    Fixed bug where malformed blobs would throw exceptions now they are simply ignored.
    Fixed bug where backspace/delete wouldn't work properly in some cases where all contents was selected in WebKit.
    Fixed bug with Angular producing errors since it was expecting events objects to be patched with their custom properties.
    Fixed bug where the formatter would apply formatting to spellchecker errors now all bogus elements are excluded.
    Fixed bug with backspace/delete inside table caption elements wouldn't behave properly on IE 11.
    Fixed bug where typing after a contenteditable false inline element could move the caret to the end of that element.
    Fixed bug where backspace before/after contenteditable false blocks wouldn't properly remove the right element.
    Fixed bug where backspace before/after contenteditable false inline elements wouldn't properly empty the current block element.
    Fixed bug where vertical caret navigation with a custom line-height would sometimes match incorrect positions.
    Fixed bug with paste on Edge where character encoding wasn't handled properly due to a browser bug.
    Fixed bug with paste on Edge where extra fragment data was inserted into the contents when pasting.
    Fixed bug with pasting contents when having a whole block element selected on WebKit could cause WebKit spans to appear.
    Fixed bug where the visualchars plugin wasn't working correctly showing invisible nbsp characters.
    Fixed bug where browsers would hang if you tried to load some malformed html contents.
    Fixed bug where the init call promise wouldn't resolve if the specified selector didn't find any matching elements.
    Fixed bug where the Schema isValidChild function was case sensitive.
Version 4.5.3 (2017-02-01)
    Added keyboard navigation for menu buttons when the menu is in focus.
    Added api to the list plugin for setting custom classes/attributes on lists.
    Added validation for the anchor plugin input field according to W3C id naming specifications.
    Fixed bug where media placeholders were removed after resize with the forced_root_block setting set to false.
    Fixed bug where deleting selections with similar sibling nodes sometimes deleted the whole document.
    Fixed bug with inlite theme where several toolbars would appear scrolling when more than one instance of the editor was in use.
    Fixed bug where the editor would throw error with the fontselect plugin on hidden editor instances in Firefox.
    Fixed bug where the background color would not stretch to the font size.
    Fixed bug where font size would be removed when changing background color.
    Fixed bug where the undomanager trimmed away whitespace between nodes on undo/redo.
    Fixed bug where media_dimensions=false in media plugin caused the editor to throw an error.
    Fixed bug where IE was producing font/u elements within links on paste.
    Fixed bug where some button tooltips were broken when compat3x was in use.
    Fixed bug where backspace/delete/typeover would remove the caption element.
    Fixed bug where powerspell failed to function when compat3x was enabled.
    Fixed bug where it wasn't possible to apply sub/sup on text with large font size.
    Fixed bug where pre tags with spaces weren't treated as content.
    Fixed bug where Meta+A would select the entire document instead of all contents in nested ce=true elements.
Version 4.5.2 (2017-01-04)
    Added missing keyboard shortcut description for the underline menu item in the format menu.
    Fixed bug where external blob urls wasn't properly handled by editor upload logic. Patch contributed by David Oviedo.
    Fixed bug where urls wasn't treated as a single word by the wordcount plugin.
    Fixed bug where nbsp characters wasn't treated as word delimiters by the wordcount plugin.
    Fixed bug where editor instance wasn't properly passed to the format preview logic. Patch contributed by NullQuery.
    Fixed bug where the fake caret wasn't hidden when you moved selection to a cE=false element.
    Fixed bug where it wasn't possible to edit existing code sample blocks.
    Fixed bug where it wasn't possible to delete editor contents if the selection included an empty block.
    Fixed bug where the formatter wasn't expanding words on some international characters. Patch contributed by Martin Larochelle.
    Fixed bug where the open link feature wasn't working correctly on IE 11.
    Fixed bug where enter before/after a cE=false block wouldn't properly padd the paragraph with an br element.
    Fixed so font size and font family select boxes always displays a value by using the runtime style as a fallback.
    Fixed so missing plugins will be logged to console as warnings rather than halting the initialization of the editor.
    Fixed so splitbuttons become normal buttons in advlist plugin if styles are empty. Patch contributed by René Schleusner.
    Fixed so you can multi insert rows/cols by selecting table cells and using insert rows/columns.
Version 4.5.1 (2016-12-07)
    Fixed bug where the lists plugin wouldn't initialize without the advlist plugins if served from cdn.
    Fixed bug where selectors with "*" would cause the style format preview to throw an error.
    Fixed bug with toggling lists off on lists with empty list items would throw an error.
    Fixed bug where editing images would produce non existing blob uris.
    Fixed bug where the offscreen toc selection would be treated as the real toc element.
    Fixed bug where the aria level attribute for element path would have an incorrect start index.
    Fixed bug where the offscreen selection of cE=false that where very wide would be shown onscreen. Patch contributed by Steven Bufton.
    Fixed so the default_link_target gets applied to links created by the autolink plugin.
    Fixed so that the name attribute gets removed by the anchor plugin if editing anchors.
Version 4.5.0 (2016-11-23)
    Added new toc plugin allows you to insert table of contents based on editor headings.
    Added new auto complete menu to all url fields. Adds history, link to anchors etc.
    Added new sidebar api that allows you to add custom sidebar panels and buttons to toggle these.
    Added new insert menu button that allows you to have multiple insert functions under the same menu button.
    Added new open link feature to ctrl+click, alt+enter and context menu.
    Added new media_embed_handler option to allow the media plugin to be populated with custom embeds.
    Added new support for editing transparent images using the image tools dialog.
    Added new images_reuse_filename option to allow filenames of images to be retained for upload.
    Added new security feature where links with target="_blank" will by default get rel="noopener noreferrer".
    Added new allow_unsafe_link_target to allow you to opt-out of the target="_blank" security feature.
    Added new style_formats_autohide option to automatically hide styles based on context.
    Added new codesample_content_css option to specify where the code sample prism css is loaded from.
    Added new support for Japanese/Chinese word count following the unicode standards on this.
    Added new fragmented undo levels this dramatically reduces flicker on contents with iframes.
    Added new live previews for complex elements like table or lists.
    Fixed bug where it wasn't possible to properly tab between controls in a dialog with a disabled form item control.
    Fixed bug where firefox would generate a rectangle on elements produced after/before a cE=false elements.
    Fixed bug with advlist plugin not switching list element format properly in some edge cases.
    Fixed bug where col/rowspans wasn't correctly computed by the table plugin in some cases.
    Fixed bug where the table plugin would thrown an error if object_resizing was disabled.
    Fixed bug where some invalid markup would cause issues when running in XHTML mode. Patch contributed by Charles Bourasseau.
    Fixed bug where the fullscreen class wouldn't be removed properly when closing dialogs.
    Fixed bug where the PastePlainTextToggle event wasn't fired by the paste plugin when the state changed.
    Fixed bug where table the row type wasn't properly updated in table row dialog. Patch contributed by Matthias Balmer.
    Fixed bug where select all and cut wouldn't place caret focus back to the editor in WebKit. Patch contributed by Daniel Jalkut.
    Fixed bug where applying cell/row properties to multiple cells/rows would reset other unchanged properties.
    Fixed bug where some elements in the schema would have redundant/incorrect children.
    Fixed bug where selector and target options would cause issues if used together.
    Fixed bug where drag/drop of images from desktop on chrome would thrown an error.
    Fixed bug where cut on WebKit/Blink wouldn't add an undo level.
    Fixed bug where IE 11 would scroll to the cE=false elements when they where selected.
    Fixed bug where keys like F5 wouldn't work when a cE=false element was selected.
    Fixed bug where the undo manager wouldn't stop the typing state when commands where executed.
    Fixed bug where unlink on wrapped links wouldn't work properly.
    Fixed bug with drag/drop of images on WebKit where the image would be deleted form the source editor.
    Fixed bug where the visual characters mode would be disabled when contents was extracted from the editor.
    Fixed bug where some browsers would toggle of formats applied to the caret when clicking in the editor toolbar.
    Fixed bug where the custom theme function wasn't working correctly.
    Fixed bug where image option for custom buttons required you to have icon specified as well.
    Fixed bug where the context menu and contextual toolbars would be visible at the same time and sometimes overlapping.
    Fixed bug where the noneditable plugin would double wrap elements when using the noneditable_regexp option.
    Fixed bug where tables would get padding instead of margin when you used the indent button.
    Fixed bug where the charmap plugin wouldn't properly insert non breaking spaces.
    Fixed bug where the color previews in color input boxes wasn't properly updated.
    Fixed bug where the list items of previous lists wasn't merged in the right order.
    Fixed bug where it wasn't possible to drag/drop inline-block cE=false elements on IE 11.
    Fixed bug where some table cell merges would produce incorrect rowspan/colspan.
    Fixed so the font size of the editor defaults to 14px instead of 11px this can be overridden by custom css.
    Fixed so wordcount is debounced to reduce cpu hogging on larger texts.
    Fixed so tinymce global gets properly exported as a module when used with some module bundlers.
    Fixed so it's possible to specify what css properties you want to preview on specific formats.
    Fixed so anchors are contentEditable=false while within the editor.
    Fixed so selected contents gets wrapped in a inline code element by the codesample plugin.
    Fixed so conditional comments gets properly stripped independent of case. Patch contributed by Georgii Dolzhykov.
    Fixed so some escaped css sequences gets properly handled. Patch contributed by Georgii Dolzhykov.
    Fixed so notifications with the same message doesn't get displayed at the same time.
    Fixed so F10 can be used as an alternative key to focus to the toolbar.
    Fixed various api documentation issues and typos.
    Removed layer plugin since it wasn't really ported from 3.x and there doesn't seem to be much use for it.
    Removed moxieplayer.swf from the media plugin since it wasn't used by the media plugin.
    Removed format state from the advlist plugin to be more consistent with common word processors.
Version 4.4.3 (2016-09-01)
    Fixed bug where copy would produce an exception on Chrome.
    Fixed bug where deleting lists on IE 11 would merge in correct text nodes.
    Fixed bug where deleting partial lists with indentation wouldn't cause proper normalization.
Version 4.4.2 (2016-08-25)
    Added new importcss_exclusive option to disable unique selectors per group.
    Added new group specific selector_converter option to importcss plugin.
    Added new codesample_languages option to apply custom languages to codesample plugin.
    Added new codesample_dialog_width/codesample_dialog_height options.
    Fixed bug where fullscreen button had an incorrect keyboard shortcut.
    Fixed bug where backspace/delete wouldn't work correctly from a block to a cE=false element.
    Fixed bug where smartpaste wasn't detecting links with special characters in them like tilde.
    Fixed bug where the editor wouldn't get proper focus if you clicked on a cE=false element.
    Fixed bug where it wasn't possible to copy/paste table rows that had merged cells.
    Fixed bug where merging cells could some times produce invalid col/rowspan attibute values.
    Fixed bug where getBody would sometimes thrown an exception now it just returns null if the iframe is clobbered.
    Fixed bug where drag/drop of cE=false element wasn't properly constrained to viewport.
    Fixed bug where contextmenu on Mac would collapse any selection to a caret.
    Fixed bug where rtl mode wasn't rendered properly when loading a language pack with the rtl flag.
    Fixed bug where Kamer word bounderies would be stripped from contents.
    Fixed bug where lists would sometimes render two dots or numbers on the same line.
    Fixed bug where the skin_url wasn't used by the inlite theme.
    Fixed so data attributes are ignored when comparing formats in the formatter.
    Fixed so it's possible to disable inline toolbars in the inlite theme.
    Fixed so template dialog gets resized if it doesn't fit the window viewport.
Version 4.4.1 (2016-07-26)
    Added smart_paste option to paste plugin to allow disabling the paste behavior if needed.
    Fixed bug where png urls wasn't properly detected by the smart paste logic.
    Fixed bug where the element path wasn't working properly when multiple editor instances where used.
    Fixed bug with creating lists out of multiple paragraphs would just create one list item instead of multiple.
    Fixed bug where scroll position wasn't properly handled by the inlite theme to place the toolbar properly.
    Fixed bug where multiple instances of the editor using the inlite theme didn't render the toolbar properly.
    Fixed bug where the shortcut label for fullscreen mode didn't match the actual shortcut key.
    Fixed bug where it wasn't possible to select cE=false blocks using touch devices on for example iOS.
    Fixed bug where it was possible to select the child image within a cE=false on IE 11.
    Fixed so inserts of html containing lists doesn't merge with any existing lists unless it's a paste operation.
Version 4.4.0 (2016-06-30)
    Added new inlite theme this is a more lightweight inline UI.
    Added smarter paste logic that auto detects urls in the clipboard and inserts images/links based on that.
    Added a better image resize algorithm for better image quality in the imagetools plugin.
    Fixed bug where it wasn't possible to drag/dropping cE=false elements on FF.
    Fixed bug where backspace/delete before/after a cE=false block would produce a new paragraph.
    Fixed bug where list style type css property wasn't preserved when indenting lists.
    Fixed bug where merging of lists where done even if the list style type was different.
    Fixed bug where the image_dataimg_filter function wasn't used when pasting images.
    Fixed bug where nested editable within a non editable element would cause scroll on focus in Chrome.
    Fixed so invalid targets for inline mode is blocked on initialization. We only support elements that can have children.
Version 4.3.13 (2016-06-08)
    Added characters with a diacritical mark to charmap plugin. Patch contributed by Dominik Schilling.
    Added better error handling if the image proxy service would produce errors.
    Fixed issue with pasting list items into list items would produce nested list rather than a merged list.
    Fixed bug where table selection could get stuck in selection mode for inline editors.
    Fixed bug where it was possible to place the caret inside the resize grid elements.
    Fixed bug where it wasn't possible to place in elements horizontally adjacent cE=false blocks.
    Fixed bug where multiple notifications wouldn't be properly placed on screen.
    Fixed bug where multiple editor instance of the same id could be produces in some specific integrations.
Version 4.3.12 (2016-05-10)
    Fixed bug where focus calls couldn't be made inside the editors PostRender event handler.
    Fixed bug where some translations wouldn't work as expected due to a bug in editor.translate.
    Fixed bug where the node change event could fire with a node out side the root of the editor.
    Fixed bug where Chrome wouldn't properly present the keyboard paste clipboard details when paste was clicked.
    Fixed bug where merged cells in tables couldn't be selected from right to left.
    Fixed bug where insert row wouldn't properly update a merged cells rowspan property.
    Fixed bug where the color input boxes preview field wasn't properly set on initialization.
    Fixed bug where IME composition inside table cells wouldn't work as expected on IE 11.
    Fixed so all shadow dom support is under and experimental flag due to flaky browser support.
Version 4.3.11 (2016-04-25)
    Fixed bug where it wasn't possible to insert empty blocks though the API unless they where padded.
    Fixed bug where you couldn't type the Euro character on Windows.
    Fixed bug where backspace/delete from a cE=false element to a text block didn't work properly.
    Fixed bug where the text color default grid would render incorrectly.
    Fixed bug where the codesample plugin wouldn't load the css in the editor for multiple editors.
    Fixed so the codesample plugin textarea gets focused by default.
Version 4.3.10 (2016-04-12)
    Fixed bug where the key "y" on WebKit couldn't be entered due to conflict with keycode for F10 on keypress.
Version 4.3.9 (2016-04-12)
    Added support for focusing the contextual toolbars using keyboard.
    Added keyboard support for slider UI controls. You can no increase/decrease using arrow keys.
    Added url pattern matching for Dailymotion to media plugin. Patch contributed by Bertrand Darbon.
    Added body_class to template plugin preview. Patch contributed by Milen Petrinski.
    Added options to better override textcolor pickers with custom colors. Patch contributed by Xavier Boubert.
    Added visual arrows to inline contextual toolbars so that they point to the element being active.
    Fixed so toolbars for tables or other larger elements get better positioned below the scrollable viewport.
    Fixed bug where it was possible to click links inside cE=false blocks.
    Fixed bug where event targets wasn't properly handled in Safari Technical Preview.
    Fixed bug where drag/drop text in FF 45 would make the editor caret invisible.
    Fixed bug where the remove state wasn't properly set on editor instances when detected as clobbered.
    Fixed bug where offscreen selection of some cE=false elements would render onscreen. Patch contributed by Steven Bufton
    Fixed bug where enter would clone styles out side the root on editors inside a span. Patch contributed by ChristophKaser.
    Fixed bug where drag/drop of images into the editor didn't work correctly in FF.
    Fixed so the first item in panels for the imagetools dialog gets proper keyboard focus.
    Changed the Meta+Shift+F shortcut to Ctrl+Shift+F since Czech, Slovak, Polish languages used the first one for input.
Version 4.3.8 (2016-03-15)
    Fixed bug where inserting HR at the end of a block element would produce an extra empty block.
    Fixed bug where links would be clickable when readonly mode was enabled.
    Fixed bug where the formatter would normalize to the wrong node on very specific content.
    Fixed bug where some nested list items couldn't be indented properly.
    Fixed bug where links where clickable in the preview dialog.
    Fixed so the alt attribute doesn't get padded with an empty value by default.
    Fixed so nested alignment works more correctly. You will now alter the alignment to the closest block parent.
Version 4.3.7 (2016-03-02)
    Fixed bug where incorrect icons would be rendered for imagetools edit and color levels.
    Fixed bug where navigation using arrow keys inside a SelectBox didn't move up/down.
    Fixed bug where the visualblocks plugin would render borders round internal UI elements.
Version 4.3.6 (2016-03-01)
    Added new paste_remember_plaintext_info option to allow a global disable of the plain text mode notification.
    Added new PastePlainTextToggle event that fires when plain text mode toggles on/off.
    Fixed bug where it wasn't possible to select media elements since the drag logic would snap it to mouse cursor.
    Fixed bug where it was hard to place the caret inside nested cE=true elements when the outer cE=false element was focused.
    Fixed bug where editors wouldn't properly initialize if both selector and mode where used.
    Fixed bug where IME input inside table cells would switch the IME off.
    Fixed bug where selection inside the first table cell would cause the whole table cell to get selected.
    Fixed bug where error handling of images being uploaded wouldn't properly handle faulty statuses.
    Fixed bug where inserting contents before a HR would cause an exception to be thrown.
    Fixed bug where copy/paste of Excel data would be inserted as an image.
    Fixed caret position issues with copy/paste of inline block cE=false elements.
    Fixed issues with various menu item focus bugs in Chrome. Where the focused menu bar item wasn't properly blurred.
    Fixed so the notifications have a solid background since it would be hard to read if there where text under it.
    Fixed so notifications gets animated similar to the ones used by dialogs.
    Fixed so larger images that gets pasted is handled better.
    Fixed so the window close button is more uniform on various platform and also increased it's hit area.
Version 4.3.5 (2016-02-11)
    Npm version bump due to package not being fully updated.
Version 4.3.4 (2016-02-11)
    Added new OpenWindow/CloseWindow events that gets fired when windows open/close.
    Added new NewCell/NewRow events that gets fired when table cells/rows are created.
    Added new Promise return value to tinymce.init makes it easier to handle initialization.
    Removed the jQuery version the jQuery plugin is now moved into the main package.
    Removed jscs from build process since eslint can now handle code style checking.
    Fixed various bugs with drag/drop of contentEditable:false elements.
    Fixed bug where deleting of very specific nested list items would result in an odd list.
    Fixed bug where lists would get merged with adjacent lists outside the editable inline root.
    Fixed bug where MS Edge would crash when closing a dialog then clicking a menu item.
    Fixed bug where table cell selection would add undo levels.
    Fixed bug where table cell selection wasn't removed when inline editor where removed.
    Fixed bug where table cell selection wouldn't work properly on nested tables.
    Fixed bug where table merge menu would be available when merging between thead and tbody.
    Fixed bug where table row/column resize wouldn't get properly removed when the editor was removed.
    Fixed bug where Chrome would scroll to the editor if there where a empty hash value in document url.
    Fixed bug where the cache suffix wouldn't work correctly with the importcss plugin.
    Fixed bug where selection wouldn't work properly on MS Edge on Windows Phone 10.
    Fixed so adjacent pre blocks gets joined into one pre block since that seems like the user intent.
    Fixed so events gets properly dispatched in shadow dom. Patch provided by Nazar Mokrynskyi.
Version 4.3.3 (2016-01-14)
    Added new table_resize_bars configuration setting.  This setting allows you to disable the table resize bars.
    Added new beforeInitialize event to tinymce.util.XHR lets you modify XHR properties before open. Patch contributed by Brent Clintel.
    Added new autolink_pattern setting to autolink plugin. Enables you to override the default autolink formats. Patch contributed by Ben Tiedt.
    Added new charmap option that lets you override the default charmap of the charmap plugin.
    Added new charmap_append option that lets you add new characters to the default charmap of the charmap plugin.
    Added new insertCustomChar event that gets fired when a character is inserted by the charmap plugin.
    Fixed bug where table cells started with a superfluous &nbsp; in IE10+.
    Fixed bug where table plugin would retain all BR tags when cells were merged.
    Fixed bug where media plugin would strip underscores from youtube urls.
    Fixed bug where IME input would fail on IE 11 if you typed within a table.
    Fixed bug where double click selection of a word would remove the space before the word on insert contents.
    Fixed bug where table plugin would produce exceptions when hovering tables with invalid structure.
    Fixed bug where fullscreen wouldn't scroll back to it's original position when untoggled.
    Fixed so the template plugins templates setting can be a function that gets a callback that can provide templates.
Version 4.3.2 (2015-12-14)
    Fixed bug where the resize bars for table cells were not affected by the object_resizing property.
    Fixed bug where the contextual table toolbar would appear incorrectly if TinyMCE was initialized inline inside a table.
    Fixed bug where resizing table cells did not fire a node change event or add an undo level.
    Fixed bug where double click selection of text on IE 11 wouldn't work properly.
    Fixed bug where codesample plugin would incorrectly produce br elements inside code elements.
    Fixed bug where media plugin would strip dashes from youtube urls.
    Fixed bug where it was possible to move the caret into the table resize bars.
    Fixed bug where drag/drop into a cE=false element was possible on IE.
Version 4.3.1 (2015-11-30)
    Fixed so it's possible to disable the table inline toolbar by setting it to false or an empty string.
    Fixed bug where it wasn't possible to resize some tables using the drag handles.
    Fixed bug where unique id:s would clash for multiple editor instances and cE=false selections.
    Fixed bug where the same plugin could be initialized multiple times.
    Fixed bug where the table inline toolbars would be displayed at the same time as the image toolbars.
    Fixed bug where the table selection rect wouldn't be removed when selecting another control element.
Version 4.3.0 (2015-11-23)
    Added new table column/row resize support. Makes it a lot more easy to resize the columns/rows in a table.
    Added new table inline toolbar. Makes it easier to for example add new rows or columns to a table.
    Added new notification API. Lets you display floating notifications to the end user.
    Added new codesample plugin that lets you insert syntax highlighted pre elements into the editor.
    Added new image_caption to images. Lets you create images with captions using a HTML5 figure/figcaption elements.
    Added new live previews of embeded videos. Lets you play the video right inside the editor.
    Added new setDirty method and "dirty" event to the editor. Makes it easier to track the dirty state change.
    Added new setMode method to Editor instances that lets you dynamically switch between design/readonly.
    Added new core support for contentEditable=false elements within the editor overrides the browsers broken behavior.
    Rewrote the noneditable plugin to use the new contentEditable false core logic.
    Fixed so the dirty state doesn't set to false automatically when the undo index is set to 0.
    Fixed the Selection.placeCaretAt so it works better on IE when the coordinate is between paragraphs.
    Fixed bug where data-mce-bogus="all" element contents where counted by the word count plugin.
    Fixed bug where contentEditable=false elements would be indented by the indent buttons.
    Fixed bug where images within contentEditable=false would be selected in WebKit on mouse click.
    Fixed bug in DOMUntils split method where the replacement parameter wouldn't work on specific cases.
    Fixed bug where the importcss plugin would import classes from the skin content css file.
    Fixed so all button variants have a wrapping span for it's text to make it easier to skin.
    Fixed so it's easier to exit pre block using the arrow keys.
    Fixed bug where listboxes with fix widths didn't render correctly.
Version 4.2.8 (2015-11-13)
    Fixed bug where it was possible to delete tables as the inline root element if all columns where selected.
    Fixed bug where the UI buttons active state wasn't properly updated due to recent refactoring of that logic.
Version 4.2.7 (2015-10-27)
    Fixed bug where backspace/delete would remove all formats on the last paragraph character in WebKit/Blink.
    Fixed bug where backspace within a inline format element with a bogus caret container would move the caret.
    Fixed bug where backspace/delete on selected table cells wouldn't add an undo level.
    Fixed bug where script tags embedded within the editor could sometimes get a mce- prefix prepended to them
    Fixed bug where validate: false option could produce an error to be thrown from the Serialization step.
    Fixed bug where inline editing of a table as the root element could let the user delete that table.
    Fixed bug where inline editing of a table as the root element wouldn't properly handle enter key.
    Fixed bug where inline editing of a table as the root element would normalize the selection incorrectly.
    Fixed bug where inline editing of a list as the root element could let the user delete that list.
    Fixed bug where inline editing of a list as the root element could let the user split that list.
    Fixed bug where resize handles would be rendered on editable root elements such as table.
Version 4.2.6 (2015-09-28)
    Added capability to set request headers when using XHRs.
    Added capability to upload local images automatically default delay is set to 30 seconds after editing images.
    Added commands ids mceEditImage, mceAchor and mceMedia to be avaiable from execCommand.
    Added Edge browser to saucelabs grunt task. Patch contributed by John-David Dalton.
    Fixed bug where blob uris not produced by tinymce would produce HTML invalid markup.
    Fixed bug where selection of contents of a nearly empty editor in Edge would sometimes fail.
    Fixed bug where color styles woudln't be retained on copy/paste in Blink/Webkit.
    Fixed bug where the table plugin would throw an error when inserting rows after a child table.
    Fixed bug where the template plugin wouldn't handle functions as variable replacements.
    Fixed bug where undo/redo sometimes wouldn't work properly when applying formatting collapsed ranges.
    Fixed bug where shift+delete wouldn't do a cut operation on Blink/WebKit.
    Fixed bug where cut action wouldn't properly store the before selection bookmark for the undo level.
    Fixed bug where backspace in side an empty list element on IE would loose editor focus.
    Fixed bug where the save plugin wouldn't enable the buttons when a change occurred.
    Fixed bug where Edge wouldn't initialize the editor if a document.domain was specified.
    Fixed bug where enter key before nested images would sometimes not properly expand the previous block.
    Fixed bug where the inline toolbars wouldn't get properly hidden when blurring the editor instance.
    Fixed bug where Edge would paste Chinese characters on some Windows 10 installations.
    Fixed bug where IME would loose focus on IE 11 due to the double trailing br bug fix.
    Fixed bug where the proxy url in imagetools was incorrect. Patch contributed by Wong Ho Wang.
Version 4.2.5 (2015-08-31)
    Added fullscreen capability to embedded youtube and vimeo videos.
    Fixed bug where the uploadImages call didn't work on IE 10.
    Fixed bug where image place holders would be uploaded by uploadImages call.
    Fixed bug where images marked with bogus would be uploaded by the uploadImages call.
    Fixed bug where multiple calls to uploadImages would result in decreased performance.
    Fixed bug where pagebreaks were editable to imagetools patch contributed by Rasmus Wallin.
    Fixed bug where the element path could cause too much recursion exception.
    Fixed bug for domains containing ".min". Patch contributed by Loïc Février.
    Fixed so validation of external links to accept a number after www. Patch contributed by Victor Carvalho.
    Fixed so the charmap is exposed though execCommand. Patch contributed by Matthew Will.
    Fixed so that the image uploads are concurrent for improved performance.
    Fixed various grammar problems in inline documentation. Patches provided by nikolas.
Version 4.2.4 (2015-08-17)
    Added picture as a valid element to the HTML 5 schema. Patch contributed by Adam Taylor.
    Fixed bug where contents would be duplicated on drag/drop within the same editor.
    Fixed bug where floating/alignment of images on Edge wouldn't work properly.
    Fixed bug where it wasn't possible to drag images on IE 11.
    Fixed bug where image selection on Edge would sometimes fail.
    Fixed bug where contextual toolbars icons wasn't rendered properly when using the toolbar_items_size.
    Fixed bug where searchreplace dialog doesn't get prefilled with the selected text.
    Fixed bug where fragmented matches wouldn't get properly replaced by the searchreplace plugin.
    Fixed bug where enter key wouldn't place the caret if was after a trailing space within an inline element.
    Fixed bug where the autolink plugin could produce multiple links for the same text on Gecko.
    Fixed bug where EditorUpload could sometimes throw an exception if the blob wasn't found.
    Fixed xss issues with media plugin not properly filtering out some script attributes.
Version 4.2.3 (2015-07-30)
    Fixed bug where image selection wasn't possible on Edge due to incompatible setBaseAndExtend API.
    Fixed bug where image blobs urls where not properly destroyed by the imagetools plugin.
    Fixed bug where keyboard shortcuts wasn't working correctly on IE 8.
    Fixed skin issue where the borders of panels where not visible on IE 8.
Version 4.2.2 (2015-07-22)
    Fixed bug where float panels were not being hidden on inline editor blur when fixed_toolbar_container config option was in use.
    Fixed bug where combobox states wasn't properly updated if contents where updated without keyboard.
    Fixed bug where pasting into textbox or combobox would move the caret to the end of text.
    Fixed bug where removal of bogus span elements before block elements would remove whitespace between nodes.
    Fixed bug where repositioning of inline toolbars where async and producing errors if the editor was removed from DOM to early. Patch by iseulde.
    Fixed bug where element path wasn't working correctly. Patch contributed by iseulde.
    Fixed bug where menus wasn't rendered correctly when custom images where added to a menu. Patch contributed by Naim Hammadi.
Version 4.2.1 (2015-06-29)
    Fixed bug where back/forward buttons in the browser would render blob images as broken images.
    Fixed bug where Firefox would throw regexp to big error when replacing huge base64 chunks.
    Fixed bug rendering issues with resize and context toolbars not being placed properly until next animation frame.
    Fixed bug where the rendering of the image while cropping would some times not be centered correctly.
    Fixed bug where listbox items with submenus would me selected as active.
    Fixed bug where context menu where throwing an error when rendering.
    Fixed bug where resize both option wasn't working due to resent addClass API change. Patch contributed by Jogai.
    Fixed bug where a hideAll call for container rendered inline toolbars would throw an error.
    Fixed bug where onclick event handler on combobox could cause issues if element.id was a function by some polluting libraries.
    Fixed bug where listboxes wouldn't get proper selected sub menu item when using link_list or image_list.
    Fixed so the UI controls are as wide as 4.1.x to avoid wrapping controls in toolbars.
    Fixed so the imagetools dialog is adaptive for smaller screen sizes.
Version 4.2.0 (2015-06-25)
    Added new flat default skin to make the UI more modern.
    Added new imagetools plugin, lets you crop/resize and apply filters to images.
    Added new contextual toolbars support to the API lets you add floating toolbars for specific CSS selectors.
    Added new promise feature fill as tinymce.util.Promise.
    Added new built in image upload feature lets you upload any base64 encoded image within the editor as files.
    Fixed bug where resize handles would appear in the right position in the wrong editor when switching between resizable content in different inline editors.
    Fixed bug where tables would not be inserted in inline mode due to previous float panel fix.
    Fixed bug where floating panels would remain open when focus was lost on inline editors.
    Fixed bug where cut command on Chrome would thrown a browser security exception.
    Fixed bug where IE 11 sometimes would report an incorrect size for images in the image dialog.
    Fixed bug where it wasn't possible to remove inline formatting at the end of block elements.
    Fixed bug where it wasn't possible to delete table cell contents when cell selection was vertical.
    Fixed bug where table cell wasn't emptied from block elements if delete/backspace where pressed in empty cell.
    Fixed bug where cmd+shift+arrow didn't work correctly on Firefox mac when selecting to start/end of line.
    Fixed bug where removal of bogus elements would sometimes remove whitespace between nodes.
    Fixed bug where the resize handles wasn't updated when the main window was resized.
    Fixed so script elements gets removed by default to prevent possible XSS issues in default config implementations.
    Fixed so the UI doesn't need manual reflows when using non native layout managers.
    Fixed so base64 encoded images doesn't slow down the editor on modern browsers while editing.
    Fixed so all UI elements uses touch events to improve mobile device support.
    Removed the touch click quirks patch for iOS since it did more harm than good.
    Removed the non proportional resize handles since. Unproportional resize can still be done by holding the shift key.
Version 4.1.10 (2015-05-05)
    Fixed bug where plugins loaded with compat3x would sometimes throw errors when loading using the jQuery version.
    Fixed bug where extra empty paragraphs would get deleted in WebKit/Blink due to recent Quriks fix.
    Fixed bug where the editor wouldn't work properly on IE 12 due to some required browser sniffing.
    Fixed bug where formatting shortcut keys where interfering with Mac OS X screenshot keys.
    Fixed bug where the caret wouldn't move to the next/previous line boundary on Cmd+Left/Right on Gecko.
    Fixed bug where it wasn't possible to remove formats from very specific nested contents.
    Fixed bug where undo levels wasn't produced when typing letters using the shift or alt+ctrl modifiers.
    Fixed bug where the dirty state wasn't properly updated when typing using the shift or alt+ctrl modifiers.
    Fixed bug where an error would be thrown if an autofocused editor was destroyed quickly after its initialization. Patch provided by thorn0.
    Fixed issue with dirty state not being properly updated on redo operation.
    Fixed issue with entity decoder not handling incorrectly written numeric entities.
    Fixed issue where some PI element values wouldn't be properly encoded.
Version 4.1.9 (2015-03-10)
    Fixed bug where indentation wouldn't work properly for non list elements.
    Fixed bug with image plugin not pulling the image dimensions out correctly if a custom document_base_url was used.
    Fixed bug where ctrl+alt+[1-9] would conflict with the AltGr+[1-9] on Windows. New shortcuts is ctrl+shift+[1-9].
    Fixed bug with removing formatting on nodes in inline mode would sometimes include nodes outside the editor body.
    Fixed bug where extra nbsp:s would be inserted when you replaced a word surrounded by spaces using insertContent.
    Fixed bug with pasting from Google Docs would produce extra strong elements and line feeds.
Version 4.1.8 (2015-03-05)
    Added new html5 sizes attribute to img elements used together with srcset.
    Added new elementpath option that makes it possible to disable the element path but keep the statusbar.
    Added new option table_style_by_css for the table plugin to set table styling with css rather than table attributes.
    Added new link_assume_external_targets option to prompt the user to prepend http:// prefix if the supplied link does not contain a protocol prefix.
    Added new image_prepend_url option to allow a custom base path/url to be added to images.
    Added new table_appearance_options option to make it possible to disable some options.
    Added new image_title option to make it possible to alter the title of the image, disabled by default.
    Fixed bug where selection starting from out side of the body wouldn't produce a proper selection range on IE 11.
    Fixed bug where pressing enter twice before a table moves the cursor in the table and causes a javascript error.
    Fixed bug where advanced image styles were not respected.
    Fixed bug where the less common Shift+Delete didn't produce a proper cut operation on WebKit browsers.
    Fixed bug where image/media size constrain logic would produce NaN when handling non number values.
    Fixed bug where internal classes where removed by the removeformat command.
    Fixed bug with creating links table cell contents with a specific selection would throw a exceptions on WebKit/Blink.
    Fixed bug where valid_classes option didn't work as expected according to docs. Patch provided by thorn0.
    Fixed bug where jQuery plugin would patch the internal methods multiple times. Patch provided by Drew Martin.
    Fixed bug where backspace key wouldn't delete the current selection of newly formatted content.
    Fixed bug where type over of inline formatting elements wouldn't properly keep the format on WebKit/Blink.
    Fixed bug where selection needed to be properly normalized on modern IE versions.
    Fixed bug where Command+Backspace didn't properly delete the whole line of text but the previous word.
    Fixed bug where UI active states wheren't properly updated on IE if you placed caret within the current range.
    Fixed bug where delete/backspace on WebKit/Blink would remove span elements created by the user.
    Fixed bug where delete/backspace would produce incorrect results when deleting between two text blocks with br elements.
    Fixed bug where captions where removed when pasting from MS Office.
    Fixed bug where lists plugin wouldn't properly remove fully selected nested lists.
    Fixed bug where the ttf font used for icons would throw an warning message on Gecko on Mac OS X.
    Fixed a bug where applying a color to text did not update the undo/redo history.
    Fixed so shy entities gets displayed when using the visualchars plugin.
    Fixed so removeformat removes ins/del by default since these might be used for strikethough.
    Fixed so multiple language packs can be loaded and added to the global I18n data structure.
    Fixed so transparent color selection gets treated as a normal color selection. Patch contributed by Alexander Hofbauer.
    Fixed so it's possible to disable autoresize_overflow_padding, autoresize_bottom_margin options by setting them to false.
    Fixed so the charmap plugin shows the description of the character in the dialog. Patch contributed by Jelle Hissink.
    Removed address from the default list of block formats since it tends to be missused.
    Fixed so the pre block format is called preformatted to make it more verbose.
    Fixed so it's possible to context scope translation strings this isn't needed most of the time.
    Fixed so the max length of the width/height input fields of the media dialog is 5 instead of 3.
    Fixed so drag/dropped contents gets properly processed by paste plugin since it's basically a paste. Patch contributed by Greg Fairbanks.
    Fixed so shortcut keys for headers is ctrl+alt+[1-9] instead of ctrl+[1-9] since these are for switching tabs in the browsers.
    Fixed so "u" doesn't get converted into a span element by the legacy input filter. Since this is now a valid HTML5 element.
    Fixed font families in order to provide appropriate web-safe fonts.
Version 4.1.7 (2014-11-27)
    Added HTML5 schema support for srcset, source and picture. Patch contributed by mattheu.
    Added new cache_suffix setting to enable cache busting by producing unique urls.
    Added new paste_convert_word_fake_lists option to enable users to disable the fake lists convert logic.
    Fixed so advlist style changes adds undo levels for each change.
    Fixed bug where WebKit would sometimes produce an exception when the autolink plugin where looking for URLs.
    Fixed bug where IE 7 wouldn't be rendered properly due to aggressive css compression.
    Fixed bug where DomQuery wouldn't accept window as constructor element.
    Fixed bug where the color picker in 3.x dialogs wouldn't work properly. Patch contributed by Callidior.
    Fixed bug where the image plugin wouldn't respect the document_base_url.
    Fixed bug where the jQuery plugin would fail to append to elements named array prototype names.
Version 4.1.6 (2014-10-08)
    Fixed bug with clicking on the scrollbar of the iframe would cause a JS error to be thrown.
    Fixed bug where null would produce an exception if you passed it to selection.setRng.
    Fixed bug where Ctrl/Cmd+Tab would indent the current list item if you switched tabs in the browser.
    Fixed bug where pasting empty cells from Excel would result in a broken table.
    Fixed bug where it wasn't possible to switch back to default list style type.
    Fixed issue where the select all quirk fix would fire for other modifiers than Ctrl/Cmd combinations.
    Replaced jake with grunt since it is more mainstream and has better plugin support.
Version 4.1.5 (2014-09-09)
    Fixed bug where sometimes the resize rectangles wouldn't properly render on images on WebKit/Blink.
    Fixed bug in list plugin where delete/backspace would merge empty LI elements in lists incorrectly.
    Fixed bug where empty list elements would result in empty LI elements without it's parent container.
    Fixed bug where backspace in empty caret formatted element could produce an type error exception of Gecko.
    Fixed bug where lists pasted from word with a custom start index above 9 wouldn't be properly handled.
    Fixed bug where tabfocus plugin would tab out of the editor instance even if the default action was prevented.
    Fixed bug where tabfocus wouldn't tab properly to other adjacent editor instances.
    Fixed bug where the DOMUtils setStyles wouldn't properly removed or update the data-mce-style attribute.
    Fixed bug where dialog select boxes would be placed incorrectly if document.body wasn't statically positioned.
    Fixed bug where pasting would sometimes scroll to the top of page if the user was using the autoresize plugin.
    Fixed bug where caret wouldn't be properly rendered by Chrome when clicking on the iframes documentElement.
    Fixed so custom images for menubutton/splitbutton can be provided. Patch contributed by Naim Hammadi.
    Fixed so the default action of windows closing can be prevented by blocking the default action of the close event.
    Fixed so nodeChange and focus of the editor isn't automatically performed when opening sub dialogs.
Version 4.1.4 (2014-08-21)
    Added new media_filter_html option to media plugin that blocks any conditional comments, scripts etc within a video element.
    Added new content_security_policy option allows you to set custom policy for iframe contents. Patch contributed by Francois Chagnon.
    Fixed bug where activate/deactivate events wasn't firing properly when switching between editors.
    Fixed bug where placing the caret on iOS was difficult due to a WebKit bug with touch events.
    Fixed bug where the resize helper wouldn't render properly on older IE versions.
    Fixed bug where resizing images inside tables on older IE versions would sometimes fail depending mouse position.
    Fixed bug where editor.insertContent would produce an exception when inserting select/option elements.
    Fixed bug where extra empty paragraphs would be produced if block elements where inserted inside span elements.
    Fixed bug where the spellchecker menu item wouldn't be properly checked if spell checking was started before it was rendered.
    Fixed bug where the DomQuery filter function wouldn't remove non elements from collection.
    Fixed bug where document with custom document.domain wouldn't properly render the editor.
    Fixed bug where IE 8 would throw exception when trying to enter invalid color values into colorboxes.
    Fixed bug where undo manager could incorrectly add an extra undo level when custom resize handles was removed.
    Fixed bug where it wouldn't be possible to alter cell properties properly on table cells on IE 8.
    Fixed so the color picker button in table dialog isn't shown unless you include the colorpicker plugin or add your own custom color picker.
    Fixed so activate/deactivate events fire when windowManager opens a window since.
    Fixed so the table advtab options isn't separated by an underscore to normalize naming with image_advtab option.
    Fixed so the table cell dialog has proper padding when the advanced tab in disabled.
Version 4.1.3 (2014-07-29)
    Added event binding logic to tinymce.util.XHR making it possible to override headers and settings before any request is made.
    Fixed bug where drag events wasn't fireing properly on older IE versions since the event handlers where bound to document.
    Fixed bug where drag/dropping contents within the editor on IE would force the contents into plain text mode even if it was internal content.
    Fixed bug where IE 7 wouldn't open menus properly due to a resize bug in the browser auto closing them immediately.
    Fixed bug where the DOMUtils getPos logic wouldn't produce a valid coordinate inside the body if the body was positioned non static.
    Fixed bug where the element path and format state wasn't properly updated if you had the wordcount plugin enabled.
    Fixed bug where a comment at the beginning of source would produce an exception in the formatter logic.
    Fixed bug where setAttrib/getAttrib on null would throw exception together with any hooked attributes like style.
    Fixed bug where table sizes wasn't properly retained when copy/pasting on WebKit/Blink.
    Fixed bug where WebKit/Blink would produce colors in RGB format instead of the forced HEX format when deleting contents.
    Fixed bug where the width attribute wasn't updated on tables if you changed the size inside the table dialog.
    Fixed bug where control selection wasn't properly handled when the caret was placed directly after an image.
    Fixed bug where selecting the contents of table cells using the selection.select method wouldn't place the caret properly.
    Fixed bug where the selection state for images wasn't removed when placing the caret right after an image on WebKit/Blink.
    Fixed bug where all events wasn't properly unbound when and editor instance was removed or destroyed by some external innerHTML call.
    Fixed bug where it wasn't possible or very hard to select images on iOS when the onscreen keyboard was visible.
    Fixed so auto_focus can take a boolean argument this will auto focus the last initialized editor might be useful for single inits.
    Fixed so word auto detect lists logic works better for faked lists that doesn't have specific markup.
    Fixed so nodeChange gets fired on mouseup as it used to before 4.1.1 we optimized that event to fire less often.
    Removed the finish menu item from spellchecker menu since it's redundant you can stop spellchecking by toggling menu item or button.
Version 4.1.2 (2014-07-15)
    Added offset/grep to DomQuery class works basically the same as it's jQuery equivalent.
    Fixed bug where backspace/delete or setContent with an empty string would remove header data when using the fullpage plugin.
    Fixed bug where tinymce.remove with a selector not matching any editors would remove all editors.
    Fixed bug where resizing of the editor didn't work since the theme was calling setStyles instead of setStyle.
    Fixed bug where IE 7 would fail to append html fragments to iframe document when using DomQuery.
    Fixed bug where the getStyle DOMUtils method would produce an exception if it was called with null as it's element.
    Fixed bug where the paste plugin would remove the element if the none of the paste_webkit_styles rules matched the current style.
    Fixed bug where contextmenu table items wouldn't work properly on IE since it would some times fire an incorrect selection change.
    Fixed bug where the padding/border values wasn't used in the size calculation for the body size when using autoresize. Patch contributed by Matt Whelan.
    Fixed bug where conditional word comments wouldn't be properly removed when pasting plain text.
    Fixed bug where resizing would sometime fail on IE 11 when the mouseup occurred inside the resizable element.
    Fixed so the iframe gets initialized without any inline event handlers for better CSP support. Patch contributed by Matt Whelan.
    Fixed so the tinymce.dom.Sizzle is the latest version of sizzle this resolves the document context bug.
Version 4.1.1 (2014-07-08)
    Fixed bug where pasting plain text on some WebKit versions would result in an empty line.
    Fixed bug where resizing images inside tables on IE 11 wouldn't work properly.
    Fixed bug where IE 11 would sometimes throw "Invalid argument" exception when editor contents was set to an empty string.
    Fixed bug where document.activeElement would throw exceptions on IE 9 when that element was hidden or removed from dom.
    Fixed bug where WebKit/Blink sometimes produced br elements with the Apple-interchange-newline class.
    Fixed bug where table cell selection wasn't properly removed when copy/pasting table cells.
    Fixed bug where pasting nested list items from Word wouldn't produce proper semantic nested lists.
    Fixed bug where right clicking using the contextmenu plugin on WebKit/Blink on Mac OS X would select the target current word or line.
    Fixed bug where it wasn't possible to alter table cell properties on IE 8 using the context menu.
    Fixed bug where the resize helper wouldn't be correctly positioned on older IE versions.
    Fixed bug where fullpage plugin would produce an error if you didn't specify a doctype encoding.
    Fixed bug where anchor plugin would get the name/id of the current element even if it wasn't anchor element.
    Fixed bug where visual aids for tables wouldn't be properly disabled when changing the border size.
    Fixed bug where some control selection events wasn't properly fired on older IE versions.
    Fixed bug where table cell selection on older IE versions would prevent resizing of images.
    Fixed bug with paste_data_images paste option not working properly on modern IE versions.
    Fixed bug where custom elements with underscores in the name wasn't properly parsed/serialized.
    Fixed bug where applying inline formats to nested list elements would produce an incorrect formatting result.
    Fixed so it's possible to hide items from elements path by using preventDefault/stopPropagation.
    Fixed so inline mode toolbar gets rendered right aligned if the editable element positioned to the documents right edge.
    Fixed so empty inline elements inside empty block elements doesn't get removed if configured to be kept intact.
    Fixed so DomQuery parentsUntil/prevUntil/nextUntil supports selectors/elements/filters etc.
    Fixed so legacyoutput plugin overrides fontselect and fontsizeselect controls and handles font elements properly.
Version 4.1.0 (2014-06-18)
    Added new file_picker_callback option to replace the old file_browser_callback the latter will still work though.
    Added new custom colors to textcolor plugin will be displayed if a color picker is provided also shows the latest colors.
    Added new color_picker_callback option to enable you to add custom color pickers to the editor.
    Added new advanced tabs to table/cell/row dialogs to enable you to select colors for border/background.
    Added new colorpicker plugin that lets you select colors from a hsv color picker.
    Added new tinymce.util.Color class to handle color parsing and converting.
    Added new colorpicker UI widget element lets you add a hsv color picker to any form/window.
    Added new textpattern plugin that allows you to use markdown like text patterns to format contents.
    Added new resize helper element that shows the current width & height while resizing.
    Added new "once" method to Editor and EventDispatcher enables since callback execution events.
    Added new jQuery like class under tinymce.dom.DomQuery it's exposed on editor instances (editor.$) and globally under (tinymce.$).
    Fixed so the default resize method for images are proportional shift/ctrl can be used to make an unproportional size.
    Fixed bug where the image_dimensions option of the image plugin would cause exceptions when it tried to update the size.
    Fixed bug where table cell dialog class field wasn't properly updated when editing an a table cell with an existing class.
    Fixed bug where Safari on Mac would produce webkit-fake-url for pasted images so these are now removed.
    Fixed bug where the nodeChange event would get fired before the selection was changed when clicking inside the current selection range.
    Fixed bug where valid_classes option would cause exception when it removed internal prefixed classes like mce-item-.
    Fixed bug where backspace would cause navigation in IE 8 on an inline element and after a caret formatting was applied.
    Fixed so placeholder images produced by the media plugin gets selected when inserted/edited.
    Fixed so it's possible to drag in images when the paste_data_images option is enabled. Might be useful for mail clients.
    Fixed so images doesn't get a width/height applied if the image_dimensions option is set to false useful for responsive contents.
    Fixed so it's possible to pass in an optional arguments object for the nodeChanged function to be passed to all nodechange event listeners.
    Fixed bug where media plugin embed code didn't update correctly.<|MERGE_RESOLUTION|>--- conflicted
+++ resolved
@@ -1,3 +1,5 @@
+Version 5.2.2 (TBD)
+    Fixed an issue where anchors could not be inserted on empty lines #TINY-2788
 Version 5.2.1 (2020-03-25)
     Fixed the "is decorative" checkbox in the image dialog clearing after certain dialog events #FOAM-11
     Fixed possible uncaught exception when a `style` attribute is removed using a content filter on `setContent` #TINY-4742
@@ -12,12 +14,7 @@
     Fixed the context toolbar overlapping the menu bar and toolbar #TINY-4586
     Fixed notification and inline dialog positioning issues when using `toolbar_location: 'bottom'` #TINY-4586
     Fixed the `colorinput` popup appearing offscreen on mobile devices #TINY-4711
-<<<<<<< HEAD
-    Fixed an issue where anchors could not be inserted on empty lines #TINY-2788
-    Fixed special characters not being found when searching by whole words only #TINY-4522
-=======
     Fixed special characters not being found when searching by "whole words only" #TINY-4522
->>>>>>> 91b9ee75
     Fixed an issue where dragging images could cause them to be duplicated #TINY-4195
     Fixed context toolbars activating without the editor having focus #TINY-4754
     Fixed an issue where removing the background color of text did not always work #TINY-4770
