--- conflicted
+++ resolved
@@ -7,9 +7,6 @@
     Fixed backspace in lists not creating an undo level #TINY-3814
     Fixed the editor to cancel loading in quirks mode where the UI is not supported #TINY-3391
     Fixed applying fonts not working when the name contained spaces and numbers #TINY-3801
-<<<<<<< HEAD
-    Fixed leading, trailing and sequential spaces being lost when pasting plain text #TINY-3726
-=======
     Fixed so that initial content is retained when initializing on list items #TINY-3796
     Fixed inefficient font name and font size current value lookup during rendering #TINY-3813
     Fixed mobile font copied into the wrong folder for the oxide-dark skin #TINY-3816
@@ -17,9 +14,9 @@
     Fixed a memory leak in the Silver theme #TINY-3797
     Fixed alert and confirm dialogs using incorrect markup causing inconsistent padding #TINY-3835
     Fixed an issue in the Table plugin with table_responsive_width not enforcing units when resizing #TINY-3790
+    Fixed leading, trailing and sequential spaces being lost when pasting plain text #TINY-3726
 Version 5.0.9 (2019-06-26)
     Fixed print plugin not working in Firefox #TINY-3834
->>>>>>> b5249e84
 Version 5.0.8 (2019-06-18)
     Added back support for multiple toolbars #TINY-2195
     Added support for .m4a files to the media plugin #TINY-3750
