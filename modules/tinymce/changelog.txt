--- conflicted
+++ resolved
@@ -1,9 +1,6 @@
 Version 5.6.0 (TBD)
-<<<<<<< HEAD
     Added new user interface `enable` and `disable` methods #TINY-6397
-=======
     Added new `closest` formatter API to get the closest matching selection format from a set of formats. #TINY-6479
->>>>>>> cfd4c2e0
     Fixed `getContent` with text format returning a new line when the editor is empty #TINY-6281
     Fixed the `visualchars` plugin causing the editor to steal focus when initialized #TINY-6282
     Fixed `fullpage` plugin altering text content in `editor.getContent()` #TINY-6541
