--- conflicted
+++ resolved
@@ -1,14 +1,7 @@
-<<<<<<< HEAD
-Version 5.0.12 (TBD)
-    Added `nonbreaking_wrap` setting to nonbreaking plugin to wrap user-inserted NBSPs in spans #TINY-3647
-    Changed nonbreaking plugin to always wrap user-inserted NBSPs in spans when visualchars is configured #TINY-3647
-    Fixed issue where autolink spacebar event was not being fired on Edge #TINY-3891
-    Fixed table selection missing the background color #TINY-3892
-=======
 Version 5.0.13 (TBD)
     Changed backspace behaviour in lists to outdent nested list items #TINY-3651
+    Added wrapping to user-inserted nbsps, which can be disabled using the `nonbreaking_wrap` setting #TINY-3647
 Version 5.0.12 (2019-07-18)
->>>>>>> f09b4c4a
     Added ability to utilize UI dialog panels inside other panels #TINY-3305
     Added help dialog tab explaining keyboard navigation of the editor #TINY-3603
     Changed the "Find and Replace" design to an inline dialog #TINY-3054
