--- conflicted
+++ resolved
@@ -1,9 +1,6 @@
 Version 5.7.0 (TBD)
-<<<<<<< HEAD
     Changed copying table columns or entire tables will now retain an appropriate width when pasted #TINY-6664
-=======
     Added IPv6 address support to the URI API. Patch contributed by dev7355608 #GH-4409
->>>>>>> 7d3c7e5a
     Added new data to the `TableModified` event to describe whether the table's `structure`, `style`, or both were modified #TINY-6643
     Added `video` and `audio` live embed support for the `media` plugin #TINY-6229
     Added the ability to resize `video` and `iframe` media elements #TINY-6229
