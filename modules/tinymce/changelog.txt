--- conflicted
+++ resolved
@@ -3,11 +3,8 @@
     Changed the `lists` plugin to apply list styles to all text blocks within a selection #TINY-3755
     Changed the `advlist` plugin to log a console error message when the `list` plugin isn't enabled #TINY-6585
     Changed the z-index of the `setProgressState(true)` throbber so it does not hide notifications #TINY-6686
-<<<<<<< HEAD
     Fixed the order of CSS precedence of `content_style` and `content_css` in the `preview` and `template` plugins. `content_style` now has precedence #TINY-6529
-=======
     Fixed an issue where the image dialog tried to calculate image dimensions for an empty image URL #TINY-6611
->>>>>>> d8236e57
     Fixed an issue where `scope` attributes on table cells would not change as expected when merging or unmerging cells #TINY-6486
     Fixed the plugin documentation links in the `help` plugin #DOC-703
 Version 5.6.1 (2020-11-25)
