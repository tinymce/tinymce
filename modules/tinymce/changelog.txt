--- conflicted
+++ resolved
@@ -20,11 +20,8 @@
     Fixed the "Dropped file type is not supported" notification incorrectly showing when using an inline editor #TINY-6834
     Fixed an issue with external styles bleeding into TinyMCE #TINY-6735
     Fixed incorrect return types on `editor.selection.moveToBookmark` #TINY-6504
-<<<<<<< HEAD
+    Fixed the type signature for `editor.selection.setCursorLocation()` incorrectly allowing a node with no `offset` #TINY-6843
     Fixed incorrect behaviour when editor is destroyed while loading stylesheets #INT-2282
-=======
-    Fixed the type signature for `editor.selection.setCursorLocation()` incorrectly allowing a node with no `offset` #TINY-6843
->>>>>>> 2b9a71c3
 Version 5.6.2 (2020-12-08)
     Fixed a UI rendering regression when the document body is using `display: flex` #TINY-6783
 Version 5.6.1 (2020-11-25)
