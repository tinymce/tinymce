--- conflicted
+++ resolved
@@ -35,11 +35,8 @@
     Fixed incorrect behaviour when editor is destroyed while loading stylesheets #INT-2282
     Fixed figure elements incorrectly splitting from a valid parent element when editing the image within #TINY-6592
     Fixed inserting multiple rows or columns in a table cloning from the incorrect source row or column #TINY-6906
-<<<<<<< HEAD
+    Fixed an issue where new lines were not scrolled into view when pressing Shift+Enter #TINY-6964
     Fixed dialog block messages unable to be translated #TINY-6971
-=======
-    Fixed an issue where new lines were not scrolled into view when pressing Shift+Enter #TINY-6964
->>>>>>> e0212021
 Version 5.6.2 (2020-12-08)
     Fixed a UI rendering regression when the document body is using `display: flex` #TINY-6783
 Version 5.6.1 (2020-11-25)
