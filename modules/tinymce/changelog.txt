--- conflicted
+++ resolved
@@ -1,11 +1,6 @@
-<<<<<<< HEAD
-Version 5.6.0 (TBD)
+Version 5.7.0 (TBD)
     Added a new `ImageUploader` API to simplify uploading image data to the configured `images_upload_url` or `images_upload_handler` #TINY-4601
-=======
-Version 5.7.0 (TBD)
-
 Version 5.6.0 (2020-11-18)
->>>>>>> 655605d4
     Added new `BeforeOpenNotification` and `OpenNotification` events which allow internal notifications to be captured and modified before display #TINY-6528
     Added support for `block` and `unblock` methods on inline dialogs #TINY-6487
     Added new `TableModified` event which is fired whenever changes are made to a table #TINY-6629
