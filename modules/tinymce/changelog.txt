--- conflicted
+++ resolved
@@ -5,14 +5,9 @@
     Added the ability to resize `video` and `iframe` media elements #TINY-6229
     Added a new `font_css` setting for adding fonts to both the editor and the parent document #TINY-6199
     Added a new `ImageUploader` API to simplify uploading image data to the configured `images_upload_url` or `images_upload_handler` #TINY-4601
-<<<<<<< HEAD
     Added Oxide variable to define the container background color in fullscreen mode #TINY-6903
     Added a new `AfterProgressState` event that's fired after `editor.setProgressState` calls complete #TINY-6686
     Added variables to set toolbar backgrounds colors for inline and sticky toolbars #TINY-6009
-=======
-    Added an Oxide variable to define the container background color in fullscreen mode #TINY-6903
-    Added a new `AfterProgressState` event that is fired after `editor.setProgressState` calls complete #TINY-6686
->>>>>>> 048a594f
     Added support for `table_column_resizing` when inserting or deleting columns #TINY-6711
     Changed table and table column copy behavior to retain an appropriate width when pasted #TINY-6664
     Changed the `lists` plugin to apply list styles to all text blocks within a selection #TINY-3755
