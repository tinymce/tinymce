--- conflicted
+++ resolved
@@ -1,9 +1,6 @@
 Version 5.6.1 (TBD)
-<<<<<<< HEAD
     Fixed the HTML5 `s` element not recognized when editing or clearing text formatting #TINY-6681
-=======
     Fixed an issue where copying and pasting table columns resulted in invalid HTML when using colgroups #TINY-6684
->>>>>>> 95b324e7
 Version 5.6.0 (2020-11-18)
     Added new `BeforeOpenNotification` and `OpenNotification` events which allow internal notifications to be captured and modified before display #TINY-6528
     Added support for `block` and `unblock` methods on inline dialogs #TINY-6487
