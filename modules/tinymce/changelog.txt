--- conflicted
+++ resolved
@@ -1,10 +1,7 @@
 Version 5.0.9 (TBD)
-<<<<<<< HEAD
-    Fixed applying fonts not working when their name contained spaces and numbers #TINY-3801
-=======
     Changed default palette for fore/back color to include some lighter colors suitable for highlights #TINY-2865
     Fixed the editor to cancel loading in quirks mode where the UI is not supported #TINY-3391
->>>>>>> f5341282
+    Fixed applying fonts not working when the name contained spaces and numbers #TINY-3801
 Version 5.0.8 (2019-06-18)
     Added back support for multiple toolbars #TINY-2195
     Added support for .m4a files to the media plugin #TINY-3750
