--- conflicted
+++ resolved
@@ -1,10 +1,6 @@
-<<<<<<< HEAD
 Version 5.2.0 (TBD)
     Changed and improved the visual appearance of the color input field #TINY-2917
-Version 5.1.0 (TBD)
-=======
 Version 5.1.0 (2019-10-17)
->>>>>>> 89f24529
     Added touch selector handles for table selections on touch devices #TINY-4097
     Added border width field to Table Cell dialog #TINY-4028
     Added touch event listener to media plugin to make embeds playable #TINY-4093
