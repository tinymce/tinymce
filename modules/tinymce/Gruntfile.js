/*eslint-env node */

let zipUtils = require('./tools/modules/zip-helper');
let gruntUtils = require('./tools/modules/grunt-utils');
let gruntWebPack = require('./tools/modules/grunt-webpack');
let swag = require('@ephox/swag');

let plugins = [
  'advlist', 'anchor', 'autolink', 'autoresize', 'autosave', 'charmap', 'code', 'codesample',
  'directionality', 'emoticons', 'help', 'fullscreen', 'hr', 'image', 'importcss',
  'insertdatetime', 'link', 'lists', 'media', 'nonbreaking', 'noneditable', 'pagebreak', 'paste',
<<<<<<< HEAD
  'preview', 'save', 'searchreplace', 'table', 'template',
  'toc', 'visualblocks', 'visualchars', 'wordcount', 'quickbars'
=======
  'preview', 'save', 'searchreplace', 'table', 'template', 'textpattern',
  'visualblocks', 'visualchars', 'wordcount', 'quickbars'
>>>>>>> c16f5296
];

let themes = [
  'silver'
];

let oxideUiSkinMap = {
  'dark': 'oxide-dark',
  'default': 'oxide'
};

const stripSourceMaps = function (data) {
  const sourcemap = data.lastIndexOf('/*# sourceMappingURL=');
  return sourcemap > -1 ? data.slice(0, sourcemap) : data;
};

module.exports = function (grunt) {
  const packageData = grunt.file.readJSON('package.json');
  const BUILD_VERSION = packageData.version + (process.env.BUILD_NUMBER ? '-' + process.env.BUILD_NUMBER : '');

  // Determine the release date
  const dateRe = new RegExp('^##\\s+' + packageData.version.toString().replace(/\./g, '\\.') + '\\s+\\-\\s+([\\d-]+)$', 'm');
  const changelog = grunt.file.read('CHANGELOG.md').toString();
  const dateMatch = dateRe.exec(changelog);
  if (dateMatch !== null) {
    packageData.date = dateMatch[1];
  } else {
    packageData.date = 'TBD';
  }

  grunt.initConfig({
    pkg: packageData,

    shell: {
      tsc: { command: 'tsc -b' },
      moxiedoc: { command: 'moxiedoc "src/core/main/ts" -t tinymcenext --fail-on-warning --dry' }
    },

    eslint: {
      target: [ 'src/**/*.ts' ]
    },

    globals: {
      options: {
        configFile: 'src/core/main/json/globals.json',
        outputDir: 'lib/globals',
        templateFile: 'src/core/main/js/GlobalsTemplate.js'
      }
    },

    rollup: Object.assign(
      {
        core: {
          options: {
            treeshake: true,
            format: 'iife',
            onwarn: swag.onwarn,
            plugins: [
              swag.nodeResolve({
                basedir: __dirname,
                prefixes: {
                  'tinymce/core': 'lib/core/main/ts'
                }
              }),
              swag.remapImports()
            ]
          },
          files:[
            {
              src: 'lib/core/main/ts/api/Main.js',
              dest: 'js/tinymce/tinymce.js'
            }
          ]
        },
        'core-types': {
          options: {
            treeshake: true,
            format: 'es',
            onwarn: (warning) => {
              // Ignore circular deps in types
              if (warning.code !== 'CIRCULAR_DEPENDENCY') {
                swag.onwarn(warning)
              }
            },
            plugins: [
              swag.dts({
                respectExternal: true,
                keepVariables: [ 'tinymce' ],
                keepComments: false
              })
            ]
          },
          files: [
            {
              src: 'lib/core/main/ts/api/PublicApi.d.ts',
              dest: 'js/tinymce/tinymce.d.ts'
            }
          ]
        }
      },
      gruntUtils.generate(plugins, 'plugin', (name) => {
        return {
          options: {
            treeshake: true,
            format: 'iife',
            onwarn: swag.onwarn,
            plugins: [
              swag.nodeResolve({
                basedir: __dirname,
                prefixes: gruntUtils.prefixes({
                  'tinymce/core': 'lib/globals/tinymce/core'
                }, [
                  [`tinymce/plugins/${name}`, `lib/plugins/${name}/main/ts`]
                ]),
                mappers: [
                  swag.mappers.replaceDir('./lib/core/main/ts/api', './lib/globals/tinymce/core/api'),
                  swag.mappers.invalidDir('./lib/core/main/ts')
                ]
              }),
              swag.remapImports()
            ]
          },
          files:[ { src: `lib/plugins/${name}/main/ts/Main.js`, dest: `js/tinymce/plugins/${name}/plugin.js` } ]
        };
      }),
      gruntUtils.generate(themes, 'theme', (name) => {
        return {
          options: {
            treeshake: true,
            format: 'iife',
            onwarn: swag.onwarn,
            plugins: [
              swag.nodeResolve({
                basedir: __dirname,
                prefixes: gruntUtils.prefixes({
                  'tinymce/core': 'lib/globals/tinymce/core',
                  'tinymce/ui': 'lib/ui/main/ts'
                }, [
                  [`tinymce/themes/${name}`, `lib/themes/${name}/main/ts`]
                ]),
                mappers: [
                  swag.mappers.replaceDir('./lib/core/main/ts/api', './lib/globals/tinymce/core/api'),
                  swag.mappers.invalidDir('./lib/core/main/ts')
                ]
              }),
              swag.remapImports()
            ]
          },
          files:[
            {
              src: `lib/themes/${name}/main/ts/Main.js`,
              dest: `js/tinymce/themes/${name}/theme.js`
            }
          ]
        };
      })
    ),

    emojis: {
      twemoji: {
        base: '',
        ext: '.png'
      }
    },

    terser: Object.assign(
      {
        options: {
          ecma: 2018,
          output: {
            comments: 'all',
            ascii_only: true
          },
          compress: {
            passes: 2
          }
        },
        core: {
          files: [
            { src: 'js/tinymce/tinymce.js', dest: 'js/tinymce/tinymce.min.js' },
            { src: 'js/tinymce/icons/default/icons.js', dest: 'js/tinymce/icons/default/icons.min.js' },
            { src: 'src/core/main/js/JqueryIntegration.js', dest: 'js/tinymce/jquery.tinymce.min.js' }
          ]
        },
        // very similar to the emoticons plugin, except mangle is off
        'emoticons-raw': {
          options: {
            mangle: false,
            compress: false,
            output: {
              indent_level: 2
            }
          },
          files: [
            { src: 'src/plugins/emoticons/main/js/emojis.js', dest: 'js/tinymce/plugins/emoticons/js/emojis.js' },
            { src: 'src/plugins/emoticons/main/js/emojiimages.js', dest: 'js/tinymce/plugins/emoticons/js/emojiimages.js' }
          ]
        }
      },
      gruntUtils.generate(plugins, 'plugin', (name) => {
        var pluginExtras = {
          emoticons: [
            { src: 'src/plugins/emoticons/main/js/emojis.js', dest: 'js/tinymce/plugins/emoticons/js/emojis.min.js' },
            { src: 'src/plugins/emoticons/main/js/emojiimages.js', dest: 'js/tinymce/plugins/emoticons/js/emojiimages.min.js' }
          ]
        };
        return {
          files: [
            { src: `js/tinymce/plugins/${name}/plugin.js`, dest: `js/tinymce/plugins/${name}/plugin.min.js` }
          ].concat(pluginExtras.hasOwnProperty(name) ? pluginExtras[name] : [])
        };
      }),
      gruntUtils.generate(themes, 'theme', (name) => {
        return {
          files: [ { src: `js/tinymce/themes/${name}/theme.js`, dest: `js/tinymce/themes/${name}/theme.min.js` } ]
        };
      })
    ),

    webpack: Object.assign(
      {core: () => {
          gruntWebPack.create('src/core/demo/ts/demo/Demos.ts', 'tsconfig.json', 'scratch/demos/core', 'demo.js');
          gruntWebPack.create('src/core/demo/ts/demo/ContentSecurityPolicyDemo.ts', 'tsconfig.json', 'scratch/demos/core', 'cspdemo.js');
        }},
      {plugins: () => gruntWebPack.allPluginDemos(plugins)},
      {themes: () => {
        gruntWebPack.allThemeDemos(themes);
      }},
      gruntUtils.generate(plugins, 'plugin', (name) => () => gruntWebPack.createPlugin(name) ),
      gruntUtils.generate(themes, 'theme', (name) => () => gruntWebPack.createTheme(name) )
    ),

    'webpack-dev-server': {
      options: {
        webpack: gruntWebPack.all(plugins, themes),
        publicPath: '/',
        inline: false,
        port: grunt.option('webpack-port') !== undefined ? grunt.option('webpack-port') : 3000,
        host: '0.0.0.0',
        disableHostCheck: true,
        before: app => gruntWebPack.generateDemoIndex(grunt, app, plugins, themes)
      },
      start: { }
    },

    concat: Object.assign({
        options: {
          process: function(content) {
            return content.
              replace(/@@version@@/g, packageData.version).
              replace(/@@releaseDate@@/g, packageData.date);
          }
        },
        core: {
          src: [
            'src/core/text/license-header.js',
            'js/tinymce/tinymce.js'
          ],
          dest: 'js/tinymce/tinymce.js'
        }
      },
      gruntUtils.generate(plugins, 'plugin', function (name) {
        return {
          src: [
            'src/core/text/license-header.js',
            `js/tinymce/plugins/${name}/plugin.js`
          ],
          dest: `js/tinymce/plugins/${name}/plugin.js`
        };
      }),
      gruntUtils.generate(themes, 'theme', function (name) {
        return {
          src: [
            'src/core/text/license-header.js',
            `js/tinymce/themes/${name}/theme.js`
          ],
          dest: `js/tinymce/themes/${name}/theme.js`
        };
      })
    ),

    copy: {
      core: {
        options: {
          process: function (content) {
            return content.
              replace('@@majorVersion@@', packageData.version.split('.')[0]).
              replace('@@minorVersion@@', packageData.version.split('.').slice(1).join('.')).
              replace('@@releaseDate@@', packageData.date);
          }
        },
        files: [
          {
            src: 'js/tinymce/tinymce.js',
            dest: 'js/tinymce/tinymce.js'
          },
          {
            src: 'js/tinymce/tinymce.min.js',
            dest: 'js/tinymce/tinymce.min.js'
          },
          {
            src: 'src/core/main/text/readme_lang.md',
            dest: 'js/tinymce/langs/README.md'
          },
          {
            src: '../../LICENSE.TXT',
            dest: 'js/tinymce/license.txt'
          },
          {
            src: '../../README.md',
            dest: 'js/tinymce/README.md'
          }
        ]
      },
      'default-icons': {
        files: [
          {
            expand: true,
            cwd: '../oxide-icons-default/dist/icons/default',
            src: '**',
            dest: 'js/tinymce/icons/default'
          }
        ]
      },
      'ui-skins': {
        files: gruntUtils.flatMap(oxideUiSkinMap, function (name, mappedName) {
          return [
            {
              expand: true,
              cwd: '../oxide/build/skins/ui/' + name,
              src: '**',
              dest: 'js/tinymce/skins/ui/' + mappedName
            }
          ];
        })
      },
      'content-skins': {
        files: [
          {
            expand: true,
            cwd: '../oxide/build/skins/content',
            src: '**',
            dest: 'js/tinymce/skins/content'
          },
        ]
      },
      'visualblocks-plugin': {
        files: [
          { src: 'src/plugins/visualblocks/main/css/visualblocks.css', dest: 'js/tinymce/plugins/visualblocks/css/visualblocks.css' }
        ]
      }
    },

    moxiezip: {
      production: {
        options: {
          baseDir: 'tinymce',
          excludes: [
            'js/**/plugin.js',
            'js/**/theme.js',
            'js/**/icons.js',
            'js/**/*.map',
            'js/tinymce/tinymce.full.min.js',
            'js/tinymce/plugins/moxiemanager',
            'js/tinymce/plugins/visualblocks/img',
            'js/tinymce/README.md',
            'README.md'
          ],
          to: 'dist/tinymce_<%= pkg.version %>.zip',
          dataFilter: (args) => {
            if (args.filePath.endsWith('.min.css')) {
              args.data = stripSourceMaps(args.data);
            }
          }
        },
        src: [
          'js/tinymce/langs',
          'js/tinymce/plugins',
          'js/tinymce/skins/**/*.min.css',
          'js/tinymce/skins/**/*.woff',
          'js/tinymce/icons',
          'js/tinymce/themes',
          'js/tinymce/tinymce.d.ts',
          'js/tinymce/tinymce.min.js',
          'js/tinymce/jquery.tinymce.min.js',
          'js/tinymce/license.txt',
          'CHANGELOG.md',
          'LICENSE.TXT',
          'README.md'
        ]
      },

      development: {
        options: {
          baseDir: 'tinymce',
          excludes: [
            '../../modules/*/dist',
            '../../modules/*/build',
            '../../modules/*/scratch',
            '../../modules/*/lib',
            '../../modules/*/tmp',
            '../../modules/tinymce/js/tinymce/tinymce.full.min.js',
            '../../scratch',
            '../../node_modules'
          ],
          to: 'dist/tinymce_<%= pkg.version %>_dev.zip'
        },
        files: [
          {
            expand: true,
            cwd: '../../',
            src: [
              'modules/*/src',
              'modules/*/CHANGELOG.md',
              'modules/*/Gruntfile.js',
              'modules/*/gulpfile.js',
              'modules/*/README.md',
              'modules/*/README.md',
              'modules/*/package.json',
              'modules/*/tsconfig*.json',
              'modules/*/.eslint*.json',
              'modules/*/webpack.config.js',
              'modules/*/.stylelintignore',
              'modules/*/.stylelintrc',
              'modules/tinymce/tools',
              'modules/tinymce/copyright-header.js',
              '.yarnrc',
              'LICENSE.TXT',
              'README.md',
              'lerna.json',
              'package.json',
              'tsconfig*.json',
              '.eslint*.json',
              'yarn.lock'
            ]
          },
          {
            expand: true,
            cwd: '../../',
            src: 'modules/tinymce/js',
            dest: '/',
            flatten: true
          }
        ]
      },

      cdn: {
        options: {
          onBeforeSave: function (zip) {
            zip.addData('dist/version.txt', packageData.version);
          },
          pathFilter: function (zipFilePath) {
            return zipFilePath.replace('js/tinymce/', 'dist/');
          },
          dataFilter: (args) => {
            if (args.filePath.endsWith('.min.css')) {
              args.data = stripSourceMaps(args.data);
            }
          },
          onBeforeConcat: function (destPath, chunks) {
            // Strip the license from each file and prepend the license, so it only appears once
            var license = grunt.file.read('src/core/text/license-header.js').replace(/@@version@@/g, packageData.version).replace(/@@releaseDate@@/g, packageData.date);
            return [license].concat(chunks.map(function (chunk) {
              return chunk.replace(license, '').trim();
            }));
          },
          excludes: [
            'js/**/config',
            'js/**/scratch',
            'js/**/classes',
            'js/**/lib',
            'js/**/dependency',
            'js/**/src',
            'js/**/*.less',
            'js/**/*.dev.js',
            'js/**/*.dev.svg',
            'js/**/*.map',
            'js/tinymce/tinymce.full.min.js',
            'js/tinymce/plugins/moxiemanager',
            'js/tinymce/plugins/visualblocks/img',
            'js/tinymce/README.md',
            'README.md',
            'js/tests/.jshintrc'
          ],
          concat: [
            {
              src: [
                'js/tinymce/tinymce.d.ts',
                'js/tinymce/tinymce.min.js',
                'js/tinymce/themes/*/theme.min.js',
                'js/tinymce/plugins/*/plugin.min.js',
                '!js/tinymce/plugins/example/plugin.min.js',
                '!js/tinymce/plugins/example_dependency/plugin.min.js'
              ],

              dest: [
                'js/tinymce/tinymce.min.js'
              ]
            },
          ],
          to: 'dist/tinymce_<%= pkg.version %>_cdn.zip'
        },
        src: [
          'js/tinymce/jquery.tinymce.min.js',
          'js/tinymce/tinymce.js',
          'js/tinymce/langs',
          'js/tinymce/plugins',
          'js/tinymce/skins',
          'js/tinymce/icons',
          'js/tinymce/themes',
          'js/tinymce/license.txt'
        ]
      },

      component: {
        options: {
          excludes: [
            'js/**/config',
            'js/**/scratch',
            'js/**/classes',
            'js/**/lib',
            'js/**/dependency',
            'js/**/src',
            'js/**/*.less',
            'js/**/*.dev.svg',
            'js/**/*.dev.js',
            'js/**/*.map',
            'js/tinymce/tinymce.full.min.js',
            'js/tinymce/plugins/moxiemanager',
            'js/tinymce/plugins/example',
            'js/tinymce/plugins/example_dependency',
            'js/tinymce/plugins/visualblocks/img'
          ],
          pathFilter: function (zipFilePath) {
            if (zipFilePath.indexOf('js/tinymce/') === 0) {
              return zipFilePath.substr('js/tinymce/'.length);
            }

            return zipFilePath;
          },
          onBeforeSave: function (zip) {
            function jsonToBuffer(json) {
              return new Buffer(JSON.stringify(json, null, '\t'));
            }

            const keywords = ['wysiwyg', 'tinymce', 'richtext', 'javascript', 'html', 'text', 'rich editor', 'rich text editor', 'rte', 'rich text', 'contenteditable', 'editing']

            zip.addData('bower.json', jsonToBuffer({
              'name': 'tinymce',
              'description': 'Web based JavaScript HTML WYSIWYG editor control.',
              'license': 'LGPL-2.1',
              'keywords': keywords,
              'homepage': 'https://www.tiny.cloud/',
              'ignore': ['README.md', 'composer.json', 'package.json', '.npmignore', 'CHANGELOG.md']
            }));

            zip.addData('package.json', jsonToBuffer({
              'name': 'tinymce',
              'version': packageData.version,
              'repository': {
                'type': 'git',
                'url': 'https://github.com/tinymce/tinymce.git',
                'directory': 'modules/tinymce'
              },
              'description': 'Web based JavaScript HTML WYSIWYG editor control.',
              'author': 'Tiny Technologies, Inc',
              'main': 'tinymce.js',
              'types': 'tinymce.d.ts',
              'license': 'LGPL-2.1',
              'keywords': keywords,
              'homepage': 'https://www.tiny.cloud/',
              'bugs': { 'url': 'https://github.com/tinymce/tinymce/issues' }
            }));

            zip.addData('composer.json', jsonToBuffer({
              'name': 'tinymce/tinymce',
              'version': packageData.version,
              'description': 'Web based JavaScript HTML WYSIWYG editor control.',
              'license': ['LGPL-2.1-only'],
              'keywords': keywords,
              'homepage': 'https://www.tiny.cloud/',
              'type': 'component',
              'extra': {
                'component': {
                  'scripts': [
                    'tinymce.js',
                    'plugins/*/plugin.js',
                    'themes/*/theme.js',
                    'themes/*/icons.js',
                  ],
                  'files': [
                    'tinymce.min.js',
                    'plugins/*/plugin.min.js',
                    'themes/*/theme.min.js',
                    'skins/**',
                    'icons/*/icons.min.js'
                  ]
                }
              },
              'archive': {
                'exclude': ['README.md', 'bower.js', 'package.json', '.npmignore', 'CHANGELOG.md']
              }
            }));

            zip.addFile(
              'jquery.tinymce.js',
              'js/tinymce/jquery.tinymce.min.js'
            );

            var getDirs = zipUtils.getDirectories(grunt, this.excludes);

            zipUtils.addIndexFiles(
              zip,
              getDirs('js/tinymce/plugins'),
              zipUtils.generateIndex('plugins', 'plugin')
            );
            zipUtils.addIndexFiles(
              zip,
              getDirs('js/tinymce/themes'),
              zipUtils.generateIndex('themes', 'theme')
            );
            zipUtils.addIndexFiles(
              zip,
              getDirs('js/tinymce/icons'),
              zipUtils.generateIndex('icons', 'icons')
            );
          },
          to: 'dist/tinymce_<%= pkg.version %>_component.zip',
          dataFilter: (args) => {
            if (args.filePath.endsWith('.min.css')) {
              args.data = stripSourceMaps(args.data);
            }
          }
        },
        src: [
          'js/tinymce/skins',
          'js/tinymce/icons',
          'js/tinymce/plugins',
          'js/tinymce/themes',
          'js/tinymce/tinymce.js',
          'js/tinymce/tinymce.d.ts',
          'js/tinymce/tinymce.min.js',
          'js/tinymce/jquery.tinymce.min.js',
          'js/tinymce/license.txt',
          'CHANGELOG.md',
          'js/tinymce/README.md'
        ]
      }
    },

    nugetpack: {
      main: {
        options: {
          id: 'TinyMCE',
          version: packageData.version,
          authors: 'Tiny Technologies, Inc',
          owners: 'Tiny Technologies, Inc',
          description: 'The best WYSIWYG editor! TinyMCE is a platform independent web based Javascript HTML WYSIWYG editor ' +
          'control released as Open Source under LGPL by Tiny Technologies, Inc. TinyMCE has the ability to convert HTML ' +
          'TEXTAREA fields or other HTML elements to editor instances. TinyMCE is very easy to integrate ' +
          'into other Content Management Systems.',
          releaseNotes: 'Release notes for my package.',
          summary: 'TinyMCE is a platform independent web based Javascript HTML WYSIWYG editor ' +
          'control released as Open Source under LGPL by Tiny Technologies, Inc.',
          projectUrl: 'https://www.tiny.cloud/',
          iconUrl: 'https://www.tiny.cloud/favicon-32x32.png',
          licenseUrl: 'https://www.tiny.cloud/license',
          requireLicenseAcceptance: true,
          tags: 'Editor TinyMCE HTML HTMLEditor',
          excludes: [
            'js/**/config',
            'js/**/scratch',
            'js/**/classes',
            'js/**/lib',
            'js/**/dependency',
            'js/**/src',
            'js/**/*.less',
            'js/**/*.dev.svg',
            'js/**/*.dev.js',
            'js/**/*.map',
            'js/tinymce/tinymce.full.min.js'
          ],
          outputDir: 'dist'
        },
        files: [
          { src: 'js/tinymce/langs', dest: '/content/scripts/tinymce/langs' },
          { src: 'js/tinymce/plugins', dest: '/content/scripts/tinymce/plugins' },
          { src: 'js/tinymce/themes', dest: '/content/scripts/tinymce/themes' },
          { src: 'js/tinymce/skins', dest: '/content/scripts/tinymce/skins' },
          { src: 'js/tinymce/icons', dest: '/content/scripts/tinymce/icons' },
          { src: 'js/tinymce/tinymce.js', dest: '/content/scripts/tinymce/tinymce.js' },
          { src: 'js/tinymce/tinymce.d.ts', dest: '/content/scripts/tinymce/tinymce.d.ts' },
          { src: 'js/tinymce/tinymce.min.js', dest: '/content/scripts/tinymce/tinymce.min.js' },
          { src: 'js/tinymce/jquery.tinymce.min.js', dest: '/content/scripts/tinymce/jquery.tinymce.min.js' },
          { src: 'js/tinymce/license.txt', dest: '/content/scripts/tinymce/license.txt' }
        ]
      },

      jquery: {
        options: {
          id: 'TinyMCE.jQuery',
          title: 'TinyMCE.jQuery [Deprecated]',
          version: packageData.version,
          authors: 'Tiny Technologies, Inc',
          owners: 'Tiny Technologies, Inc',
          description: 'This package has been deprecated use https://www.nuget.org/packages/TinyMCE/',
          releaseNotes: 'This package has been deprecated use https://www.nuget.org/packages/TinyMCE/',
          summary: 'This package has been deprecated use https://www.nuget.org/packages/TinyMCE/',
          projectUrl: 'https://www.tiny.cloud/',
          iconUrl: 'https://www.tiny.cloud/favicon-32x32.png',
          licenseUrl: 'https://www.tiny.cloud/license',
          requireLicenseAcceptance: true,
          tags: 'Editor TinyMCE HTML HTMLEditor',
          excludes: [
            'js/**/config',
            'js/**/scratch',
            'js/**/classes',
            'js/**/lib',
            'js/**/dependency',
            'js/**/src',
            'js/**/*.less',
            'js/**/*.dev.svg',
            'js/**/*.dev.js',
            'js/**/*.map',
            'js/tinymce/tinymce.full.min.js'
          ],
          outputDir: 'dist'
        },

        files: [
          { src: 'js/tinymce/langs', dest: '/content/scripts/tinymce/langs' },
          { src: 'js/tinymce/plugins', dest: '/content/scripts/tinymce/plugins' },
          { src: 'js/tinymce/themes', dest: '/content/scripts/tinymce/themes' },
          { src: 'js/tinymce/skins', dest: '/content/scripts/tinymce/skins' },
          { src: 'js/tinymce/icons', dest: '/content/scripts/tinymce/icons' },
          { src: 'js/tinymce/tinymce.js', dest: '/content/scripts/tinymce/tinymce.js' },
          { src: 'js/tinymce/tinymce.d.ts', dest: '/content/scripts/tinymce/tinymce.d.ts' },
          { src: 'js/tinymce/tinymce.min.js', dest: '/content/scripts/tinymce/tinymce.min.js' },
          { src: 'js/tinymce/jquery.tinymce.min.js', dest: '/content/scripts/tinymce/jquery.tinymce.min.js' },
          { src: 'js/tinymce/license.txt', dest: '/content/scripts/tinymce/license.txt' }
        ]
      }
    },

    bundle: {
      minified: {
        options: {
          themesDir: 'js/tinymce/themes',
          pluginsDir: 'js/tinymce/plugins',
          iconsDir: 'js/tinymce/icons',
          pluginFileName: 'plugin.min.js',
          themeFileName: 'theme.min.js',
          iconsFileName: 'icons.min.js',
          outputPath: 'js/tinymce/tinymce.full.min.js'
        },

        src: [
          'js/tinymce/tinymce.min.js'
        ]
      },

      source: {
        options: {
          themesDir: 'js/tinymce/themes',
          pluginsDir: 'js/tinymce/plugins',
          iconsDir: 'js/tinymce/icons',
          pluginFileName: 'plugin.js',
          themeFileName: 'theme.js',
          iconsFileName: 'icons.js',
          outputPath: 'js/tinymce/tinymce.full.js'
        },

        src: [
          'js/tinymce/tinymce.js'
        ]
      }
    },

    symlink: {
      options: {
        overwrite: true,
        force: true
      },
      dist: {
        src: 'dist',
        dest: '../../dist'
      },
      js: {
        src: 'js',
        dest: '../../js'
      }
    },

    clean: {
      dist: ['js'],
      lib: ['lib'],
      scratch: ['scratch'],
      release: ['dist']
    },

    'bedrock-manual': {
      core: {
        config: 'tsconfig.json',
        projectdir: '.',
        stopOnFailure: true,
        testfiles: [
          'src/**/test/ts/atomic/**/*Test.ts',
          'src/**/test/ts/browser/**/*Test.ts',
          'src/**/test/ts/phantom/**/*Test.ts'
        ],
        customRoutes: 'src/core/test/json/routes.json'
      },
      atomic: {
        config: 'tsconfig.json',
        projectdir: '.',
        stopOnFailure: true,
        testfiles: [
          'src/**/test/ts/atomic/**/*Test.ts',
        ],
        customRoutes: 'src/core/test/json/routes.json'
      },
      silver: {
        config: 'tsconfig.json',
        testfiles: ['src/themes/silver/test/ts/phantom/**/*Test.ts', 'src/themes/silver/test/ts/browser/**/*Test.ts'],
        stopOnFailure: true,
        overallTimeout: 600000,
        singleTimeout: 300000,
        customRoutes: 'src/core/test/json/routes.json',
        name: 'silver-tests'
      }
    },

    'bedrock-auto': {
      standard: {
        browser: grunt.option('bedrock-browser') !== undefined ? grunt.option('bedrock-browser') : 'chrome-headless',
        config: 'tsconfig.json',
        testfiles: ['src/**/test/ts/**/*Test.ts'],
        overallTimeout: 900000,
        singleTimeout: 30000,
        retries: 3,
        customRoutes: 'src/core/test/json/routes.json',
        name: grunt.option('bedrock-browser') !== undefined ? grunt.option('bedrock-browser') : 'chrome-headless'
      },
      silver: {
        browser: 'phantomjs',
        config: 'tsconfig.json',
        testfiles: ['src/themes/silver/test/ts/phantom/**/*Test.ts', 'src/themes/silver/test/ts/browser/**/*Test.ts', 'src/themes/silver/test/ts/webdriver/*/*Test.ts'],
        stopOnFailure: true,
        overallTimeout: 600000,
        singleTimeout: 300000,
        customRoutes: 'src/core/test/json/routes.json',
        name: 'silver-tests'
      }
    }
  });

  grunt.registerTask('symlink-dist', 'Links built dist content to the root directory', function () {
    // Windows doesn't support symlinks, so copy instead of linking
    if (process.platform === "win32") {
      if (grunt.file.exists('../../dist')) grunt.file.delete('../../dist', { force: true });
      if (grunt.file.exists('../../js')) grunt.file.delete('../../js', { force: true });
      grunt.file.copy('dist', '../../dist');
      grunt.file.copy('js', '../../js');
      grunt.log.write('Copied 2 directories');
    } else {
      grunt.task.run('symlink');
    }
  });

  grunt.registerTask('version', 'Creates a version file', function () {
    grunt.file.write('dist/version.txt', BUILD_VERSION);
  });

  require('load-grunt-tasks')(grunt, {
    requireResolution: true,
    config: "../../package.json",
    pattern: ['grunt-*', '@ephox/bedrock', '@ephox/swag', 'rollup']
  });
  grunt.loadTasks('tools/tasks');

  grunt.registerTask('emoji', ['emojis', 'terser:emoticons-raw']);

  grunt.registerTask('prodBuild', [
    'shell:tsc',
    'eslint',
    'globals',
    'emoji',
    'rollup',
    'concat',
    'copy',
    'terser'
  ]);

  grunt.registerTask('prod', [
    'prodBuild',
    'clean:release',
    'moxiezip',
    'nugetpack',
    'symlink-dist',
    'version'
  ]);

  grunt.registerTask('dev', [
    'globals',
    'emoji',
    // TODO: Make webpack use the oxide CSS directly
    // as well as making development easier, then we can update 'yarn dev' to run 'oxide-build' in parallel with 'tinymce-grunt dev'
    // that will save 2-3 seconds on incremental builds
    'copy:ui-skins',
    'copy:content-skins',
    'copy:default-icons'
  ]);

  grunt.registerTask('start', ['webpack-dev-server']);

  grunt.registerTask('default', ['clean:dist', 'prod']);
  grunt.registerTask('test', ['bedrock-auto:standard']);
};<|MERGE_RESOLUTION|>--- conflicted
+++ resolved
@@ -9,13 +9,8 @@
   'advlist', 'anchor', 'autolink', 'autoresize', 'autosave', 'charmap', 'code', 'codesample',
   'directionality', 'emoticons', 'help', 'fullscreen', 'hr', 'image', 'importcss',
   'insertdatetime', 'link', 'lists', 'media', 'nonbreaking', 'noneditable', 'pagebreak', 'paste',
-<<<<<<< HEAD
   'preview', 'save', 'searchreplace', 'table', 'template',
-  'toc', 'visualblocks', 'visualchars', 'wordcount', 'quickbars'
-=======
-  'preview', 'save', 'searchreplace', 'table', 'template', 'textpattern',
   'visualblocks', 'visualchars', 'wordcount', 'quickbars'
->>>>>>> c16f5296
 ];
 
 let themes = [
