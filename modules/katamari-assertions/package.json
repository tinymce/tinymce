{
  "name": "@ephox/katamari-assertions",
  "version": "5.0.0",
  "description": "Bedrock test assertions for Katamari",
  "repository": {
    "type": "git",
    "url": "https://github.com/tinymce/tinymce.git",
    "directory": "modules/katamari-assertions"
  },
  "scripts": {
    "prepublishOnly": "tsc -b",
    "build": "tsc",
    "test": "bedrock-auto -b chrome-headless -d src/test/ts",
    "test-manual": "bedrock -d src/test/ts",
    "lint": "eslint --config ../../.eslintrc.json --max-warnings=0 src/**/*.ts"
  },
  "author": "Ephox Corporation DBA Tiny Technologies, Inc",
  "license": "GPL-2.0-or-later",
  "dependencies": {
<<<<<<< HEAD
    "@ephox/bedrock-client": "11 || 12 || 13",
    "@ephox/dispute": "1.0.15-feature.20250115100755050.sha958e4c6",
=======
    "@ephox/bedrock-client": ">=11",
    "@ephox/dispute": "^1.0.3",
>>>>>>> 1eead831
    "@ephox/katamari": "^10.0.0"
  },
  "files": [
    "lib/main",
    "lib/demo",
    "lib/test",
    "src",
    "tsconfig.json",
    "README.md",
    "LEGAL.txt",
    "CHANGELOG.txt",
    "LICENSE.txt"
  ],
  "main": "./lib/main/ts/ephox/katamari-assertions/api/Main.js",
  "module": "./lib/main/ts/ephox/katamari-assertions/api/Main.js",
  "types": "./lib/main/ts/ephox/katamari-assertions/api/Main.d.ts",
  "publishConfig": {
    "access": "public"
  }
}<|MERGE_RESOLUTION|>--- conflicted
+++ resolved
@@ -17,13 +17,8 @@
   "author": "Ephox Corporation DBA Tiny Technologies, Inc",
   "license": "GPL-2.0-or-later",
   "dependencies": {
-<<<<<<< HEAD
-    "@ephox/bedrock-client": "11 || 12 || 13",
+    "@ephox/bedrock-client": ">=11",
     "@ephox/dispute": "1.0.15-feature.20250115100755050.sha958e4c6",
-=======
-    "@ephox/bedrock-client": ">=11",
-    "@ephox/dispute": "^1.0.3",
->>>>>>> 1eead831
     "@ephox/katamari": "^10.0.0"
   },
   "files": [
