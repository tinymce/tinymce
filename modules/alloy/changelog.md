# Changelog
All notable changes to this project will be documented in this file.

The format is based on [Keep a Changelog](http://keepachangelog.com/en/1.0.0/)
and this project adheres to [Semantic Versioning](http://semver.org/spec/v2.0.0.html).

## [Unreleased]

# [8.0.0] - TBD

### Changed
- Changed some public APIs (eg Components, Custom Events) to no longer be thunked.

<<<<<<< HEAD
### Added
- Added new `isOn` API to the `SplitFloatingToolbar` and `SplitSlidingToolbar` components.
=======
### Fixed
- Fixed `AriaOwner` not able to find the owner component when rendered within a ShadowRoot.
- Fixed `AriaFocus` not preserving focus when the component is rendered within a ShadowRoot.
>>>>>>> afc2f9a5

# [7.0.2] - 2020-05-25

### Fixed
- Fixed `Tooltipping` behaviour failing to run due to not being listed in the default `alloy.receive` events.

# [7.0.0] - 2020-05-21

### Added
- Added new `isExtraPart` property to `InlineView`. This allows the component to declare an external component as part of itself for dismissal events.
- Added new `getModes` and `setModes` API to the docking behaviour.
- Exposed the `AriaVoice` voice module in the API.

### Changed
- The `AriaOwner` module, `Boxes` module, `Pinching` behaviour and `SnapConfig`/`SnapOutput` specs no longer use thunked functions and instead use the variable directly.
- All uses of `Struct.immutableBag` and `Struct.immutable` have been replaced with readonly interfaces.
- Changed the `Disabling` behaviour to use a lazy `disabled` configuration to determine if the component should be disabled on initial load.

# [6.1.0] - 2020-03-16

### Added

- Added new `isExtraPart` property to `InlineView`. This allows the component to declare an external component as part of itself for dismissal events.

# [6.0.1] - 2020-03-02

### Fixed

- Fixed `Bounder` incorrectly calculating the bottom/right limits, due to not taking into account the element size.
- Fixed `LayoutInside` incorrectly placing items in the opposite direction.

# [6.0.0] - 2020-02-13

### Removed
- Removed `getMoreButton` and `getOverflow` methods from the `SplitSlidingToolbar` component.
- Removed `getMoreButton` method from the `SplitFloatingToolbar` component.
- Removed `getAnchor` configuration from the `SplitFloatingToolbar` component.
- Removed `SugarEvent` from exports list.
- Removed `leftAttr`, `topAttr` and `positionAttr` options from the `Docking` behavior.

### Added
- Added new `FloatingToolbar` component.
- Added new vertical directionality for layouts
- Added `setGroups` and `toggle` methods and `getBounds` configuration to the `FloatingToolbarButton` component.

### Changed
- Moved modules from "alien" folder into Sugar, Katamari and other folders in Alloy.
- Changed `Docking` to use `bottom` instead of `top` when docking to the bottom of the viewport.
- Changed `Docking` to restore the position when undocking using styles which it was previously positioned with.

# [5.1.0] - 2019-12-17

### Added
- Added new `mouseOrTouch` mode to dragging to support dragging for both mouse and touch events.

### Changed
- Changed touch/mouse event handling to work with hybrid devices that accept both mouse and touch events.
- Changed `AlloyEvents.runActionExtra()` to pass the simulated event to the callback.

### Fixed
- Fixed the `Slider` component not working in some cases on touch devices.

# [5.0.7] - 2019-12-02

### Fixed
- Improved `Docking` scroll performance by only calculating the offset origin as required.

# [5.0.2] - 2019-11-11

### Fixed
- Fixed `TouchDragging` behaviour triggering drag on any document touchmove event.
- Fixed dragging updating start state on window scroll, when dragging hadn't started.
- Fixed menu item execute not killing the original mouse or touch event.
- Fixed touchstart events bubbling up from buttons.

# [5.0.1] - 2019-10-25

### Fixed
- Fixed clicking on the modal dialog blocker component focusing the document body.

# [5.0.0] - 2019-10-17

### Added
- Added `mustSnap` configuration to `Dragging` to force draggables to snapping points.
- Added the ability to calculate a max width to `Bounder` though defaulted it to a no-op.
- Added `MaxWidth` export for use in anchor overrides.
- Added `onDocked`, `onUndocked`, `onShow`, `onShown`, `onHide` and `onHidden` configuration callbacks for the `Docking` behaviour.
- Added `modes` configuration to `Docking` to control where the component should be docked. eg: `top` or `bottom` of the viewport.
- Added `isDocked` and `reset` APIs to `Docking` to check if a component is docked and to reset the stored original position and state.
- Added reposition APIs for `TieredMenu`, `Dropdown`, `InlineView`, `SplitDropdown` and `SplitFloatingToolbar` components.
- Added new reposition channel to notify sandboxed components that they should reposition.
- Added `onOpened` and `onClosed` configuration callbacks for the `SplitSlidingToolbar` component.
- Added `getOverflowBounds` configuration to the `SplitFloatingToolbar` component.

### Changed
- Reworked the `Docking` behaviour to support both absolute and static positioning.
- Changed the `Docking` behaviours `lazyContext` configuration to require a `Bounds` be returned instead of an `Element`.
- Changed the `Positioning` behaviours `useFixed` configuration to require a `Function` instead of a `boolean`.
- Changed `Boxes.win` to use the visual viewport API where available to determine the window bounds.

### Fixed
- Fixed `Docking` not undocking to the correct position when a parent was using `position: relative`.
- Fixed `Docking` not undocking to the correct position when the window has been resized.
- Fixed replacing and reflecting losing component state when replacing with the same components.
- Fixed `MakeshiftAnchor` incorrectly calculating the anchor coordinates in fixed position mode.
- Fixed custom position bounds being ignored in fixed position mode.
- Fixed incorrect right/bottom positioning in fixed mode when a scrollbar is visible.
- Fixed `Positioning` placing the element off the page or out of view when the anchor point is out of bounds.

# [4.15.25] - 2019-09-18

### Fixed

- Fixed dragging being blocked when scrolled and not at the bottom of the viewport.

# [4.15.2] - 2019-07-31

### Added
- Added `useNative` option to Disabling to allow for buttons, textareas, inputs and select to be "fake-disabled" instead of using the native disabled attribute.

# [4.15.1] - 2019-07-30

### Changed
- Changed tabbing behaviour to not try to tab to disabled elements by default.

# [4.15.0] - 2019-07-23

### Added
- Added `getBounds` property to the dragging behaviour to prevent dragging outside the specified bounds.

### Changed
- Changed dragging behaviour to prevent dragging outside the window by default.

# [4.14.0] - 2019-07-11

### Added
- Added `onDisabled` and `onEnabled` callbacks to the disabling behaviour.
- Added new `positionWithinBounds` positioning API to allow positioning with a custom bounding box.
- Exposed `Boxes` module and `Bounds` type in api main entry point.

### Fixed
- Fixed disabling `select` elements not using the `disabled` attribute.
- Fixed `LayoutInside` bubbling inverting where the bubble should be placed.

# [4.13.0] - 2019-06-06

### Added
- Added new Custom List ui component.

# [4.12.1] - 2019-05-17

### Added
- Exposed the DragnDrop behaviour in the api main entry point.

# [4.12.0] - 2019-04-30

### Changed
- Broke the `SplitToolbar` component into separate self contained components, so it now has a separate component for floating (`SplitFloatingToolbar`) and sliding (`SplitSlidingToolbar`).

### Fixed
- Improved the `SplitToolbar` component accessibility for floating toolbars.

# [4.11.18] - 2019-04-30
### Added
- Added `AnchorOverrides` to all remaining Anchors and AnchorSpecs, as well as dropdowns

# [4.11.15] - 2019-04-26
### Fixed
- Fixed aria attributes for typeahead text fields

### Added
- Added `AnchorOverrides` to the SubmenuAnchor and SubmenuAnchorSpec

# [4.11.11] - 2019-04-16
### Added
- Added new AllowBubbling behaviour

# [4.11.9] - 2019-04-15
### Added
- Added `Disabling.set(comp, disabled)` function to handle setting the disabled state based on a boolean value

# [4.11.7] - 2019-04-12
### Added
- Tests for native DragnDrop behaviour

### Changed
- Draggable items without a provided setData function will no longer mutate dataTransfer

# [4.11.1] - 2019-04-10
### Changed
- Made footers an optional part in modal dialogs

# [4.11.0] - 2019-04-04
### Added
- Added new DragnDrop behaviour for support of browser native drag/drop

# [4.10.7] - 2019-03-15
### Added
- Keyboard navigation for sliding split toolbars

# [4.10.4] - 2019-03-04
### Fixed
- Input components defaulted to using an invalid type attribute

# [4.10.0] - 2019-02-26
### Added
- Floating mode for SplitToolbars

# [4.9.15] - 2019-02-19
### Added
- Aria-describedby to be set as content id on modal dialogs

# [4.9.11] - 2019-02-12
### Added
- Toggling behaviour to SplitToolbar's overflow button

# [4.9.4] - 2019-02-07
### Added
- Refresh method to Sliding behaviour

# [4.9.1] - 2019-01-31
### Added
- Exported additional types used in TinyMCE 5
- GuiSetup and TestStore are now available under a "TestHelpers" export, very useful for testing projects that use Alloy UI

# [4.8.5] - 2019-01-31
### Changed
- All fetch callbacks now return a Future Option

# [4.8.3] - 2019-01-29
### Added
- Added the windowResize system event

# [4.8.0] - 2019-01-18
### Added
- New events for highlight and dehighlight

### Changed
- Tooltips can now follow highlights by setting the mode to 'follow-highlight'

### Fixed
- Listed additional events in the event ordering
- Ensured that a highlighted item will not be first dehighlighted

# [4.7.3] - 2019-01-24
### Added
 - Added bubble support for hotspot anchors

# [4.7.0] - 2019-01-18
### Added
 - Added more flexible tooltip behaviour.

# [4.6.11] - 2019-01-10
### Added
 - Added `postPaste` event to SystemEvents.

# [4.6.8] - 2019-01-10
### Changed
 - Dropdowns now default the type attribute to "button" when the dom tag is a button

# [4.6.2] - 2018-12-12
### Fixed
 - SplitButtons now use span elements for their buttons for accessibility

# [4.6.0] - 2018-12-11
### Added
 - New configuration parameter for Keying configs which controls when to focus inside: "focusInside"

### Changed
 - Handling of focusIn for keying configs

# [4.5.1] - 2018-12-06
### Fixed
 - ModalDialog now correctly sets the "aria-modal" attribute

# [4.5.0] - 2018-12-05
### Added
 - Tiered menus handle toggling aria-expanded as submenus are opened and closed

### Changed
 - Updated the toggling behaviour to make the toggleClass optional
 - Reworked SplitDropdown so that it's treated as a single button from keyboard navigation and aria perspectives

# [4.4.3] - 2018-11-26
### Changed
 - alloy UIDs are random (again) to prevent issues with nested motherships loaded with different scripts

### Fixed
 - Sliding shrinking and growing classes were not being removed when toggling mid-animation

# [4.4.1] - 2018-11-22
### Changed
 - Bounder will now attempt to corral the element within the provided bounds

# [4.4.0] - 2018-11-21
### Changed
 - Dropdowns no longer set the aria-pressed attribute on the button

# [4.3.0] - 2018-11-05
### Added
 - Exposed a new LazySink type

### Changed
 - The lazySink function now takes a component as an argument
 - A new getApis() method for running individual APIs on components

# [4.2.0] - 2018-11-02
### Added
 - Exposed NodeAnchorSpec type

# [4.1.0] - 2018-11-01
### Added
 - Typeahead specification now may have an onSetValue handler

# [4.0.0] - 2018-10-30
### Changed
 - All sketcher configs are no longer wrapped in functions
 - Only non-button HTML tags get a role of button
 - TieredMenu submenus are built on-demand and then cached

# [3.52.0] - 2018-10-25
### Added
 - Label part for sliders

# [3.51.0] - 2018-10-25
### Changed
 - Window scroll events are not automatically detected by the mothership

## [3.50.0] - 2018-10-22
### Added
 - NodeAnchor positioning mode

## [3.49.0] - 2018-10-18
### Fixed
 - Backspace keys are no longer swallowed in content-editable sections

## [3.48.0] - 2018-10-17
### Added
 - positionWithin API to Positioning behaviour and showWithin API to InlineView sketcher, allowing positioning within bounds without prior configuration

## [3.47.0] - 2018-10-10
### Added
 - layouts property to dropdown, split dropdown and type ahead specs, to modify the position of the resulting menu of these components.

## [3.46.0] - 2018-09-28
### Added
 - useMinWidth property to dropdown and split dropdown specs, to modify matchWidth's behaviour. When true, matchWidth sets min-width, when false it sets width.

## [3.45.6] - 2018-09-28
### Remove
 - Hard-coded background color of blocker

## [3.45.4] - 2018-09-25
### Fixed
 - Origins are calculated after preprocessing both the positioning container and the component to be placed

## [3.45.2] - 2018-09-25
### Fixed
 - East and West layouts now have a top value

## [3.45.0] - 2018-09-24
### Changed
 - When previewing in a typeahead, pressing *enter* fires an execute

## [3.44.0] - 2018-09-21
### Fixed
 - Keyboard navigating through the toolbar now skips disabled buttons.

## [3.43.0] - 2018-09-21
### Added
 - ModalDialog blocker part now can take components to put *before* dialog

### Changed
 - Group Part types now use a factory if present

## [3.42.0] - 2018-09-20
### Added
 - Alloy listens to the keyup event

### Changed
 - Keying behaviours that handle space cancel space on keyup. Helps to prevent a firefox issue with buttons

## [3.41.0] - 2018-09-20
### Added
 - Exposed Layout and Bubble through Main
 - Additional Layout options: east and west
 - Configuration classes for different bubbles positions

### Changed
 - Layout names in the private API have changed
 - Bubble data structure format

## [3.40.0] - 2018-09-20
### Changed
 - Positioning logic refactor.

## [3.39.3] - 2018-09-19
### Fixed
 - Correct argument is passed through for `item` in itemExecute in Typeahead
 - Internal event Typeahead itemExecute is handled when dismissOnBlur is false

## [3.39.0] - 2018-09-17
### Removed
 - Shorthands `type` and `placeholder` from Input

## [3.38.0] - 2018-09-17
### Added
 - Function `onItemExecute` to Typeahead

## [3.37.0] - 2018-09-17
### Added
 - Event `focusout` to NativeEvents

## [3.36.0] - 2018-09-14
### Added
 - InlineView has new API method: setContent

## [3.35.0] - 2018-09-14
### Changed
 - Typeahead now lets `onEscape` and `onEnter` events bubble when sandbox is closed

## [3.34.0] - 2018-09-13
### Added
 - Function `attachSystemAfter` to Attachment so a `GuiSystem` can be attached as a sibling

## [3.33.0] - 2018-09-12
### Added
 - Group parts have a `preprocess` configuration

### Fixed
 - Sliding listens to transition events from itself, not the animation root

### Changed
 - Modal Dialog busy container is now inside the Modal Dialog container
 - ModalDialog callback in `setBusy` API is no longer passed the existing dialog styles

### Removed
 - Menu movement configuration options for laying out item components. Use group `preprocess` instead


## [3.32.0] - 2018-09-11
### Fixed
 - Sliding behaviour now handles rapidly switching between expanding and shrinking

## [3.31.0] - 2018-09-11
### Changed
 - `text` property is now in `meta` for Items

## [3.30.0] - 2018-09-10
### Added
 - Created a Dropdown API with isOpen, close, expand, open
 - New event `focusShifted` that is fired by the FocusManager in Keying
 - Representing config to the Dropdown sandbox to store the triggering Dropdown

### Changed
 - Hover behaviour on menus now shows the expanded menu, but doesn't focus it
 - Renamed unused config `openImmediately` to `highlightImmediately` and made TieredMenus always open

## [3.29.0] - 2018-09-07
### Added
 - Docking.refresh() to recalculate the component's position and visibility

## [3.28.0] - 2018-09-06
### Added
- Expanded the SlotContainer API to add:
  - getSlotNames
  - isShowing
  - hideAllSlots
### Fixed
 - Sandbox cloaking no longer enforces position when no position attributes are applied.

## [3.27.0] - 2018-09-06
### Fixed
 - Fixed Sliding behaviour responding to transitionend on nested elements
 - Fixed types on Sliding behavior API

## [3.26.0] - 2018-09-05
### Added
 - data alloy identifiers to the DOM nodes themselves. They are no longer in the
 visible HTML

## [3.25.0] - 2018-09-05
### Added
 - dynamic configuration of debugging modes

## [3.24.0] - 2018-09-04
### Added
 - InlineView.showMenuAt() to special-case positioning for inline menus
 - Sandboxing.openWhileCloaked() convenience method

## [3.23.0] - 2018-08-31
### Added
 - eventOrder for Dropdowns
 - extra debugging information

## [3.22.0] - 2018-08-29
### Added
 - dragging behaviour flag for repositionTarget (defaults to true)
 - dragging behaviour handler (onDrag)

## [3.21.0] - 2018-08-29
### Added
 - onChoose event to Sliders

## [3.20.0] - 2018-08-28
### Added
 - Replacing.replaceAt and Replacing.replaceBy

## [3.19.0] - 2018-08-23
### Added
 - Tooltipping API access to hideAllExclusive, and tooltipComponents in config
 - DomFactory.simple and DomFactory.dom for quick generation of basic AlloySpec objects
 - InlineView API: getContent
 - Readable state for Flatgrid Keying types
 - Support for matrix-style menus
 - Consistent definitions for itemBehaviours and widgetBehaviours
 - IgnoreFocus capability for item widgets
 - Exposing onChangeTab and onDismissTab through TabSectionTypes
 - Chain methods for TestStore

## [3.18.0] - 2018-08-20
### Added
 - selectClasses and selectAttributes to HtmlSelect sketcher

## [3.17.0] - 2018-08-10
### Added
 - Configuration for InlineView: fireDismissalEventInstead
 - SystemEvents.dismissRequested()

## [3.16.0] - 2018-08-08
### Added
- Reflecting behaviour
- ModalDialog getFooter API
- Exported AlloyComponent and renamed MomentoRecord to MementoRecord

## [3.15.0] - 2018-08-03
### Added
- Typeahead, SplitDropdown: getHotspot option

## [3.14.0] - 2018-08-01
### Added
- SlotContainer: new sketcher

## [3.13.0] - 2018-08-01
### Added
- ModalDialog setIdle and setBusy API

## [3.12.0] - 2018-08-01
### Added
- Alloy listens to paste event

## [3.11.0] - 2018-07-31
### Added
- Highlighting.getCandidates API
- TabSection showTab API

## [3.10.0] - 2018-07-31
### Added
- Changelog.
- The capability to set dropdown anchor points to something other than the drop button.<|MERGE_RESOLUTION|>--- conflicted
+++ resolved
@@ -11,14 +11,12 @@
 ### Changed
 - Changed some public APIs (eg Components, Custom Events) to no longer be thunked.
 
-<<<<<<< HEAD
 ### Added
 - Added new `isOn` API to the `SplitFloatingToolbar` and `SplitSlidingToolbar` components.
-=======
+
 ### Fixed
 - Fixed `AriaOwner` not able to find the owner component when rendered within a ShadowRoot.
 - Fixed `AriaFocus` not preserving focus when the component is rendered within a ShadowRoot.
->>>>>>> afc2f9a5
 
 # [7.0.2] - 2020-05-25
 
