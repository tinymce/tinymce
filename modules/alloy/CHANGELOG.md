--- conflicted
+++ resolved
@@ -6,16 +6,14 @@
 
 ## Unreleased
 
-<<<<<<< HEAD
 ### Changed
 - Upgraded to Katamari 9.0, which includes breaking changes to the `Optional` API used in this module.
-=======
+
 ## 9.0.1 - TBD
 
 ### Fixed
 - Fixed sketcher behaviours augmenting in the wrong order, which prevented behaviours being revoked.
 - Fixed debugging throwing errors.
->>>>>>> 0135d864
 
 ## 9.0.0 - 2021-08-26
 
