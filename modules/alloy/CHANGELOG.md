--- conflicted
+++ resolved
@@ -7,12 +7,9 @@
 ## Unreleased
 
 ### Added
-<<<<<<< HEAD
 - Added `previousSelector` optional property to `MenuMatrixMovementSpec`, to start with the selected item in focus #TINY-9283
-=======
 - Added the `onToggled` callback for the `FloatingToolbarButton` component. #TINY-9271
 - Added the `onOpened` and `onClosed` callbacks for the `SplitFloatingToolbar` component. #TINY-9271
->>>>>>> a392436a
 
 ### Removed
 - Moved `TestStore` to Agar. #TINY-9157
