# Changelog
All notable changes to this project will be documented in this file.

The format is based on [Keep a Changelog](http://keepachangelog.com/en/1.0.0/)
and this project adheres to [Semantic Versioning](http://semver.org/spec/v2.0.0.html).

## Unreleased

### Fixed
<<<<<<< HEAD
- Incorrect typing on `DropdownSpec`, `getAnchorOverrides`. Function returns an object, not another function. #TINY-9978
=======
- Going back from a view to the editor in mobile caused an error. #TINY-10003
>>>>>>> 563682a0

## 13.0.0 - 2023-07-12

### Added
- Added new `isBlocked` API to the `Blocking` behaviour.

### Changed
- `ModalDialogApis.getFooter` now returns an `Optional<AlloyComponent>` instead of `AlloyComponent`. #TINY-9996

### Fixed
- Tab navigation did not forward focus over pseudo tab stops. #TINY-9815

## 12.2.0 - 2023-06-12

### Fixed
- Select would in some situations when it was reused or otherwise reset not have an initial selected value when expected to. #TINY-9679
- In dialogs, the `aria-describedby` element would be the body of the dialog. #TINY-9816

### Improved
- `SelectionAnchor` now uses the bounds of table cell selection, if the selection contains more than one table cell. #TINY-8297

### Changed
- Changed `SelectionAnchorSpec.getSelection` to support the selection of both `SimRange` and `SelectionTableCellRange`.

## 12.1.0 - 2023-03-15

### Added
- Added `firstTabstop` optional property to `ModalDialogDetail`, to specify the index of elements to focus on when dialog shows. #TINY-9520
- Exposed `OffsetOrigin` module and `DockingType` type in api main entry point. #TINY-9414

### Changed
-  `aria-activedescendant` attribute for `Typeahead` input component is updated to the menu item that is highlighted. #TINY-9280

### Removed
- Removed `positionWithin` from `Positioning` behaviour's APIs. #TINY-9226
- Removed `showWithin` from `InlineView` sketcher's APIs. #TINY-9226
- Removed unused custom `placer` from `Anchorage`. #TINY-9226

## 12.0.0 - 2022-11-23

### Added
- Added `previousSelector` optional property to `MenuMatrixMovementSpec`, to start with the selected item in focus. #TINY-9283
- Added the `onToggled` callback for the `FloatingToolbarButton` component. #TINY-9271
- Added the `onOpened` and `onClosed` callbacks for the `SplitFloatingToolbar` component. #TINY-9271

### Removed
- Moved `TestStore` to Agar. #TINY-9157

## 11.0.0 - 2022-09-08

### Added
- Added new `retargetAndDispatchWith` API to `AlloyTriggers` to allow for redispatching of events to different targets. #TINY-8952
- Added new `refetch` API to `Dropdown` that triggers a fetch and redraw for the dropdown menu. #TINY-8952
- Added new `onHighlightItem` and `onDehighlightItem` settings to `TieredMenu`. #TINY-8952
- Added new `getExistingCoupled` API to `Coupling` that gets an existing coupled component, but does not create it if it doesn't already exist. #TINY-8952

### Improved
- The `GuiSetup` BDD test helpers now provide a way to create a custom `GuiSystem`.

### Changed
- The `highlightImmediately` setting for `TieredMenu` was replaced with the more granular `highlightOnOpen`. #TINY-8952

### Fixed
- The `lazyViewport` property incorrectly marked the passed component as optional for the `Docking` behaviour.
- The `TypeaheadSpec` type did not correctly extend `InputSpec`.
- The `TypeaheadSpec` type had a typo in the `populateFromBrowse` property.
- The `Highlighting.highlight` API was not properly skipping the target when dehighlighting existing highlighted items. #TINY-8952
- The various models in `Typeahead` were not functioning correctly. #TINY-8952
- The `Typeahead` did not work correctly when its menu was in another mothership. #TINY-8952

### Removed
- The `onHighlight` setting in `TieredMenu` was removed in favour of `onHighlightItem`. #TINY-8952

## 10.1.0 - 2022-06-29

### Added
- Added new `immediateGrow` API to the `Sliding` behaviour #TINY-8710
- Added new `onToggled` callback property to the `Toggling` behaviour configuration #TINY-8602

### Improved
- Toggleable menu items can now be configured as `exclusive` and alloy will ensure only 1 exclusive item is toggled in the menu #TINY-8602

### Changed
- Changed tabbing behavior escape key handling to run from `keydown` to `keyup` to prevent unwanted key event propagation #TINY-7005

### Fixed
- The `fakeFocus` property for `InlineView` menus was not respected.
- The value of togglable elements was not reset if its config was not specified in the definition #TINY-8763

## 10.0.0 - 2022-03-03

### Added
- Added a new `buildOrPatch` function to the `SystemApi` to allow reusing the passed obsoleted dom element.

### Improved
- The `Replacing` and `Reflecting` behaviours will now attempt to reuse existing DOM elements when replacing components. The `reuseDom` config can be used to disable this behaviour for specific components.
- The `GuiSetup` test helper will now keep the elements in the DOM on test failures.

### Changed
- Upgraded to Katamari 9.0, which includes breaking changes to the `Optional` API used in this module.
- Dropdowns now use an "aria-controls" attribute rather than an "aria-owns" attribute when activated.
- Firefox will now use the native `focusin` and `focusout` events instead of capturing the `focus` and `blur` events.
- Horizontal and Vertical slider data is now just a number, instead of objects with single `x` or `y` properties #TINY-8304

### Fixed
- Slider components did not respond to `Representing.setValue` #TINY-8304

### Removed
- Removed support for Microsoft Internet Explorer and legacy Microsoft Edge.

## 9.0.2 - 2021-10-11

### Fixed
- Fixed sketcher behaviours augmenting in the wrong order, which prevented behaviours being revoked.
- Fixed debugging throwing errors.
- `Docking` state could end up incorrect internally, which caused `Docking.refresh()` to not work.

## 9.0.0 - 2021-08-26

### Added
- Added new `focus` property to the `Blocking` behaviour config.
- Added a new `preserve` option to `LayoutInset` which will preserve the previous placement inside the component.
- Added a new `flip` option to `LayoutInset` which will swap the previous placement to the opposite direction inside the component.
- Added the `alwaysFit` layout property which allows for the layout to specify if it should always claim to fit, no matter what.
- `Bubble` can include an optional `inset` class to be added when using an inset layout.
- The `Positioning` behaviour now supports transitioning when changing the position of a component.
- Added a new `reset` API to the `Positioning` behaviour to reset the component back to it's original position.
- The `transitioncancel` event can now be listened to by the alloy event system.

### Improved
- Improved the performance of constructing event handlers and components.
- Improved the performance of split toolbars when there were no groups to render.

### Changed
- All components now expose their `uid`.
- Changed disconnected components to log a warning instead of throwing an error when triggering or broadcasting events.
- Renamed `LayoutInside` to `LayoutInset` to better reflect what it does.
- Changed `LayoutInset` rendering behaviour, as it was inconsistent with other layouts. It will now mirror the `Layout` logic for each direction.
- Renamed the `anchor` property in anchor specs to `type`.
- Changed the `Positioning` behaviour APIs to require a `PlacementSpec` instead of an `AnchorSpec`.
- Changed the `Positioning` behaviour to store the last placement state of each placee component. This is used for determining how a component should transition.
- Upgraded to Katamari 8.0, which includes breaking changes to the `Optional` API used in this module.

### Fixed
- Fixed a number of positioning bugs when using an "inset" layout, especially any that renders at the bottom.
- `LayoutInset` bubble classes were applied incorrectly, causing the bubble arrows to show on the opposite side.
- `MakeshiftAnchorSpec` did not extend `HasLayoutAnchorSpec` which meant layouts couldn't be used for makeshift anchors.
- `TieredMenu` child menus were incorrectly opened when the parent menu item was disabled.
- Fixed selection box creation in `SelectionAnchor` to avoid context menu covering text when multiple lines are selected.

## 8.2.0 - 2021-05-06

### Added
- Added a new `setValue` method to the `SliderUi`. This allows the slider value to be modified without firing a change event.

## 8.1.0 - 2020-11-18

### Added
- Added a `Blocking` behaviour for elements that can enter a busy state

## 8.0.0 - 2020-09-29

### Changed
- Changed some public APIs (eg Components, Custom Events) to no longer be thunked.

### Added
- Added new `isOpen` API to the `SplitFloatingToolbar` and `SplitSlidingToolbar` components.

### Fixed
- Fixed `AriaOwner` not able to find the owner component when rendered within a ShadowRoot.
- Fixed `AriaFocus` not preserving focus when the component is rendered within a ShadowRoot.

## 7.0.2 - 2020-05-25

### Fixed
- Fixed `Tooltipping` behaviour failing to run due to not being listed in the default `alloy.receive` events.

## 7.0.0 - 2020-05-21

### Added
- Added new `isExtraPart` property to `InlineView`. This allows the component to declare an external component as part of itself for dismissal events.
- Added new `getModes` and `setModes` API to the docking behaviour.
- Exposed the `AriaVoice` voice module in the API.

### Changed
- The `AriaOwner` module, `Boxes` module, `Pinching` behaviour and `SnapConfig`/`SnapOutput` specs no longer use thunked functions and instead use the variable directly.
- All uses of `Struct.immutableBag` and `Struct.immutable` have been replaced with readonly interfaces.
- Changed the `Disabling` behaviour to use a lazy `disabled` configuration to determine if the component should be disabled on initial load.

## 6.1.0 - 2020-03-16

### Added

- Added new `isExtraPart` property to `InlineView`. This allows the component to declare an external component as part of itself for dismissal events.

## 6.0.1 - 2020-03-02

### Fixed

- Fixed `Bounder` incorrectly calculating the bottom/right limits, due to not taking into account the element size.
- Fixed `LayoutInside` incorrectly placing items in the opposite direction.

## 6.0.0 - 2020-02-13

### Removed
- Removed `getMoreButton` and `getOverflow` methods from the `SplitSlidingToolbar` component.
- Removed `getMoreButton` method from the `SplitFloatingToolbar` component.
- Removed `getAnchor` configuration from the `SplitFloatingToolbar` component.
- Removed `SugarEvent` from exports list.
- Removed `leftAttr`, `topAttr` and `positionAttr` options from the `Docking` behavior.

### Added
- Added new `FloatingToolbar` component.
- Added new vertical directionality for layouts
- Added `setGroups` and `toggle` methods and `getBounds` configuration to the `FloatingToolbarButton` component.

### Changed
- Moved modules from "alien" folder into Sugar, Katamari and other folders in Alloy.
- Changed `Docking` to use `bottom` instead of `top` when docking to the bottom of the viewport.
- Changed `Docking` to restore the position when undocking using styles which it was previously positioned with.

## 5.1.0 - 2019-12-17

### Added
- Added new `mouseOrTouch` mode to dragging to support dragging for both mouse and touch events.

### Changed
- Changed touch/mouse event handling to work with hybrid devices that accept both mouse and touch events.
- Changed `AlloyEvents.runActionExtra()` to pass the simulated event to the callback.

### Fixed
- Fixed the `Slider` component not working in some cases on touch devices.

## 5.0.7 - 2019-12-02

### Fixed
- Improved `Docking` scroll performance by only calculating the offset origin as required.

## 5.0.2 - 2019-11-11

### Fixed
- Fixed `TouchDragging` behaviour triggering drag on any document touchmove event.
- Fixed dragging updating start state on window scroll, when dragging hadn't started.
- Fixed menu item execute not killing the original mouse or touch event.
- Fixed touchstart events bubbling up from buttons.

## 5.0.1 - 2019-10-25

### Fixed
- Fixed clicking on the modal dialog blocker component focusing the document body.

## 5.0.0 - 2019-10-17

### Added
- Added `mustSnap` configuration to `Dragging` to force draggables to snapping points.
- Added the ability to calculate a max width to `Bounder` though defaulted it to a no-op.
- Added `MaxWidth` export for use in anchor overrides.
- Added `onDocked`, `onUndocked`, `onShow`, `onShown`, `onHide` and `onHidden` configuration callbacks for the `Docking` behaviour.
- Added `modes` configuration to `Docking` to control where the component should be docked. eg: `top` or `bottom` of the viewport.
- Added `isDocked` and `reset` APIs to `Docking` to check if a component is docked and to reset the stored original position and state.
- Added reposition APIs for `TieredMenu`, `Dropdown`, `InlineView`, `SplitDropdown` and `SplitFloatingToolbar` components.
- Added new reposition channel to notify sandboxed components that they should reposition.
- Added `onOpened` and `onClosed` configuration callbacks for the `SplitSlidingToolbar` component.
- Added `getOverflowBounds` configuration to the `SplitFloatingToolbar` component.

### Changed
- Reworked the `Docking` behaviour to support both absolute and static positioning.
- Changed the `Docking` behaviours `lazyContext` configuration to require a `Bounds` be returned instead of an `Element`.
- Changed the `Positioning` behaviours `useFixed` configuration to require a `Function` instead of a `boolean`.
- Changed `Boxes.win` to use the visual viewport API where available to determine the window bounds.

### Fixed
- Fixed `Docking` not undocking to the correct position when a parent was using `position: relative`.
- Fixed `Docking` not undocking to the correct position when the window has been resized.
- Fixed replacing and reflecting losing component state when replacing with the same components.
- Fixed `MakeshiftAnchor` incorrectly calculating the anchor coordinates in fixed position mode.
- Fixed custom position bounds being ignored in fixed position mode.
- Fixed incorrect right/bottom positioning in fixed mode when a scrollbar is visible.
- Fixed `Positioning` placing the element off the page or out of view when the anchor point is out of bounds.

## 4.15.25 - 2019-09-18

### Fixed

- Fixed dragging being blocked when scrolled and not at the bottom of the viewport.

## 4.15.2 - 2019-07-31

### Added
- Added `useNative` option to Disabling to allow for buttons, textareas, inputs and select to be "fake-disabled" instead of using the native disabled attribute.

## 4.15.1 - 2019-07-30

### Changed
- Changed tabbing behaviour to not try to tab to disabled elements by default.

## 4.15.0 - 2019-07-23

### Added
- Added `getBounds` property to the dragging behaviour to prevent dragging outside the specified bounds.

### Changed
- Changed dragging behaviour to prevent dragging outside the window by default.

## 4.14.0 - 2019-07-11

### Added
- Added `onDisabled` and `onEnabled` callbacks to the disabling behaviour.
- Added new `positionWithinBounds` positioning API to allow positioning with a custom bounding box.
- Exposed `Boxes` module and `Bounds` type in api main entry point.

### Fixed
- Fixed disabling `select` elements not using the `disabled` attribute.
- Fixed `LayoutInside` bubbling inverting where the bubble should be placed.

## 4.13.0 - 2019-06-06

### Added
- Added new Custom List ui component.

## 4.12.1 - 2019-05-17

### Added
- Exposed the DragnDrop behaviour in the api main entry point.

## 4.12.0 - 2019-04-30

### Changed
- Broke the `SplitToolbar` component into separate self contained components, so it now has a separate component for floating (`SplitFloatingToolbar`) and sliding (`SplitSlidingToolbar`).

### Fixed
- Improved the `SplitToolbar` component accessibility for floating toolbars.

## 4.11.18 - 2019-04-30
### Added
- Added `AnchorOverrides` to all remaining Anchors and AnchorSpecs, as well as dropdowns

## 4.11.15 - 2019-04-26
### Fixed
- Fixed aria attributes for typeahead text fields

### Added
- Added `AnchorOverrides` to the SubmenuAnchor and SubmenuAnchorSpec

## 4.11.11 - 2019-04-16
### Added
- Added new AllowBubbling behaviour

## 4.11.9 - 2019-04-15
### Added
- Added `Disabling.set(comp, disabled)` function to handle setting the disabled state based on a boolean value

## 4.11.7 - 2019-04-12
### Added
- Tests for native DragnDrop behaviour

### Changed
- Draggable items without a provided setData function will no longer mutate dataTransfer

## 4.11.1 - 2019-04-10
### Changed
- Made footers an optional part in modal dialogs

## 4.11.0 - 2019-04-04
### Added
- Added new DragnDrop behaviour for support of browser native drag/drop

## 4.10.7 - 2019-03-15
### Added
- Keyboard navigation for sliding split toolbars

## 4.10.4 - 2019-03-04
### Fixed
- Input components defaulted to using an invalid type attribute

## 4.10.0 - 2019-02-26
### Added
- Floating mode for SplitToolbars

## 4.9.15 - 2019-02-19
### Added
- Aria-describedby to be set as content id on modal dialogs

## 4.9.11 - 2019-02-12
### Added
- Toggling behaviour to SplitToolbar's overflow button

## 4.9.4 - 2019-02-07
### Added
- Refresh method to Sliding behaviour

## 4.9.1 - 2019-01-31
### Added
- Exported additional types used in TinyMCE 5
- GuiSetup and TestStore are now available under a "TestHelpers" export, very useful for testing projects that use Alloy UI

## 4.8.5 - 2019-01-31
### Changed
- All fetch callbacks now return a Future Option

## 4.8.3 - 2019-01-29
### Added
- Added the windowResize system event

## 4.8.0 - 2019-01-18
### Added
- New events for highlight and dehighlight

### Changed
- Tooltips can now follow highlights by setting the mode to 'follow-highlight'

### Fixed
- Listed additional events in the event ordering
- Ensured that a highlighted item will not be first dehighlighted

## 4.7.3 - 2019-01-24
### Added
 - Added bubble support for hotspot anchors

## 4.7.0 - 2019-01-18
### Added
 - Added more flexible tooltip behaviour.

## 4.6.11 - 2019-01-10
### Added
 - Added `postPaste` event to SystemEvents.

## 4.6.8 - 2019-01-10
### Changed
 - Dropdowns now default the type attribute to "button" when the dom tag is a button

## 4.6.2 - 2018-12-12
### Fixed
 - SplitButtons now use span elements for their buttons for accessibility

## 4.6.0 - 2018-12-11
### Added
 - New configuration parameter for Keying configs which controls when to focus inside: "focusInside"

### Changed
 - Handling of focusIn for keying configs

## 4.5.1 - 2018-12-06
### Fixed
 - ModalDialog now correctly sets the "aria-modal" attribute

## 4.5.0 - 2018-12-05
### Added
 - Tiered menus handle toggling aria-expanded as submenus are opened and closed

### Changed
 - Updated the toggling behaviour to make the toggleClass optional
 - Reworked SplitDropdown so that it's treated as a single button from keyboard navigation and aria perspectives

## 4.4.3 - 2018-11-26
### Changed
 - alloy UIDs are random (again) to prevent issues with nested motherships loaded with different scripts

### Fixed
 - Sliding shrinking and growing classes were not being removed when toggling mid-animation

## 4.4.1 - 2018-11-22
### Changed
 - Bounder will now attempt to corral the element within the provided bounds

## 4.4.0 - 2018-11-21
### Changed
 - Dropdowns no longer set the aria-pressed attribute on the button

## 4.3.0 - 2018-11-05
### Added
 - Exposed a new LazySink type

### Changed
 - The lazySink function now takes a component as an argument
 - A new getApis() method for running individual APIs on components

## 4.2.0 - 2018-11-02
### Added
 - Exposed NodeAnchorSpec type

## 4.1.0 - 2018-11-01
### Added
 - Typeahead specification now may have an onSetValue handler

## 4.0.0 - 2018-10-30
### Changed
 - All sketcher configs are no longer wrapped in functions
 - Only non-button HTML tags get a role of button
 - TieredMenu submenus are built on-demand and then cached

## 3.52.0 - 2018-10-25
### Added
 - Label part for sliders

## 3.51.0 - 2018-10-25
### Changed
 - Window scroll events are not automatically detected by the mothership

## 3.50.0 - 2018-10-22
### Added
 - NodeAnchor positioning mode

## 3.49.0 - 2018-10-18
### Fixed
 - Backspace keys are no longer swallowed in content-editable sections

## 3.48.0 - 2018-10-17
### Added
 - positionWithin API to Positioning behaviour and showWithin API to InlineView sketcher, allowing positioning within bounds without prior configuration

## 3.47.0 - 2018-10-10
### Added
 - layouts property to dropdown, split dropdown and type ahead specs, to modify the position of the resulting menu of these components.

## 3.46.0 - 2018-09-28
### Added
 - useMinWidth property to dropdown and split dropdown specs, to modify matchWidth's behaviour. When true, matchWidth sets min-width, when false it sets width.

## 3.45.6 - 2018-09-28
### Remove
 - Hard-coded background color of blocker

## 3.45.4 - 2018-09-25
### Fixed
 - Origins are calculated after preprocessing both the positioning container and the component to be placed

## 3.45.2 - 2018-09-25
### Fixed
 - East and West layouts now have a top value

## 3.45.0 - 2018-09-24
### Changed
 - When previewing in a typeahead, pressing *enter* fires an execute

## 3.44.0 - 2018-09-21
### Fixed
 - Keyboard navigating through the toolbar now skips disabled buttons.

## 3.43.0 - 2018-09-21
### Added
 - ModalDialog blocker part now can take components to put *before* dialog

### Changed
 - Group Part types now use a factory if present

## 3.42.0 - 2018-09-20
### Added
 - Alloy listens to the keyup event

### Changed
 - Keying behaviours that handle space cancel space on keyup. Helps to prevent a firefox issue with buttons

## 3.41.0 - 2018-09-20
### Added
 - Exposed Layout and Bubble through Main
 - Additional Layout options: east and west
 - Configuration classes for different bubbles positions

### Changed
 - Layout names in the private API have changed
 - Bubble data structure format

## 3.40.0 - 2018-09-20
### Changed
 - Positioning logic refactor.

## 3.39.3 - 2018-09-19
### Fixed
 - Correct argument is passed through for `item` in itemExecute in Typeahead
 - Internal event Typeahead itemExecute is handled when dismissOnBlur is false

## 3.39.0 - 2018-09-17
### Removed
 - Shorthands `type` and `placeholder` from Input

## 3.38.0 - 2018-09-17
### Added
 - Function `onItemExecute` to Typeahead

## 3.37.0 - 2018-09-17
### Added
 - Event `focusout` to NativeEvents

## 3.36.0 - 2018-09-14
### Added
 - InlineView has new API method: setContent

## 3.35.0 - 2018-09-14
### Changed
 - Typeahead now lets `onEscape` and `onEnter` events bubble when sandbox is closed

## 3.34.0 - 2018-09-13
### Added
 - Function `attachSystemAfter` to Attachment so a `GuiSystem` can be attached as a sibling

## 3.33.0 - 2018-09-12
### Added
 - Group parts have a `preprocess` configuration

### Fixed
 - Sliding listens to transition events from itself, not the animation root

### Changed
 - Modal Dialog busy container is now inside the Modal Dialog container
 - ModalDialog callback in `setBusy` API is no longer passed the existing dialog styles

### Removed
 - Menu movement configuration options for laying out item components. Use group `preprocess` instead


## 3.32.0 - 2018-09-11
### Fixed
 - Sliding behaviour now handles rapidly switching between expanding and shrinking

## 3.31.0 - 2018-09-11
### Changed
 - `text` property is now in `meta` for Items

## 3.30.0 - 2018-09-10
### Added
 - Created a Dropdown API with isOpen, close, expand, open
 - New event `focusShifted` that is fired by the FocusManager in Keying
 - Representing config to the Dropdown sandbox to store the triggering Dropdown

### Changed
 - Hover behaviour on menus now shows the expanded menu, but doesn't focus it
 - Renamed unused config `openImmediately` to `highlightImmediately` and made TieredMenus always open

## 3.29.0 - 2018-09-07
### Added
 - Docking.refresh() to recalculate the component's position and visibility

## 3.28.0 - 2018-09-06
### Added
- Expanded the SlotContainer API to add:
  - getSlotNames
  - isShowing
  - hideAllSlots
### Fixed
 - Sandbox cloaking no longer enforces position when no position attributes are applied.

## 3.27.0 - 2018-09-06
### Fixed
 - Fixed Sliding behaviour responding to transitionend on nested elements
 - Fixed types on Sliding behavior API

## 3.26.0 - 2018-09-05
### Added
 - data alloy identifiers to the DOM nodes themselves. They are no longer in the
 visible HTML

## 3.25.0 - 2018-09-05
### Added
 - dynamic configuration of debugging modes

## 3.24.0 - 2018-09-04
### Added
 - InlineView.showMenuAt() to special-case positioning for inline menus
 - Sandboxing.openWhileCloaked() convenience method

## 3.23.0 - 2018-08-31
### Added
 - eventOrder for Dropdowns
 - extra debugging information

## 3.22.0 - 2018-08-29
### Added
 - dragging behaviour flag for repositionTarget (defaults to true)
 - dragging behaviour handler (onDrag)

## 3.21.0 - 2018-08-29
### Added
 - onChoose event to Sliders

## 3.20.0 - 2018-08-28
### Added
 - Replacing.replaceAt and Replacing.replaceBy

## 3.19.0 - 2018-08-23
### Added
 - Tooltipping API access to hideAllExclusive, and tooltipComponents in config
 - DomFactory.simple and DomFactory.dom for quick generation of basic AlloySpec objects
 - InlineView API: getContent
 - Readable state for Flatgrid Keying types
 - Support for matrix-style menus
 - Consistent definitions for itemBehaviours and widgetBehaviours
 - IgnoreFocus capability for item widgets
 - Exposing onChangeTab and onDismissTab through TabSectionTypes
 - Chain methods for TestStore

## 3.18.0 - 2018-08-20
### Added
 - selectClasses and selectAttributes to HtmlSelect sketcher

## 3.17.0 - 2018-08-10
### Added
 - Configuration for InlineView: fireDismissalEventInstead
 - SystemEvents.dismissRequested()

## 3.16.0 - 2018-08-08
### Added
- Reflecting behaviour
- ModalDialog getFooter API
- Exported AlloyComponent and renamed MomentoRecord to MementoRecord

## 3.15.0 - 2018-08-03
### Added
- Typeahead, SplitDropdown: getHotspot option

## 3.14.0 - 2018-08-01
### Added
- SlotContainer: new sketcher

## 3.13.0 - 2018-08-01
### Added
- ModalDialog setIdle and setBusy API

## 3.12.0 - 2018-08-01
### Added
- Alloy listens to paste event

## 3.11.0 - 2018-07-31
### Added
- Highlighting.getCandidates API
- TabSection showTab API

## 3.10.0 - 2018-07-31
### Added
- Changelog.
- The capability to set dropdown anchor points to something other than the drop button.<|MERGE_RESOLUTION|>--- conflicted
+++ resolved
@@ -7,11 +7,8 @@
 ## Unreleased
 
 ### Fixed
-<<<<<<< HEAD
 - Incorrect typing on `DropdownSpec`, `getAnchorOverrides`. Function returns an object, not another function. #TINY-9978
-=======
 - Going back from a view to the editor in mobile caused an error. #TINY-10003
->>>>>>> 563682a0
 
 ## 13.0.0 - 2023-07-12
 
