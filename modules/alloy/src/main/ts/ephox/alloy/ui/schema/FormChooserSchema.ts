import { FieldProcessor, FieldSchema, Objects } from '@ephox/boulder';
import { Fun, Optional } from '@ephox/katamari';

import * as Behaviour from '../../api/behaviour/Behaviour';
import { Composing } from '../../api/behaviour/Composing';
import { Focusing } from '../../api/behaviour/Focusing';
import { Highlighting } from '../../api/behaviour/Highlighting';
import { Keying } from '../../api/behaviour/Keying';
import { Representing } from '../../api/behaviour/Representing';
import * as SketchBehaviours from '../../api/component/SketchBehaviours';
import { SimpleOrSketchSpec } from '../../api/component/SpecTypes';
import * as Fields from '../../data/Fields';
import * as PartType from '../../parts/PartType';
import * as ButtonBase from '../common/ButtonBase';
import { FormChooserDetail } from '../types/FormChooserTypes';

<<<<<<< HEAD
const schema: () => StructureProcessor[] = Fun.constant([
=======
const schema: () => FieldProcessor[] = Fun.constant([
>>>>>>> ed7000fc
  FieldSchema.required('choices'),
  SketchBehaviours.field('chooserBehaviours', [ Keying, Highlighting, Composing, Representing ]),
  Fields.markers([ 'choiceClass', 'selectedClass' ])
]);

const parts: () => PartType.PartTypeAdt[] = Fun.constant([
  PartType.required<FormChooserDetail>({
    name: 'legend',
    defaults: () => {
      return {
        dom: {
          tag: 'legend'
        }
      };
    }
  }),

  PartType.group<FormChooserDetail, SimpleOrSketchSpec & { value: string }>({
    factory: {
      sketch: (spec) => {
        return Objects.exclude(spec, [ 'value' ]);
      }
    },
    name: 'choices',
    unit: 'choice',
    overrides: (detail, choiceSpec) => {
      return {
        dom: {
          // Consider making a domModification, although we probably do not want it overwritten.
          attributes: {
            role: 'radio'
          }
        },
        behaviours: Behaviour.derive([
          Representing.config({
            store: {
              mode: 'memory',
              initialValue: choiceSpec.value
            }
          }),
          Focusing.config({ })
        ]),

        domModification: {
          classes: [ detail.markers.choiceClass ]
        },
        events: ButtonBase.events(Optional.none())
      };
    }
  })
]);

const name = Fun.constant('FormChooser');

export {
  name,
  schema,
  parts
};<|MERGE_RESOLUTION|>--- conflicted
+++ resolved
@@ -14,11 +14,7 @@
 import * as ButtonBase from '../common/ButtonBase';
 import { FormChooserDetail } from '../types/FormChooserTypes';
 
-<<<<<<< HEAD
-const schema: () => StructureProcessor[] = Fun.constant([
-=======
 const schema: () => FieldProcessor[] = Fun.constant([
->>>>>>> ed7000fc
   FieldSchema.required('choices'),
   SketchBehaviours.field('chooserBehaviours', [ Keying, Highlighting, Composing, Representing ]),
   Fields.markers([ 'choiceClass', 'selectedClass' ])
