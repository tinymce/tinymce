--- conflicted
+++ resolved
@@ -7,11 +7,7 @@
 import * as PartType from '../../parts/PartType';
 import { ToolbarDetail } from '../types/ToolbarTypes';
 
-<<<<<<< HEAD
-const schema: () => StructureProcessor[] = Fun.constant([
-=======
 const schema: () => FieldProcessor[] = Fun.constant([
->>>>>>> ed7000fc
   FieldSchema.required('dom'),
   FieldSchema.defaulted('shell', true),
   SketchBehaviours.field('toolbarBehaviours', [ Replacing ])
