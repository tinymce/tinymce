import { FieldProcessor, FieldSchema } from '@ephox/boulder';
import { Fun } from '@ephox/katamari';
import { SelectorFind } from '@ephox/sugar';

import * as Boxes from '../../alien/Boxes';
import * as Behaviour from '../../api/behaviour/Behaviour';
import { Dragging } from '../../api/behaviour/Dragging';
import { Keying } from '../../api/behaviour/Keying';
import * as SketchBehaviours from '../../api/component/SketchBehaviours';
import * as Fields from '../../data/Fields';
import * as PartType from '../../parts/PartType';
import { ModalDialogDetail } from '../types/ModalDialogTypes';

<<<<<<< HEAD
const schema: () => StructureProcessor[] = Fun.constant([
=======
const schema: () => FieldProcessor[] = Fun.constant([
>>>>>>> ed7000fc
  FieldSchema.required('lazySink'),
  FieldSchema.option('dragBlockClass'),
  FieldSchema.defaultedFunction('getBounds', Boxes.win),
  FieldSchema.defaulted('useTabstopAt', Fun.always),
  FieldSchema.defaulted('eventOrder', {}),
  SketchBehaviours.field('modalBehaviours', [ Keying ]),

  Fields.onKeyboardHandler('onExecute'),
  Fields.onStrictKeyboardHandler('onEscape')
]);

const basic = { sketch: Fun.identity };

const parts: () => PartType.PartTypeAdt[] = Fun.constant([
  PartType.optional<ModalDialogDetail>({
    name: 'draghandle',
    overrides: (detail: ModalDialogDetail, spec) => {
      return {
        behaviours: Behaviour.derive([
          Dragging.config({
            mode: 'mouse',
            getTarget: (handle) => {
              return SelectorFind.ancestor(handle, '[role="dialog"]').getOr(handle);
            },
            blockerClass: detail.dragBlockClass.getOrDie(
              // TODO: Support errors in Optional getOrDie.
              new Error(
                'The drag blocker class was not specified for a dialog with a drag handle: \n' +
                JSON.stringify(spec, null, 2)
              ).message
            ),
            getBounds: detail.getDragBounds
          })
        ])
      };
    }
  }),

  PartType.required<ModalDialogDetail>({
    schema: [ FieldSchema.required('dom') ],
    name: 'title'
  }),

  PartType.required<ModalDialogDetail>({
    factory: basic,
    schema: [ FieldSchema.required('dom') ],
    name: 'close'
  }),

  PartType.required<ModalDialogDetail>({
    factory: basic,
    schema: [ FieldSchema.required('dom') ],
    name: 'body'
  }),

  PartType.optional<ModalDialogDetail>({
    factory: basic,
    schema: [ FieldSchema.required('dom') ],
    name: 'footer'
  }),

  PartType.external<ModalDialogDetail>({
    factory: {
      sketch: (spec, detail) =>
        // Merging should take care of the uid
        ({
          ...spec,
          dom: detail.dom,
          components: detail.components
        })

    },
    schema: [
      FieldSchema.defaulted('dom', {
        tag: 'div',
        styles: {
          position: 'fixed',
          left: '0px',
          top: '0px',
          right: '0px',
          bottom: '0px'
        }
      }),
      FieldSchema.defaulted('components', [ ])
    ],
    name: 'blocker'
  })
]);

const name = Fun.constant('ModalDialog');

export {
  name,
  schema,
  parts
};<|MERGE_RESOLUTION|>--- conflicted
+++ resolved
@@ -11,11 +11,7 @@
 import * as PartType from '../../parts/PartType';
 import { ModalDialogDetail } from '../types/ModalDialogTypes';
 
-<<<<<<< HEAD
-const schema: () => StructureProcessor[] = Fun.constant([
-=======
 const schema: () => FieldProcessor[] = Fun.constant([
->>>>>>> ed7000fc
   FieldSchema.required('lazySink'),
   FieldSchema.option('dragBlockClass'),
   FieldSchema.defaultedFunction('getBounds', Boxes.win),
