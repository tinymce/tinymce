--- conflicted
+++ resolved
@@ -19,11 +19,7 @@
 import { SplitDropdownDetail } from '../types/SplitDropdownTypes';
 import { TieredMenuSpec } from '../types/TieredMenuTypes';
 
-<<<<<<< HEAD
-const schema: () => StructureProcessor[] = Fun.constant([
-=======
 const schema: () => FieldProcessor[] = Fun.constant([
->>>>>>> ed7000fc
   FieldSchema.required('toggleClass'),
   FieldSchema.required('fetch'),
   Fields.onStrictHandler('onExecute'),
