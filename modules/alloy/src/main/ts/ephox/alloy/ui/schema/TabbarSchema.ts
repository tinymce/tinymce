--- conflicted
+++ resolved
@@ -13,11 +13,7 @@
 import { TabbarDetail } from '../types/TabbarTypes';
 import { TabButtonSpec } from '../types/TabButtonTypes';
 
-<<<<<<< HEAD
-const schema: () => StructureProcessor[] = Fun.constant([
-=======
 const schema: () => FieldProcessor[] = Fun.constant([
->>>>>>> ed7000fc
   FieldSchema.required('tabs'),
 
   FieldSchema.required('dom'),
