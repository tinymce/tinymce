import { FieldProcessor, FieldSchema } from '@ephox/boulder';
import { Fun } from '@ephox/katamari';
import { Height, SugarLocation, Width } from '@ephox/sugar';

import { Coupling } from '../../api/behaviour/Coupling';
import { Toggling } from '../../api/behaviour/Toggling';
import { Unselecting } from '../../api/behaviour/Unselecting';
import { AlloyComponent } from '../../api/component/ComponentApi';
import * as SketchBehaviours from '../../api/component/SketchBehaviours';
import * as Fields from '../../data/Fields';
import * as SketcherFields from '../../data/SketcherFields';
import * as InternalSink from '../../parts/InternalSink';
import * as PartType from '../../parts/PartType';
import * as Layout from '../../positioning/layout/Layout';
import { TouchMenuDetail } from '../types/TouchMenuTypes';

const anchorAtCentre = (component: AlloyComponent) => {
  const pos = SugarLocation.absolute(component.element);
  const w = Width.get(component.element);
  const h = Height.get(component.element);
  return {
    anchor: 'makeshift',
    x: pos.left + w / 2,
    y: pos.top + h / 2,
    layouts: {
      onLtr: () => [ Layout.south, Layout.north ],
      onRtl: () => [ Layout.south, Layout.north ]
    }
  };
};

// Similar to dropdown.
<<<<<<< HEAD
const schema: () => StructureProcessor[] = Fun.constant([
=======
const schema: () => FieldProcessor[] = Fun.constant([
>>>>>>> ed7000fc
  FieldSchema.required('dom'),
  FieldSchema.required('fetch'),
  Fields.onHandler('onOpen'),
  Fields.onKeyboardHandler('onExecute'),
  Fields.onHandler('onTap'),
  Fields.onHandler('onHoverOn'),
  Fields.onHandler('onHoverOff'),
  Fields.onHandler('onMiss'),
  SketchBehaviours.field('touchmenuBehaviours', [ Toggling, Unselecting, Coupling ]),
  FieldSchema.required('toggleClass'),
  FieldSchema.option('lazySink'),
  FieldSchema.option('role'),
  FieldSchema.defaulted('eventOrder', { }),
  FieldSchema.defaulted('matchWidth', true),
  FieldSchema.defaulted('useMinWidth', false),

  Fields.onHandler('onClosed'),

  FieldSchema.option('menuTransition'),

  FieldSchema.defaulted('getAnchor', anchorAtCentre)
].concat(
  SketcherFields.sandboxFields()
));

const parts: () => PartType.PartTypeAdt[] = Fun.constant([
  PartType.external<TouchMenuDetail>({
    schema: [
      Fields.itemMarkers()
    ],
    name: 'menu'
  }),

  PartType.external<TouchMenuDetail>({
    schema: [ FieldSchema.required('dom') ],
    name: 'view'
  }),

  InternalSink.partType()
]);

const name = Fun.constant('TouchMenu');

export {
  name,
  schema,
  parts
};<|MERGE_RESOLUTION|>--- conflicted
+++ resolved
@@ -30,11 +30,7 @@
 };
 
 // Similar to dropdown.
-<<<<<<< HEAD
-const schema: () => StructureProcessor[] = Fun.constant([
-=======
 const schema: () => FieldProcessor[] = Fun.constant([
->>>>>>> ed7000fc
   FieldSchema.required('dom'),
   FieldSchema.required('fetch'),
   Fields.onHandler('onOpen'),
