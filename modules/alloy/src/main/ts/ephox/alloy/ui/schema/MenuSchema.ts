import { FieldProcessor, FieldSchema, ValueSchema } from '@ephox/boulder';
import { Fun, Obj } from '@ephox/katamari';

import { Composing } from '../../api/behaviour/Composing';
import { Highlighting } from '../../api/behaviour/Highlighting';
import { Keying } from '../../api/behaviour/Keying';
import { Representing } from '../../api/behaviour/Representing';
import { field as SketchBehaviourField } from '../../api/component/SketchBehaviours';
import * as FocusManagers from '../../api/focus/FocusManagers';
import * as Fields from '../../data/Fields';
import { FlatgridConfigSpec, MatrixConfigSpec, MenuConfigSpec } from '../../keying/KeyingModeTypes';
import ItemType from '../../menu/build/ItemType';
import SeparatorType from '../../menu/build/SeparatorType';
import WidgetType from '../../menu/build/WidgetType';
import * as PartType from '../../parts/PartType';
import * as Tagger from '../../registry/Tagger';
import { ItemSpec, WidgetItemSpec } from '../types/ItemTypes';
import { MenuDetail, MenuGridMovement, MenuMatrixMovement, MenuNormalMovement } from '../types/MenuTypes';

const itemSchema = ValueSchema.choose(
  'type',
  {
    widget: WidgetType,
    item: ItemType,
    separator: SeparatorType
  }
);

const configureGrid = (detail: MenuDetail, movementInfo: MenuGridMovement): FlatgridConfigSpec => ({
  mode: 'flatgrid',
  selector: '.' + detail.markers.item,
  initSize: {
    numColumns: movementInfo.initSize.numColumns,
    numRows: movementInfo.initSize.numRows
  },
  focusManager: detail.focusManager
});

const configureMatrix = (detail: MenuDetail, movementInfo: MenuMatrixMovement): MatrixConfigSpec => ({
  mode: 'matrix',
  selectors: {
    row: movementInfo.rowSelector,
    cell: '.' + detail.markers.item
  },
  focusManager: detail.focusManager
});

const configureMenu = (detail: MenuDetail, movementInfo: MenuNormalMovement): MenuConfigSpec => ({
  mode: 'menu',
  selector: '.' + detail.markers.item,
  moveOnTab: movementInfo.moveOnTab,
  focusManager: detail.focusManager
});

const parts: () => PartType.PartTypeAdt[] = Fun.constant([
  PartType.group<MenuDetail, ItemSpec>({
    factory: {
      sketch: (spec) => {
        const itemInfo = ValueSchema.asRawOrDie('menu.spec item', itemSchema, spec);
        return itemInfo.builder(itemInfo);
      }
    },
    name: 'items',
    unit: 'item',
    defaults: (detail, u) => {
      // Switch this to a common library
      return Obj.has(u as WidgetItemSpec, 'uid') ? u : {
        ...u,
        uid: Tagger.generate('item')
      };
    },
    overrides: (detail, u) => {
      return {
        type: u.type,
        ignoreFocus: detail.fakeFocus,
        domModification: {
          classes: [ detail.markers.item ]
        }
      };
    }
  })
]);

<<<<<<< HEAD
const schema: () => StructureProcessor[] = Fun.constant([
=======
const schema: () => FieldProcessor[] = Fun.constant([
>>>>>>> ed7000fc
  FieldSchema.required('value'),
  FieldSchema.required('items'),
  FieldSchema.required('dom'),
  FieldSchema.required('components'),
  FieldSchema.defaulted('eventOrder', { }),
  SketchBehaviourField('menuBehaviours', [ Highlighting, Representing, Composing, Keying ]),

  FieldSchema.defaultedOf('movement', {
    mode: 'menu',
    moveOnTab: true
  }, ValueSchema.choose(
    'mode',
    {
      grid: [
        Fields.initSize(),
        Fields.output('config', configureGrid)
      ],
      matrix: [
        Fields.output('config', configureMatrix),
        FieldSchema.required('rowSelector')
      ],
      menu: [
        FieldSchema.defaulted('moveOnTab', true),
        Fields.output('config', configureMenu)
      ]
    }
  )),

  Fields.itemMarkers(),

  FieldSchema.defaulted('fakeFocus', false),
  FieldSchema.defaulted('focusManager', FocusManagers.dom()),
  Fields.onHandler('onHighlight')
]);

const name = Fun.constant('menu');

export {
  name,
  schema,
  parts
};<|MERGE_RESOLUTION|>--- conflicted
+++ resolved
@@ -81,11 +81,7 @@
   })
 ]);
 
-<<<<<<< HEAD
-const schema: () => StructureProcessor[] = Fun.constant([
-=======
 const schema: () => FieldProcessor[] = Fun.constant([
->>>>>>> ed7000fc
   FieldSchema.required('value'),
   FieldSchema.required('items'),
   FieldSchema.required('dom'),
