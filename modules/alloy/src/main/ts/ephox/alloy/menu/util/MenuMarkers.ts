--- conflicted
+++ resolved
@@ -1,20 +1,12 @@
 import { FieldProcessor, FieldSchema, StructureProcessor, ValueSchema } from '@ephox/boulder';
 import { Fun } from '@ephox/katamari';
 
-<<<<<<< HEAD
-const menuFields: () => StructureProcessor[] = Fun.constant([
-=======
 const menuFields: () => FieldProcessor[] = Fun.constant([
->>>>>>> ed7000fc
   FieldSchema.required('menu'),
   FieldSchema.required('selectedMenu')
 ]);
 
-<<<<<<< HEAD
-const itemFields: () => StructureProcessor[] = Fun.constant([
-=======
 const itemFields: () => FieldProcessor[] = Fun.constant([
->>>>>>> ed7000fc
   FieldSchema.required('item'),
   FieldSchema.required('selectedItem')
 ]);
