--- conflicted
+++ resolved
@@ -1,10 +1,6 @@
 import { FieldProcessor, FieldSchema } from '@ephox/boulder';
 
-<<<<<<< HEAD
-const ComposeSchema: StructureProcessor[] = [
-=======
 const ComposeSchema: FieldProcessor[] = [
->>>>>>> ed7000fc
   FieldSchema.required('find')
 ];
 
