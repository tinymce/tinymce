{
  "name": "@ephox/alloy",
<<<<<<< HEAD
  "version": "12.3.0-alpha.0",
=======
  "version": "13.0.1",
>>>>>>> 6487f1db
  "description": "Ui Framework",
  "dependencies": {
    "@ephox/agar": "^7.4.3",
    "@ephox/boulder": "^7.1.5",
    "@ephox/katamari": "^9.1.5",
    "@ephox/sand": "^6.0.9",
    "@ephox/sugar": "^9.2.1"
  },
  "files": [
    "lib/main",
    "lib/demo",
    "lib/test",
    "src",
    "tsconfig.json",
    "README.md",
    "LEGAL.txt",
    "CHANGELOG.md",
    "LICENSE.txt"
  ],
  "scripts": {
    "test": "bedrock-auto -b chrome-headless --testdirs src/test/ts/atomic src/test/ts/browser src/test/ts/webdriver",
    "test-manual": "bedrock --testdirs src/test/ts/atomic src/test/ts/browser src/test/ts/webdriver",
    "lint": "eslint --config ../../.eslintrc.json src/**/*.ts",
    "start": "grunt dev",
    "prepublishOnly": "tsc -b"
  },
  "repository": {
    "type": "git",
    "url": "https://github.com/tinymce/tinymce.git",
    "directory": "modules/alloy"
  },
  "keywords": [
    "ui"
  ],
  "author": "Ephox Corporation DBA Tiny Technologies, Inc",
  "license": "MIT",
  "main": "./lib/main/ts/ephox/alloy/api/Main.js",
  "module": "./lib/main/ts/ephox/alloy/api/Main.js",
  "types": "./lib/main/ts/ephox/alloy/api/Main.d.ts"
}<|MERGE_RESOLUTION|>--- conflicted
+++ resolved
@@ -1,10 +1,6 @@
 {
   "name": "@ephox/alloy",
-<<<<<<< HEAD
-  "version": "12.3.0-alpha.0",
-=======
   "version": "13.0.1",
->>>>>>> 6487f1db
   "description": "Ui Framework",
   "dependencies": {
     "@ephox/agar": "^7.4.3",
