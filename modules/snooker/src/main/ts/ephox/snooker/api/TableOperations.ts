import { Arr, Fun, Optional } from '@ephox/katamari';
import { Remove, SugarElement, SugarNode } from '@ephox/sugar';
import * as DetailsList from '../model/DetailsList';
import * as GridRow from '../model/GridRow';
import * as RunOperation from '../model/RunOperation';

import * as TableMerge from '../model/TableMerge';
import * as Transitions from '../model/Transitions';
import * as MergingOperations from '../operate/MergingOperations';
import * as ModificationOperations from '../operate/ModificationOperations';
import * as TransformOperations from '../operate/TransformOperations';
import * as Adjustments from '../resize/Adjustments';
import * as ColUtils from '../util/ColUtils';
import { Generators, GeneratorsMerging, GeneratorsModification, GeneratorsTransform, SimpleGenerators } from './Generators';
import * as Structs from './Structs';
import * as TableContent from './TableContent';
import * as TableLookup from './TableLookup';
import { Warehouse } from './Warehouse';

export interface TableOperationResult {
  readonly grid: Structs.RowCells[];
  readonly cursor: Optional<SugarElement>;
}

type ExtractMergable = RunOperation.ExtractMergable;
type ExtractPaste = RunOperation.ExtractPaste;
type ExtractPasteRows = RunOperation.ExtractPasteRows;
type TargetSelection = RunOperation.TargetSelection;

type CompElm = (e1: SugarElement, e2: SugarElement) => boolean;

const prune = (table: SugarElement) => {
  const cells = TableLookup.cells(table);
  if (cells.length === 0) {
    Remove.remove(table);
  }
};

const outcome = (grid: Structs.RowCells[], cursor: Optional<SugarElement>): TableOperationResult => ({
  grid,
  cursor
});

const elementFromGrid = (grid: Structs.RowCells[], row: number, column: number) => {
  const rows = GridRow.extractGridDetails(grid).rows;
  return findIn(rows, row, column).orThunk(() =>
    findIn(rows, 0, 0)
  );
};

const findIn = (grid: Structs.RowCells[], row: number, column: number) =>
  Optional.from(grid[row]).bind((r) =>
    Optional.from(r.cells[column]).bind((c) =>
      Optional.from(c.element)
    )
  );

const bundle = (grid: Structs.RowCells[], row: number, column: number) => {
  const rows = GridRow.extractGridDetails(grid).rows;
  return outcome(grid, findIn(rows, row, column));
};

const uniqueRows = (details: Structs.DetailExt[]) => {
  const rowCompilation = (rest: Structs.DetailExt[], detail: Structs.DetailExt) => {
    const rowExists = Arr.exists(rest, (currentDetail) => currentDetail.row === detail.row);

    return rowExists ? rest : rest.concat([ detail ]);
  };

  return Arr.foldl(details, rowCompilation, []).sort((detailA, detailB) =>
    detailA.row - detailB.row
  );
};

const opInsertRowBefore = (grid: Structs.RowCells[], detail: Structs.DetailExt, comparator: CompElm, genWrappers: GeneratorsModification) => {
  const example = detail.row;
  const targetIndex = detail.row;
  const newGrid = ModificationOperations.insertRowAt(grid, targetIndex, example, comparator, genWrappers.getOrInit);
  return bundle(newGrid, targetIndex, detail.column);
};

const opInsertRowsBefore = (grid: Structs.RowCells[], details: Structs.DetailExt[], comparator: CompElm, genWrappers: GeneratorsModification) => {
  const targetIndex = details[0].row;
  const rows = uniqueRows(details);
  const newGrid = Arr.foldr(rows, (acc, row) => {
    const newG = ModificationOperations.insertRowAt(acc.grid, targetIndex, row.row + acc.delta, comparator, genWrappers.getOrInit);
    return { grid: newG, delta: acc.delta + 1 };
  }, { grid, delta: 0 }).grid;
  return bundle(newGrid, targetIndex, details[0].column);
};

const opInsertRowAfter = (grid: Structs.RowCells[], detail: Structs.DetailExt, comparator: CompElm, genWrappers: GeneratorsModification) => {
  const example = detail.row;
  const targetIndex = detail.row + detail.rowspan;
  const newGrid = ModificationOperations.insertRowAt(grid, targetIndex, example, comparator, genWrappers.getOrInit);
  return bundle(newGrid, targetIndex, detail.column);
};

const opInsertRowsAfter = (grid: Structs.RowCells[], details: Structs.DetailExt[], comparator: CompElm, genWrappers: GeneratorsModification) => {
  const rows = uniqueRows(details);
  const targetIndex = rows[rows.length - 1].row + rows[rows.length - 1].rowspan;
  const newGrid = Arr.foldr(rows, (newG, row) => {
    return ModificationOperations.insertRowAt(newG, targetIndex, row.row, comparator, genWrappers.getOrInit);
  }, grid);
  return bundle(newGrid, targetIndex, details[0].column);
};

const opInsertColumnBefore = (grid: Structs.RowCells[], detail: Structs.DetailExt, comparator: CompElm, genWrappers: GeneratorsModification) => {
  const example = detail.column;
  const targetIndex = detail.column;
  const newGrid = ModificationOperations.insertColumnAt(grid, targetIndex, example, comparator, genWrappers.getOrInit);
  return bundle(newGrid, detail.row, targetIndex);
};

const opInsertColumnsBefore = (grid: Structs.RowCells[], details: Structs.DetailExt[], comparator: CompElm, genWrappers: GeneratorsModification) => {
  const columns = ColUtils.uniqueColumns(details);
<<<<<<< HEAD
  const targetIndex = columns[0].column;
  const newGrid = Arr.foldr(columns, (acc, col) => {
    const newG = ModificationOperations.insertColumnAt(acc.grid, targetIndex, col.column + acc.delta, comparator, genWrappers.getOrInit);
    return { grid: newG, delta: acc.delta + 1 };
  }, { grid, delta: 0 }).grid;
=======
  const target = columns[0];
  const example = target.column;
  const targetIndex = target.column;
  const newGrid = Arr.foldl(columns, (newG, _row) => ModificationOperations.insertColumnAt(newG, targetIndex, example, comparator, genWrappers.getOrInit), grid);
>>>>>>> ab3d7a50
  return bundle(newGrid, details[0].row, targetIndex);
};

const opInsertColumnAfter = (grid: Structs.RowCells[], detail: Structs.DetailExt, comparator: CompElm, genWrappers: GeneratorsModification) => {
  const example = detail.column;
  const targetIndex = detail.column + detail.colspan;
  const newGrid = ModificationOperations.insertColumnAt(grid, targetIndex, example, comparator, genWrappers.getOrInit);
  return bundle(newGrid, detail.row, targetIndex);
};

const opInsertColumnsAfter = (grid: Structs.RowCells[], details: Structs.DetailExt[], comparator: CompElm, genWrappers: GeneratorsModification) => {
<<<<<<< HEAD
  const targetIndex = details[details.length - 1].column + details[details.length - 1].colspan;
=======
  const target = details[details.length - 1];
  const example = target.column;
  const targetIndex = target.column + target.colspan;
>>>>>>> ab3d7a50
  const columns = ColUtils.uniqueColumns(details);
  const newGrid = Arr.foldr(columns, (newG, col) => {
    return ModificationOperations.insertColumnAt(newG, targetIndex, col.column, comparator, genWrappers.getOrInit);
  }, grid);
  return bundle(newGrid, details[0].row, targetIndex);
};

const opMakeRowHeader = (grid: Structs.RowCells[], detail: Structs.DetailExt, comparator: CompElm, genWrappers: GeneratorsTransform) => {
  const newGrid = TransformOperations.replaceRow(grid, detail.row, comparator, genWrappers.replaceOrInit);
  return bundle(newGrid, detail.row, detail.column);
};

const opMakeRowsHeader = (initialGrid: Structs.RowCells[], details: Structs.DetailExt[], comparator: CompElm, genWrappers: GeneratorsTransform) => {
  const rows = uniqueRows(details);

  const replacer = (currentGrid: Structs.RowCells[], row: Structs.DetailExt) => TransformOperations.replaceRow(currentGrid, row.row, comparator, genWrappers.replaceOrInit);

  const newGrid = Arr.foldl(rows, replacer, initialGrid);

  return bundle(newGrid, details[0].row, details[0].column);
};

const opMakeColumnHeader = (initialGrid: Structs.RowCells[], detail: Structs.DetailExt, comparator: CompElm, genWrappers: GeneratorsTransform) => {
  const newGrid = TransformOperations.replaceColumn(initialGrid, detail.column, comparator, genWrappers.replaceOrInit);

  return bundle(newGrid, detail.row, detail.column);
};

const opMakeColumnsHeader = (initialGrid: Structs.RowCells[], details: Structs.DetailExt[], comparator: CompElm, genWrappers: GeneratorsTransform) => {
  const columns = ColUtils.uniqueColumns(details);

  const replacer = (currentGrid: Structs.RowCells[], column: Structs.DetailExt) => TransformOperations.replaceColumn(currentGrid, column.column, comparator, genWrappers.replaceOrInit);

  const newGrid = Arr.foldl(columns, replacer, initialGrid);

  return bundle(newGrid, details[0].row, details[0].column);
};

const opUnmakeRowHeader = (grid: Structs.RowCells[], detail: Structs.DetailExt, comparator: CompElm, genWrappers: GeneratorsTransform) => {
  const newGrid = TransformOperations.replaceRow(grid, detail.row, comparator, genWrappers.replaceOrInit);
  return bundle(newGrid, detail.row, detail.column);
};

const opUnmakeRowsHeader = (initialGrid: Structs.RowCells[], details: Structs.DetailExt[], comparator: CompElm, genWrappers: GeneratorsTransform) => {
  const rows = uniqueRows(details);

  const replacer = (currentGrid: Structs.RowCells[], row: Structs.DetailExt) => TransformOperations.replaceRow(currentGrid, row.row, comparator, genWrappers.replaceOrInit);

  const newGrid = Arr.foldl(rows, replacer, initialGrid);

  return bundle(newGrid, details[0].row, details[0].column);
};

const opUnmakeColumnHeader = (initialGrid: Structs.RowCells[], detail: Structs.DetailExt, comparator: CompElm, genWrappers: GeneratorsTransform) => {
  const newGrid = TransformOperations.replaceColumn(initialGrid, detail.column, comparator, genWrappers.replaceOrInit);

  return bundle(newGrid, detail.row, detail.column);
};

const opUnmakeColumnsHeader = (initialGrid: Structs.RowCells[], details: Structs.DetailExt[], comparator: CompElm, genWrappers: GeneratorsTransform) => {
  const columns = ColUtils.uniqueColumns(details);

  const replacer = (currentGrid: Structs.RowCells[], column: Structs.DetailExt) => TransformOperations.replaceColumn(currentGrid, column.column, comparator, genWrappers.replaceOrInit);

  const newGrid = Arr.foldl(columns, replacer, initialGrid);

  return bundle(newGrid, details[0].row, details[0].column);
};

const opSplitCellIntoColumns = (grid: Structs.RowCells[], detail: Structs.DetailExt, comparator: CompElm, genWrappers: GeneratorsModification) => {
  const newGrid = ModificationOperations.splitCellIntoColumns(grid, detail.row, detail.column, comparator, genWrappers.getOrInit);
  return bundle(newGrid, detail.row, detail.column);
};

const opSplitCellIntoRows = (grid: Structs.RowCells[], detail: Structs.DetailExt, comparator: CompElm, genWrappers: GeneratorsModification) => {
  const newGrid = ModificationOperations.splitCellIntoRows(grid, detail.row, detail.column, comparator, genWrappers.getOrInit);
  return bundle(newGrid, detail.row, detail.column);
};

const opEraseColumns = (grid: Structs.RowCells[], details: Structs.DetailExt[], _comparator: CompElm, _genWrappers: GeneratorsModification) => {
  const columns = ColUtils.uniqueColumns(details);

  const newGrid = ModificationOperations.deleteColumnsAt(grid, Arr.map(columns, (column) => column.column));
  const cursor = elementFromGrid(newGrid, columns[0].row, columns[0].column);
  return outcome(newGrid, cursor);
};

const opEraseRows = (grid: Structs.RowCells[], details: Structs.DetailExt[], _comparator: CompElm, _genWrappers: GeneratorsModification) => {
  const rows = uniqueRows(details);

  const newGrid = ModificationOperations.deleteRowsAt(grid, rows[0].row, rows[rows.length - 1].row);
  const cursor = elementFromGrid(newGrid, details[0].row, details[0].column);
  return outcome(newGrid, cursor);
};

const opMergeCells = (grid: Structs.RowCells[], mergable: ExtractMergable, comparator: CompElm, genWrappers: GeneratorsMerging) => {
  const cells = mergable.cells;
  TableContent.merge(cells);

  const newGrid = MergingOperations.merge(grid, mergable.bounds, comparator, genWrappers.merge(cells));

  return outcome(newGrid, Optional.from(cells[0]));
};

const opUnmergeCells = (grid: Structs.RowCells[], unmergable: SugarElement[], comparator: CompElm, genWrappers: GeneratorsMerging) => {
  const unmerge = (b: Structs.RowCells[], cell: SugarElement) =>
    MergingOperations.unmerge(b, cell, comparator, genWrappers.unmerge(cell));

  const newGrid = Arr.foldr(unmergable, unmerge, grid);
  return outcome(newGrid, Optional.from(unmergable[0]));
};

const opPasteCells = (grid: Structs.RowCells[], pasteDetails: ExtractPaste, comparator: CompElm, _genWrappers: GeneratorsModification) => {
  const gridify = (table: SugarElement<HTMLTableElement>, generators: SimpleGenerators) => {
    const wh = Warehouse.fromTable(table);
    return Transitions.toGrid(wh, generators, true);
  };
  const gridB = gridify(pasteDetails.clipboard, pasteDetails.generators);
  const startAddress = Structs.address(pasteDetails.row, pasteDetails.column);
  const mergedGrid = TableMerge.merge(startAddress, grid, gridB, pasteDetails.generators, comparator);

  return mergedGrid.fold(
    () => outcome(grid, Optional.some(pasteDetails.element)),
    (newGrid) => {
      const cursor = elementFromGrid(newGrid, pasteDetails.row, pasteDetails.column);
      return outcome(newGrid, cursor);
    }
  );
};

const gridifyRows = (rows: SugarElement<HTMLTableRowElement | HTMLTableColElement>[], generators: Generators, context: Structs.RowCells) => {
  const pasteDetails = DetailsList.fromPastedRows(rows, context.section);
  const wh = Warehouse.generate(pasteDetails);
  return Transitions.toGrid(wh, generators, true);
};

const opPasteColsBefore = (grid: Structs.RowCells[], pasteDetails: ExtractPasteRows, comparator: CompElm, _genWrappers: GeneratorsModification) => {
  const rows = GridRow.extractGridDetails(grid).rows;
  const index = pasteDetails.cells[0].column;
  const context = rows[pasteDetails.cells[0].row];
  const gridB = gridifyRows(pasteDetails.clipboard, pasteDetails.generators, context);
  const mergedGrid = TableMerge.insertCols(index, grid, gridB, pasteDetails.generators, comparator);
  const cursor = elementFromGrid(mergedGrid, pasteDetails.cells[0].row, pasteDetails.cells[0].column);
  return outcome(mergedGrid, cursor);
};

const opPasteColsAfter = (grid: Structs.RowCells[], pasteDetails: ExtractPasteRows, comparator: CompElm, _genWrappers: GeneratorsModification) => {
  const rows = GridRow.extractGridDetails(grid).rows;
  const index = pasteDetails.cells[pasteDetails.cells.length - 1].column + pasteDetails.cells[pasteDetails.cells.length - 1].colspan;
  const context = rows[pasteDetails.cells[0].row];
  const gridB = gridifyRows(pasteDetails.clipboard, pasteDetails.generators, context);
  const mergedGrid = TableMerge.insertCols(index, grid, gridB, pasteDetails.generators, comparator);
  const cursor = elementFromGrid(mergedGrid, pasteDetails.cells[0].row, pasteDetails.cells[0].column);
  return outcome(mergedGrid, cursor);
};

const opPasteRowsBefore = (grid: Structs.RowCells[], pasteDetails: ExtractPasteRows, comparator: CompElm, _genWrappers: GeneratorsModification) => {
  const rows = GridRow.extractGridDetails(grid).rows;
  const index = pasteDetails.cells[0].row;
  const context = rows[index];
  const gridB = gridifyRows(pasteDetails.clipboard, pasteDetails.generators, context);
  const mergedGrid = TableMerge.insertRows(index, grid, gridB, pasteDetails.generators, comparator);
  const cursor = elementFromGrid(mergedGrid, pasteDetails.cells[0].row, pasteDetails.cells[0].column);
  return outcome(mergedGrid, cursor);
};

const opPasteRowsAfter = (grid: Structs.RowCells[], pasteDetails: ExtractPasteRows, comparator: CompElm, _genWrappers: GeneratorsModification) => {
  const rows = GridRow.extractGridDetails(grid).rows;
  const index = pasteDetails.cells[pasteDetails.cells.length - 1].row + pasteDetails.cells[pasteDetails.cells.length - 1].rowspan;
  const context = rows[pasteDetails.cells[0].row];
  const gridB = gridifyRows(pasteDetails.clipboard, pasteDetails.generators, context);
  const mergedGrid = TableMerge.insertRows(index, grid, gridB, pasteDetails.generators, comparator);
  const cursor = elementFromGrid(mergedGrid, pasteDetails.cells[0].row, pasteDetails.cells[0].column);
  return outcome(mergedGrid, cursor);
};

const opGetColumnType = (table: SugarElement, target: TargetSelection): string => {
  const house = Warehouse.fromTable(table);
  const details = RunOperation.onCells(house, target);
  return details.bind((selectedCells): Optional<string> => {
    const lastSelectedCell = selectedCells[selectedCells.length - 1];
    const minColRange = selectedCells[0].column;
    const maxColRange = lastSelectedCell.column + lastSelectedCell.colspan;
    const selectedColumnCells = Arr.flatten(Arr.map(house.all, (row) =>
      Arr.filter(row.cells, (cell) => cell.column >= minColRange && cell.column < maxColRange)));
    return getCellsType(selectedColumnCells, (cell) => SugarNode.name(cell.element) === 'th');
  }).getOr('');
};

export const getCellsType = <T>(cells: T[], headerPred: (x: T) => boolean): Optional<string> => {
  const headerCells = Arr.filter(cells, headerPred);
  if (headerCells.length === 0) {
    return Optional.some('td');
  } else if (headerCells.length === cells.length) {
    return Optional.some('th');
  } else {
    return Optional.none();
  }
};

// Only column modifications force a resizing. Everything else just tries to preserve the table as is.
const resize = Adjustments.adjustWidthTo;

// Custom selection extractors

const firstColumnIsLocked = (_warehouse: Warehouse, details: Structs.DetailExt[]) =>
  Arr.exists(details, (detail) => detail.column === 0 && detail.isLocked);
// TODO: Maybe have an Arr.existsR which would be more efficient for most cases below
const lastColumnIsLocked = (warehouse: Warehouse, details: Structs.DetailExt[]) =>
  Arr.exists(details, (detail) => detail.column + detail.colspan >= warehouse.grid.columns && detail.isLocked);

const insertColumnExtractor = (before: boolean) => (warehouse: Warehouse, target: RunOperation.TargetElement): Optional<Structs.DetailExt> =>
  RunOperation.onCell(warehouse, target).filter((detail) => {
    const checkLocked = before ? firstColumnIsLocked : lastColumnIsLocked;
    return !checkLocked(warehouse, [ detail ]);
  });

const insertColumnsExtractor = (before: boolean) => (warehouse: Warehouse, target: TargetSelection): Optional<Structs.DetailExt[]> =>
  RunOperation.onCells(warehouse, target).filter((details) => {
    const checkLocked = before ? firstColumnIsLocked : lastColumnIsLocked;
    return !checkLocked(warehouse, details);
  });

const pasteColumnsExtractor = (before: boolean) => (warehouse: Warehouse, target: RunOperation.TargetPasteRows): Optional<ExtractPasteRows> =>
  RunOperation.onPasteByEditor(warehouse, target).filter((details) => {
    const checkLocked = before ? firstColumnIsLocked : lastColumnIsLocked;
    return !checkLocked(warehouse, details.cells);
  });

export const insertRowBefore = RunOperation.run(opInsertRowBefore, RunOperation.onCell, Fun.noop, Fun.noop, Generators.modification);
export const insertRowsBefore = RunOperation.run(opInsertRowsBefore, RunOperation.onCells, Fun.noop, Fun.noop, Generators.modification);
export const insertRowAfter = RunOperation.run(opInsertRowAfter, RunOperation.onCell, Fun.noop, Fun.noop, Generators.modification);
export const insertRowsAfter = RunOperation.run(opInsertRowsAfter, RunOperation.onCells, Fun.noop, Fun.noop, Generators.modification);
export const insertColumnBefore = RunOperation.run(opInsertColumnBefore, insertColumnExtractor(true), resize, Fun.noop, Generators.modification);
export const insertColumnsBefore = RunOperation.run(opInsertColumnsBefore, insertColumnsExtractor(true), resize, Fun.noop, Generators.modification);
export const insertColumnAfter = RunOperation.run(opInsertColumnAfter, insertColumnExtractor(false), resize, Fun.noop, Generators.modification);
export const insertColumnsAfter = RunOperation.run(opInsertColumnsAfter, insertColumnsExtractor(false), resize, Fun.noop, Generators.modification);
export const splitCellIntoColumns = RunOperation.run(opSplitCellIntoColumns, RunOperation.onUnlockedCell, resize, Fun.noop, Generators.modification);
export const splitCellIntoRows = RunOperation.run(opSplitCellIntoRows, RunOperation.onUnlockedCell, Fun.noop, Fun.noop, Generators.modification);
export const eraseColumns = RunOperation.run(opEraseColumns, RunOperation.onUnlockedCells, resize, prune, Generators.modification);
export const eraseRows = RunOperation.run(opEraseRows, RunOperation.onCells, Fun.noop, prune, Generators.modification);
export const makeColumnHeader = RunOperation.run(opMakeColumnHeader, RunOperation.onUnlockedCell, Fun.noop, Fun.noop, Generators.transform('row', 'th'));
export const makeColumnsHeader = RunOperation.run(opMakeColumnsHeader, RunOperation.onUnlockedCells, Fun.noop, Fun.noop, Generators.transform('row', 'th'));
export const unmakeColumnHeader = RunOperation.run(opUnmakeColumnHeader, RunOperation.onUnlockedCell, Fun.noop, Fun.noop, Generators.transform(null, 'td'));
export const unmakeColumnsHeader = RunOperation.run(opUnmakeColumnsHeader, RunOperation.onUnlockedCells, Fun.noop, Fun.noop, Generators.transform(null, 'td'));
export const makeRowHeader = RunOperation.run(opMakeRowHeader, RunOperation.onCell, Fun.noop, Fun.noop, Generators.transform('col', 'th'));
export const makeRowsHeader = RunOperation.run(opMakeRowsHeader, RunOperation.onCells, Fun.noop, Fun.noop, Generators.transform('col', 'th'));
export const unmakeRowHeader = RunOperation.run(opUnmakeRowHeader, RunOperation.onCell, Fun.noop, Fun.noop, Generators.transform(null, 'td'));
export const unmakeRowsHeader = RunOperation.run(opUnmakeRowsHeader, RunOperation.onCells, Fun.noop, Fun.noop, Generators.transform(null, 'td'));
export const mergeCells = RunOperation.run(opMergeCells, RunOperation.onUnlockedMergable, Fun.noop, Fun.noop, Generators.merging);
export const unmergeCells = RunOperation.run(opUnmergeCells, RunOperation.onUnlockedUnmergable, resize, Fun.noop, Generators.merging);
export const pasteCells = RunOperation.run(opPasteCells, RunOperation.onPaste, resize, Fun.noop, Generators.modification);
export const pasteColsBefore = RunOperation.run(opPasteColsBefore, pasteColumnsExtractor(true), Fun.noop, Fun.noop, Generators.modification);
export const pasteColsAfter = RunOperation.run(opPasteColsAfter, pasteColumnsExtractor(false), Fun.noop, Fun.noop, Generators.modification);
export const pasteRowsBefore = RunOperation.run(opPasteRowsBefore, RunOperation.onPasteByEditor, Fun.noop, Fun.noop, Generators.modification);
export const pasteRowsAfter = RunOperation.run(opPasteRowsAfter, RunOperation.onPasteByEditor, Fun.noop, Fun.noop, Generators.modification);
export const getColumnType = opGetColumnType;<|MERGE_RESOLUTION|>--- conflicted
+++ resolved
@@ -98,7 +98,8 @@
 
 const opInsertRowsAfter = (grid: Structs.RowCells[], details: Structs.DetailExt[], comparator: CompElm, genWrappers: GeneratorsModification) => {
   const rows = uniqueRows(details);
-  const targetIndex = rows[rows.length - 1].row + rows[rows.length - 1].rowspan;
+  const target = rows[rows.length - 1];
+  const targetIndex = target.row + target.rowspan;
   const newGrid = Arr.foldr(rows, (newG, row) => {
     return ModificationOperations.insertRowAt(newG, targetIndex, row.row, comparator, genWrappers.getOrInit);
   }, grid);
@@ -114,18 +115,11 @@
 
 const opInsertColumnsBefore = (grid: Structs.RowCells[], details: Structs.DetailExt[], comparator: CompElm, genWrappers: GeneratorsModification) => {
   const columns = ColUtils.uniqueColumns(details);
-<<<<<<< HEAD
   const targetIndex = columns[0].column;
   const newGrid = Arr.foldr(columns, (acc, col) => {
     const newG = ModificationOperations.insertColumnAt(acc.grid, targetIndex, col.column + acc.delta, comparator, genWrappers.getOrInit);
     return { grid: newG, delta: acc.delta + 1 };
   }, { grid, delta: 0 }).grid;
-=======
-  const target = columns[0];
-  const example = target.column;
-  const targetIndex = target.column;
-  const newGrid = Arr.foldl(columns, (newG, _row) => ModificationOperations.insertColumnAt(newG, targetIndex, example, comparator, genWrappers.getOrInit), grid);
->>>>>>> ab3d7a50
   return bundle(newGrid, details[0].row, targetIndex);
 };
 
@@ -137,13 +131,8 @@
 };
 
 const opInsertColumnsAfter = (grid: Structs.RowCells[], details: Structs.DetailExt[], comparator: CompElm, genWrappers: GeneratorsModification) => {
-<<<<<<< HEAD
-  const targetIndex = details[details.length - 1].column + details[details.length - 1].colspan;
-=======
   const target = details[details.length - 1];
-  const example = target.column;
   const targetIndex = target.column + target.colspan;
->>>>>>> ab3d7a50
   const columns = ColUtils.uniqueColumns(details);
   const newGrid = Arr.foldr(columns, (newG, col) => {
     return ModificationOperations.insertColumnAt(newG, targetIndex, col.column, comparator, genWrappers.getOrInit);
