import { assert, UnitTest } from '@ephox/bedrock-client';
import { Arr } from '@ephox/katamari';
import { Attribute, Class, Html, InsertAll, SugarElement } from '@ephox/sugar';
import * as CopySelected from 'ephox/snooker/api/CopySelected';

interface TestData {
  selected: boolean;
  html: string;
  rowspan?: string;
  colspan?: string;
}

UnitTest.test('CopySelectedTest', () => {
  // normally this is darwin ephemera, but doesn't actually matter what it is
  const SEL_CLASS = 'copy-selected';

  // traverse really needs this built in
  const traverseChildElements = (e: SugarElement) => {
    return Arr.map(e.dom.children, SugarElement.fromDom);
  };

  // data objects for input/expected
  const data = (selected: boolean) => {
    return (text: string, rowspan?: number, colspan?: number): TestData => {
      return {
        selected,
        html: text,
        rowspan: rowspan === undefined ? undefined : String(rowspan),
        colspan: colspan === undefined ? undefined : String(colspan)
      };
    };
  };
  const s = data(true);
  const ns = data(false);
  const gen = (): TestData => {
    return {
      selected: false,
      html: '<br>'
    };
  };

  // generate a table structure from a nested array
  const generateInput = (input: TestData[][]) => {
    const table = SugarElement.fromTag('table');
    const rows = Arr.map(input, (row) => {
      const cells = Arr.map(row, (cell) => {
        const td = SugarElement.fromTag('td');
        if (cell.rowspan !== undefined) {
          Attribute.set(td, 'rowspan', cell.rowspan);
        }
        if (cell.colspan !== undefined) {
          Attribute.set(td, 'colspan', cell.colspan);
        }
        if (cell.selected) {
          Class.add(td, SEL_CLASS);
        }
        Html.set(td, cell.html);
        return td;
      });
      const tr = SugarElement.fromTag('tr');
      InsertAll.append(tr, cells);
      return tr;
    });
    const withNewlines = Arr.bind(rows, (row) => {
      return [ SugarElement.fromText('\n'), row ];
    });
    InsertAll.append(table, withNewlines.concat(SugarElement.fromText('\n')));
    return table;
  };

  const check = (label: string, expected: TestData[][], input: TestData[][]) => {
    const table = generateInput(input);

    const replica = CopySelected.extract(table, '.' + SEL_CLASS);

<<<<<<< HEAD
    // Now verify that the replica table matches the nested array structure of expected
    const assertWithInfo = function <T> (exp: T, actual: T, info: string) {
      assert.eq(exp, actual, () => 'expected ' + info + ' "' + exp + '", was "' + actual + '"' + ', test "' + label + '". Output HTML:\n' + Html.getOuter(replica));
=======
    // Now verify that the table matches the nested array structure of expected
    const assertWithInfo = <T> (exp: T, actual: T, info: string) => {
      assert.eq(exp, actual, () => 'expected ' + info + ' "' + exp + '", was "' + actual + '"' + ', test "' + label + '". Output HTML:\n' + Html.getOuter(table));
>>>>>>> ad61fbbe
    };

    const domRows = traverseChildElements(replica);
    assertWithInfo(expected.length, domRows.length, 'number of rows');
    Arr.each(expected, (row, i) => {
      const domCells = traverseChildElements(domRows[i]);
      assertWithInfo(row.length, domCells.length, 'number of cells in output row ' + i + ' to be ');
      Arr.each(row, (cell, j) => {
        const domCell = domCells[j];
        assertWithInfo(cell.html, Html.get(domCell), 'cell text');
        assertWithInfo(cell.rowspan, Attribute.get(domCell, 'rowspan'), 'rowspan');
        assertWithInfo(cell.colspan, Attribute.get(domCell, 'colspan'), 'colspan');
        assertWithInfo(cell.selected, Class.has(domCell, SEL_CLASS), 'selected class');
      });
    });
  };
  // visual test separator
  // //////////////////////////////////////////////////
  check('entire table, single cell',
    [
      [ s('A') ]
    ],
    [
      [ s('A', 1, 1) ]
    ]);
  // //////////////////////////////////////////////////
  check('entire table, simple',
    [
      [ s('A', 1, 1), s('B', 1, 1) ],
      [ s('C', 1, 1), s('D', 1, 1) ]
    ],
    [
      [ s('A', 1, 1), s('B', 1, 1) ],
      [ s('C', 1, 1), s('D', 1, 1) ]
    ]);
  // //////////////////////////////////////////////////
  const entireComplex = [
    [ s('A', 2, 2), s('B', 1, 1) ],
    [ s('C', 1, 1) ],
    [ s('D', 1, 1), s('E', 1, 1), s('F', 1, 1) ]
  ];
  check('entire table, complex', entireComplex, entireComplex);
  // //////////////////////////////////////////////////
  check('single row, simple',
    [
      [ s('A'), s('B'), s('C') ]
    ],
    [
      [ s('A', 1, 1), s('B', 1, 1), s('C', 1, 1) ],
      [ ns('D', 1, 2), ns('E', 1, 1) ]
    ]);
  // //////////////////////////////////////////////////
  check('single row, removing colspans',
    [
      [ s('A'), s('B'), s('C') ]
    ],
    [
      [ s('A', 1, 1), s('B', 1, 2), s('C', 1, 1) ],
      [ ns('D', 1, 2), ns('E', 1, 1), ns('F', 1, 1) ]
    ]);
  // //////////////////////////////////////////////////
  check('single column, simple',
    [
      [ s('A') ],
      [ s('D') ],
      [ s('G') ]
    ],
    [
      [ s('A', 1, 1), ns('B', 1, 1), ns('C', 1, 1) ],
      [ s('D', 1, 1), ns('E', 1, 1), ns('F', 1, 1) ],
      [ s('G', 1, 1), ns('H', 1, 1), ns('I', 1, 1) ]
    ]);
  // //////////////////////////////////////////////////
  check('single column, removing rowspans',
    [
      [ s('A') ],
      [ s('D') ],
      [ s('I') ]
    ],
    [
      [ s('A', 1, 1), ns('B', 1, 1), ns('C', 1, 1) ],
      [ s('D', 2, 1), ns('E', 1, 1), ns('F', 1, 1) ],
      [ ns('G', 1, 1), ns('H', 1, 1) ],
      [ s('I', 1, 1), ns('J', 1, 1), ns('K', 1, 1) ]
    ]);
  // //////////////////////////////////////////////////
  // complex polish demo template
  // [
  //   [ ns('A', 1, 1),  ns('B', 2, 2),                  ns('C', 1, 1) ],
  //   [ ns('D', 1, 1),                                  ns('E', 1, 2) ],
  //   [ ns('F', 3, 3)                                                 ],
  //   [                                                 ns('G', 1, 1) ],
  //   [                                                 ns('H', 1, 1) ],
  //   [ ns('I', 2, 1),  ns('J', 1, 1),  ns('K', 1, 2)                 ],
  //   [                 ns('L', 1, 2),                  ns('M', 1, 1) ]
  // ]
  // //////////////////////////////////////////////////
  check('non rectangular square in top right of complex table from polish demo',
    [
      [ s('B', 2, 2), s('C', 1, 1) ],
      [ s('E', 2, 1) ],
      [ gen(), gen() ]
    ],
    [
      [ ns('A', 1, 1), s('B', 2, 2), s('C', 1, 1) ],
      [ ns('D', 1, 1), s('E', 2, 1) ],
      [ ns('F', 3, 3) ],
      [ ns('G', 1, 1) ],
      [ ns('H', 1, 1) ],
      [ ns('I', 2, 1), ns('J', 1, 1), ns('K', 1, 2) ],
      [ ns('L', 1, 2), ns('M', 1, 1) ]
    ]
  );
  // //////////////////////////////////////////////////
  check('square in top left of complex table from polish demo',
    [
      [ s('A', 1, 1), s('B', 2, 2) ],
      [ s('D', 1, 1) ]
    ],
    [
      [ s('A', 1, 1), s('B', 2, 2), ns('C', 1, 1) ],
      [ s('D', 1, 1), ns('E', 2, 1) ],
      [ ns('F', 3, 3) ],
      [ ns('G', 1, 1) ],
      [ ns('H', 1, 1) ],
      [ ns('I', 2, 1), ns('J', 1, 1), ns('K', 1, 2) ],
      [ ns('L', 1, 2), ns('M', 1, 1) ]
    ]
  );
  // //////////////////////////////////////////////////
  check('column from right side of complex table from polish demo',
    [
      [ s('C') ],
      [ s('E') ],
      [ s('G') ],
      [ s('H') ]
    ],
    [
      [ ns('A', 1, 1), ns('B', 2, 2), s('C', 1, 1) ],
      [ ns('D', 1, 1), s('E', 2, 1) ],
      [ ns('F', 3, 3) ],
      [ s('G', 1, 1) ],
      [ s('H', 1, 1) ],
      [ ns('I', 2, 1), ns('J', 1, 1), ns('K', 1, 2) ],
      [ ns('L', 1, 2), ns('M', 1, 1) ]
    ]
  );
  // //////////////////////////////////////////////////
  check('non rectangular small portion of complex table from polish demo',
    [
      [ gen(), s('K', 1, 2) ],
      [ s('L', 1, 2), s('M', 1, 1) ]
    ],
    [ // K L M
      [ ns('A', 1, 1), ns('B', 2, 2), ns('C', 1, 1) ],
      [ ns('D', 1, 1), ns('E', 2, 1) ],
      [ ns('F', 3, 3) ],
      [ ns('G', 1, 1) ],
      [ ns('H', 1, 1) ],
      [ ns('I', 2, 1), ns('J', 1, 1), s('K', 1, 2) ],
      [ s('L', 1, 2), s('M', 1, 1) ]
    ]
  );
  // //////////////////////////////////////////////////
  check('non rectangular complex middle of complex table from polish demo',
    [
      [ gen(), s('B', 2, 2), gen() ],
      [ gen(), gen() ],
      [ s('F', 3, 3), gen() ],
      [ gen() ],
      [ gen() ],
      [ gen(), s('J', 1, 1), s('K', 1, 2) ]
    ],
    [ // B F J K
      [ ns('A', 1, 1), s('B', 2, 2), ns('C', 1, 1) ],
      [ ns('D', 1, 1), ns('E', 2, 1) ],
      [ s('F', 3, 3) ],
      [ ns('G', 1, 1) ],
      [ ns('H', 1, 1) ],
      [ ns('I', 2, 1), s('J', 1, 1), s('K', 1, 2) ],
      [ ns('L', 1, 2), ns('M', 1, 1) ]
    ]
  );
});<|MERGE_RESOLUTION|>--- conflicted
+++ resolved
@@ -73,15 +73,9 @@
 
     const replica = CopySelected.extract(table, '.' + SEL_CLASS);
 
-<<<<<<< HEAD
-    // Now verify that the replica table matches the nested array structure of expected
-    const assertWithInfo = function <T> (exp: T, actual: T, info: string) {
-      assert.eq(exp, actual, () => 'expected ' + info + ' "' + exp + '", was "' + actual + '"' + ', test "' + label + '". Output HTML:\n' + Html.getOuter(replica));
-=======
     // Now verify that the table matches the nested array structure of expected
     const assertWithInfo = <T> (exp: T, actual: T, info: string) => {
-      assert.eq(exp, actual, () => 'expected ' + info + ' "' + exp + '", was "' + actual + '"' + ', test "' + label + '". Output HTML:\n' + Html.getOuter(table));
->>>>>>> ad61fbbe
+      assert.eq(exp, actual, () => 'expected ' + info + ' "' + exp + '", was "' + actual + '"' + ', test "' + label + '". Output HTML:\n' + Html.getOuter(replica));
     };
 
     const domRows = traverseChildElements(replica);
