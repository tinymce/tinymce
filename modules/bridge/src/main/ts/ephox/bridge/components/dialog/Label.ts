--- conflicted
+++ resolved
@@ -13,11 +13,7 @@
   items: BodyComponent[];
 }
 
-<<<<<<< HEAD
-export const createLabelFields = (itemsField: StructureProcessor): StructureProcessor[] => [
-=======
 export const createLabelFields = (itemsField: FieldProcessor): FieldProcessor[] => [
->>>>>>> ed7000fc
   FieldSchema.requiredString('type'),
   FieldSchema.requiredString('label'),
   itemsField
