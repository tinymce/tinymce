--- conflicted
+++ resolved
@@ -6,12 +6,9 @@
 
 ## Unreleased
 - Added optional `select`-property to `colorswatch`-type `fancymenuitem` to allow setting colors as selected. #TINY-9395
-<<<<<<< HEAD
 - Added new `setIconFill` function to `nestedmenuitemspec`. #TINY-9497
-=======
 - Added `setText` and `setIcon` properties to toolbar button api and menu button api. #TINY-9268
 - Provide menu button `api` property as an argument to the fetch function to allow menu items to change the icon or text of the parent menu. #TINY-9268
->>>>>>> 33f7b3a6
 
 ## 4.2.0 - 2022-11-23
 
