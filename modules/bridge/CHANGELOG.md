# Changelog
All notable changes to this project will be documented in this file.

The format is based on [Keep a Changelog](http://keepachangelog.com/en/1.0.0/)
and this project adheres to [Semantic Versioning](http://semver.org/spec/v2.0.0.html).

## Unreleased

### Added
<<<<<<< HEAD
- Added `setTooltip` function to `ToolbarSplitButtonInstanceApi` and `NestedMenuItemInstanceApi`. #TINY-9796
=======
- Added `picker_text` optional property to `UrlInputSpec`. #TINY-10155
>>>>>>> 4da4fdb7

## 4.5.0 - 2023-07-12

### Added
- Added `streamContent` optional property to `IframeSpec` that defaults to `false`. #TINY-10032
- Added `border` optional property to `IframeSpec` that defaults to `false`. #TINY-10049
- Added `align` optional property to `LabelSpec` that defaults to `start`. #TINY-10058

### Changed
- Made `buttons` an optional property of `DialogSpec` that defaults to an empty array. #TINY-9996
- Alert icon in alertbanner component is not clickable when `url` is not provided. #TINY-10013

## 4.3.0 - 2023-03-15

### Added
- Added `Tree` component that can be a `BodyComponent`. #TINY-9532
- Added optional `select`-property to `colorswatch`-type `fancymenuitem` to allow setting colors as selected. #TINY-9395
- Added new `setIconFill` function to `nestedmenuitemspec`. #TINY-9497
- Added `setText` and `setIcon` properties to toolbar button api and menu button api. #TINY-9268
- Provide menu button `api` property as an argument to the fetch function to allow menu items to change the icon or text of the parent menu. #TINY-9268

## 4.2.0 - 2022-11-23

### Added
- Added optional `storageKey` property to `colorinput` component and `colorswatch` fancy menu item. #TINY-9184
- New `view` component. #TINY-9210

### Fixed
- Fixed type errors caused by upgrading to TypeScript 4.8. #TINY-9161

## 4.1.0 - 2022-09-08

### Improved
- The `MenuButton` type now takes a `search` field for configuring searchable menus. #TINY-8952

### Fixed
- The `colors` property was incorrectly marked as required for the `ColorSwatchMenuItemSpec` type.

## 4.0.2 - 2022-03-22

### Fixed
- The `buttonType` property did not work for dialog footer buttons #TINY-8582

## 4.0.0 - 2022-03-03

### Added
- New `slider` dialog component #TINY-8304
- New `buttonType` property on dialog button components, supporting `toolbar` style in addition to `primary` and `secondary` #TINY-8304
- New `imagepreview` dialog component, allowing preview and zoom of any image URL #TINY-8333

### Deprecated
- The dialog button component `primary` property has been deprecated in favour of the new `buttonType` property #TINY-8304

### Changed
- Upgraded to Katamari 9.0, which includes breaking changes to the `Optional` API used in this module.

### Removed
- Removed support for Microsoft Internet Explorer and legacy Microsoft Edge.

## 3.0.2 - 2021-08-27

### Fixed
- Fixed `FancyMenuItem` types failing to compile in strict mode.

## 3.0.0 - 2021-08-26

### Changed
- Upgraded to Katamari 8.0, which includes breaking changes to the `Optional` API used in this module.<|MERGE_RESOLUTION|>--- conflicted
+++ resolved
@@ -7,11 +7,8 @@
 ## Unreleased
 
 ### Added
-<<<<<<< HEAD
 - Added `setTooltip` function to `ToolbarSplitButtonInstanceApi` and `NestedMenuItemInstanceApi`. #TINY-9796
-=======
 - Added `picker_text` optional property to `UrlInputSpec`. #TINY-10155
->>>>>>> 4da4fdb7
 
 ## 4.5.0 - 2023-07-12
 
