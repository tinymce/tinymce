import { context, describe, it } from '@ephox/bedrock-client';
import { assert } from 'chai';
import fc from 'fast-check';
import * as Fun from 'ephox/katamari/api/Fun';

describe('atomic.katamari.api.fun.FunTest', () => {
  it('unit tests', () => {
    const add2 = (n) => n + 2;

    const squared = (n) => n * n;

    const add2squared = Fun.compose(squared, add2);

    const f0 = (...args: any[]) => {
      return assert.lengthOf(args, 0);
    };
    Fun.noarg(f0)(1, 2, 3);

    assert.equal(add2squared(2), 16);

    assert.isUndefined(Fun.identity(undefined));
    assert.equal(Fun.identity(10), 10);
    assert.deepEqual(Fun.identity([ 1, 2, 4 ]), [ 1, 2, 4 ]);
    assert.deepEqual(Fun.identity({ a: 'a', b: 'b' }), { a: 'a', b: 'b' });

    assert.isUndefined(Fun.constant(undefined)());
    assert.equal(Fun.constant(10)(), 10);
    assert.deepEqual(Fun.constant({ a: 'a' })(), { a: 'a' });

    assert.isFalse(Fun.never());
    assert.isTrue(Fun.always());

    const c = (...args) => args;

    assert.deepEqual(Fun.curry(c)(), []);
    assert.deepEqual(Fun.curry(c, 'a')(), [ 'a' ]);
    assert.deepEqual(Fun.curry(c, 'a')('b'), [ 'a', 'b' ]);
    assert.deepEqual(Fun.curry(c)('a', 'b'), [ 'a', 'b' ]);
    assert.deepEqual(Fun.curry(c)('a', 'b', 'c'), [ 'a', 'b', 'c' ]);
    assert.deepEqual(Fun.curry(c, 'a', 'b')('c'), [ 'a', 'b', 'c' ]);

    assert.isFalse(Fun.not((_x: number) => true)(3));
    assert.isTrue(Fun.not((_x: string) => false)('cat'));

    assert.throws(Fun.die('Died!'));

    let called = false;
    const f = () => {
      called = true;
    };
    Fun.apply(f);
    assert.isTrue(called);
    called = false;
    Fun.apply(f);
    assert.isTrue(called);
  });

  it('Check compose :: compose(f, g)(x) = f(g(x))', () => {
    fc.assert(fc.property(fc.string(), fc.func(fc.string()), fc.func(fc.string()), (x, f, g) => {
      const h = Fun.compose(f, g);
      assert.deepEqual(h(x), f(g(x)));
    }));
  });

  it('Check compose1 :: compose1(f, g)(x) = f(g(x))', () => {
    fc.assert(fc.property(fc.string(), fc.func(fc.string()), fc.func(fc.string()), (x, f, g) => {
      const h = Fun.compose1(f, g);
      assert.deepEqual(h(x), f(g(x)));
    }));
  });

  it('Check constant :: constant(a)() === a', () => {
    fc.assert(fc.property(fc.json(), (json) => {
      assert.deepEqual(Fun.constant(json)(), json);
    }));
  });

  it('Check identity :: identity(a) === a', () => {
    fc.assert(fc.property(fc.json(), (json) => {
      assert.deepEqual(Fun.identity(json), json);
    }));
  });

  it('Check always :: f(x) === true', () => {
    fc.assert(fc.property(fc.json(), (json) => {
<<<<<<< HEAD
      assert.deepEqual(Fun.always(json), true);
=======
      assert.isTrue(Fun.always(json));
>>>>>>> 6027f3a8
    }));
  });

  it('Check never :: f(x) === false', () => {
    fc.assert(fc.property(fc.json(), (json) => {
<<<<<<< HEAD
      assert.deepEqual(Fun.never(json), false);
=======
      assert.isFalse(Fun.never(json));
>>>>>>> 6027f3a8
    }));
  });

  it('Check curry', () => {
    fc.assert(fc.property(fc.json(), fc.json(), fc.json(), fc.json(), (a, b, c, d) => {
      const f = (a, b, c, d) => [ a, b, c, d ];

      assert.deepEqual([ a, b, c, d ], Fun.curry(f, a)(b, c, d));
      assert.deepEqual([ a, b, c, d ], Fun.curry(f, a, b)(c, d));
      assert.deepEqual([ a, b, c, d ], Fun.curry(f, a, b, c)(d));
      assert.deepEqual([ a, b, c, d ], Fun.curry(f, a, b, c, d)());
    }));
  });

  it('Check not :: not(f(x)) === !f(x)', () => {
    fc.assert(fc.property(fc.json(), fc.func(fc.boolean()), (x, f) => {
      const g = Fun.not(f);
      assert.deepEqual(!g(x), f(x));
    }));
  });

  it('Check not :: not(not(f(x))) === f(x)', () => {
    fc.assert(fc.property(fc.json(), fc.func(fc.boolean()), (x, f) => {
      const g = Fun.not(Fun.not(f));
      assert.deepEqual(g(x), f(x));
    }));
  });

  it('Check apply :: apply(constant(a)) === a', () => {
    fc.assert(fc.property(fc.json(), (x) => {
      assert.deepEqual(Fun.apply(Fun.constant(x)), x);
    }));
  });

  it('Check call :: apply(constant(a)) === undefined', () => {
    fc.assert(fc.property(fc.json(), (x) => {
      let hack: any = null;
      const output = Fun.call(() => {
        hack = x;
      });

      assert.isUndefined(output);
      assert.deepEqual(hack, x);
    }));
  });

  context('pipe', () => {
    const maker = <T, U>(from: T, to: U): (input: T) => U => (input) => {
      assert.deepEqual(input, from);
      return to;
    };

    it('Works for 1 function', () => {
      assert.equal(Fun.pipe('a', maker('a', 1)), 1);
      assert.equal(Fun.pipe(undefined, maker(undefined, 'output')), 'output');
    });

    it('Works for 2 functions', () => {
      assert.equal(Fun.pipe('a', maker('a', 1), maker(1, null)), null);
      assert.equal(Fun.pipe([], maker([], 'a'), maker('a', 3)), 3);
    });

    it('Works for 3 functions', () => {
      assert.equal(Fun.pipe({}, maker({}, 'a'), maker('a', 1), maker(1, null)), null);
    });

    it('Works for 4 functions', () => {
      assert.equal(Fun.pipe('a', maker('a', 1), maker(1, []), maker([], {}), maker({}, null)), null);
    });

    it('Works for 5 functions', () => {
      assert.equal(Fun.pipe('a', maker('a', 1), maker(1, []), maker([], {}), maker({}, null), maker(null, undefined)), undefined);
    });

    it('Works for 6 functions', () => {
      assert.equal(Fun.pipe('a', maker('a', 1), maker(1, []), maker([], {}), maker({}, null), maker(null, undefined), maker(undefined, 'out-of-types')), 'out-of-types');
    });

    it('Works for 7 functions', () => {
      assert.equal(Fun.pipe(1, maker(1, 2), maker(2, 3), maker(3, 4), maker(4, 5), maker(5, 6), maker(6, 7), maker(7, 8)), 8);
    });

    // Fun.pipe currently maxes out at 7 functions - if you need more please reconsider (or just add more)
  });
});<|MERGE_RESOLUTION|>--- conflicted
+++ resolved
@@ -83,21 +83,13 @@
 
   it('Check always :: f(x) === true', () => {
     fc.assert(fc.property(fc.json(), (json) => {
-<<<<<<< HEAD
-      assert.deepEqual(Fun.always(json), true);
-=======
       assert.isTrue(Fun.always(json));
->>>>>>> 6027f3a8
     }));
   });
 
   it('Check never :: f(x) === false', () => {
     fc.assert(fc.property(fc.json(), (json) => {
-<<<<<<< HEAD
-      assert.deepEqual(Fun.never(json), false);
-=======
       assert.isFalse(Fun.never(json));
->>>>>>> 6027f3a8
     }));
   });
 
