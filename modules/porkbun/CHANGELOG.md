--- conflicted
+++ resolved
@@ -6,12 +6,10 @@
 
 ## Unreleased
 
-<<<<<<< HEAD
 ### Changed
 - Upgraded to Katamari 9.0, which is incompatible with Katamari 8.0 if used in the same bundle.
-=======
+
 ## 6.0.1 - TBD
->>>>>>> 0135d864
 
 ## 6.0.0 - 2021-08-26
 
