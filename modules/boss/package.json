--- conflicted
+++ resolved
@@ -19,13 +19,8 @@
   ],
   "dependencies": {
     "@ephox/katamari": "^6.1.1",
-<<<<<<< HEAD
-    "@ephox/sugar": "^6.1.1",
+    "@ephox/sugar": "^6.1.2",
     "tslib": "^2.0.0"
-=======
-    "@ephox/sugar": "^6.1.2",
-    "tslib": "^1.9.3"
->>>>>>> 42ef19e0
   },
   "devDependencies": {
     "@ephox/katamari-assertions": "^1.0.8"
