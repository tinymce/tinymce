--- conflicted
+++ resolved
@@ -90,7 +90,6 @@
     padding-right: 1rem;
   }
 }
-<<<<<<< HEAD
 
 li {
   color: #fff;
@@ -98,7 +97,7 @@
   font-style: normal;
   font-weight: normal;
   font-family:  -apple-system,BlinkMacSystemFont,"Segoe UI",Roboto,Oxygen-Sans,Ubuntu,Cantarell,"Helvetica Neue",sans-serif;
-=======
+
 //
 // Comments
 //
@@ -148,5 +147,4 @@
     background-color: @document-comment-active-background-color;
     box-shadow: 0 0 0 2px @keyboard-focus-outline-color;
   }
->>>>>>> 3eb6af8a
 }