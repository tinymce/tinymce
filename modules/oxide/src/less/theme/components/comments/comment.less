--- conflicted
+++ resolved
@@ -2,7 +2,7 @@
 // Tiny Comments
 //
 
-@comment-selected-background-color: lighten(@color-active, 30%); 
+@comment-selected-background-color: lighten(@color-active, 30%);
 @comment-selected-border-color: @color-active;
 
 @comment-background-color: contrast(@background-color, @background-color, lighten(@background-color, 5%));
@@ -51,7 +51,7 @@
     font-weight: 400;
     padding: 8px 0 8px 0;
     color: @comment-text-color;
-  
+
     line-height: 28px;
   }
 
@@ -61,30 +61,29 @@
     border-radius: @comment-border-radius;
     padding: @comment-padding;
     position: relative;
-<<<<<<< HEAD
     &:hover {
       box-shadow: @comment-box-shadow;
-=======
+    }
 
     &.tox-comment--selected {
       background-color: @comment-selected-background-color;
       border: 1px solid @comment-selected-border-color;
       box-shadow: 0px 4px 8px 0px rgba(34, 47, 62, 0.10);
-    
+
       &:focus {
         border: 2px solid @keyboard-focus-outline-color;
         margin: -1px;
-    
+
         &:not(:first-child) {
           margin-top: 7px;
         }
       }
-    
+
       .tox-comment__single {
         margin-bottom: 12px;
-    
+
         &:focus {
-          border: 1px solid @keyboard-focus-outline-color; 
+          border: 1px solid @keyboard-focus-outline-color;
           border-radius: 6px;
           margin-left: -8px;
           margin-right: -8px;
@@ -95,7 +94,6 @@
           margin-bottom: 11px;
         }
       }
->>>>>>> 03b09d98
     }
   }
 
