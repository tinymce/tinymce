--- conflicted
+++ resolved
@@ -29,13 +29,12 @@
 @suggestededits-card-selected-border-color: @suggestededits-color-tint;
 
 .tox {
-<<<<<<< HEAD
   [data-mce-name="suggestededits"] .tox-icon--badge {
     fill: @color-tint;
-=======
+  }
+
   .tox-view .tox-suggestededits__pane {
     padding: 0;      /* Override the default padding of tox-view__pane */
->>>>>>> 0614b3bd
   }
 
   .tox-suggestededits__sink {
