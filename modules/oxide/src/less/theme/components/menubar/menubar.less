--- conflicted
+++ resolved
@@ -23,16 +23,8 @@
     grid-row: 1;
     padding: 0 @menubar-padding-x 0 (@menubar-padding-x + @menubar-select-spacing-x);
   }
-<<<<<<< HEAD
-=======
-
+  
   .tox-promotion + .tox-menubar {
     grid-column: 1;
   }
-
-  // Add a top border when toolbar_location is bottom
-  &.tox-tinymce:not(.tox-tinymce-inline) .tox-editor-header:not(:first-child) .tox-menubar {
-    border-top: 1px solid @menubar-separator-color;
-  }
->>>>>>> a70bf97c
 }