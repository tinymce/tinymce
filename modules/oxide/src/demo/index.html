--- conflicted
+++ resolved
@@ -41,11 +41,7 @@
 
         tinymce.init({
             selector:'textarea',
-<<<<<<< HEAD
-            plugins: 'autoresize advlist anchor autolink charmap code codesample directionality fullscreen help hr image insertdatetime link lists media nonbreaking pagebreak preview searchreplace table template toc visualblocks visualchars wordcount',
-=======
-            plugins: 'autoresize advlist anchor autolink charmap code codesample directionality fullscreen help image insertdatetime link lists media nonbreaking pagebreak preview searchreplace table template textpattern toc visualblocks visualchars wordcount',
->>>>>>> 44827774
+            plugins: 'autoresize advlist anchor autolink charmap code codesample directionality fullscreen help image insertdatetime link lists media nonbreaking pagebreak preview searchreplace table template toc visualblocks visualchars wordcount',
             toolbar: 'undo redo | formatselect | bold italic strikethrough forecolor backcolor blockquote | link table image media | alignleft aligncenter alignright alignjustify | numlist bullist outdent indent | removeformat fullscreen',
             toolbar_mode: 'floating',
             toolbar_sticky: true,
