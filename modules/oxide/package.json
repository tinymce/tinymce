--- conflicted
+++ resolved
@@ -35,13 +35,5 @@
   "dependencies": {
     "prism-themes": "^1.9.0",
     "prismjs": "^1.27.0"
-  },
-  "devDependencies": {
-<<<<<<< HEAD
-    "gulp": "^4.0.2",
-    "postcss-preset-env": "^9.3.0"
-=======
-    "less": "^4.2.0"
->>>>>>> e8e5a9ca
   }
 }