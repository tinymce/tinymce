--- conflicted
+++ resolved
@@ -1,26 +1,17 @@
 {
   "name": "@tinymce/oxide",
   "version": "3.0.0",
-<<<<<<< HEAD
   "description": "TinyMCE Oxide skins",
-=======
-  "description": "TinyMCE 5 Oxide skin",
->>>>>>> df7b989e
   "repository": {
     "type": "git",
     "url": "https://github.com/tinymce/tinymce.git",
     "directory": "modules/oxide"
   },
   "scripts": {
-<<<<<<< HEAD
     "test": "echo 'No tests'",
     "build-old": "gulp build",
     "build": "grunt build",
     "start": "grunt watch",
-=======
-    "build": "gulp build",
-    "start": "gulp watch",
->>>>>>> df7b989e
     "prepublishOnly": "yarn ci",
     "ci": "grunt build"
   },
