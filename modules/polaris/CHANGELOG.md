# Changelog
All notable changes to this project will be documented in this file.

The format is based on [Keep a Changelog](http://keepachangelog.com/en/1.0.0/)
and this project adheres to [Semantic Versioning](http://semver.org/spec/v2.0.0.html).

## Unreleased

<<<<<<< HEAD
### Changed
- Upgraded to Katamari 9.0, which is incompatible with Katamari 8.0 if used in the same bundle.

## 5.0.1 - TBD
=======
### Fixed
- `Pattern.chars` and `Pattern.wordbreak` now treat soft hyphen characters (`&shy;` entities) as part of a word #TINY-7908
>>>>>>> 32348a65

## 5.0.0 - 2021-08-26

### Changed
- Upgraded to Katamari 8.0, which includes breaking changes to the `Optional` API used in this module.

## 4.0.8 - 2021-07-02

### Fixed
- Fixed incorrect `Regexes.link` URL detection for custom schemes #TINY-5074<|MERGE_RESOLUTION|>--- conflicted
+++ resolved
@@ -6,15 +6,13 @@
 
 ## Unreleased
 
-<<<<<<< HEAD
 ### Changed
 - Upgraded to Katamari 9.0, which is incompatible with Katamari 8.0 if used in the same bundle.
 
 ## 5.0.1 - TBD
-=======
+
 ### Fixed
 - `Pattern.chars` and `Pattern.wordbreak` now treat soft hyphen characters (`&shy;` entities) as part of a word #TINY-7908
->>>>>>> 32348a65
 
 ## 5.0.0 - 2021-08-26
 
