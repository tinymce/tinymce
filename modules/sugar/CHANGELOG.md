# Changelog
All notable changes to this project will be documented in this file.

The format is based on [Keep a Changelog](http://keepachangelog.com/en/1.0.0/)
and this project adheres to [Semantic Versioning](http://semver.org/spec/v2.0.0.html).

## Unreleased

<<<<<<< HEAD
### Changed
- Upgraded to Katamari 9.0, which is incompatible with Katamari 8.0 if used in the same bundle.
=======
### Added
- Added new `parentElement` function to the `Traverse` API.
- Added new `setOptions` function to the `Attribute` API.

### Fixed
- Disabled `window.visualViewport` in Mozilla Firefox as it was returning an incorrect value for `pageTop` when using `position: 'fixed'`.
>>>>>>> 51212a94

## 8.0.0 - 2021-08-26

### Added
- Added new `ContentEditable` module to determine if an HTML element is content editable.

### Changed
- Upgraded to Katamari 8.0, which includes breaking changes to the `Optional` API used in this module.<|MERGE_RESOLUTION|>--- conflicted
+++ resolved
@@ -6,17 +6,15 @@
 
 ## Unreleased
 
-<<<<<<< HEAD
-### Changed
-- Upgraded to Katamari 9.0, which is incompatible with Katamari 8.0 if used in the same bundle.
-=======
 ### Added
 - Added new `parentElement` function to the `Traverse` API.
 - Added new `setOptions` function to the `Attribute` API.
 
+### Changed
+- Upgraded to Katamari 9.0, which is incompatible with Katamari 8.0 if used in the same bundle.
+
 ### Fixed
 - Disabled `window.visualViewport` in Mozilla Firefox as it was returning an incorrect value for `pageTop` when using `position: 'fixed'`.
->>>>>>> 51212a94
 
 ## 8.0.0 - 2021-08-26
 
