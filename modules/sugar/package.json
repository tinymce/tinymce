{
  "name": "@ephox/sugar",
  "version": "6.1.3",
  "description": "Basic DOM manipulation",
  "repository": {
    "type": "git",
    "url": "https://github.com/tinymce/tinymce"
  },
  "scripts": {
    "prepublishOnly": "tsc -b",
    "test": "bedrock-auto -b chrome-headless --stopOnFailure -d src/test/ts",
    "test-manual": "bedrock --stopOnFailure -d src/test/ts",
    "lint": "eslint --config ../../.eslintrc.json src/**/*.ts"
  },
  "keywords": [
    "DOM",
    "insert",
    "append",
    "predicate"
  ],
  "author": "Ephox Corporation",
  "license": "Apache-2.0",
  "dependencies": {
<<<<<<< HEAD
    "@ephox/katamari": "^6.1.1",
    "@ephox/sand": "^3.1.10"
=======
    "@ephox/dom-globals": "^1.1.2",
    "@ephox/katamari": "^6.1.2",
    "@ephox/sand": "^3.1.11"
>>>>>>> 02702c62
  },
  "devDependencies": {
    "@ephox/katamari-assertions": "^1.0.9"
  },
  "files": [
    "lib/main",
    "lib/demo",
    "lib/test",
    "src",
    "tsconfig.json",
    "readme.md",
    "LEGAL.txt",
    "CHANGELOG.txt",
    "LICENSE.txt"
  ],
  "main": "./lib/main/ts/ephox/sugar/api/Main.js",
  "module": "./lib/main/ts/ephox/sugar/api/Main.js",
  "types": "./lib/main/ts/ephox/sugar/api/Main.d.ts"
}<|MERGE_RESOLUTION|>--- conflicted
+++ resolved
@@ -21,14 +21,8 @@
   "author": "Ephox Corporation",
   "license": "Apache-2.0",
   "dependencies": {
-<<<<<<< HEAD
-    "@ephox/katamari": "^6.1.1",
-    "@ephox/sand": "^3.1.10"
-=======
-    "@ephox/dom-globals": "^1.1.2",
     "@ephox/katamari": "^6.1.2",
     "@ephox/sand": "^3.1.11"
->>>>>>> 02702c62
   },
   "devDependencies": {
     "@ephox/katamari-assertions": "^1.0.9"
