--- conflicted
+++ resolved
@@ -20,13 +20,10 @@
 import * as Head from 'ephox/sugar/api/node/Head';
 import * as Body from 'ephox/sugar/api/node/Body';
 import * as Node from 'ephox/sugar/api/node/Node';
-<<<<<<< HEAD
-import { Arr } from '@ephox/katamari';
-=======
 import * as DomEvent from 'ephox/sugar/api/events/DomEvent';
 import * as Remove from 'ephox/sugar/api/dom/Remove';
 import * as Attr from 'ephox/sugar/api/properties/Attr';
->>>>>>> 786d9fcd
+import { Arr } from '@ephox/katamari';
 
 type RootNode = ShadowDom.RootNode;
 
@@ -219,8 +216,7 @@
     Assert.eq('The closed shadow host is an open shadow host', false, ShadowDom.isOpenShadowHost(shadowHost));
     Assert.eq('The innerDiv is not an open shadow host', false, ShadowDom.isOpenShadowHost(innerDiv));
   });
-<<<<<<< HEAD
-}
+});
 
 if (ShadowDom.isSupported()) {
   UnitTest.test('withShadowElement gives us open and closed roots', () => {
@@ -230,7 +226,4 @@
     });
     Assert.eq('open then closed', [ 'open', 'closed' ], Arr.map(roots, (r) => (r.dom() as any).mode ));
   });
-}
-=======
-});
->>>>>>> 786d9fcd
+}