<!DOCTYPE html PUBLIC "-//W3C//DTD XHTML 1.0 Strict//EN" "http://www.w3.org/TR/xhtml1/DTD/xhtml1-strict.dtd">
<html xmlns="http://www.w3.org/1999/xhtml">
<head>
	<title>{#advanced_dlg.colorpicker_title}</title>
	<script type="text/javascript" src="../../tiny_mce_popup.js?v={tinymce_version}"></script>
	<script type="text/javascript" src="../../utils/mctabs.js?v={tinymce_version}"></script>
	<script type="text/javascript" src="js/color_picker.js?v={tinymce_version}"></script>
</head>
<body id="colorpicker" style="display: none" role="application" aria-labelledby="app_label">
	<span class="mceVoiceLabel" id="app_label" style="display:none;">{#advanced_dlg.colorpicker_title}</span>
<form onsubmit="insertAction();return false" action="#">
	<div class="tabs">
		<ul>
			<li id="picker_tab" aria-controls="picker_panel" class="current"><span><a href="javascript:mcTabs.displayTab('picker_tab','picker_panel');" onmousedown="return false;">{#advanced_dlg.colorpicker_picker_tab}</a></span></li>
			<li id="rgb_tab" aria-controls="rgb_panel"><span><a href="javascript:;" onclick="mcTabs.displayTab('rgb_tab','rgb_panel');" onmousedown="return false;">{#advanced_dlg.colorpicker_palette_tab}</a></span></li>
			<li id="named_tab" aria-controls="named_panel"><span><a  href="javascript:;" onclick="javascript:mcTabs.displayTab('named_tab','named_panel');" onmousedown="return false;">{#advanced_dlg.colorpicker_named_tab}</a></span></li>
		</ul>
	</div>

	<div class="panel_wrapper">
		<div id="picker_panel" class="panel current">
			<fieldset>
				<legend>{#advanced_dlg.colorpicker_picker_title}</legend>
				<div id="picker">
					<img id="colors" src="img/colorpicker.jpg" onclick="computeColor(event)" onmousedown="isMouseDown = true;return false;" onmouseup="isMouseDown = false;" onmousemove="if (isMouseDown && isMouseOver) computeColor(event); return false;" onmouseover="isMouseOver=true;" onmouseout="isMouseOver=false;" alt="" />

					<div id="light">
						<!-- Will be filled with divs -->
					</div>

					<br style="clear: both" />
				</div>
			</fieldset>
		</div>

		<div id="rgb_panel" class="panel">
			<fieldset>
				<legend id="webcolors_title">{#advanced_dlg.colorpicker_palette_title}</legend>
				<div id="webcolors">
					<!-- Gets filled with web safe colors-->
				</div>

				<br style="clear: both" />
			</fieldset>
		</div>

		<div id="named_panel" class="panel">
			<fieldset id="named_picker_label">
				<legend id="named_title">{#advanced_dlg.colorpicker_named_title}</legend>
				<div id="namedcolors" role="listbox" tabindex="0" aria-labelledby="named_picker_label">
					<!-- Gets filled with named colors-->
				</div>

				<br style="clear: both" />

				<div id="colornamecontainer">
					{#advanced_dlg.colorpicker_name} <span id="colorname"></span>
				</div>
			</fieldset>
		</div>
	</div>

	<div class="mceActionPanel">
		<input type="submit" id="insert" name="insert" value="{#apply}" />

		<div id="preview"></div>

		<div id="previewblock">
<<<<<<< HEAD
			<label for="color">{#advanced_dlg.colorpicker_color}</label> <input id="color" type="text" size="8" maxlength="8" class="text mceFocus" aria-required="true" />
=======
			<label for="color">{#advanced_dlg.colorpicker_color}</label> <input id="color" type="text" size="8" class="text mceFocus" />
>>>>>>> 862190b8
		</div>
	</div>
</form>
</body>
</html>
<|MERGE_RESOLUTION|>--- conflicted
+++ resolved
@@ -1,78 +1,74 @@
-<!DOCTYPE html PUBLIC "-//W3C//DTD XHTML 1.0 Strict//EN" "http://www.w3.org/TR/xhtml1/DTD/xhtml1-strict.dtd">
-<html xmlns="http://www.w3.org/1999/xhtml">
-<head>
-	<title>{#advanced_dlg.colorpicker_title}</title>
-	<script type="text/javascript" src="../../tiny_mce_popup.js?v={tinymce_version}"></script>
-	<script type="text/javascript" src="../../utils/mctabs.js?v={tinymce_version}"></script>
-	<script type="text/javascript" src="js/color_picker.js?v={tinymce_version}"></script>
-</head>
-<body id="colorpicker" style="display: none" role="application" aria-labelledby="app_label">
-	<span class="mceVoiceLabel" id="app_label" style="display:none;">{#advanced_dlg.colorpicker_title}</span>
-<form onsubmit="insertAction();return false" action="#">
-	<div class="tabs">
-		<ul>
-			<li id="picker_tab" aria-controls="picker_panel" class="current"><span><a href="javascript:mcTabs.displayTab('picker_tab','picker_panel');" onmousedown="return false;">{#advanced_dlg.colorpicker_picker_tab}</a></span></li>
-			<li id="rgb_tab" aria-controls="rgb_panel"><span><a href="javascript:;" onclick="mcTabs.displayTab('rgb_tab','rgb_panel');" onmousedown="return false;">{#advanced_dlg.colorpicker_palette_tab}</a></span></li>
-			<li id="named_tab" aria-controls="named_panel"><span><a  href="javascript:;" onclick="javascript:mcTabs.displayTab('named_tab','named_panel');" onmousedown="return false;">{#advanced_dlg.colorpicker_named_tab}</a></span></li>
-		</ul>
-	</div>
-
-	<div class="panel_wrapper">
-		<div id="picker_panel" class="panel current">
-			<fieldset>
-				<legend>{#advanced_dlg.colorpicker_picker_title}</legend>
-				<div id="picker">
-					<img id="colors" src="img/colorpicker.jpg" onclick="computeColor(event)" onmousedown="isMouseDown = true;return false;" onmouseup="isMouseDown = false;" onmousemove="if (isMouseDown && isMouseOver) computeColor(event); return false;" onmouseover="isMouseOver=true;" onmouseout="isMouseOver=false;" alt="" />
-
-					<div id="light">
-						<!-- Will be filled with divs -->
-					</div>
-
-					<br style="clear: both" />
-				</div>
-			</fieldset>
-		</div>
-
-		<div id="rgb_panel" class="panel">
-			<fieldset>
-				<legend id="webcolors_title">{#advanced_dlg.colorpicker_palette_title}</legend>
-				<div id="webcolors">
-					<!-- Gets filled with web safe colors-->
-				</div>
-
-				<br style="clear: both" />
-			</fieldset>
-		</div>
-
-		<div id="named_panel" class="panel">
-			<fieldset id="named_picker_label">
-				<legend id="named_title">{#advanced_dlg.colorpicker_named_title}</legend>
-				<div id="namedcolors" role="listbox" tabindex="0" aria-labelledby="named_picker_label">
-					<!-- Gets filled with named colors-->
-				</div>
-
-				<br style="clear: both" />
-
-				<div id="colornamecontainer">
-					{#advanced_dlg.colorpicker_name} <span id="colorname"></span>
-				</div>
-			</fieldset>
-		</div>
-	</div>
-
-	<div class="mceActionPanel">
-		<input type="submit" id="insert" name="insert" value="{#apply}" />
-
-		<div id="preview"></div>
-
-		<div id="previewblock">
-<<<<<<< HEAD
-			<label for="color">{#advanced_dlg.colorpicker_color}</label> <input id="color" type="text" size="8" maxlength="8" class="text mceFocus" aria-required="true" />
-=======
-			<label for="color">{#advanced_dlg.colorpicker_color}</label> <input id="color" type="text" size="8" class="text mceFocus" />
->>>>>>> 862190b8
-		</div>
-	</div>
-</form>
-</body>
-</html>
+<!DOCTYPE html PUBLIC "-//W3C//DTD XHTML 1.0 Strict//EN" "http://www.w3.org/TR/xhtml1/DTD/xhtml1-strict.dtd">
+<html xmlns="http://www.w3.org/1999/xhtml">
+<head>
+	<title>{#advanced_dlg.colorpicker_title}</title>
+	<script type="text/javascript" src="../../tiny_mce_popup.js?v={tinymce_version}"></script>
+	<script type="text/javascript" src="../../utils/mctabs.js?v={tinymce_version}"></script>
+	<script type="text/javascript" src="js/color_picker.js?v={tinymce_version}"></script>
+</head>
+<body id="colorpicker" style="display: none" role="application" aria-labelledby="app_label">
+	<span class="mceVoiceLabel" id="app_label" style="display:none;">{#advanced_dlg.colorpicker_title}</span>
+<form onsubmit="insertAction();return false" action="#">
+	<div class="tabs">
+		<ul>
+			<li id="picker_tab" aria-controls="picker_panel" class="current"><span><a href="javascript:mcTabs.displayTab('picker_tab','picker_panel');" onmousedown="return false;">{#advanced_dlg.colorpicker_picker_tab}</a></span></li>
+			<li id="rgb_tab" aria-controls="rgb_panel"><span><a href="javascript:;" onclick="mcTabs.displayTab('rgb_tab','rgb_panel');" onmousedown="return false;">{#advanced_dlg.colorpicker_palette_tab}</a></span></li>
+			<li id="named_tab" aria-controls="named_panel"><span><a  href="javascript:;" onclick="javascript:mcTabs.displayTab('named_tab','named_panel');" onmousedown="return false;">{#advanced_dlg.colorpicker_named_tab}</a></span></li>
+		</ul>
+	</div>
+
+	<div class="panel_wrapper">
+		<div id="picker_panel" class="panel current">
+			<fieldset>
+				<legend>{#advanced_dlg.colorpicker_picker_title}</legend>
+				<div id="picker">
+					<img id="colors" src="img/colorpicker.jpg" onclick="computeColor(event)" onmousedown="isMouseDown = true;return false;" onmouseup="isMouseDown = false;" onmousemove="if (isMouseDown && isMouseOver) computeColor(event); return false;" onmouseover="isMouseOver=true;" onmouseout="isMouseOver=false;" alt="" />
+
+					<div id="light">
+						<!-- Will be filled with divs -->
+					</div>
+
+					<br style="clear: both" />
+				</div>
+			</fieldset>
+		</div>
+
+		<div id="rgb_panel" class="panel">
+			<fieldset>
+				<legend id="webcolors_title">{#advanced_dlg.colorpicker_palette_title}</legend>
+				<div id="webcolors">
+					<!-- Gets filled with web safe colors-->
+				</div>
+
+				<br style="clear: both" />
+			</fieldset>
+		</div>
+
+		<div id="named_panel" class="panel">
+			<fieldset id="named_picker_label">
+				<legend id="named_title">{#advanced_dlg.colorpicker_named_title}</legend>
+				<div id="namedcolors" role="listbox" tabindex="0" aria-labelledby="named_picker_label">
+					<!-- Gets filled with named colors-->
+				</div>
+
+				<br style="clear: both" />
+
+				<div id="colornamecontainer">
+					{#advanced_dlg.colorpicker_name} <span id="colorname"></span>
+				</div>
+			</fieldset>
+		</div>
+	</div>
+
+	<div class="mceActionPanel">
+		<input type="submit" id="insert" name="insert" value="{#apply}" />
+
+		<div id="preview"></div>
+
+		<div id="previewblock">
+			<label for="color">{#advanced_dlg.colorpicker_color}</label> <input id="color" type="text" size="8" class="text mceFocus" aria-required="true" />
+		</div>
+	</div>
+</form>
+</body>
+</html>