/**
 * EditorManager.js
 *
 * Copyright, Moxiecode Systems AB
 * Released under LGPL License.
 *
 * License: http://www.tinymce.com/license
 * Contributing: http://www.tinymce.com/contributing
 */

/**
 * This class used as a factory for manager for tinymce.Editor instances.
 *
 * @example
 * tinymce.EditorManager.init({});
 *
 * @class tinymce.EditorManager
 * @mixes tinymce.util.Observable
 * @static
 */
define("tinymce/EditorManager", [
	"tinymce/Editor",
	"tinymce/dom/DOMUtils",
	"tinymce/util/URI",
	"tinymce/Env",
	"tinymce/util/Tools",
	"tinymce/util/Observable",
	"tinymce/util/I18n",
	"tinymce/FocusManager"
], function(Editor, DOMUtils, URI, Env, Tools, Observable, I18n, FocusManager) {
	var DOM = DOMUtils.DOM;
	var explode = Tools.explode, each = Tools.each, extend = Tools.extend;
	var instanceCounter = 0, beforeUnloadDelegate, EditorManager;

	function removeEditorFromList(editor) {
		var editors = EditorManager.editors, removedFromList;

		delete editors[editor.id];

		for (var i = 0; i < editors.length; i++) {
			if (editors[i] == editor) {
				editors.splice(i, 1);
				removedFromList = true;
				break;
			}
		}

		// Select another editor since the active one was removed
		if (EditorManager.activeEditor == editor) {
			EditorManager.activeEditor = editors[0];
		}

		// Clear focusedEditor if necessary, so that we don't try to blur the destroyed editor
		if (EditorManager.focusedEditor == editor) {
			EditorManager.focusedEditor = null;
		}

		return removedFromList;
	}

	function purgeDestroyedEditor(editor) {
		// User has manually destroyed the editor lets clean up the mess
		if (editor && !(editor.getContainer() || editor.getBody()).parentNode) {
			removeEditorFromList(editor);
			editor.destroy(true);
			editor = null;
		}

		return editor;
	}

	EditorManager = {
		/**
		 * Major version of TinyMCE build.
		 *
		 * @property majorVersion
		 * @type String
		 */
		majorVersion : '@@majorVersion@@',

		/**
		 * Minor version of TinyMCE build.
		 *
		 * @property minorVersion
		 * @type String
		 */
		minorVersion : '@@minorVersion@@',

		/**
		 * Release date of TinyMCE build.
		 *
		 * @property releaseDate
		 * @type String
		 */
		releaseDate: '@@releaseDate@@',

		/**
		 * Collection of editor instances.
		 *
		 * @property editors
		 * @type Object
		 * @example
		 * for (edId in tinymce.editors)
		 *     tinymce.editors[edId].save();
		 */
		editors: [],

		/**
		 * Collection of language pack data.
		 *
		 * @property i18n
		 * @type Object
		 */
		i18n: I18n,

		/**
		 * Currently active editor instance.
		 *
		 * @property activeEditor
		 * @type tinymce.Editor
		 * @example
		 * tinyMCE.activeEditor.selection.getContent();
		 * tinymce.EditorManager.activeEditor.selection.getContent();
		 */
		activeEditor: null,

		setup: function() {
			var self = this, baseURL, documentBaseURL, suffix = "", preInit, src;

			// Get base URL for the current document
			documentBaseURL = document.location.href;

			// Check if the URL is a document based format like: http://site/dir/file
			// leave other formats like applewebdata://... intact
			if (/^[^:]+:\/\/[^\/]+\//.test(documentBaseURL)) {
				documentBaseURL = documentBaseURL.replace(/[\?#].*$/, '').replace(/[\/\\][^\/]+$/, '');

				if (!/[\/\\]$/.test(documentBaseURL)) {
					documentBaseURL += '/';
				}
			}

			// If tinymce is defined and has a base use that or use the old tinyMCEPreInit
			preInit = window.tinymce || window.tinyMCEPreInit;
			if (preInit) {
				baseURL = preInit.base || preInit.baseURL;
				suffix = preInit.suffix;
			} else {
				// Get base where the tinymce script is located
				var scripts = document.getElementsByTagName('script');
				for (var i = 0; i < scripts.length; i++) {
					src = scripts[i].src;

					// Script types supported:
					// tinymce.js tinymce.min.js tinymce.dev.js
					// tinymce.jquery.js tinymce.jquery.min.js tinymce.jquery.dev.js
					// tinymce.full.js tinymce.full.min.js tinymce.full.dev.js
					if (/tinymce(\.full|\.jquery|)(\.min|\.dev|)\.js/.test(src)) {
						if (src.indexOf('.min') != -1) {
							suffix = '.min';
						}

						baseURL = src.substring(0, src.lastIndexOf('/'));
						break;
					}
				}

				// We didn't find any baseURL by looking at the script elements
				// Try to use the document.currentScript as a fallback
				if (!baseURL && document.currentScript) {
					src = document.currentScript.src;

					if (src.indexOf('.min') != -1) {
						suffix = '.min';
					}

					baseURL = src.substring(0, src.lastIndexOf('/'));
				}
			}

			/**
			 * Base URL where the root directory if TinyMCE is located.
			 *
			 * @property baseURL
			 * @type String
			 */
			self.baseURL = new URI(documentBaseURL).toAbsolute(baseURL);

			/**
			 * Document base URL where the current document is located.
			 *
			 * @property documentBaseURL
			 * @type String
			 */
			self.documentBaseURL = documentBaseURL;

			/**
			 * Absolute baseURI for the installation path of TinyMCE.
			 *
			 * @property baseURI
			 * @type tinymce.util.URI
			 */
			self.baseURI = new URI(self.baseURL);

			/**
			 * Current suffix to add to each plugin/theme that gets loaded for example ".min".
			 *
			 * @property suffix
			 * @type String
			 */
			self.suffix = suffix;

			self.focusManager = new FocusManager(self);
		},

		/**
		 * Initializes a set of editors. This method will create editors based on various settings.
		 *
		 * @method init
		 * @param {Object} settings Settings object to be passed to each editor instance.
		 * @example
		 * // Initializes a editor using the longer method
		 * tinymce.EditorManager.init({
		 *    some_settings : 'some value'
		 * });
		 *
		 * // Initializes a editor instance using the shorter version
		 * tinyMCE.init({
		 *    some_settings : 'some value'
		 * });
		 */
		init: function(settings) {
			var self = this, editors = [], editor;

			function createId(elm) {
				var id = elm.id;

				// Use element id, or unique name or generate a unique id
				if (!id) {
					id = elm.name;

					if (id && !DOM.get(id)) {
						id = elm.name;
					} else {
						// Generate unique name
						id = DOM.uniqueId();
					}

					elm.setAttribute('id', id);
				}

				return id;
			}

			function createEditor(id, settings) {
				if (!purgeDestroyedEditor(self.get(id))) {
					var editor = new Editor(id, settings, self);
					editors.push(editor);
					editor.render();
				}
			}

			function execCallback(se, n, s) {
				var f = se[n];

				if (!f) {
					return;
				}

				return f.apply(s || this, Array.prototype.slice.call(arguments, 2));
			}

			function hasClass(n, c) {
				return c.constructor === RegExp ? c.test(n.className) : DOM.hasClass(n, c);
			}

			function readyHandler() {
				var l, co;

				DOM.unbind(window, 'ready', readyHandler);

				execCallback(settings, 'onpageload');

				if (settings.types) {
					// Process type specific selector
					each(settings.types, function(type) {
						each(DOM.select(type.selector), function(elm) {
							createEditor(createId(elm), extend({}, settings, type));
						});
					});

					return;
				} else if (settings.selector) {
					// Process global selector
					each(DOM.select(settings.selector), function(elm) {
						createEditor(createId(elm), settings);
					});

					return;
				}

				// Fallback to old setting
				switch (settings.mode) {
					case "exact":
						l = settings.elements || '';

						if (l.length > 0) {
							each(explode(l), function(v) {
								if (DOM.get(v)) {
									editor = new Editor(v, settings, self);
									editors.push(editor);
									editor.render();
								} else {
									each(document.forms, function(f) {
										each(f.elements, function(e) {
											if (e.name === v) {
												v = 'mce_editor_' + instanceCounter++;
												DOM.setAttrib(e, 'id', v);
												createEditor(v, settings);
											}
										});
									});
								}
							});
						}
						break;

					case "textareas":
					case "specific_textareas":
						each(DOM.select('textarea'), function(elm) {
							if (settings.editor_deselector && hasClass(elm, settings.editor_deselector)) {
								return;
							}

							if (!settings.editor_selector || hasClass(elm, settings.editor_selector)) {
								createEditor(createId(elm), settings);
							}
						});
						break;
				}

				// Call onInit when all editors are initialized
				if (settings.oninit) {
					l = co = 0;

					each(editors, function(ed) {
						co++;

						if (!ed.initialized) {
							// Wait for it
							ed.on('init', function() {
								l++;

								// All done
								if (l == co) {
									execCallback(settings, 'oninit');
								}
							});
						} else {
							l++;
						}

						// All done
						if (l == co) {
							execCallback(settings, 'oninit');
						}
					});
				}
			}

			self.settings = settings;

			DOM.bind(window, 'ready', readyHandler);
		},

		/**
		 * Returns a editor instance by id.
		 *
		 * @method get
		 * @param {String/Number} id Editor instance id or index to return.
		 * @return {tinymce.Editor} Editor instance to return.
		 * @example
		 * // Adds an onclick event to an editor by id (shorter version)
		 * tinymce.get('mytextbox').on('click', function(e) {
		 *    ed.windowManager.alert('Hello world!');
		 * });
		 *
		 * // Adds an onclick event to an editor by id (longer version)
		 * tinymce.EditorManager.get('mytextbox').on('click', function(e) {
		 *    ed.windowManager.alert('Hello world!');
		 * });
		 */
		get: function(id) {
			if (!arguments.length) {
				return this.editors;
			}

			return id in this.editors ? this.editors[id] : null;
		},

		/**
		 * Adds an editor instance to the editor collection. This will also set it as the active editor.
		 *
		 * @method add
		 * @param {tinymce.Editor} editor Editor instance to add to the collection.
		 * @return {tinymce.Editor} The same instance that got passed in.
		 */
		add: function(editor) {
			var self = this, editors = self.editors;

			// Add named and index editor instance
			editors[editor.id] = editor;
			editors.push(editor);

			self.activeEditor = editor;

			/**
			 * Fires when an editor is added to the EditorManager collection.
			 *
			 * @event AddEditor
			 * @param {Object} e Event arguments.
			 */
			self.fire('AddEditor', {editor: editor});

			if (!beforeUnloadDelegate) {
				beforeUnloadDelegate = function() {
					self.fire('BeforeUnload');
				};

				DOM.bind(window, 'beforeunload', beforeUnloadDelegate);
			}

			return editor;
		},

		/**
		 * Creates an editor instance and adds it to the EditorManager collection.
		 *
		 * @method createEditor
		 * @param {String} id Instance id to use for editor.
		 * @param {Object} settings Editor instance settings.
		 * @return {tinymce.Editor} Editor instance that got created.
		 */
		createEditor: function(id, settings) {
			return this.add(new Editor(id, settings, this));
		},

		/**
		 * Removes a editor or editors form page.
		 *
		 * @example
		 * // Remove all editors bound to divs
		 * tinymce.remove('div');
		 *
		 * // Remove all editors bound to textareas
		 * tinymce.remove('textarea');
		 *
		 * // Remove all editors
		 * tinymce.remove();
		 *
		 * // Remove specific instance by id
		 * tinymce.remove('#id');
		 *
		 * @method remove
		 * @param {tinymce.Editor/String/Object} [selector] CSS selector or editor instance to remove.
		 * @return {tinymce.Editor} The editor that got passed in will be return if it was found otherwise null.
		 */
		remove: function(selector) {
			var self = this, i, editors = self.editors, editor;

			// Remove all editors
			if (!selector) {
				for (i = editors.length - 1; i >= 0; i--) {
					self.remove(editors[i]);
				}

				return;
			}

			// Remove editors by selector
			if (typeof(selector) == "string") {
				selector = selector.selector || selector;

				each(DOM.select(selector), function(elm) {
					self.remove(editors[elm.id]);
				});

				return;
			}

			// Remove specific editor
			editor = selector;

			// Not in the collection
			if (!editors[editor.id]) {
				return null;
			}

<<<<<<< HEAD
			delete editors[editor.id];

			for (i = 0; i < editors.length; i++) {
				if (editors[i] == editor) {
					editors.splice(i, 1);
					removedFromList = true;
					break;
				}
			}

			// Select another editor since the active one was removed
			if (self.activeEditor == editor) {
				self.activeEditor = editors[0];
			}

			// Clear focusedEditor if necessary, so that we don't try to blur the destroyed editor
			if (self.focusedEditor == editor) {
				self.focusedEditor = null;
			}

=======
>>>>>>> ddda6bf1
			/**
			 * Fires when an editor is removed from EditorManager collection.
			 *
			 * @event RemoveEditor
			 * @param {Object} e Event arguments.
			 */
			if (removeEditorFromList(editor)) {
				self.fire('RemoveEditor', {editor: editor});
			}

			if (!editors.length) {
				DOM.unbind(window, 'beforeunload', beforeUnloadDelegate);
			}

			editor.remove();

			return editor;
		},

		/**
		 * Executes a specific command on the currently active editor.
		 *
		 * @method execCommand
		 * @param {String} c Command to perform for example Bold.
		 * @param {Boolean} u Optional boolean state if a UI should be presented for the command or not.
		 * @param {String} v Optional value parameter like for example an URL to a link.
		 * @return {Boolean} true/false if the command was executed or not.
		 */
		execCommand: function(cmd, ui, value) {
			var self = this, editor = self.get(value);

			// Manager commands
			switch (cmd) {
				case "mceAddEditor":
					if (!self.get(value)) {
						new Editor(value, self.settings, self).render();
					}

					return true;

				case "mceRemoveEditor":
					if (editor) {
						editor.remove();
					}

					return true;

				case 'mceToggleEditor':
					if (!editor) {
						self.execCommand('mceAddEditor', 0, value);
						return true;
					}

					if (editor.isHidden()) {
						editor.show();
					} else {
						editor.hide();
					}

					return true;
			}

			// Run command on active editor
			if (self.activeEditor) {
				return self.activeEditor.execCommand(cmd, ui, value);
			}

			return false;
		},

		/**
		 * Calls the save method on all editor instances in the collection. This can be useful when a form is to be submitted.
		 *
		 * @method triggerSave
		 * @example
		 * // Saves all contents
		 * tinyMCE.triggerSave();
		 */
		triggerSave: function() {
			each(this.editors, function(editor) {
				editor.save();
			});
		},

		/**
		 * Adds a language pack, this gets called by the loaded language files like en.js.
		 *
		 * @method addI18n
		 * @param {String} code Optional language code.
		 * @param {Object} items Name/value object with translations.
		 */
		addI18n: function(code, items) {
			I18n.add(code, items);
		},

		/**
		 * Translates the specified string using the language pack items.
		 *
		 * @method translate
		 * @param {String/Array/Object} text String to translate
		 * @return {String} Translated string.
		 */
		translate: function(text) {
			return I18n.translate(text);
		}
	};

	extend(EditorManager, Observable);

	EditorManager.setup();

	// Export EditorManager as tinymce/tinymce in global namespace
	window.tinymce = window.tinyMCE = EditorManager;

	return EditorManager;
});<|MERGE_RESOLUTION|>--- conflicted
+++ resolved
@@ -496,29 +496,6 @@
 				return null;
 			}
 
-<<<<<<< HEAD
-			delete editors[editor.id];
-
-			for (i = 0; i < editors.length; i++) {
-				if (editors[i] == editor) {
-					editors.splice(i, 1);
-					removedFromList = true;
-					break;
-				}
-			}
-
-			// Select another editor since the active one was removed
-			if (self.activeEditor == editor) {
-				self.activeEditor = editors[0];
-			}
-
-			// Clear focusedEditor if necessary, so that we don't try to blur the destroyed editor
-			if (self.focusedEditor == editor) {
-				self.focusedEditor = null;
-			}
-
-=======
->>>>>>> ddda6bf1
 			/**
 			 * Fires when an editor is removed from EditorManager collection.
 			 *
