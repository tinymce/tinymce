/**
 * Path.js
 *
 * Released under LGPL License.
 * Copyright (c) 1999-2015 Ephox Corp. All rights reserved
 *
 * License: http://www.tinymce.com/license
 * Contributing: http://www.tinymce.com/contributing
 */

/**
 * Creates a new path control.
 *
 * @-x-less Path.less
 * @class tinymce.ui.Path
 * @extends tinymce.ui.Widget
 */
define("tinymce/ui/Path", [
<<<<<<< HEAD
    "tinymce/ui/Widget"
], function (Widget) {
    "use strict";

    return Widget.extend({
        /**
         * Constructs a instance with the specified settings.
         *
         * @constructor
         * @param {Object} settings Name/value object with settings.
         * @setting {String} delimiter Delimiter to display between row in path.
         */
        init: function (settings) {
            var self = this;

            if (!settings.delimiter) {
                settings.delimiter = '\u00BB';
            }

            self._super(settings);
            self.classes.add('path');
            self.canFocus = true;

            self.on('click', function (e) {
                var index, target = e.target;

                if ((index = target.getAttribute('data-index'))) {
                    self.fire('select', {value: self.row()[index], index: index});
                }
            });

            self.row(self.settings.row);
        },

        /**
         * Focuses the current control.
         *
         * @method focus
         * @return {tinymce.ui.Control} Current control instance.
         */
        focus: function () {
            var self = this;

            self.getEl().firstChild.focus();

            return self;
        },

        /**
         * Sets/gets the data to be used for the path.
         *
         * @method row
         * @param {Array} row Array with row name is rendered to path.
         */
        row: function (row) {
            if (!arguments.length) {
                return this.state.get('row');
            }

            this.state.set('row', row);

            return this;
        },

        /**
         * Renders the control as a HTML string.
         *
         * @method renderHtml
         * @return {String} HTML representing the control.
         */
        renderHtml: function () {
            var self = this;

            return (
                '<div id="' + self._id + '" class="' + self.classes + '">' +
                self._getDataPathHtml(self.state.get('row')) +
                '</div>'
            );
        },

        bindStates: function () {
            var self = this;
            self.state.on('change:row', function (e) {
                self.innerHtml(self._getDataPathHtml(e.value));
            });

            return self._super();
        },

        _getDataPathHtml: function (data) {
            var self = this, parts = data || [], i, l, html = '', prefix = self.classPrefix;

            for (i = 0, l = parts.length; i < l; i++) {
                var tooltipTitle = tinyMCE.toArray(parts[i].element.classList).filter(function (item) {
                    return item.indexOf('mce-') === 0 ? null : item;
                });
                html += (
                    (i > 0 ? '<div class="' + prefix + 'divider" aria-hidden="true"> ' + self.settings.delimiter + ' </div>' : '') +
                    '<div role="button" class="' + prefix + 'path-item' + (i == l - 1 ? ' ' + prefix + 'last' : '') + '" data-index="' +
                    i + '" tabindex="-1" id="' + self._id + '-' + i + '" aria-level="' + (i + 1) + '"title="' + tooltipTitle + '">' + parts[i].name + '</div>'
                );
            }

            if (!html) {
                html = '<div class="' + prefix + 'path-item">\u00a0</div>';
            }

            return html;
        }
    });
=======
	"tinymce/ui/Widget"
], function(Widget) {
	"use strict";

	return Widget.extend({
		/**
		 * Constructs a instance with the specified settings.
		 *
		 * @constructor
		 * @param {Object} settings Name/value object with settings.
		 * @setting {String} delimiter Delimiter to display between row in path.
		 */
		init: function(settings) {
			var self = this;

			if (!settings.delimiter) {
				settings.delimiter = '\u00BB';
			}

			self._super(settings);
			self.classes.add('path');
			self.canFocus = true;

			self.on('click', function(e) {
				var index, target = e.target;

				if ((index = target.getAttribute('data-index'))) {
					self.fire('select', {value: self.row()[index], index: index});
				}
			});

			self.row(self.settings.row);
		},

		/**
		 * Focuses the current control.
		 *
		 * @method focus
		 * @return {tinymce.ui.Control} Current control instance.
		 */
		focus: function() {
			var self = this;

			self.getEl().firstChild.focus();

			return self;
		},

		/**
		 * Sets/gets the data to be used for the path.
		 *
		 * @method row
		 * @param {Array} row Array with row name is rendered to path.
		 */
		row: function(row) {
			if (!arguments.length) {
				return this.state.get('row');
			}

			this.state.set('row', row);

			return this;
		},

		/**
		 * Renders the control as a HTML string.
		 *
		 * @method renderHtml
		 * @return {String} HTML representing the control.
		 */
		renderHtml: function() {
			var self = this;

			return (
				'<div id="' + self._id + '" class="' + self.classes + '">' +
					self._getDataPathHtml(self.state.get('row')) +
				'</div>'
			);
		},

		bindStates: function() {
			var self = this;
			self.state.on('change:row', function(e) {
				self.innerHtml(self._getDataPathHtml(e.value));
			});

			return self._super();
		},

		_getDataPathHtml: function(data) {
			var self = this, parts = data || [], i, l, html = '', prefix = self.classPrefix;

			for (i = 0, l = parts.length; i < l; i++) {
                var tooltipTitle =  tinyMCE.toArray(parts[i].element.classList).filter(function (item) {
                    return item.indexOf('mce-')===0?null:item
                });
                html += (
					(i > 0 ? '<div class="' + prefix + 'divider" aria-hidden="true"> ' + self.settings.delimiter + ' </div>' : '') +
					'<div role="button" class="' + prefix + 'path-item' + (i == l - 1 ? ' ' + prefix + 'last' : '') + '" data-index="' +
					i + '" tabindex="-1" id="' + self._id + '-' + i + '" aria-level="' + i + '"title="' + tooltip + '">' + parts[i].name + '</div>'
				);
			}

			if (!html) {
				html = '<div class="' + prefix + 'path-item">\u00a0</div>';
			}

			return html;
		}
	});
>>>>>>> d7b7c442
});<|MERGE_RESOLUTION|>--- conflicted
+++ resolved
@@ -16,118 +16,6 @@
  * @extends tinymce.ui.Widget
  */
 define("tinymce/ui/Path", [
-<<<<<<< HEAD
-    "tinymce/ui/Widget"
-], function (Widget) {
-    "use strict";
-
-    return Widget.extend({
-        /**
-         * Constructs a instance with the specified settings.
-         *
-         * @constructor
-         * @param {Object} settings Name/value object with settings.
-         * @setting {String} delimiter Delimiter to display between row in path.
-         */
-        init: function (settings) {
-            var self = this;
-
-            if (!settings.delimiter) {
-                settings.delimiter = '\u00BB';
-            }
-
-            self._super(settings);
-            self.classes.add('path');
-            self.canFocus = true;
-
-            self.on('click', function (e) {
-                var index, target = e.target;
-
-                if ((index = target.getAttribute('data-index'))) {
-                    self.fire('select', {value: self.row()[index], index: index});
-                }
-            });
-
-            self.row(self.settings.row);
-        },
-
-        /**
-         * Focuses the current control.
-         *
-         * @method focus
-         * @return {tinymce.ui.Control} Current control instance.
-         */
-        focus: function () {
-            var self = this;
-
-            self.getEl().firstChild.focus();
-
-            return self;
-        },
-
-        /**
-         * Sets/gets the data to be used for the path.
-         *
-         * @method row
-         * @param {Array} row Array with row name is rendered to path.
-         */
-        row: function (row) {
-            if (!arguments.length) {
-                return this.state.get('row');
-            }
-
-            this.state.set('row', row);
-
-            return this;
-        },
-
-        /**
-         * Renders the control as a HTML string.
-         *
-         * @method renderHtml
-         * @return {String} HTML representing the control.
-         */
-        renderHtml: function () {
-            var self = this;
-
-            return (
-                '<div id="' + self._id + '" class="' + self.classes + '">' +
-                self._getDataPathHtml(self.state.get('row')) +
-                '</div>'
-            );
-        },
-
-        bindStates: function () {
-            var self = this;
-            self.state.on('change:row', function (e) {
-                self.innerHtml(self._getDataPathHtml(e.value));
-            });
-
-            return self._super();
-        },
-
-        _getDataPathHtml: function (data) {
-            var self = this, parts = data || [], i, l, html = '', prefix = self.classPrefix;
-
-            for (i = 0, l = parts.length; i < l; i++) {
-                var tooltipTitle = tinyMCE.toArray(parts[i].element.classList).filter(function (item) {
-                    return item.indexOf('mce-') === 0 ? null : item;
-                });
-                html += (
-                    (i > 0 ? '<div class="' + prefix + 'divider" aria-hidden="true"> ' + self.settings.delimiter + ' </div>' : '') +
-                    '<div role="button" class="' + prefix + 'path-item' + (i == l - 1 ? ' ' + prefix + 'last' : '') + '" data-index="' +
-                    i + '" tabindex="-1" id="' + self._id + '-' + i + '" aria-level="' + (i + 1) + '"title="' + tooltipTitle + '">' + parts[i].name + '</div>'
-                );
-            }
-
-            if (!html) {
-                html = '<div class="' + prefix + 'path-item">\u00a0</div>';
-            }
-
-            return html;
-        }
-    });
-=======
 	"tinymce/ui/Widget"
 ], function(Widget) {
 	"use strict";
@@ -238,5 +126,4 @@
 			return html;
 		}
 	});
->>>>>>> d7b7c442
 });