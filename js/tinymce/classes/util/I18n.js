--- conflicted
+++ resolved
@@ -87,12 +87,6 @@
 		 * @return {String} String that got translated.
 		 */
 		translate: function(text) {
-<<<<<<< HEAD
-			if (typeof text == "undefined") {
-				return text;
-=======
-			var langData = data[code] || {};
-
 			/**
 			 * number - string
 			 * null, undefined and empty string - empty string
@@ -107,7 +101,7 @@
 				if (Tools.is(obj, 'function')) {
 					return Object.prototype.toString.call(obj);
 				}
-				return !isEmpty(obj) ? '' + obj  : '';
+				return !isEmpty(obj) ? '' + obj : '';
 			}
 
 			function isEmpty(text) {
@@ -115,56 +109,35 @@
 			}
 
 			function getLangData(text) {
+				var variant = code; // Start with the defined translation / variant, e.g. en_US
+				var langData;
+
 				// make sure we work on a string and return a string
 				text = toString(text);
-				return Tools.hasOwn(langData, text) ? toString(langData[text]) : text;
+
+				do {
+					langData = data[variant] || {};
+
+					if (Tools.hasOwn(langData, text)) {
+						return toString(langData[text]);
+					}
+
+					// Check the base translation if the variant does not have the key
+					variant = variant.substr(0, variant.lastIndexOf('_'));
+				} while (variant.length > 0);
+
+				return text;
 			}
 
 
 			if (isEmpty(text)) {
 				return '';
->>>>>>> e7257780
 			}
 
 			if (Tools.is(text, 'object') && Tools.hasOwn(text, 'raw')) {
 				return toString(text.raw);
 			}
 
-<<<<<<< HEAD
-			/**
-			 * Get the translation of key in the current language/variant. If a variant is active and the key is not
-			 * found there, also tries the root language, e.g. if 'I am a text' is not found in "fr_FR", also looks for
-			 * it in "fr".
-			 * @param {String} the text to be translated
-			 * @return {String} the translation, for further processing, or undefined if no translation was found.
-			 */
-			function getTranslated(key) {
-				var langData = data[code];
-				if (!langData) {
-					langData = {};
-				}
-
-				if (langData[key] || code.indexOf('_') == -1) {
-					// Match found, or not using a language variant
-					return langData[key];
-				}
-
-				// No match found, and using a language variant
-				langData = data[code.substr(0, code.indexOf('_'))];
-
-				return langData ? langData[key] : undefined;
-			}
-
-			if (text.push) {
-				var values = text.slice(1);
-
-				text = (getTranslated(text[0]) || text[0]).replace(/\{([0-9]+)\}/g, function(match1, match2) {
-					return values[match2];
-				});
-			}
-
-			return (getTranslated(text) || text).replace(/{context:\w+}$/, '');
-=======
 			if (Tools.is(text, 'array')) {
 				var values = text.slice(1);
 				text = getLangData(text[0]).replace(/\{([0-9]+)\}/g, function($1, $2) {
@@ -173,7 +146,6 @@
 			}
 
 			return getLangData(text).replace(/{context:\w+}$/, '');
->>>>>>> e7257780
 		},
 
 		data: data
