--- conflicted
+++ resolved
@@ -8,19 +8,15 @@
 	margin: 4px;	
 }
 
-<<<<<<< HEAD
-.mce-colorbutton-grid .custom-swatch {
+.@{prefix}-colorbutton-grid .custom-swatch {
     display: inline-block;
 }
-.mce-colorbutton-grid .mce-textbox.custom {
+.@{prefix}-colorbutton-grid .@{prefix}-textbox.custom {
   height: auto;
   margin-right: .4ex;
 }
 
-.mce-colorbutton button {
-=======
 .@{prefix}-colorbutton button {
->>>>>>> 6e20de9a
 	padding-right: 4px;
 }
 
