// Variables
// Syntax: <control>-(<sub control>)-<bg|border|text>-(<state>)-(<extra>);
// Example: @btn-primary-bg-hover-hlight;

@prefix:                         mce;

// Default font
@font-family:                    "Helvetica Neue", Helvetica, Arial, sans-serif;
@font-size:                      14px;
@line-height:                    20px;
@has-gradients:                  false;
@has-radius:                     false;
@has-boxshadow:                  false;
@has-button-borders:             false;

// Text colors
@text:                           #333;
@text-inverse:                   white;
@text-disabled:                  #aaa;
@text-shadow:                    0 1px 1px hsla(hue(@text-inverse), saturation(@text-inverse), lightness(@text-inverse), 0.75);
@text-error:                     #aa0000;

// Button
@btn-text:                       @text;
@btn-text-shadow:                none; 
@btn-border-top:                 transparent;
@btn-border-right:               transparent;
@btn-border-bottom:              transparent;
@btn-border-left:                transparent;
@btn-caret-border:               @btn-text;   
@btn-text-disabled:              @text-disabled;
@btn-box-shadow:                 inset 0 1px 0 rgba(255, 255, 255, .2), 0 1px 2px rgba(0, 0, 0, .05);
@btn-box-shadow-active:          inset 0 2px 4px rgba(0, 0, 0, .15), 0 1px 2px rgba(0, 0, 0, .05);
@btn-box-disabled-opacity:       0.4;
@btn-bg:                         white;
@btn-bg-hlight:                  #D9D9D9;
@btn-bg-hover:                   darken(@btn-bg, 5%);
@btn-bg-hlight-hover:            darken(@btn-bg-hlight, 5%);
@btn-border-hover:               darken(@btn-bg, 20%);
@btn-border-active:              darken(@btn-bg, 20%);

@btn-primary-bg:                 #2980b9;
@btn-primary-bg-hlight:          #3498db;
@btn-primary-bg-hover:           darken(@btn-primary-bg, 5%);
@btn-primary-bg-hover-hlight:    darken(@btn-primary-bg-hlight, 5%);
@btn-primary-text:               #fff;
@btn-primary-text-shadow:        none;
@btn-primary-border-top:         mix(@btn-border-top, @btn-primary-bg, 50%);
@btn-primary-border-right:       mix(@btn-border-right, @btn-primary-bg, 50%);
@btn-primary-border-bottom:      mix(@btn-border-bottom, @btn-primary-bg, 50%);
@btn-primary-border-left:        mix(@btn-border-left, @btn-primary-bg, 50%);
@btn-primary-border:             transparent;
@btn-primary-border-hover:       transparent;

// Button group
@btn-group-border-width:         1px;

// Menu
@menuitem-text:                  @text;
@menu-bg:                        #fff;
@menu-margin:                    -1px 0 0;
@menu-border:                    rgba(0, 0, 0, 0.2);
@menubar-border:                 mix(@panel-border, @panel-bg, 60%);
@menuitem-text-inverse:          @text-inverse;
@menubar-bg-active:              darken(@btn-bg, 10%);
@menuitem-bg-hover:              #0081C2;
@menuitem-bg-selected:           #2980b9;
@menuitem-bg-selected-hlight:    #3498db;
@menuitem-bg-disabled:           #CCC;
@menuitem-caret:                 @menuitem-text;
@menuitem-caret-selected:        @menuitem-text-inverse;
@menuitem-separator-top:         transparent;
@menuitem-separator-bottom:      rgba(0,0,0,0.1);
@menuitem-bg-active:             #3498db;
@menuitem-text-active:           @text-inverse;
@menuitem-preview-border-active: #aaa;

// Panel
@panel-border:                   rgba(0,0,0,.2);
@panel-bg:                       #FDFDFD;
@panel-bg-hlight:                #DDD;

// Tabs
@tab-border:                     #c5c5c5;
@tab-bg:                         #e3e3e3;
@tab-bg-hover:                   #FDFDFD;
@tab-bg-active:                  #FDFDFD;

// Tooltip
@tooltip-bg:                     #000;
@tooltip-text:                   white;
@tooltip-font-size:              11px;

// Window
@window-border:                  #c5c5c5;
@window-head-border:             @window-border;
@window-head-close:              mix(@text, @window-bg, 60%);
@window-head-close-hover:        mix(@text, @window-bg, 40%);
@window-foot-border:             @window-border;
@window-foot-bg:                 @window-bg;
@window-fullscreen-bg:           #FFF;
@window-modalblock-bg:           #000;
@window-modalblock-opacity:      0.3;
@window-box-shadow:              0 3px 7px rgba(0, 0, 0, 0.3);
@window-bg:                      #FFF;
@window-title-font-size:         20px;

// Popover
@popover-bg:                     @window-bg;
@popover-arrow-width:            10px;
@popover-arrow:                  @window-bg;
@popover-arrow-outer-width:      @popover-arrow-width + 1;
@popover-arrow-outer:            rgba(0, 0, 0, 0.25);

// Floatpanel
@floatpanel-box-shadow:          0 5px 10px rgba(0, 0, 0, .2);

// Checkbox
@checkbox-bg:                    @btn-bg;
@checkbox-bg-hlight:             @btn-bg-hlight;
@checkbox-box-shadow:            inset 0 1px 0 rgba(255, 255, 255, .2), 0 1px 2px rgba(0, 0, 0, .05);
@checkbox-border:                #c5c5c5;
@checkbox-border-focus:          rgba(82, 168, 236, .8);

// Path
@path-text:                      @text;
@path-bg-focus:                  #666;
@path-text-focus:                #fff;

// Textbox
@textbox-text-placeholder:       #aaa;
@textbox-box-shadow:             inset 0 1px 1px rgba(0, 0, 0, 0.075);
@textbox-bg:                     #fff;
@textbox-border:                 #c5c5c5;
@textbox-border-focus:           #3498db;

// Throbber
@throbber-bg:                    #fff url('img/loader.gif') no-repeat center center;

// Combobox
@combobox-border:                @textbox-border;

// Colorpicker
@colorpicker-border:             @textbox-border;
@colorpicker-hue-bg:             #fff;
@colorpicker-hue-border:         #333;

// Grid
@grid-bg-active:                 @menuitem-bg-active;
@grid-border-active:             @menuitem-bg-active;
@grid-border:                    #d6d6d6;

// Misc
@colorbtn-backcolor-bg:          #BBB;
@iframe-border:                  @panel-border;
<<<<<<< HEAD

// Slider
@slider-border:                  #AAA;
@slider-bg:                      #EEE;
@slider-handle-border:           #BBB;
@slider-handle-bg:               #DDD;
=======
@flow-layout-spacing:            2px;
@tabs-bg:						 #FFF;
>>>>>>> a75b7f8e
<|MERGE_RESOLUTION|>--- conflicted
+++ resolved
@@ -153,14 +153,12 @@
 // Misc
 @colorbtn-backcolor-bg:          #BBB;
 @iframe-border:                  @panel-border;
-<<<<<<< HEAD
 
 // Slider
 @slider-border:                  #AAA;
 @slider-bg:                      #EEE;
 @slider-handle-border:           #BBB;
 @slider-handle-bg:               #DDD;
-=======
+
 @flow-layout-spacing:            2px;
-@tabs-bg:						 #FFF;
->>>>>>> a75b7f8e
+@tabs-bg:						 #FFF;