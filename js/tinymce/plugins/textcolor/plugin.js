/**
 * plugin.js
 *
 * Copyright, Moxiecode Systems AB
 * Released under LGPL License.
 *
 * License: http://www.tinymce.com/license
 * Contributing: http://www.tinymce.com/contributing
 */

/*global tinymce:true */

tinymce.PluginManager.add('textcolor', function(editor) {
	function mapColors() {
		var i, colors = [], colorMap;

		colorMap = editor.settings.textcolor_map || [
			"000000", "Black",
			"993300", "Burnt orange",
			"333300", "Dark olive",
			"003300", "Dark green",
			"003366", "Dark azure",
			"000080", "Navy Blue",
			"333399", "Indigo",
			"333333", "Very dark gray",
			"800000", "Maroon",
			"FF6600", "Orange",
			"808000", "Olive",
			"008000", "Green",
			"008080", "Teal",
			"0000FF", "Blue",
			"666699", "Grayish blue",
			"808080", "Gray",
			"FF0000", "Red",
			"FF9900", "Amber",
			"99CC00", "Yellow green",
			"339966", "Sea green",
			"33CCCC", "Turquoise",
			"3366FF", "Royal blue",
			"800080", "Purple",
			"999999", "Medium gray",
			"FF00FF", "Magenta",
			"FFCC00", "Gold",
			"FFFF00", "Yellow",
			"00FF00", "Lime",
			"00FFFF", "Aqua",
			"00CCFF", "Sky blue",
			"993366", "Brown",
			"C0C0C0", "Silver",
			"FF99CC", "Pink",
			"FFCC99", "Peach",
			"FFFF99", "Light yellow",
			"CCFFCC", "Pale green",
			"CCFFFF", "Pale cyan",
			"99CCFF", "Light sky blue",
			"CC99FF", "Plum",
			"FFFFFF", "White"
		];

		for (i = 0; i < colorMap.length; i += 2) {
			colors.push({
				text: colorMap[i + 1],
				color: colorMap[i]
			});
		}

		return colors;
	}

    function renderColorSwatch(id, color, className) {
        return '<div id="' + id + '"' +
            ' data-mce-color="' + color.color + '"' +
            ' role="option"' +
            ' tabIndex="-1"' +
            ' style="' + (color ? 'background-color: #' + color.color : '') + '"' +
            ' title="' + color.text + '"' +
            (className ? 'class="' + className + '"' : '') +'>' +
            '</div>';
    }

	function renderColorPicker() {
		var ctrl = this, colors, color, html, last, rows, cols, x, y, i, pick;

		pick = editor.settings.textcolor_manual_entry;

		colors = mapColors();

		html = '<table class="mce-grid mce-grid-border mce-colorbutton-grid" role="list" cellspacing="0"><tbody>';
		last = colors.length - 1;
		rows = editor.settings.textcolor_rows || 5;
		cols = editor.settings.textcolor_cols || 8;

		for (y = 0; y < rows; y++) {
			html += '<tr>';

			for (x = 0; x < cols; x++) {
				i = y * cols + x;

				if (i > last) {
					html += '<td></td>';
				} else {
					color = colors[i];
					html += (
						'<td>' +
                            renderColorSwatch(ctrl._id + '-' + i, color) +
						'</td>'
					);
				}
			}

			html += '</tr>';
		}

		if(pick){
            var customId = ctrl._id + '-custom';
			html += '<tr><td colspan="' + cols + '">' +
                '<label for="' + customId + '">#</label>' +
                '<input id="' + customId + '" class="mce-textbox custom" maxlength="6" size="6" type="text" />' +
                renderColorSwatch(customId + '-swatch', {
                    color: "000000",
                    text: "Custom"  //TODO: I18N
                }, "custom-swatch") +
                '</td></tr>';
		}

		html += '</tbody></table>';

		return html;
	}

   function onKeydown(ev){
        var buttonCtrl = this.parent();
       if (editor.dom.hasClass(ev.target, "custom")) {
           if (ev.keyCode == 13) {
               ev.preventDefault();
               var value = ev.target.value;
               if(/[a-fA-F0-9]{6}/.test(value)){
                   buttonCtrl.hidePanel();
                   if (value.charAt(0) != "#") {
                       value = "#" + value;
                   }
                   buttonCtrl.color(value);
                   editor.execCommand(buttonCtrl.settings.selectcmd, false, value);
               }
           }else{
               ev.stopPropagation();
           }
       }
    }

    function onShow(){
        var buttonCtrl = this.parent(),
            manualInput = this.getEl("custom"),
            value = buttonCtrl.color();
        if(!value){
            value = "";
        } else {
            value = value.replace(/^#/, "");
        }
        manualInput.value = value;
    }

    function setCustomSwatch(panel, color){
        var swatch = panel.getEl('custom-swatch');
        editor.dom.setAttrib(swatch, "data-mce-color", color);
        editor.dom.setStyle(swatch, "background-color", "#" + color);
    }

    function onInput(ev){
        var manualInput = ev.target;
        if(editor.dom.hasClass(manualInput, "custom")){
            var value = manualInput.value;
            if(/[a-fA-F0-9]{6}/.test(value)){
                setCustomSwatch(this, value);
            }
        }
    }

	function onPanelClick(e) {
		var buttonCtrl = this.parent(), value;

		if ((value = e.target.getAttribute('data-mce-color'))) {
			if (this.lastId) {
				document.getElementById(this.lastId).setAttribute('aria-selected', false);
			}

			e.target.setAttribute('aria-selected', true);
			this.lastId = e.target.id;

			buttonCtrl.hidePanel();
			value = '#' + value;
			buttonCtrl.color(value);
			editor.execCommand(buttonCtrl.settings.selectcmd, false, value);
		}
	}

	function onButtonClick() {
		var self = this;

		if (self._color) {
			editor.execCommand(self.settings.selectcmd, false, self._color);
		}
	}

    var panelOpts = {
        html: renderColorPicker,
        onclick: onPanelClick
    };

    if(editor.settings.textcolor_manual_entry){
        panelOpts = tinymce.extend(panelOpts, {
            onkeydown: onKeydown,
            onshow: onShow,
            oninput: onInput
        });
    }

	editor.addButton('forecolor', {
		type: 'colorbutton',
		tooltip: 'Text color',
		selectcmd: 'ForeColor',
<<<<<<< HEAD
		panel: panelOpts,
=======
		panel: {
			role: 'application',
			ariaRemember: true,
			html: renderColorPicker,
			onclick: onPanelClick
		},
>>>>>>> 14caca3a
		onclick: onButtonClick
	});

	editor.addButton('backcolor', {
		type: 'colorbutton',
		tooltip: 'Background color',
		selectcmd: 'HiliteColor',
<<<<<<< HEAD
		panel: panelOpts,
=======
		panel: {
			role: 'application',
			ariaRemember: true,
			html: renderColorPicker,
			onclick: onPanelClick
		},
>>>>>>> 14caca3a
		onclick: onButtonClick
	});
});<|MERGE_RESOLUTION|>--- conflicted
+++ resolved
@@ -219,16 +219,12 @@
 		type: 'colorbutton',
 		tooltip: 'Text color',
 		selectcmd: 'ForeColor',
-<<<<<<< HEAD
-		panel: panelOpts,
-=======
 		panel: {
 			role: 'application',
 			ariaRemember: true,
 			html: renderColorPicker,
 			onclick: onPanelClick
 		},
->>>>>>> 14caca3a
 		onclick: onButtonClick
 	});
 
@@ -236,16 +232,12 @@
 		type: 'colorbutton',
 		tooltip: 'Background color',
 		selectcmd: 'HiliteColor',
-<<<<<<< HEAD
-		panel: panelOpts,
-=======
 		panel: {
 			role: 'application',
 			ariaRemember: true,
 			html: renderColorPicker,
 			onclick: onPanelClick
 		},
->>>>>>> 14caca3a
 		onclick: onButtonClick
 	});
 });