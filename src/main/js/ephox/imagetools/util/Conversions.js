/**
 * Conversions.js
 *
 * Released under LGPL License.
 * Copyright (c) 1999-2015 Ephox Corp. All rights reserved
 *
 * License: http://www.tinymce.com/license
 * Contributing: http://www.tinymce.com/contributing
 */

/**
 * Converts blob/uris/images back and forth.
 */
define("ephox/imagetools/util/Conversions", [
  "ephox/imagetools/util/Promise",
  "ephox/imagetools/util/Canvas",
  "ephox/imagetools/util/Mime",
  "ephox/imagetools/util/ImageSize",
  "ephox/imagetools/util/ImageResult"
], function(Promise, Canvas, Mime, ImageSize, ImageResult) {
  function loadImage(image) {
    return new Promise(function(resolve) {
      function loaded() {
        image.removeEventListener('load', loaded);
        resolve(image);
      }

      if (image.complete) {
        resolve(image);
      } else {
        image.addEventListener('load', loaded);
      }
    });
  }

  function imageToCanvas(image) {
    return loadImage(image).then(function(image) {
      var context, canvas;

      canvas = Canvas.create(ImageSize.getWidth(image), ImageSize.getHeight(image));
      context = Canvas.get2dContext(canvas);
      context.drawImage(image, 0, 0);

      return canvas;
    });
  }

  function imageToBlob(image) {
    return loadImage(image).then(function(image) {
      var src = image.src;

      if (src.indexOf('blob:') === 0) {
        return blobUriToBlob(src);
      }

      if (src.indexOf('data:') === 0) {
        return dataUriToBlob(src);
      }

      return imageToCanvas(image).then(function(canvas) {
        return dataUriToBlob(canvas.toDataURL(Mime.guessMimeType(src)));
      });
    });
  }

  function blobToImage(blob) {
    return new Promise(function(resolve) {
      var image = new Image();

      function loaded() {
        image.removeEventListener('load', loaded);
        resolve(image);
      }

      image.addEventListener('load', loaded);
      image.src = URL.createObjectURL(blob);

      if (image.complete) {
        loaded();
      }
    });
  }

  function blobUriToBlob(url) {
    return new Promise(function(resolve) {
      var xhr = new XMLHttpRequest();

      xhr.open('GET', url, true);
      xhr.responseType = 'blob';

      xhr.onload = function() {
        if (this.status == 200) {
          resolve(this.response);
        }
      };

      xhr.send();
    });
  }

  function dataUriToBlob(uri) {
    return new Promise(function(resolve) {
      var str, arr, i, matches, type, blobBuilder;

      uri = uri.split(',');

      matches = /data:([^;]+)/.exec(uri[0]);
      if (matches) {
        type = matches[1];
      }

      str = atob(uri[1]);

      if (window.WebKitBlobBuilder) {
        /*globals WebKitBlobBuilder:false */
        blobBuilder = new WebKitBlobBuilder();

        arr = new ArrayBuffer(str.length);
        for (i = 0; i < arr.length; i++) {
          arr[i] = str.charCodeAt(i);
        }

        blobBuilder.append(arr);

        resolve(blobBuilder.getBlob(type));
        return;
      }

      arr = new Uint8Array(str.length);

      for (i = 0; i < arr.length; i++) {
        arr[i] = str.charCodeAt(i);
      }

      resolve(new Blob([arr], {type: type}));
    });
  }

  function uriToBlob(url) {
    if (url.indexOf('blob:') === 0) {
      return blobUriToBlob(url);
    }

    if (url.indexOf('data:') === 0) {
      return dataUriToBlob(url);
    }

    return null;
  }

  function canvasToBlob(canvas, type) {
<<<<<<< HEAD
    return dataUriToBlob(canvas.toDataURL(type || 'image/png'));
=======
    if (HTMLCanvasElement.prototype.toBlob) {
      return new Promise(function(resolve) {
        canvas.toBlob(function(blob) {
          resolve(blob);
        }, type);
      });
    }
    return dataUriToBlob(canvas.toDataURL(type));
>>>>>>> 4ef6fde8
  }

  function canvasToImageResult(canvas, type) {
    return canvasToBlob(canvas, type).then(function(blob) {
      return ImageResult.create(blob, canvas.toDataURL(type));
    });
  }

  function blobToDataUri(blob) {
    return new Promise(function(resolve) {
      var reader = new FileReader();

      reader.onloadend = function() {
        resolve(reader.result);
      };

      reader.readAsDataURL(blob);
    });
  }

  function blobToBase64(blob) {
    return blobToDataUri(blob).then(function(dataUri) {
      return dataUri.split(',')[1];
    });
  }

  function revokeImageUrl(image) {
    URL.revokeObjectURL(image.src);
  }

  function blobToImageResult(blob) {
    return blobToDataUri(blob).then(function(uri) {
      return ImageResult.create(blob, uri);
    });
  }

  function dataUriToImageResult(uri) {
    return uriToBlob(uri).then(function(blob) {
      return ImageResult.create(blob, uri);
    });
  }

  return {
    // used outside
    blobToImage: blobToImage,
    // used outside
    imageToBlob: imageToBlob,
    // used outside
    blobToDataUri: blobToDataUri,
    // used outside
    blobToBase64: blobToBase64,
    // used outside
    blobToImageResult: blobToImageResult,
    // used outside
    dataUriToImageResult: dataUriToImageResult,

    // helper method
    imageToCanvas: imageToCanvas,
    // helper method
    canvasToBlob: canvasToBlob,
    // helper method
    canvasToImageResult: canvasToImageResult,
    // helper method
    revokeImageUrl: revokeImageUrl,
    // helper method
    uriToBlob: uriToBlob
  };
});<|MERGE_RESOLUTION|>--- conflicted
+++ resolved
@@ -149,9 +149,8 @@
   }
 
   function canvasToBlob(canvas, type) {
-<<<<<<< HEAD
-    return dataUriToBlob(canvas.toDataURL(type || 'image/png'));
-=======
+    type = type || 'image/png';
+    
     if (HTMLCanvasElement.prototype.toBlob) {
       return new Promise(function(resolve) {
         canvas.toBlob(function(blob) {
@@ -160,7 +159,6 @@
       });
     }
     return dataUriToBlob(canvas.toDataURL(type));
->>>>>>> 4ef6fde8
   }
 
   function canvasToImageResult(canvas, type) {
