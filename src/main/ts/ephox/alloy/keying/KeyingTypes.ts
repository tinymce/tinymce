import * as EditableFields from '../alien/EditableFields';
import Keys from '../alien/Keys';
import * as AlloyTriggers from '../api/events/AlloyTriggers';
<<<<<<< HEAD
import SystemEvents from '../api/events/SystemEvents';
=======
import * as SystemEvents from '../api/events/SystemEvents';
>>>>>>> c7e92c3c
import * as KeyMatch from '../navigation/KeyMatch';
import { Option } from '@ephox/katamari';

const doDefaultExecute = function (component, simulatedEvent, focused) {
  // Note, we use to pass through simulatedEvent here and make target: component. This simplification
  // may be a problem
  AlloyTriggers.dispatch(component, focused, SystemEvents.execute());
  return Option.some(true);
};

const defaultExecute = function (component, simulatedEvent, focused) {
  return EditableFields.inside(focused) && KeyMatch.inSet(Keys.SPACE())(simulatedEvent.event()) ? Option.none() : doDefaultExecute(component, simulatedEvent, focused);
};

export {
  defaultExecute
};<|MERGE_RESOLUTION|>--- conflicted
+++ resolved
@@ -1,11 +1,7 @@
 import * as EditableFields from '../alien/EditableFields';
 import Keys from '../alien/Keys';
 import * as AlloyTriggers from '../api/events/AlloyTriggers';
-<<<<<<< HEAD
-import SystemEvents from '../api/events/SystemEvents';
-=======
 import * as SystemEvents from '../api/events/SystemEvents';
->>>>>>> c7e92c3c
 import * as KeyMatch from '../navigation/KeyMatch';
 import { Option } from '@ephox/katamari';
 
