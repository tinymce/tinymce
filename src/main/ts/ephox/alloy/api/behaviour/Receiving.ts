import * as Behaviour from './Behaviour';
import * as ActiveReceiving from '../../behaviour/receiving/ActiveReceiving';
import ReceivingSchema from '../../behaviour/receiving/ReceivingSchema';
import { AlloyBehaviour, AlloyBehaviourConfig } from 'ephox/alloy/alien/TypeDefinitions';

<<<<<<< HEAD
export interface ReceivingBehaviour extends AlloyBehaviour {
  config: (ReceivingConfig) => { key: string, value: any };
}

export interface ReceivingConfig extends AlloyBehaviourConfig {
  // Intentionally Blank
}

const Receiving: ReceivingBehaviour = Behaviour.create({
  fields: ReceivingSchema,
  name: 'receiving',
  active: ActiveReceiving
});
=======
export interface ReceivingBehaviour extends Behaviour.AlloyBehaviour {
  config: (config: ReceivingConfig) => { [key: string]: (any) => any };
}

export interface ReceivingConfig {
  // Intentionally Blank
}

const Receiving = Behaviour.create({
  fields: ReceivingSchema,
  name: 'receiving',
  active: ActiveReceiving
}) as ReceivingBehaviour;
>>>>>>> c7e92c3c

export {
  Receiving
};<|MERGE_RESOLUTION|>--- conflicted
+++ resolved
@@ -1,23 +1,7 @@
 import * as Behaviour from './Behaviour';
 import * as ActiveReceiving from '../../behaviour/receiving/ActiveReceiving';
 import ReceivingSchema from '../../behaviour/receiving/ReceivingSchema';
-import { AlloyBehaviour, AlloyBehaviourConfig } from 'ephox/alloy/alien/TypeDefinitions';
 
-<<<<<<< HEAD
-export interface ReceivingBehaviour extends AlloyBehaviour {
-  config: (ReceivingConfig) => { key: string, value: any };
-}
-
-export interface ReceivingConfig extends AlloyBehaviourConfig {
-  // Intentionally Blank
-}
-
-const Receiving: ReceivingBehaviour = Behaviour.create({
-  fields: ReceivingSchema,
-  name: 'receiving',
-  active: ActiveReceiving
-});
-=======
 export interface ReceivingBehaviour extends Behaviour.AlloyBehaviour {
   config: (config: ReceivingConfig) => { [key: string]: (any) => any };
 }
@@ -31,7 +15,6 @@
   name: 'receiving',
   active: ActiveReceiving
 }) as ReceivingBehaviour;
->>>>>>> c7e92c3c
 
 export {
   Receiving
