import { Contracts, Option } from '@ephox/katamari';
import { Element } from '@ephox/sugar';

import { SugarRange } from '../../alien/TypeDefinitions';
import { AlloyComponent } from '../../api/component/ComponentApi';
import { OriginAdt } from '../../behaviour/positioning/PositionApis';
import { PositioningConfig } from '../../behaviour/positioning/PositioningTypes';
import { Bubble } from '../../positioning/layout/Bubble';
import { AnchorBox, AnchorLayout } from '../../positioning/layout/Layout';

// doPlace(component, origin, anchoring, posConfig, placee);
export type AnchorPlacement =
  (comp: AlloyComponent, origin: OriginAdt, anchoring: Anchoring, posConfig: PositioningConfig, placee: AlloyComponent) => void;

export interface CommonAnchorSpec {
  anchor: string;
}

export type AnchorSpec = SelectionAnchorSpec | HotspotAnchorSpec | SubmenuAnchorSpec | MakeshiftAnchorSpec;

export interface AnchorDetail<D> {
  placement: () => (comp: AlloyComponent, posInfo: PositioningConfig, anchor: D, origin: OriginAdt) => Option<Anchoring>;
}

export type MaxHeightFunction =  (elem: Element, available: number) => void;
export interface AnchorOverrides {
  maxHeightFunction?: MaxHeightFunction;
}

export interface HasLayoutAnchor {
  layouts: () => Option<{
    onLtr: () => AnchorLayout[];
    onRtl: () => AnchorLayout[];
  }>
}

export interface HasLayoutAnchorSpec {
  layouts?: {
    onLtr: AnchorLayout[];
    onRtl: AnchorLayout[];
  }
};

export interface SelectionAnchorSpec extends CommonAnchorSpec {
  anchor: 'selection';
  getSelection?: () => Option<SugarRange>;
  root: Element;
  bubble?: Bubble;
  overrides?: AnchorOverrides;
  showAbove?: boolean;
}

export interface SelectionAnchor extends AnchorDetail<SelectionAnchor> {
  getSelection: () => Option<() => Option<SugarRange>>;
  root: () => Element;
  bubble: () => Option<Bubble>;
  overrides: () => AnchorOverrides;
  showAbove: () => boolean;
}

export interface HotspotAnchorSpec extends CommonAnchorSpec, HasLayoutAnchorSpec {
  anchor: 'hotspot';
  hotspot: AlloyComponent;
<<<<<<< HEAD
=======
  layouts?: {
    onLtr: (elem: Element) => AnchorLayout[];
    onRtl: (elem: Element) => AnchorLayout[];
  };
>>>>>>> 742a31fe
}

export interface HotspotAnchor extends AnchorDetail<HotspotAnchor>, HasLayoutAnchor {
  hotspot: () => AlloyComponent;
<<<<<<< HEAD
=======
  layouts: () => {
    onLtr: () => (elem: Element) => AnchorLayout[];
    onRtl: () => (elem: Element) => AnchorLayout[];
  };
>>>>>>> 742a31fe
}

export interface SubmenuAnchorSpec extends CommonAnchorSpec, HasLayoutAnchorSpec {
  anchor: 'submenu';
  item: AlloyComponent;
}

export interface SubmenuAnchor extends AnchorDetail<SubmenuAnchor>, HasLayoutAnchor {
  item: () => AlloyComponent;
}

<<<<<<< HEAD
export interface MakeshiftAnchorSpec extends CommonAnchorSpec, HasLayoutAnchorSpec {
=======
export interface MakeshiftAnchorSpec extends CommonAnchorSpec {
>>>>>>> 742a31fe
  anchor: 'makeshift';
  x: number;
  y: number;
  height?: number;
  width?: number;
  bubble?: Bubble;
<<<<<<< HEAD
=======
  layouts?: {
    onLtr: (elem: Element) => AnchorLayout[];
    onRtl: (elem: Element) => AnchorLayout[];
  };
>>>>>>> 742a31fe
}

export interface MakeshiftAnchor extends AnchorDetail<MakeshiftAnchor>, HasLayoutAnchor {
  x: () => number;
  y: () => number;
  height?: () => number;
  width?: () => number;
  bubble?: () => Bubble;
<<<<<<< HEAD
=======
  layouts?: () => Option<{
    onLtr: () => (elem: Element) => AnchorLayout[];
    onRtl: () => (elem: Element) => AnchorLayout[];
  }>;
>>>>>>> 742a31fe
}

export interface Anchoring {
  anchorBox: () => AnchorBox;
  bubble: () => Bubble;
  overrides: () => AnchorOverrides;
  layouts: () => AnchorLayout[];
  placer: () => Option<AnchorPlacement>;
}

const nu: (spec) => Anchoring = Contracts.exactly([
  'anchorBox',
  'bubble',
  'overrides',
  'layouts',
  'placer'
]);

export {
  nu
};<|MERGE_RESOLUTION|>--- conflicted
+++ resolved
@@ -28,17 +28,17 @@
 }
 
 export interface HasLayoutAnchor {
-  layouts: () => Option<{
-    onLtr: () => AnchorLayout[];
-    onRtl: () => AnchorLayout[];
-  }>
+  layouts: () => {
+    onLtr: () => (elem: Element) => AnchorLayout[];
+    onRtl: () => (elem: Element) => AnchorLayout[];
+  };
 }
 
 export interface HasLayoutAnchorSpec {
   layouts?: {
-    onLtr: AnchorLayout[];
-    onRtl: AnchorLayout[];
-  }
+    onLtr: (elem: Element) => AnchorLayout[];
+    onRtl: (elem: Element) => AnchorLayout[];
+  };
 };
 
 export interface SelectionAnchorSpec extends CommonAnchorSpec {
@@ -61,24 +61,10 @@
 export interface HotspotAnchorSpec extends CommonAnchorSpec, HasLayoutAnchorSpec {
   anchor: 'hotspot';
   hotspot: AlloyComponent;
-<<<<<<< HEAD
-=======
-  layouts?: {
-    onLtr: (elem: Element) => AnchorLayout[];
-    onRtl: (elem: Element) => AnchorLayout[];
-  };
->>>>>>> 742a31fe
 }
 
 export interface HotspotAnchor extends AnchorDetail<HotspotAnchor>, HasLayoutAnchor {
   hotspot: () => AlloyComponent;
-<<<<<<< HEAD
-=======
-  layouts: () => {
-    onLtr: () => (elem: Element) => AnchorLayout[];
-    onRtl: () => (elem: Element) => AnchorLayout[];
-  };
->>>>>>> 742a31fe
 }
 
 export interface SubmenuAnchorSpec extends CommonAnchorSpec, HasLayoutAnchorSpec {
@@ -90,24 +76,13 @@
   item: () => AlloyComponent;
 }
 
-<<<<<<< HEAD
-export interface MakeshiftAnchorSpec extends CommonAnchorSpec, HasLayoutAnchorSpec {
-=======
 export interface MakeshiftAnchorSpec extends CommonAnchorSpec {
->>>>>>> 742a31fe
   anchor: 'makeshift';
   x: number;
   y: number;
   height?: number;
   width?: number;
   bubble?: Bubble;
-<<<<<<< HEAD
-=======
-  layouts?: {
-    onLtr: (elem: Element) => AnchorLayout[];
-    onRtl: (elem: Element) => AnchorLayout[];
-  };
->>>>>>> 742a31fe
 }
 
 export interface MakeshiftAnchor extends AnchorDetail<MakeshiftAnchor>, HasLayoutAnchor {
@@ -116,13 +91,6 @@
   height?: () => number;
   width?: () => number;
   bubble?: () => Bubble;
-<<<<<<< HEAD
-=======
-  layouts?: () => Option<{
-    onLtr: () => (elem: Element) => AnchorLayout[];
-    onRtl: () => (elem: Element) => AnchorLayout[];
-  }>;
->>>>>>> 742a31fe
 }
 
 export interface Anchoring {
