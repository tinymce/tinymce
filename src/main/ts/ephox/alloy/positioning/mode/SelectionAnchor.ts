--- conflicted
+++ resolved
@@ -58,58 +58,8 @@
     });
   });
 
-<<<<<<< HEAD
-  return selectionBox.map((box) => {
-    const points = [ rootPoint, box.point() ];
-    const topLeft = Origins.cata(origin,
-      () => {
-        return CssPosition.sumAsAbsolute(points);
-      },
-      () => {
-        return CssPosition.sumAsAbsolute(points);
-      },
-      () => {
-        return CssPosition.sumAsFixed(points);
-      }
-    );
-
-    const anchorBox = Boxes.rect(
-      topLeft.left(),
-      topLeft.top(),
-      box.width(),
-      box.height()
-    );
-
-    const targetElement: Option<Element> = getAnchorSelection(win, anchorInfo).bind((sel) => {
-      return Node.isElement(sel.start()) ? Option.some(sel.start()) : Traverse.parent(sel.start());
-    });
-
-    const layoutsLtr = (): Layout.AnchorLayout[] => {
-      return anchorInfo.showAbove ?
-        [ Layout.northeast, Layout.northwest, Layout.southeast, Layout.southwest, Layout.north, Layout.south ] :
-        [ Layout.southeast, Layout.southwest, Layout.northeast, Layout.northwest, Layout.south, Layout.south ];
-    };
-
-    const layoutsRtl = (): Layout.AnchorLayout[] => {
-      return anchorInfo.showAbove ?
-        [ Layout.northwest, Layout.northeast, Layout.southwest, Layout.southeast, Layout.north, Layout.south ] :
-        [ Layout.southwest, Layout.southeast, Layout.northwest, Layout.northeast, Layout.south, Layout.north ];
-    };
-
-    const elem = targetElement.getOr(component.element());
-    const layouts = AnchorLayouts.get(elem, anchorInfo, layoutsLtr(), layoutsRtl());
-
-    return NuAnchor({
-      anchorBox,
-      bubble: anchorInfo.bubble.getOr(Bubble.fallback()),
-      overrides: anchorInfo.overrides,
-      layouts,
-      placer: Option.none()
-    });
-=======
   const targetElement: Option<Element> = getAnchorSelection(win, anchorInfo).bind((sel) => {
     return Node.isElement(sel.start()) ? Option.some(sel.start()) : Traverse.parent(sel.start());
->>>>>>> d444b962
   });
   const elem = targetElement.getOr(component.element());
 
