import { Fun, Option } from '@ephox/katamari';
<<<<<<< HEAD

import * as AlloyEvents from '../../api/events/AlloyEvents';
import NativeEvents from '../../api/events/NativeEvents';

const mode = {
  getData (e) {
    const touches = e.raw().touches;
    if (touches.length < 2) { return Option.none(); }

    const deltaX = Math.abs(touches[0].clientX - touches[1].clientX);
    const deltaY = Math.abs(touches[0].clientY - touches[1].clientY);

=======

import * as AlloyEvents from '../../api/events/AlloyEvents';
import * as NativeEvents from '../../api/events/NativeEvents';

const mode = {
  getData (e) {
    const touches = e.raw().touches;
    if (touches.length < 2) { return Option.none(); }

    const deltaX = Math.abs(touches[0].clientX - touches[1].clientX);
    const deltaY = Math.abs(touches[0].clientY - touches[1].clientY);

>>>>>>> c7e92c3c
    const distance = Math.sqrt(Math.pow(deltaX, 2) + Math.pow(deltaY, 2));

    return Option.some({
      deltaX: Fun.constant(deltaX),
      deltaY: Fun.constant(deltaY),
      deltaDistance: Fun.constant(distance)
    });
  },

  getDelta (old, nu) {
    const changeX = nu.deltaX() - old.deltaX();
    const changeY = nu.deltaY() - old.deltaY();
    const changeDistance = nu.deltaDistance() - old.deltaDistance();

    return {
      deltaX: Fun.constant(changeX),
      deltaY: Fun.constant(changeY),
      deltaDistance: Fun.constant(changeDistance)
    };
  }
};

const events = function (pinchConfig, pinchState) {
  return AlloyEvents.derive([
    // TODO: Only run on iOS. It prevents default behaviour like zooming and showing all the tabs.
    // Note: in testing, it didn't seem to cause problems on Android. Check.
    AlloyEvents.preventDefault(NativeEvents.gesturestart()),

    AlloyEvents.run(NativeEvents.touchmove(), function (component, simulatedEvent) {
      simulatedEvent.stop();

      const delta = pinchState.update(mode, simulatedEvent.event());
      delta.each(function (dlt) {
        const multiplier = dlt.deltaDistance() > 0 ? 1 : -1;
        const changeX = multiplier * Math.abs(dlt.deltaX());
        const changeY = multiplier * Math.abs(dlt.deltaY());

        const f = multiplier === 1 ? pinchConfig.onPunch() : pinchConfig.onPinch();
        f(component.element(), changeX, changeY);
      });
    }),

    AlloyEvents.run(NativeEvents.touchend(), pinchState.reset)
  ]);
};

export default <any> {
  events
};<|MERGE_RESOLUTION|>--- conflicted
+++ resolved
@@ -1,18 +1,4 @@
 import { Fun, Option } from '@ephox/katamari';
-<<<<<<< HEAD
-
-import * as AlloyEvents from '../../api/events/AlloyEvents';
-import NativeEvents from '../../api/events/NativeEvents';
-
-const mode = {
-  getData (e) {
-    const touches = e.raw().touches;
-    if (touches.length < 2) { return Option.none(); }
-
-    const deltaX = Math.abs(touches[0].clientX - touches[1].clientX);
-    const deltaY = Math.abs(touches[0].clientY - touches[1].clientY);
-
-=======
 
 import * as AlloyEvents from '../../api/events/AlloyEvents';
 import * as NativeEvents from '../../api/events/NativeEvents';
@@ -25,7 +11,6 @@
     const deltaX = Math.abs(touches[0].clientX - touches[1].clientX);
     const deltaY = Math.abs(touches[0].clientY - touches[1].clientY);
 
->>>>>>> c7e92c3c
     const distance = Math.sqrt(Math.pow(deltaX, 2) + Math.pow(deltaY, 2));
 
     return Option.some({
