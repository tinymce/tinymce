--- conflicted
+++ resolved
@@ -27,29 +27,20 @@
     return (rect.left + rect.right) / 2;
   };
 
-<<<<<<< HEAD
-  const getYCentre = function (component) {
+  const getYCentre = (component: AlloyComponent): number => {
     const rect = component.element().dom().getBoundingClientRect();
     return (rect.top + rect.bottom) / 2;
   };
 
-  const getThumb = function (component) {
-    return AlloyParts.getPartOrDie(component, detail, 'thumb');
-  };
-
-  const getOffset = function (slider, spectrumBounds, detail, getCentre, edgeProperty, lengthProperty) {
-=======
   const getThumb = (component: AlloyComponent): AlloyComponent => {
     return AlloyParts.getPartOrDie(component, detail, 'thumb');
   };
 
-  const getXOffset = (slider: AlloyComponent, spectrumBounds: ClientRect, detail: SliderDetail): number => {
->>>>>>> 979a93e1
+  const getOffset = (slider: AlloyComponent, spectrumBounds: ClientRect, detail: SliderDetail, getCentre: (edgePart: AlloyComponent) => number, edgeProperty: string, lengthProperty:string): number => {
     const v = detail.value().get();
     if (v < detail.min()) {
       return AlloyParts.getPart(slider, detail, 'left-edge').fold(() => {
         return 0;
-<<<<<<< HEAD
       }, function (ledge) {
         return getCentre(ledge) - spectrumBounds[edgeProperty];
       });
@@ -59,17 +50,6 @@
         return spectrumBounds[lengthProperty];
       }, function (redge) {
         return getCentre(redge) - spectrumBounds[edgeProperty];
-=======
-      }, (ledge) => {
-        return getXCentre(ledge) - spectrumBounds.left;
-      });
-    } else if (v > detail.max()) {
-      // position at right edge
-      return AlloyParts.getPart(slider, detail, 'right-edge').fold(() => {
-        return spectrumBounds.width;
-      }, (redge) => {
-        return getXCentre(redge) - spectrumBounds.left;
->>>>>>> 979a93e1
       });
     } else {
       // position along the slider
@@ -77,19 +57,15 @@
     }
   };
 
-<<<<<<< HEAD
-  const getXOffset = function (slider, spectrumBounds, detail) {
+  const getXOffset = (slider: AlloyComponent, spectrumBounds: ClientRect, detail: SliderDetail): number => {
     return getOffset(slider, spectrumBounds, detail, getXCentre, 'left', 'width');
   }
 
-  const getYOffset = function (slider, spectrumBounds, detail) {
+  const getYOffset = (slider: AlloyComponent, spectrumBounds: ClientRect, detail: SliderDetail): number => {
     return getOffset(slider, spectrumBounds, detail, getYCentre, 'top', 'height');
   };
 
-  const getPos = function (slider, getOffset, edgeProperty) {
-=======
-  const getXPos = (slider: AlloyComponent): number => {
->>>>>>> 979a93e1
+  const getPos = (slider: AlloyComponent, getOffset: (slider: AlloyComponent, spectrumBounds: ClientRect, detail: SliderDetail) => number, edgeProperty: string): number => {
     const spectrum = AlloyParts.getPartOrDie(slider, detail, 'spectrum');
     const spectrumBounds = spectrum.element().dom().getBoundingClientRect();
     const sliderBounds = slider.element().dom().getBoundingClientRect();
@@ -98,20 +74,15 @@
     return (spectrumBounds[edgeProperty] - sliderBounds[edgeProperty]) + offset;
   };
 
-  const getXPos = function (slider) {
+  const getXPos = (slider: AlloyComponent): number => {
     return getPos(slider, getXOffset, 'left');
   }
 
-  const getYPos = function (slider) {
+  const getYPos = (slider: AlloyComponent): number => {
     return getPos(slider, getYOffset, 'top');
   };
 
-<<<<<<< HEAD
-  const refresh = function (component) {
-=======
   const refresh = (component: AlloyComponent): void => {
-    const pos = getXPos(component);
->>>>>>> 979a93e1
     const thumb = getThumb(component);
     if (detail.orientation() === 'vertical') {
       const pos = getYPos(component);
@@ -139,11 +110,11 @@
     }
   };
 
-  const resetToMin = (slider: AlloyComponent) => {
+  const resetToMin = (slider: AlloyComponent): void => {
     changeValue(slider, detail.min());
   };
 
-  const resetToMax = (slider: AlloyComponent) => {
+  const resetToMax = (slider: AlloyComponent): void => {
     changeValue(slider, detail.max());
   };
 
@@ -199,11 +170,7 @@
 
     events: AlloyEvents.derive(
       [
-<<<<<<< HEAD
         AlloyEvents.run<CustomEvent>(GradientActions.sliderChangeEvent(), function (slider, simulatedEvent) {
-=======
-        AlloyEvents.run<CustomEvent>(SliderActions.changeEvent(), (slider, simulatedEvent) => {
->>>>>>> 979a93e1
           changeValue(slider, simulatedEvent.event().value());
         }),
         AlloyEvents.runOnAttached((slider, simulatedEvent) => {
