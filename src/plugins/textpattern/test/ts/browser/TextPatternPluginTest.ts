import {
    ApproxStructure, Assertions, Keys, Pipeline, Step, Log
} from '@ephox/agar';
import { UnitTest } from '@ephox/bedrock';
import { TinyActions, TinyApis, TinyLoader } from '@ephox/mcagar';

import TextpatternPlugin from 'tinymce/plugins/textpattern/Plugin';
import Theme from 'tinymce/themes/silver/Theme';

import Utils from '../module/test/Utils';

UnitTest.asynctest('browser.tinymce.plugins.textpattern.TextPatternPluginTest', (success, failure) => {
<<<<<<< HEAD

=======
>>>>>>> 146c3c7c
  TextpatternPlugin();
  Theme();

  TinyLoader.setup(function (editor, onSuccess, onFailure) {
    const tinyApis = TinyApis(editor);
    const tinyActions = TinyActions(editor);

    const steps = Utils.withTeardown([
      Log.stepsAsStep('TBA', 'TextPattern: space on ** without content does nothing', [
        Utils.sSetContentAndPressSpace(tinyApis, tinyActions, '**'),
<<<<<<< HEAD
        tinyApis.sAssertContent('<p>**&nbsp;</p>')
      ]),
      Log.stepsAsStep('TBA', 'TextPattern: Italic format on single word using space', [
        tinyApis.sSetContent('<p>*a&nbsp; *</p>'),
=======
        tinyApis.sAssertContent('<p>**</p>')
      ])),
      Logger.t('Italic format on single word using space 1', GeneralSteps.sequence([
        tinyApis.sSetContent('<p>*a&nbsp; *&nbsp;</p>'),
>>>>>>> 146c3c7c
        tinyApis.sFocus,
        tinyApis.sSetCursor([0, 0], 6),
        tinyActions.sContentKeystroke(Keys.space(), {}),
        tinyApis.sAssertContentStructure(ApproxStructure.build(function (s, str) {
          return Utils.bodyStruct([
            s.element('p', {
              children: [
                s.element('em', {
                  children: [
                    s.text(str.is('a'))
                  ]
                }),
                s.text(str.is('\u00a0')),
                s.text(str.is(' ')),
                s.text(str.is('\u00a0'))
              ]
            })
          ]);
        }))
<<<<<<< HEAD
      ]),
      Log.stepsAsStep('TBA', 'TextPattern: Italic format on single word using space', [
        Utils.sSetContentAndPressSpace(tinyApis, tinyActions, '*a*'),
        tinyApis.sAssertContentStructure(Utils.inlineStructHelper('em', 'a'))
      ]),
      Log.stepsAsStep('TBA', 'TextPattern: Bold format on single word using space', [
        Utils.sSetContentAndPressSpace(tinyApis, tinyActions, '**a**'),
        tinyApis.sAssertContentStructure(Utils.inlineStructHelper('strong', 'a'))
      ]),
      Log.stepsAsStep('TBA', 'TextPattern: Bold/italic format on single word using space', [
        Utils.sSetContentAndPressSpace(tinyApis, tinyActions, '***a***'),
=======
      ])),
      Logger.t('Italic format on single word using space 2', GeneralSteps.sequence([
        Utils.sSetContentAndPressSpace(tinyApis, tinyActions, '*a*\u00a0'),
        tinyApis.sAssertContentStructure(Utils.inlineStructHelper('em', 'a')),
        tinyApis.sAssertSelection([0, 1], 1, [0, 1], 1)
      ])),
      Logger.t('Bold format on single word using space', GeneralSteps.sequence([
        Utils.sSetContentAndPressSpace(tinyApis, tinyActions, '**a**\u00a0'),
        tinyApis.sAssertContentStructure(Utils.inlineStructHelper('strong', 'a'))
      ])),
      Logger.t('Bold/italic format on single word using space', GeneralSteps.sequence([
        Utils.sSetContentAndPressSpace(tinyApis, tinyActions, '***a***\u00a0'),
>>>>>>> 146c3c7c
        tinyApis.sAssertContentStructure(ApproxStructure.build(function (s, str) {
          return Utils.bodyStruct([
            s.element('p', {
              children: [
                s.element('em', {
                  children: [
                    s.element('strong', {
                      children: [
                        s.text(str.is('a'))
                      ]
                    })
                  ]
                }),
                s.text(str.is('\u00a0'))
              ]
            })
          ]);
        }))
<<<<<<< HEAD
      ]),
      Log.stepsAsStep('TBA', 'TextPattern: Bold format on multiple words using space', [
        Utils.sSetContentAndPressSpace(tinyApis, tinyActions, '**a b**'),
=======
      ])),
      Logger.t('Bold format on multiple words using space', GeneralSteps.sequence([
        Utils.sSetContentAndPressSpace(tinyApis, tinyActions, '**a b**\u00a0'),
>>>>>>> 146c3c7c
        tinyApis.sAssertContentStructure(Utils.inlineStructHelper('strong', 'a b'))
      ]),
      Log.stepsAsStep('TBA', 'TextPattern: Bold format on single word using enter', [
        Utils.sSetContentAndPressEnter(tinyApis, tinyActions, '**a**'),
        tinyApis.sAssertContentStructure(Utils.inlineBlockStructHelper('strong', 'a'))
      ]),
      Log.stepsAsStep('TBA', 'TextPattern: Bold/italic format on single word using enter', [
        Utils.sSetContentAndPressEnter(tinyApis, tinyActions, '***a***'),
        tinyApis.sAssertContentStructure(ApproxStructure.build(function (s, str) {
          return Utils.bodyStruct([
            s.element('p', {
              children: [
                s.element('em', {
                  children: [
                    s.element('strong', {
                      children: [
                        s.text(str.is('a')),
                        s.anything()
                      ]
                    })
                  ]
                })
              ]
            }),
            s.anything()
          ]);
        }))
      ]),
      Log.stepsAsStep('TBA', 'TextPattern: H1 format on single word node using enter', [
        Utils.sSetContentAndPressEnter(tinyApis, tinyActions, '# a'),
        tinyApis.sAssertContentStructure(Utils.blockStructHelper('h1', ' a'))
      ]),
      Log.stepsAsStep('TBA', 'TextPattern: H2 format on single word node using enter', [
        Utils.sSetContentAndPressEnter(tinyApis, tinyActions, '## a'),
        tinyApis.sAssertContentStructure(Utils.blockStructHelper('h2', ' a'))
      ]),
      Log.stepsAsStep('TBA', 'TextPattern: H3 format on single word node using enter', [
        Utils.sSetContentAndPressEnter(tinyApis, tinyActions, '### a'),
        tinyApis.sAssertContentStructure(Utils.blockStructHelper('h3', ' a'))
      ]),
      Log.stepsAsStep('TBA', 'TextPattern: H4 format on single word node using enter', [
        Utils.sSetContentAndPressEnter(tinyApis, tinyActions, '#### a'),
        tinyApis.sAssertContentStructure(Utils.blockStructHelper('h4', ' a'))
      ]),
      Log.stepsAsStep('TBA', 'TextPattern: H5 format on single word node using enter', [
        Utils.sSetContentAndPressEnter(tinyApis, tinyActions, '##### a'),
        tinyApis.sAssertContentStructure(Utils.blockStructHelper('h5', ' a'))
      ]),
      Log.stepsAsStep('TBA', 'TextPattern: H6 format on single word node using enter', [
        Utils.sSetContentAndPressEnter(tinyApis, tinyActions, '###### a'),
        tinyApis.sAssertContentStructure(Utils.blockStructHelper('h6', ' a'))
      ]),
      Log.stepsAsStep('TBA', 'TextPattern: OL format on single word node using enter', [
        Utils.sSetContentAndPressEnter(tinyApis, tinyActions, '1. a'),
        tinyApis.sAssertContentPresence({ ol: 1, li: 2 })
      ]),
      Log.stepsAsStep('TBA', 'TextPattern: UL format on single word node using enter', [
        Utils.sSetContentAndPressEnter(tinyApis, tinyActions, '* a'),
        tinyApis.sAssertContentPresence({ ul: 1, li: 2 })
      ]),
      Log.stepsAsStep('TBA', 'TextPattern: enter with uncollapsed range does not insert list', [
        tinyApis.sSetContent('<p>* ab</p>'),
        tinyApis.sFocus,
        tinyApis.sSetSelection([0, 0], 3, [0, 0], 4),
        tinyActions.sContentKeystroke(Keys.enter(), {}),
        tinyApis.sAssertContentPresence({ ul: 0 })
      ]),
      Log.stepsAsStep('TBA', 'TextPattern: enter with only pattern does not insert list', [
        tinyApis.sSetContent('<p>*</p>'),
        tinyApis.sFocus,
        tinyApis.sSetCursor([0, 0], 1),
        tinyActions.sContentKeystroke(Keys.enter(), {}),
        tinyApis.sAssertContentPresence({ ul: 0 })
      ]),
      Log.stepsAsStep('TBA', 'TextPattern: test inline and block at the same time', [
        Utils.sSetContentAndPressEnter(tinyApis, tinyActions, '* **important list**'),
        tinyApis.sAssertContentPresence({ ul: 1, strong: 2 })
      ]),
      Log.step('TBA', 'TextPattern: getPatterns/setPatterns', Step.sync(function () {
        editor.plugins.textpattern.setPatterns([
            { start: '#', format: 'h1' },
            { start: '##', format: 'h2' },
            { start: '###', format: 'h3' }
        ]);

        Assertions.assertEq(
            'should be the same',
            editor.plugins.textpattern.getPatterns(),
          [
            {
              format: 'h3',
              start: '###'
            },
            {
              format: 'h2',
              start: '##'
            },

            {
              format: 'h1',
              start: '#'
            }
          ]
          );
      }))
    ], tinyApis.sSetContent(''));

    Pipeline.async({}, steps, onSuccess, onFailure);
  }, {
    plugins: 'textpattern',
    base_url: '/project/js/tinymce'
  }, success, failure);
});<|MERGE_RESOLUTION|>--- conflicted
+++ resolved
@@ -10,10 +10,6 @@
 import Utils from '../module/test/Utils';
 
 UnitTest.asynctest('browser.tinymce.plugins.textpattern.TextPatternPluginTest', (success, failure) => {
-<<<<<<< HEAD
-
-=======
->>>>>>> 146c3c7c
   TextpatternPlugin();
   Theme();
 
@@ -24,17 +20,10 @@
     const steps = Utils.withTeardown([
       Log.stepsAsStep('TBA', 'TextPattern: space on ** without content does nothing', [
         Utils.sSetContentAndPressSpace(tinyApis, tinyActions, '**'),
-<<<<<<< HEAD
-        tinyApis.sAssertContent('<p>**&nbsp;</p>')
+        tinyApis.sAssertContent('<p>**</p>')
       ]),
-      Log.stepsAsStep('TBA', 'TextPattern: Italic format on single word using space', [
-        tinyApis.sSetContent('<p>*a&nbsp; *</p>'),
-=======
-        tinyApis.sAssertContent('<p>**</p>')
-      ])),
-      Logger.t('Italic format on single word using space 1', GeneralSteps.sequence([
+      Log.stepsAsStep('TBA', 'TextPattern: Italic format on single word using space 1', [
         tinyApis.sSetContent('<p>*a&nbsp; *&nbsp;</p>'),
->>>>>>> 146c3c7c
         tinyApis.sFocus,
         tinyApis.sSetCursor([0, 0], 6),
         tinyActions.sContentKeystroke(Keys.space(), {}),
@@ -54,32 +43,18 @@
             })
           ]);
         }))
-<<<<<<< HEAD
       ]),
-      Log.stepsAsStep('TBA', 'TextPattern: Italic format on single word using space', [
-        Utils.sSetContentAndPressSpace(tinyApis, tinyActions, '*a*'),
-        tinyApis.sAssertContentStructure(Utils.inlineStructHelper('em', 'a'))
+      Log.stepsAsStep('TBA', 'TextPattern: Italic format on single word using space 2', [
+        Utils.sSetContentAndPressSpace(tinyApis, tinyActions, '*a*\u00a0'),
+        tinyApis.sAssertContentStructure(Utils.inlineStructHelper('em', 'a')),
+        tinyApis.sAssertSelection([0, 1], 1, [0, 1], 1)
       ]),
       Log.stepsAsStep('TBA', 'TextPattern: Bold format on single word using space', [
-        Utils.sSetContentAndPressSpace(tinyApis, tinyActions, '**a**'),
+        Utils.sSetContentAndPressSpace(tinyApis, tinyActions, '**a**\u00a0'),
         tinyApis.sAssertContentStructure(Utils.inlineStructHelper('strong', 'a'))
       ]),
       Log.stepsAsStep('TBA', 'TextPattern: Bold/italic format on single word using space', [
-        Utils.sSetContentAndPressSpace(tinyApis, tinyActions, '***a***'),
-=======
-      ])),
-      Logger.t('Italic format on single word using space 2', GeneralSteps.sequence([
-        Utils.sSetContentAndPressSpace(tinyApis, tinyActions, '*a*\u00a0'),
-        tinyApis.sAssertContentStructure(Utils.inlineStructHelper('em', 'a')),
-        tinyApis.sAssertSelection([0, 1], 1, [0, 1], 1)
-      ])),
-      Logger.t('Bold format on single word using space', GeneralSteps.sequence([
-        Utils.sSetContentAndPressSpace(tinyApis, tinyActions, '**a**\u00a0'),
-        tinyApis.sAssertContentStructure(Utils.inlineStructHelper('strong', 'a'))
-      ])),
-      Logger.t('Bold/italic format on single word using space', GeneralSteps.sequence([
         Utils.sSetContentAndPressSpace(tinyApis, tinyActions, '***a***\u00a0'),
->>>>>>> 146c3c7c
         tinyApis.sAssertContentStructure(ApproxStructure.build(function (s, str) {
           return Utils.bodyStruct([
             s.element('p', {
@@ -98,15 +73,9 @@
             })
           ]);
         }))
-<<<<<<< HEAD
       ]),
       Log.stepsAsStep('TBA', 'TextPattern: Bold format on multiple words using space', [
-        Utils.sSetContentAndPressSpace(tinyApis, tinyActions, '**a b**'),
-=======
-      ])),
-      Logger.t('Bold format on multiple words using space', GeneralSteps.sequence([
         Utils.sSetContentAndPressSpace(tinyApis, tinyActions, '**a b**\u00a0'),
->>>>>>> 146c3c7c
         tinyApis.sAssertContentStructure(Utils.inlineStructHelper('strong', 'a b'))
       ]),
       Log.stepsAsStep('TBA', 'TextPattern: Bold format on single word using enter', [
