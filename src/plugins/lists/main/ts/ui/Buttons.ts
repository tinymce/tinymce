--- conflicted
+++ resolved
@@ -7,11 +7,8 @@
 
 import Tools from 'tinymce/core/api/util/Tools';
 import NodeType from '../core/NodeType';
-<<<<<<< HEAD
 import { Editor } from 'tinymce/core/api/Editor';
-=======
 import { isCustomList } from '../core/Util';
->>>>>>> 11a60cb6
 
 const findIndex = function (list, predicate) {
   for (let index = 0; index < list.length; index++) {
