--- conflicted
+++ resolved
@@ -1,11 +1,7 @@
 @import "mask.css";
 @import "icons.css";
-<<<<<<< HEAD
 @import "slider.css";
-=======
 @import "inline-dialogs.css";
->>>>>>> 596e89a8
-
 
 :root {
   --toolstrip-background-color: #333;
