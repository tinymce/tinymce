--- conflicted
+++ resolved
@@ -46,7 +46,6 @@
       FieldSchema.strict('toolbar'),
       FieldSchema.strict('container'),
       FieldSchema.strict('alloy'),
-<<<<<<< HEAD
       FieldSchema.state('win', function (spec) {
         return Traverse.owner(spec.socket).dom().defaultView;
       }),
@@ -54,11 +53,9 @@
         return Element.fromDom(
           spec.socket.dom().ownerDocument.body
         );
-      })
-=======
+      }),
       FieldSchema.defaulted('translate', Fun.identity),
       FieldSchema.defaulted('setReadOnly', Fun.noop)
->>>>>>> 23b1fa36
     ]);
   }
 );