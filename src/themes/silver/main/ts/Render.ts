--- conflicted
+++ resolved
@@ -103,15 +103,13 @@
     return OuterContainer.getMoreButton(container);
   }).getOrDie('Could not find more button element');
 
-<<<<<<< HEAD
+  const lazyToolbar = () => lazyOuterContainer.bind((container) => {
+    return OuterContainer.getToolbar(container);
+  }).getOrDie('Could not find more toolbar element');
+
   const lazyThrobber = () => lazyOuterContainer.bind((container) => {
     return OuterContainer.getThrobber(container);
   }).getOrDie('Could not find throbber element');
-=======
-  const lazyToolbar = () => lazyOuterContainer.bind((container) => {
-    return OuterContainer.getToolbar(container);
-  }).getOrDie('Could not find more toolbar element');
->>>>>>> 80c17fdd
 
   const backstage: Backstage.UiFactoryBackstage = Backstage.init(sink, editor, lazyAnchorBar, lazyMoreButton);
 
