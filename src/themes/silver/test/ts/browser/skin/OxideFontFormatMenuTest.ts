import {
  ApproxStructure,
  Assertions,
  Chain,
  FocusTools,
  Keyboard,
  Keys,
  Mouse,
  Pipeline,
  UiFinder,
  GeneralSteps,
  Log,
  Step,
} from '@ephox/agar';
import { UnitTest } from '@ephox/bedrock';
import { document } from '@ephox/dom-globals';
import { TinyApis, TinyLoader } from '@ephox/mcagar';
import { Body, Element } from '@ephox/sugar';

import Theme from '../../../../../silver/main/ts/Theme';
import { GuiSetup } from '../../module/AlloyTestUtils';
import { PlatformDetection } from '@ephox/sand';

UnitTest.asynctest('OxideFontFormatMenuTest', (success, failure) => {
  const isIE = PlatformDetection.detect().browser.isIE();
  Theme();

  TinyLoader.setup(
    (editor, onSuccess, onFailure) => {
      const doc = Element.fromDom(document);

      const apis = TinyApis(editor);

      Pipeline.async({}, [
        Log.step('TBA', 'Check structure of font format', GeneralSteps.sequence([
          Step.label('Add styles to the editor', GuiSetup.mAddStyles(doc, [
            ':focus { background-color: rgb(222, 224, 226); }',
            '.tox-collection__item-label > * { margin: 0px; }'
          ])),

          Step.label('Set editor content', apis.sSetContent('<blockquote>Text</blockquote>')),
          Step.label('Set cursor position', apis.sSetCursor([0, 0], 'Te'.length)),

          Step.label('Click on the style select button', Mouse.sClickOn(Body.body(), '.tox-toolbar button')),
          Step.label('Wait for the style select menu', UiFinder.sWaitForVisible('Waiting for menu', Body.body(), '[role="menu"]')),
          Step.label('Checking menu structure', Chain.asStep(Body.body(), [
            UiFinder.cFindIn('[role="menu"]'),
            Assertions.cAssertStructure(
              'Checking structure',
              ApproxStructure.build((s, str, arr) => {
                return s.element('div', {
                  classes: [arr.has('tox-menu'), arr.has('tox-collection'), arr.has('tox-collection--list')],
                  children: [
                    s.element('div', {
                      classes: [arr.has('tox-collection__group')],
                      children: [
                        s.element('div', {
                          classes: [arr.has('tox-collection__item')],
                          children: [
                            s.element('span', { classes: [arr.has('tox-collection__item-icon')] }),
                            s.element('span', {
                              classes: [arr.has('tox-collection__item-label')],
                              children: [
                                s.element('h1', { html: str.is('Title') })
                              ]
                            })
                          ]
                        }),
                        s.element('div', {
                          classes: [arr.has('tox-collection__item')],
                          children: [
                            s.element('span', { classes: [arr.has('tox-collection__item-icon')] }),
                            s.element('span', {
                              classes: [arr.has('tox-collection__item-label')],
                              children: [
                                s.element('h2', { html: str.is('Main heading') })
                              ]
                            })
                          ]
                        }),
                        s.element('div', {
                          classes: [arr.has('tox-collection__item')],
                          children: [
                            s.element('span', { classes: [arr.has('tox-collection__item-icon')] }),
                            s.element('span', {
                              classes: [arr.has('tox-collection__item-label')],
                              children: [
                                s.element('h3', { html: str.is('Sub heading') })
                              ]
                            })
                          ]
                        })
                      ]
                    }),

                    s.element('div', {
                      classes: [arr.has('tox-collection__group')],
                      children: [
                        s.element('div', {
<<<<<<< HEAD
                          classes: [arr.has('tox-collection__item')],
=======
                          classes: [ arr.has('tox-collection__item'), arr.has('tox-collection__group-heading') ],
                          children: [ s.text(str.is('Example Separator')) ]
                        }),
                        s.element('div', {
                          classes: [ arr.has('tox-collection__item') ],
>>>>>>> 084f60f4
                          children: [
                            s.element('span', { classes: [arr.has('tox-collection__item-icon')] }),
                            s.element('span', {
                              classes: [arr.has('tox-collection__item-label')],
                              children: [
                                s.element('p', { html: str.is('Paragraph') })
                              ]
                            })
                          ]
                        }),
                        s.element('div', {
                          classes: [arr.has('tox-collection__item')],
                          children: [
                            s.element('span', { classes: [arr.has('tox-collection__item-icon')] }),
                            s.element('span', {
                              classes: [arr.has('tox-collection__item-label')],
                              children: [
                                s.element('blockquote', { html: str.is('Blockquote') })
                              ]
                            })
                          ]
                        }),
                        s.element('div', {
                          classes: [arr.has('tox-collection__item')],
                          children: [
                            s.element('span', { classes: [arr.has('tox-collection__item-icon')] }),
                            s.element('span', {
                              classes: [arr.has('tox-collection__item-label')],
                              children: [
                                s.element('pre', { html: str.is('Code') })
                              ]
                            })
                          ]
                        }),
                        s.element('div', {
                          classes: [arr.has('tox-collection__item')],
                          children: [
                            s.element('span', { classes: [arr.has('tox-collection__item-icon')] }),
                            s.element('span', {
                              classes: [arr.has('tox-collection__item-label')],
                              html: str.is('Others')
                            }),
                            s.element('span', {
                              classes: [arr.has('tox-collection__item-caret')]
                            })
                          ]
                        }),
                        s.element('div', {
                          classes: [arr.has('tox-collection__item')],
                          children: [
                            s.element('span', { classes: [arr.has('tox-collection__item-icon')] }),
                            s.element('span', {
                              classes: [arr.has('tox-collection__item-label')],
                              children: [
                                s.element('span', {
                                  html: str.is('Red text'),
                                  styles: {
                                    color: (isIE ? str.is('rgb(255,0,0)') : str.is('rgb(255, 0, 0)'))
                                  }
                                })
                              ]
                            })
                          ]
                        }),
                        s.element('div', {
                          classes: [arr.has('tox-collection__item')],
                          children: [
                            s.element('span', { classes: [arr.has('tox-collection__item-icon')] }),
                            s.element('span', {
                              classes: [arr.has('tox-collection__item-label')],
                              children: [
                                s.element('p', {
                                  html: str.is('Red paragraph'),
                                  styles: {
                                    color: (isIE ? str.is('rgb(255,0,0)') : str.is('rgb(255, 0, 0)'))
                                  }
                                })
                              ]
                            })
                          ]
                        }),
                        s.element('div', {
                          classes: [arr.has('tox-collection__item')],
                          children: [
                            s.element('span', { classes: [arr.has('tox-collection__item-icon')] }),
                            s.element('span', {
                              classes: [arr.has('tox-collection__item-label')],
                              children: [
                                s.element('div', { html: str.is('Table row 1') })
                              ]
                            })
                          ]
                        })
                      ]
                    })
                  ],
                });
              })
            )
          ])),
          Step.label('Check focus is on "Title"', FocusTools.sTryOnSelector('Focus should be on Title', doc, '.tox-collection__item:contains(Title)')),
          Step.label('Press down arrow', Keyboard.sKeydown(doc, Keys.down(), {})),
          Step.label('Check focus is on "Main heading"', FocusTools.sTryOnSelector('Focus should be on Main heading', doc, '.tox-collection__item:contains(Main heading)')),
          Step.label('Press down arrow (again)', Keyboard.sKeydown(doc, Keys.down(), {})),
          Step.label('Check focus is on "Sub heading"', FocusTools.sTryOnSelector('Focus should be on Sub heading', doc, '.tox-collection__item:contains(Sub heading)')),
          Step.label('Press down arrow (3rd time)', Keyboard.sKeydown(doc, Keys.down(), {})),
          Step.label('Check focus is on "Paragraph"', FocusTools.sTryOnSelector('Focus should be on Paragraph', doc, '.tox-collection__item:contains(Paragraph)')),
          Step.label('Remove styles', GuiSetup.mRemoveStyles)
        ]))
      ], onSuccess, onFailure);
    },
    {
      theme: 'silver',
      menubar: true,
      toolbar: 'styleselect',
      style_formats: [
        { title: 'Title', format: 'h1' },
        { title: 'Main heading', format: 'h2' },
        { title: 'Sub heading', format: 'h3' },
        { title: 'Example Separator' },
        { title: 'Paragraph', format: 'p' },
        { title: 'Blockquote', format: 'blockquote' },
        { title: 'Code', format: 'pre' },
        {
          title: 'Others',
          items: [
            { title: 'Other1', format: 'bold' }
          ]
        },
        { title: 'Red text', inline: 'span', styles: { color: 'rgb(255, 0, 0)' } },
        { title: 'Red paragraph', block: 'p', styles: { color: 'rgb(255, 0, 0)' } },
        { title: 'Table row 1', selector: 'tr', classes: 'tablerow1' }
      ],
      skin_url: '/project/js/tinymce/skins/oxide',
      setup: (ed) => {

      }
    },
    () => {
      success();
    },
    failure
  );
});<|MERGE_RESOLUTION|>--- conflicted
+++ resolved
@@ -97,15 +97,11 @@
                       classes: [arr.has('tox-collection__group')],
                       children: [
                         s.element('div', {
-<<<<<<< HEAD
-                          classes: [arr.has('tox-collection__item')],
-=======
                           classes: [ arr.has('tox-collection__item'), arr.has('tox-collection__group-heading') ],
                           children: [ s.text(str.is('Example Separator')) ]
                         }),
                         s.element('div', {
                           classes: [ arr.has('tox-collection__item') ],
->>>>>>> 084f60f4
                           children: [
                             s.element('span', { classes: [arr.has('tox-collection__item-icon')] }),
                             s.element('span', {
